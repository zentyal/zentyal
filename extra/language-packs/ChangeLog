--- conflicted
+++ resolved
@@ -1,8 +1,4 @@
-<<<<<<< HEAD
-7.0.1
-=======
 7.1
->>>>>>> 305fd47d
 	+ Add japanese support dependencies. Fix ZS-140 #2072
 7.0
 	+ Set version to 7.0
