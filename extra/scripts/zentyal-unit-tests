#!/bin/bash

PERLLIBS="test-mockobject test-differences test-file test-mocktime test-tester test-cmd test-output test-class log-log4perl devel-stacktrace gd-gd2 config-tiny params-validate perl6-junction file-slurp readonly mail-rfc822-address io-interface data-validate-domain clone-fast html-mason proc-processtable test-deep dbi json json-xs yaml-libyaml redis linux-inotify2 sys-cpuload filesys-df authen-simple-pam nmap-parser"

ADDITIONAL_ARGS=""
MODULES_WITH_TESTS="common core samba ebackup firewall antivirus remoteservices"

while getopts ":vj" opt; do
    case $opt in
    v)
        VERBOSE="yes"
        ADDITIONAL_ARGS="-v"
        shift $((OPTIND-1))
        ;;
    j)
        JUNIT="yes"
        shift $((OPTIND-1))
        ;;
    esac
done

MISSINGLIBS=""

# TODO: Improve this
for i in $PERLLIBS
do
    pkg="lib$i-perl"
    if ! dpkg -s $pkg >/dev/null 2>&1
    then
        MISSINGLIBS="$MISSINGLIBS $pkg"
    fi
done

if [ -n "$MISSINGLIBS" ]
then
    echo -e "The following packages are not installed:\n $MISSINGLIBS"
    echo -e "Installing them..."
    sudo apt-get install -y --no-install-recommends $MISSINGLIBS
fi

# FIXME: captiveportal needs to be excluded as it has a duplicated EBox::CGI::Run package
INCLUDES=$(find . -name src|grep -v captiveportal|sed 's/.\//-I /'|xargs)

# Create the modules directory
CONF_DIR=${ZENTYAL_MODULES_SCHEMAS:=/tmp/zentyal-test-schemas/}
rm -f $CONF_DIR/*
export ZENTYAL_MODULES_SCHEMAS

test -d $CONF_DIR || mkdir $CONF_DIR
find . -wholename '*schemas/*.yaml' -exec cp {} $CONF_DIR \;

<<<<<<< HEAD
COMMON_ARGS="-j4 -r --timer"

if [ "$JUNIT" == "yes" ]
then
    PROVE="prove $COMMON_ARGS --formatter=TAP::Formatter::JUnit $INCLUDES $@"
else
    PROVE="prove $ADDITIONAL_ARGS $INCLUDES $COMMON_ARGS $@"
=======
if [ "$@" == "ALL" ]
then
    MODULES=$MODULES_WITH_TESTS
else
    MODULES=$@
fi

if [ "$JUNIT" == "yes" ]
then
    PROVE="prove -j4 -r --timer --formatter=TAP::Formatter::JUnit $INCLUDES $MODULES"
else
    PROVE="prove $ADDITIONAL_ARGS $INCLUDES -j4 -r $MODULES"
>>>>>>> 1b16db4e
fi

if [ "$VERBOSE" == "yes" ]
then
    $PROVE
else
    $PROVE 2>/dev/null
fi<|MERGE_RESOLUTION|>--- conflicted
+++ resolved
@@ -49,15 +49,8 @@
 test -d $CONF_DIR || mkdir $CONF_DIR
 find . -wholename '*schemas/*.yaml' -exec cp {} $CONF_DIR \;
 
-<<<<<<< HEAD
 COMMON_ARGS="-j4 -r --timer"
 
-if [ "$JUNIT" == "yes" ]
-then
-    PROVE="prove $COMMON_ARGS --formatter=TAP::Formatter::JUnit $INCLUDES $@"
-else
-    PROVE="prove $ADDITIONAL_ARGS $INCLUDES $COMMON_ARGS $@"
-=======
 if [ "$@" == "ALL" ]
 then
     MODULES=$MODULES_WITH_TESTS
@@ -67,10 +60,9 @@
 
 if [ "$JUNIT" == "yes" ]
 then
-    PROVE="prove -j4 -r --timer --formatter=TAP::Formatter::JUnit $INCLUDES $MODULES"
+    PROVE="prove $COMMON_ARGS --formatter=TAP::Formatter::JUnit $INCLUDES $MODULES"
 else
-    PROVE="prove $ADDITIONAL_ARGS $INCLUDES -j4 -r $MODULES"
->>>>>>> 1b16db4e
+    PROVE="prove $COMMON_ARGS $ADDITIONAL_ARGS $INCLUDES $MODULES"
 fi
 
 if [ "$VERBOSE" == "yes" ]
