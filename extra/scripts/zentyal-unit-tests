#!/bin/bash

PERLLIBS="test-mockmodule test-mockobject test-differences test-file test-mocktime test-tester test-cmd test-output test-class log-log4perl devel-stacktrace gd-gd2 config-tiny params-validate perl6-junction file-slurp readonly mail-rfc822-address io-interface data-validate-domain clone-fast html-mason proc-processtable test-deep dbi json json-xs yaml-libyaml redis linux-inotify2 sys-cpuload filesys-df authen-simple-pam nmap-parser dir-self file-readbackwards apache-singleton chart date-calc test-net-ldap soap-lite string-shellquote"

ADDITIONAL_ARGS=""
EXTRA_ARGS="-j4"
<<<<<<< HEAD
MODULES_WITH_TESTS="common core users samba ebackup firewall antivirus remoteservices ips ntop"
=======
MODULES_WITH_TESTS="common core users samba ebackup firewall antivirus remoteservices ips squid"
>>>>>>> 80efed4f

while getopts ":vjsc" opt; do
    case $opt in
    v)
        VERBOSE="yes"
        ADDITIONAL_ARGS="-v"
        shift $((OPTIND-1))
        ;;
    j)
        JUNIT="yes"
        shift $((OPTIND-1))
        ;;
    s)
        #We execute the tests in a single job without parallelization
        EXTRA_ARGS=""
        shift $((OPTIND-1))
        ;;
    c)
        COVERAGE="yes"
        shift $((OPTIND-1))
        ;;
    esac
done

MISSINGLIBS=""

# TODO: Improve this
for i in $PERLLIBS
do
    pkg="lib$i-perl"
    if ! dpkg -s $pkg >/dev/null 2>&1
    then
        MISSINGLIBS="$MISSINGLIBS $pkg"
    fi
done

if [ -n "$MISSINGLIBS" ]
then
    echo -e "The following packages are not installed:\n $MISSINGLIBS"
    echo -e "Installing them..."
    export DEBIAN_FRONTEND=noninteractive
    sudo -E apt-get install -y --force-yes --no-install-recommends $MISSINGLIBS >/dev/null 2>&1
fi

SCRIPT_DIR="$( cd "$( dirname "${BASH_SOURCE[0]}" )" && pwd )"
cd $SCRIPT_DIR/../../main

INCLUDES=$(find . -name src|sed 's/.\//-I /'|xargs)

# Create the modules directory
CONF_DIR=${ZENTYAL_MODULES_SCHEMAS:=/tmp/zentyal-test-schemas/}
rm -f $CONF_DIR/*
export ZENTYAL_MODULES_SCHEMAS

test -d $CONF_DIR || mkdir $CONF_DIR
find . -wholename '*schemas/*.yaml' -exec cp {} $CONF_DIR \;

COMMON_ARGS="$EXTRA_ARGS -r --timer"

if [ "$@" == "ALL" ]
then
    MODULES=$MODULES_WITH_TESTS
else
    MODULES=$@
fi

if [ "$COVERAGE" == "yes" ]
then
    export HARNESS_PERL_SWITCHES="-MDevel::Cover=+ignore,\.t,\TestStub.pm,\Test.pm\$"
fi

if [ "$JUNIT" == "yes" ]
then
    PROVE="prove $COMMON_ARGS --formatter=TAP::Formatter::JUnit $INCLUDES $MODULES"
else
    PROVE="prove $COMMON_ARGS $ADDITIONAL_ARGS $INCLUDES $MODULES"
fi

if [ "$VERBOSE" == "yes" ]
then
    $PROVE
else
    $PROVE 2>/dev/null
fi<|MERGE_RESOLUTION|>--- conflicted
+++ resolved
@@ -4,11 +4,7 @@
 
 ADDITIONAL_ARGS=""
 EXTRA_ARGS="-j4"
-<<<<<<< HEAD
-MODULES_WITH_TESTS="common core users samba ebackup firewall antivirus remoteservices ips ntop"
-=======
-MODULES_WITH_TESTS="common core users samba ebackup firewall antivirus remoteservices ips squid"
->>>>>>> 80efed4f
+MODULES_WITH_TESTS="common core users samba ebackup firewall antivirus remoteservices ips squid ntop"
 
 while getopts ":vjsc" opt; do
     case $opt in
