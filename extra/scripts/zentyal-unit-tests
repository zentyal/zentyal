#!/bin/bash

PERLLIBS="test-mockmodule test-mockobject test-differences test-file test-mocktime test-tester test-cmd test-output test-class log-log4perl devel-stacktrace gd-gd2 config-tiny params-validate perl6-junction file-slurp readonly mail-rfc822-address io-interface data-validate-domain clone-fast html-mason proc-processtable test-deep dbi json json-xs yaml-libyaml redis linux-inotify2 sys-cpuload filesys-df authen-simple-pam nmap-parser dir-self file-readbackwards chart date-calc test-net-ldap soap-lite string-shellquote trycatch-lite string-random text-dhcpleases class-singleton xml-libxml plack"

ADDITIONAL_ARGS=""
EXTRA_ARGS="-j4"
<<<<<<< HEAD
MODULES_WITH_TESTS="common core users samba ebackup firewall antivirus remoteservices ips squid mail mailfilter ha ntop"
=======
MODULES_WITH_TESTS="common core users samba ebackup firewall antivirus remoteservices ips squid mail mailfilter ha trafficshaping"
>>>>>>> a4152507

while getopts ":vjscf" opt; do
    case $opt in
    v)
        VERBOSE="yes"
        ADDITIONAL_ARGS="-v"
        shift $((OPTIND-1))
        ;;
    j)
        JUNIT="yes"
        shift $((OPTIND-1))
        ;;
    s)
        #We execute the tests in a single job without parallelization
        EXTRA_ARGS=""
        shift $((OPTIND-1))
        ;;
    c)
        COVERAGE="yes"
        shift $((OPTIND-1))
        ;;
    f)
        FAST="yes"
        shift $((OPTIND-1))
        ;;
    esac
done

MISSINGLIBS=""

if [ "$FAST" != "yes" ]; then
    # TODO: Improve this
    for i in $PERLLIBS
    do
        pkg="lib$i-perl"
        if ! dpkg -s $pkg >/dev/null 2>&1
        then
            MISSINGLIBS="$MISSINGLIBS $pkg"
        fi
    done
fi

if [ -n "$MISSINGLIBS" ]
then
    echo -e "The following packages are not installed:\n $MISSINGLIBS"
    echo -e "Installing them..."
    export DEBIAN_FRONTEND=noninteractive
    sudo -E apt-get install -y --force-yes --no-install-recommends $MISSINGLIBS >/dev/null 2>&1
fi

SCRIPT_DIR="$( cd "$( dirname "${BASH_SOURCE[0]}" )" && pwd )"
cd $SCRIPT_DIR/../../main

INCLUDES=$(find . -name src|sed 's/.\//-I /'|xargs)

# Create the modules directory
CONF_DIR=${ZENTYAL_MODULES_SCHEMAS:=/tmp/zentyal-test-schemas/}
rm -f $CONF_DIR/*
export ZENTYAL_MODULES_SCHEMAS

#Temporary fix to permissions problems with this folder
sudo chmod 777 /var/lib/zentyal/tmp

test -d $CONF_DIR || mkdir $CONF_DIR
find . -wholename '*schemas/*.yaml' -exec cp {} $CONF_DIR \;

COMMON_ARGS="$EXTRA_ARGS -r --timer"

if [ "$@" == "ALL" ]
then
    MODULES=$MODULES_WITH_TESTS
else
    MODULES=$@
fi

if [ "$COVERAGE" == "yes" ]
then
    export HARNESS_PERL_SWITCHES="-MDevel::Cover=+ignore,\.t,\TestStub.pm,\Test.pm\$"
fi

if [ "$JUNIT" == "yes" ]
then
    PROVE="prove $COMMON_ARGS --formatter=TAP::Formatter::JUnit $INCLUDES $MODULES"
else
    PROVE="prove $COMMON_ARGS $ADDITIONAL_ARGS $INCLUDES $MODULES"
fi

if [ "$VERBOSE" == "yes" ]
then
    $PROVE
else
    $PROVE 2>/dev/null
fi<|MERGE_RESOLUTION|>--- conflicted
+++ resolved
@@ -4,11 +4,7 @@
 
 ADDITIONAL_ARGS=""
 EXTRA_ARGS="-j4"
-<<<<<<< HEAD
-MODULES_WITH_TESTS="common core users samba ebackup firewall antivirus remoteservices ips squid mail mailfilter ha ntop"
-=======
-MODULES_WITH_TESTS="common core users samba ebackup firewall antivirus remoteservices ips squid mail mailfilter ha trafficshaping"
->>>>>>> a4152507
+MODULES_WITH_TESTS="common core users samba ebackup firewall antivirus remoteservices ips squid mail mailfilter ha trafficshaping ntop"
 
 while getopts ":vjscf" opt; do
     case $opt in
