--- conflicted
+++ resolved
@@ -34,7 +34,6 @@
     ln -s $i $BUILD_DIR/scripts/`basename $i`
 done
 
-<<<<<<< HEAD
 for arch in $ARCHS
 do
     if [ -f $cwd/$UBUNTU_ISO_NAME-$arch.iso ]
@@ -42,9 +41,8 @@
         ln -f $cwd/$UBUNTU_ISO_NAME-$arch.iso $BUILD_DIR/
     fi
 done
-=======
+
 cp -r $cwd/$CUSTOM_DIR_BASE $BUILD_DIR/
->>>>>>> 8e52aa93
 
 echo "Build directory created at $BUILD_DIR"
 
