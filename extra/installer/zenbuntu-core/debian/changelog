--- conflicted
+++ resolved
@@ -1,16 +1,8 @@
-<<<<<<< HEAD
 zenbuntu-core (6.0) bionic; urgency=medium
-
-  * New upstream release
-
- -- José A. Calvo <jacalvo@zentyal.com>  Sun, 02 Sep 2018 11:41:29 +0200
-=======
-zenbuntu-core (5.1.1) xenial; urgency=medium
 
   * Fix plymouth theme path
 
- -- José A. Calvo <jacalvo@zentyal.com>  Tue, 04 Sep 2018 12:14:03 +0200
->>>>>>> a930106b
+ -- José A. Calvo <jacalvo@zentyal.com>  Sun, 02 Sep 2018 11:41:29 +0200
 
 zenbuntu-core (5.1) xenial; urgency=medium
 
