--- conflicted
+++ resolved
@@ -1,10 +1,8 @@
 HEAD
-<<<<<<< HEAD
-    + Fixed firefox-launcher
-=======
     + Use Server Password to get the conf backup list
     + Fix error message when trying to use DR with no commercial edition
->>>>>>> 1a7ba42b
+    + Fixed firefox-launcher
+3.4
     + Fix parsing of the json when asking for the available server to recover
     + On a registration error, show error returned by remote
     + Update edition messages
