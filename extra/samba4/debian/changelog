<<<<<<< HEAD
samba4 (4.1.4-1zentyal3.4) saucy; urgency=low

  * Differentiate saucy version

 -- José A. Calvo <jacalvo@zentyal.com>  Wed, 22 Jan 2014 11:19:16 +0100

samba4 (4.1.4-zentyal1) saucy; urgency=low
=======
samba4 (4.1.4-zentyal2) precise; urgency=low

  * Fix segfault on DLZ if no key type provided

 -- Samuel Cabrero <scabrero@zentyal.com>  Fri, 24 Jan 2014 19:15:54 +0100

samba4 (4.1.4-zentyal1) precise; urgency=low
>>>>>>> ee459cdc

  * New upstream release

 -- José A. Calvo <jacalvo@zentyal.com>  Fri, 17 Jan 2014 10:50:46 +0100

samba4 (4.1.3-zentyal3) saucy; urgency=low

  * saucy build

 -- José A. Calvo <jacalvo@zentyal.com>  Mon, 30 Dec 2013 16:27:00 +0100

samba4 (4.1.3-zentyal2) precise; urgency=low

  * Include patchs for shares guest access based on the domain guest account
    enabled status

 -- Samuel Cabrero <scabrero@zentyal.com>  Wed, 11 Dec 2013 12:52:46 +0100

samba4 (4.1.3-zentyal1) precise; urgency=low

  * New upstream release

 -- José A. Calvo <jacalvo@zentyal.com>  Mon, 09 Dec 2013 11:44:01 +0100

samba4 (4.1.2-zentyal2) precise; urgency=low

  * Include patch for s4 libcli raw library to set per packet case sensitive
    flag

 -- Samuel Cabrero <scabrero@zentyal.com>  Wed, 20 Nov 2013 12:13:17 +0100

samba4 (4.1.2-zentyal1) precise; urgency=low

  * New upstream release

 -- José A. Calvo <jacalvo@zentyal.com>  Fri, 22 Nov 2013 13:12:32 +0100

samba4 (4.1.1-zentyal2) precise; urgency=low

  * Fixed key permissions regression in 4.1.1

 -- José A. Calvo <jacalvo@zentyal.com>  Tue, 12 Nov 2013 12:23:17 +0100

samba4 (4.1.1-zentyal1) precise; urgency=low

  * New upstream release

 -- José A. Calvo <jacalvo@zentyal.com>  Mon, 11 Nov 2013 11:45:20 +0100

samba4 (4.1.0rc4-zentyal5) precise; urgency=low

  * Improve init script

 -- Samuel Cabrero <scabrero@zentyal.com>  Thu, 07 Nov 2013 18:07:15 +0100

samba4 (4.1.0rc4-zentyal4) precise; urgency=low

  * Improve VFS scannedonly memory management

 -- Samuel Cabrero <scabrero@zentyal.com>  Fri, 25 Oct 2013 17:07:03 +0200

samba4 (4.1.0rc4-zentyal3) precise; urgency=low

  * Fix VFS scannedonly reporting 0 bytes size. Folders are no longer
    scanned when they are opened.

 -- Samuel Cabrero <scabrero@zentyal.com>  Thu, 24 Oct 2013 16:35:36 +0200

samba4 (4.1.0rc4-zentyal2) precise; urgency=low

  * New upstream release

 -- Samuel Cabrero <scabrero@zentyal.com>  Fri, 18 Oct 2013 17:57:02 +0200

samba4 (4.1.0rc4-zentyal1) precise; urgency=low

  * New upstream release

 -- Samuel Cabrero <scabrero@zentyal.com>  Sat, 28 Sep 2013 17:32:57 +0200
samba4 (4.1.0rc3-zentyal4) precise; urgency=low

  * Create /etc/ld.so.conf.d/samba4.conf in postinst

 -- José A. Calvo <jacalvo@zentyal.com>  Thu, 26 Sep 2013 18:29:37 +0200

samba4 (4.1.0rc3-zentyal3) precise; urgency=low

  * Build errors as public library
  * Add secdesc.h to public headers

 -- Samuel Cabrero <scabrero@zentyal.com>  Tue, 17 Sep 2013 03:53:52 +0200

samba4 (4.1.0rc3-zentyal2) precise; urgency=low

  * Fix domain join problem related to dns account for bind creation

 -- Samuel Cabrero <scabrero@zentyal.com>  Thu, 12 Sep 2013 19:41:39 +0200

samba4 (4.1.0rc3-zentyal1) precise; urgency=low

  * New upstream release

 -- José A. Calvo <jacalvo@zentyal.com>  Wed, 11 Sep 2013 18:31:03 +0200

samba4 (4.1.0rc2-zentyal9) precise; urgency=low

  * scannedonly VFS plugin: Do not unlink cache file when accessed file is
    newer

 -- Samuel Cabrero <scabrero@zentyal.com>  Tue, 10 Sep 2013 20:41:35 +0200

samba4 (4.1.0rc2-zentyal8) precise; urgency=low

  * Fix segfault in scannedonly VFS plugin

 -- Samuel Cabrero <scabrero@zentyal.com>  Sun, 08 Sep 2013 17:46:08 +0200

samba4 (4.1.0rc2-zentyal7) precise; urgency=low

  * Fix segfault in scannedonly VFS plugin

 -- Samuel Cabrero <scabrero@zentyal.com>  Thu, 05 Sep 2013 16:22:19 +0200

samba4 (4.1.0rc2-zentyal6) precise; urgency=low

  * Removed the .pc links to avoid conflicts with distro packages.

 -- Carlos Perelló Marín <cperello@zentyal.com>  Wed, 20 Aug 2013 17:45:31 +0200

samba4 (4.1.0rc2-zentyal5) precise; urgency=low

  * Build talloc, tevent, tdb, ldb, samba-security as public libs
  * Add dynconfig.h and ndr_security.h to public headers
  * Add param_options and LP_RESOLVE to smbclient-raw library

 -- Samuel Cabrero <scabrero@zentyal.com>  Wed, 14 Aug 2013 00:12:26 +0200

samba4 (4.1.0rc2-zentyal4) precise; urgency=low

  * Removed link to a non existing .pc file.

 -- Carlos Perelló Marín <cperello@zentyal.com>  Mon, 12 Aug 2013 12:26:48 +0200

samba4 (4.1.0rc2-zentyal3) precise; urgency=low

  * Installed links for the .pc files so other libraries are able to find it.

 -- Carlos Perelló Marín <cperello@zentyal.com>  Mon, 12 Aug 2013 11:04:40 +0200

samba4 (4.1.0rc2-zentyal1) precise; urgency=low

  * New upstream release

 -- Carlos Perelló Marín <cperello@zentyal.com>  Sun, 11 Aug 2013 13:45:39 +0200

samba4 (4.1.0rc1-zentyal4) precise; urgency=low

  * Added python modules to the standard python paths.
  * Added missing dependency on libbsd0 package.

 -- Carlos Perelló Marín <cperello@zentyal.com>  Sun, 11 Aug 2013 12:35:53 +0200

samba4 (4.1.0rc1-zentyal3) precise; urgency=low

  * Delete update-alternatives commands for swat

 -- José A. Calvo <jacalvo@zentyal.com>  Wed, 17 Jul 2013 00:12:47 +0200

samba4 (4.1.0rc1-zentyal2) precise; urgency=low

  * New upstream release

 -- Samuel Cabrero <scabrero@zentyal.com>  Mon, 15 Jul 2013 20:10:34 +0200

samba4 (4.1.0rc1-zentyal1) precise; urgency=low

  * New upstream release

 -- Samuel Cabrero <scabrero@zentyal.com>  Mon, 15 Jul 2013 13:08:17 +0200

samba4 (4.0.7-zentyal1) precise; urgency=low

  * New upstream release

 -- Samuel Cabrero <scabrero@zentyal.com>  Tue, 02 Jul 2013 17:22:52 +0200

samba4 (4.0.5-zentyal2) precise; urgency=low

  * New upstream release

 -- José A. Calvo <jacalvo@zentyal.com>  Sun, 28 Apr 2013 10:59:25 +0200

samba4 (4.0.5-zentyal1) precise; urgency=low

  * New upstream release

 -- José A. Calvo <jacalvo@zentyal.com>  Wed, 17 Apr 2013 19:07:42 +0200

samba4 (4.0.4-zentyal1) precise; urgency=low

  * New upstream release

 -- José A. Calvo <jacalvo@zentyal.com>  Tue, 19 Mar 2013 11:56:36 +0100

samba4 (4.0.3-zentyal7) precise; urgency=low

  * New upstream release

 -- Samuel Cabrero <scabrero@zentyal.com>  Mon, 18 Feb 2013 09:26:59 +0100

samba4 (4.0.3-zentyal6) precise; urgency=low

  * New upstream release

 -- José A. Calvo <jacalvo@zentyal.com>  Sun, 17 Feb 2013 23:44:05 +0100

samba4 (4.0.3-zentyal5) precise; urgency=low

  * New upstream release

 -- Samuel Cabrero <scabrero@zentyal.com>  Fri, 15 Feb 2013 17:45:45 +0100

samba4 (4.0.3-zentyal4) precise; urgency=low

  * New upstart release

 -- Samuel Cabrero <scabrero@zentyal.com>  Fri, 15 Feb 2013 14:35:00 +0100

samba4 (4.0.3-zentyal3) precise; urgency=low

  * New upstream release

 -- Samuel Cabrero <scabrero@zentyal.com>  Thu, 14 Feb 2013 15:39:41 +0100

samba4 (4.0.3-zentyal2) precise; urgency=low

  * New upstream release

 -- José A. Calvo <jacalvo@zentyal.com>  Wed, 13 Feb 2013 19:00:38 +0100

samba4 (4.0.3-zentyal1) precise; urgency=low

  * New upstream release

 -- José A. Calvo <jacalvo@zentyal.com>  Tue, 12 Feb 2013 18:55:25 +0100

samba4 (4.0.2-zentyal1) precise; urgency=low

  * New upstream release

 -- Samuel Cabrero <scabrero@zentyal.com>  Wed, 30 Jan 2013 12:21:37 +0100

samba4 (4.0.1-zentyal5) precise; urgency=low

  * Migrate provision files to new location on upgrades

 -- Samuel Cabrero <scabrero@zentyal.com>  Wed, 30 Jan 2013 10:53:35 +0100

samba4 (4.0.1-zentyal4) precise; urgency=low

  * Fix postinst script

 -- Samuel Cabrero <scabrero@zentyal.com>  Tue, 29 Jan 2013 17:23:16 +0100

samba4 (4.0.1-zentyal3) precise; urgency=low

  * Force alternatives installation

 -- Samuel Cabrero <scabrero@zentyal.com>  Tue, 29 Jan 2013 15:05:05 +0100

samba4 (4.0.1-zentyal2) precise; urgency=low

  * Remove MIT kerberos clients dependence

 -- Samuel Cabrero <scabrero@zentyal.com>  Mon, 28 Jan 2013 12:18:58 +0100

samba4 (4.0.1-zentyal1) precise; urgency=low

  * Bundled all libraries

 -- Samuel Cabrero <scabrero@zentyal.com>  Fri, 25 Jan 2013 15:42:25 +0100

samba4 (4.0.1+dfsg1-1+zentyal3) precise; urgency=low

  * Fix samba4-clients package wrong dependence

 -- Samuel Cabrero <scabrero@zentyal.com>  Thu, 17 Jan 2013 11:51:40 +0100

samba4 (4.0.1+dfsg1-1+zentyal2) precise; urgency=low

  * Split scannedonly patch

 -- Samuel Cabrero <scabrero@zentyal.com>  Wed, 16 Jan 2013 18:33:58 +0100

samba4 (4.0.1+dfsg1-1+zentyal1) precise; urgency=low

  * New upstream release
  * scannedonly: Fix bug #9534 and send user and client IP over socket
                 along with file path

 -- Samuel Cabrero <scabrero@zentyal.com>  Tue, 08 Jan 2013 12:04:45 +0100

samba4 (4.0.0+dfsg1-1+zentyal1) precise; urgency=low

  * New upstream release

 -- Samuel Cabrero <scabrero@zentyal.com>  Tue, 11 Dec 2012 23:56:44 +0100

samba4 (4.0.0~rc6+dfsg1-1+zentyal1) precise; urgency=low

  * New upstream reslease

 -- Samuel Cabrero <scabrero@zentyal.com>  Tue, 04 Dec 2012 13:32:43 +0100

samba4 (4.0.0~rc5+dfsg1-1+zentyal4) precise; urgency=low

  * Improvements in ZAVS performance and logging. Fixed quarintinig files
    in subfolders

 -- Samuel Cabrero <scabrero@zentyal.com>  Tue, 27 Nov 2012 17:54:47 +0100

samba4 (4.0.0~rc5+dfsg1-1+zentyal3) precise; urgency=low

  * Fix segfault in DLZ patch loading empty keys file

 -- Samuel Cabrero <scabrero@zentyal.com>  Mon, 19 Nov 2012 12:32:57 +0100

samba4 (4.0.0~rc5+dfsg1-1+zentyal2) precise; urgency=low

  * Patch for heimdal API changes.

 -- Samuel Cabrero <scabrero@zentyal.com>  Fri, 16 Nov 2012 01:49:47 +0100

samba4 (4.0.0~rc5+dfsg1-1+zentyal1) precise; urgency=low

  * New upstream release
  * DLZ patch to allow domain dynamic updates using TSIG keys

 -- Samuel Cabrero <scabrero@zentyal.com>  Wed, 14 Nov 2012 17:41:24 +0100

samba4 (4.0.0~rc4+dfsg1-1+zentyal1) precise; urgency=low

  * New upstream release

 -- Samuel Cabrero <scabrero@zentyal.com>  Fri, 02 Nov 2012 14:58:06 +0100

samba4 (4.0.0~rc2+dfsg1-1+zentyal2) precise; urgency=low

  * Add nmbd daemon for netbios browsing support

 -- Samuel Cabrero <scabrero@zentyal.com>  Tue, 09 Oct 2012 17:07:07 +0200

samba4 (4.0.0~rc2+dfsg1-1+zentyal1) precise; urgency=low

  * New upstream release

 -- Samuel Cabrero <scabrero@zentyal.com>  Tue, 02 Oct 2012 17:43:43 +0200

samba4 (4.0.0~rc1+dfsg1-1+zentyal3) precise; urgency=low

  * Apply patches from Amitay Isaacs <amitay@gmail.com>
    s4-rpc: dnsserver: Ignore DNS zones that are not used by RPC dnsserver
    s4-dns: dlz_bind9: Ignore zones that are not used by BIND9 DLZ plugin
  * Do not check db on postinst if server not provisioned

 -- Samuel Cabrero <scabrero@zentyal.com>  Tue, 02 Oct 2012 12:12:37 +0200

samba4 (4.0.0~rc1+dfsg1-1+zentyal2) precise; urgency=low

  * Fix packaging, move manpages from samba4 to samba4-common-bin

 -- Samuel Cabrero <scabrero@zentyal.com>  Mon, 24 Sep 2012 18:37:49 +0200

samba4 (4.0.0~rc1+dfsg1-1+zentyal1) precise; urgency=low

  * New upstream release

 -- Samuel Cabrero <scabrero@zentyal.com>  Mon, 17 Sep 2012 15:52:03 +0200

samba4 (4.0.0~beta8+dfsg1-1+zentyal5) precise; urgency=low

  * Fix samba4.postinst, upgrades were failing if server not provisioned.

 -- Samuel Cabrero <scabrero@zentyal.com>  Wed, 12 Sep 2012 04:44:42 +0200

samba4 (4.0.0~beta8+dfsg1-1+zentyal4) precise; urgency=low

  * Fix typo in ZAVS options
  * Fix redundant file removal on infected files

 -- Samuel Cabrero <scabrero@zentyal.com>  Tue, 11 Sep 2012 03:09:51 +0200

samba4 (4.0.0~beta8+dfsg1-1+zentyal3) precise; urgency=low

  * Update ZAVS module. Fix quarantine actions.

 -- Samuel Cabrero <scabrero@zentyal.com>  Mon, 10 Sep 2012 23:44:14 +0200

samba4 (4.0.0~beta8+dfsg1-1+zentyal2) precise; urgency=low

  * Update ldb dependecy version

 -- Samuel Cabrero <scabrero@zentyal.com>  Fri, 31 Aug 2012 08:11:41 +0200

samba4 (4.0.0~beta8+dfsg1-1+zentyal1) precise; urgency=low

  * New upstream release.

 -- Samuel Cabrero <scabrero@zentyal.com>  Fri, 31 Aug 2012 07:31:59 +0200

samba4 (4.0.0~beta7+dfsg1-1+zentyal3) precise; urgency=low

  * New upstream release.

 -- Samuel Cabrero <scabrero@zentyal.com>  Wed, 29 Aug 2012 17:36:33 +0200

samba4 (4.0.0~beta5+dfsg1-1+zentyal3) precise; urgency=low

  * Do not provision during install

 -- Samuel Cabrero <scabrero@zentyal.com>  Thu, 23 Aug 2012 16:01:28 +0200

samba4 (4.0.0~beta5+dfsg1-1+zentyal2) precise; urgency=low

  * Add zavs vfs module (Zentyal Anti Virus for Samba)

 -- Samuel Cabrero <scabrero@zentyal.com>  Wed, 22 Aug 2012 19:33:17 +0200

samba4 (4.0.0~beta5+dfsg1-1+zentyal1) precise; urgency=low

  * New upstream release.

 -- Samuel Cabrero <scabrero@zentyal.com>  Fri, 03 Aug 2012 18:15:27 +0200

samba4 (4.0.0~beta2+dfsg1-1) unstable; urgency=low

  * New upstream release.
  * Update Slovak translation. Thanks Ivan Masár. Closes: #677906
  * Add build dependency on libacl1-dev.

 -- Jelmer Vernooij <jelmer@debian.org>  Mon, 18 Jun 2012 00:49:12 +0200

samba4 (4.0.0~beta1+dfsg1-3) unstable; urgency=high

  * Prevent adding share with invalid name when used in domain controller mode.

 -- Jelmer Vernooij <jelmer@debian.org>  Sun, 17 Jun 2012 17:00:00 +0200

samba4 (4.0.0~beta1+dfsg1-2) unstable; urgency=low

  * Create leading directories in addshare script. Closes: #677643
  * Use attr/attributes.h on GNU/kFreeBSD. Fixes finding of ATTR_ROOT.

 -- Jelmer Vernooij <jelmer@debian.org>  Sat, 16 Jun 2012 01:42:10 +0200

samba4 (4.0.0~beta1+dfsg1-1) unstable; urgency=medium

  * New upstream release.
  * Add 08_heimdal_config_h: Fixes compatibility with newer versions of
    Heimdal. Closes: #674918
  * Use standard spelling of domain controller in debconf templates.
    Closes: #670413
  * Switch to debhelper 9.
  * samba4-clients: Drop conflicts with smbclient; upstream has renamed
    the Samba4-specific smbclient and nmblookup binaries.

 -- Jelmer Vernooij <jelmer@debian.org>  Wed, 30 May 2012 18:42:06 +0200

samba4 (4.0.0~alpha20+dfsg1-1) unstable; urgency=medium

  * New upstream release.
   + No longer installs libkdc-policy.so. LP: #887537

 -- Jelmer Vernooij <jelmer@debian.org>  Tue, 01 May 2012 15:02:19 +0200

samba4 (4.0.0~alpha19+dfsg1-7) unstable; urgency=low

  * Only update smb.conf if it exists. Closes: #670560
  * Automatically add shares required for active directory controllers if they
    don't exist. Closes: #670558

 -- Jelmer Vernooij <jelmer@debian.org>  Thu, 26 Apr 2012 19:59:26 +0200

samba4 (4.0.0~alpha19+dfsg1-6) unstable; urgency=low

  * Rebuild against ldb 1.1.6.

 -- Jelmer Vernooij <jelmer@debian.org>  Fri, 20 Apr 2012 12:47:15 +0200

samba4 (4.0.0~alpha19+dfsg1-5) unstable; urgency=low

  * Use dbcheck when upgrading from recent versions of Samba4, as it's
    both more reliable and quicker than upgradeprovision.
  * Move samba-dsdb-modules from Recommends to Depends, as LDAP server
    support has been dropped. Closes: #669331

 -- Jelmer Vernooij <jelmer@debian.org>  Thu, 19 Apr 2012 17:33:33 +0200

samba4 (4.0.0~alpha19+dfsg1-4) unstable; urgency=low

  * Fix pattern matching line in setoption.py. Thanks Hleb Valoshka.
    Closes: #669015
  * setoption.py: Preserve mode on smb.conf file.

 -- Jelmer Vernooij <jelmer@debian.org>  Mon, 16 Apr 2012 17:33:07 +0200

samba4 (4.0.0~alpha19+dfsg1-3) unstable; urgency=low

  * Convert setoption.pl to Python to avoid dependency on perl-modules.
    Closes: #668800

 -- Jelmer Vernooij <jelmer@debian.org>  Sun, 15 Apr 2012 15:50:57 +0200

samba4 (4.0.0~alpha19+dfsg1-2) unstable; urgency=low

  * Correctly import server role and realm from existing smb.conf file.
    LP: #936891 LP: #832465 Closes: #659775
  * Force correct realm during upgradeprovision. LP: #728864

 -- Jelmer Vernooij <jelmer@debian.org>  Fri, 13 Apr 2012 16:47:37 +0200

samba4 (4.0.0~alpha19+dfsg1-1) unstable; urgency=low

  * New upstream release.
   + Drop patches applied upstream: 06_upgradedns, 08_smb2_deps.
   + Cope with missing sysvol folders during provision upgrade. LP: #930370
   + Depend on tdb 1.2.10.
   + Depend on ldb 1.1.5.
   + Fixes CVE-2012-1182: PIDL based autogenerated code allows overwriting
     beyond of allocated array.
  * Fix replaces: samba-common field in samba4-common-bin.
  * Update Catalan debconf translation. Thanks, Jordi Mallach.
    Closes: #663737

 -- Jelmer Vernooij <jelmer@debian.org>  Wed, 11 Apr 2012 16:58:39 +0200

samba4 (4.0.0~alpha18.dfsg1-4) unstable; urgency=low

  * Add patch 08_smb2_deps: Remove (unnecessary) dependencies on various
    private Samba 3 libraries, for which proper package Depends: lines were
    missing.  Closes: #665295
  * Add dependency on tdb-tools. This will be removed once upstream
    removes the use of tdbbackup in provision. Closes: #664658

 -- Jelmer Vernooij <jelmer@debian.org>  Wed, 28 Mar 2012 16:20:21 +0200

samba4 (4.0.0~alpha18.dfsg1-3) unstable; urgency=low

  * Fix compatibility with newer versions of Heimdal. Fixes FTBFS.
    Closes: #664820

 -- Jelmer Vernooij <jelmer@debian.org>  Wed, 21 Mar 2012 14:11:29 +0100

samba4 (4.0.0~alpha18.dfsg1-2) unstable; urgency=low

  * Add Replaces: python-samba to libsmbclient-raw0 as some
    private libraries have moved. Thanks Axel Beckert. Closes: #663641

 -- Jelmer Vernooij <jelmer@debian.org>  Tue, 13 Mar 2012 16:39:12 +0100

samba4 (4.0.0~alpha18.dfsg1-1) unstable; urgency=low

  [ Jelmer Vernooij ]
  * New upstream release.
   + Depend on newer versions of ldb.
   + Depend on tevent >= 0.9.15.
   + Sanitizes NetBIOS names. LP: #938592
   + Re-adds support for 'security = domain' parsing. LP: #916556
  * Fix typo in recommendations of samba4: samba4-dsdb-modules ->
    samba-dsdb-modules.
  * Recommend attr package for Samba4.
  * Create util.h -> samba_util.h symlink for backwards compatibility.
  * Add dependency on libbsd-dev, used for strlcat and strlcpy.
  * Extracts waf source code. Closes: #654500

  [ Debconf translations ]
  * Russian (Yuri Kozlov).  Closes: #651583
  * Portuguese (Miguel Figueiredo).  Closes: #653557
  * German (Holger Wansing).  Closes: #653714
  * Norwegian Bokmål (Bjørn Steensrud).  Closes: #654284
  * Spanish (Javier Fernández-Sanguino).  Closes: #656403
  * Danish (Joe Hansen).  Closes: #656785
  * Dutch (Jeroen Schot).  Closes: #657469
  * Hebrew (Omer Zak).
  * Polish (Michał Kułach).  Closes: #659570
  * Czech (Miroslav Kure).  Closes: #659573
  * Turkish (İsmail BAYDAN).  Closes: #659575
  * Japanese (Kenshi Muto).  Closes: #659978
  * Esperanto (Felipe Castro)

  [ Jelmer Vernooij ]
  * Rename upgradedns to less generic samba_upgradedns.
  * Bump standards version to 3.9.3 (no changes).
  * Use DEP-5 for copyright file.
  * Indonesian (Mahyuddin Susanto).  Closes: #660031
  * Italian (Luca Monducci).  Closes: #660150
  * Use samba-tool to retrieve configuration options from debconf.
    LP: #936891, Closes: #659775
  * Add really basic autopkgtest test.
  * Fix bundled libraries for samba.samba3 python module. LP: #889869

 -- Jelmer Vernooij <jelmer@debian.org>  Mon, 12 Mar 2012 19:01:00 +0100

samba4 (4.0.0~alpha17.dfsg2-1) unstable; urgency=low

  * Remove more non-free IETF files. Closes: #547280
  * Rebuild for newer version of ldb.

 -- Jelmer Vernooij <jelmer@debian.org>  Sat, 03 Dec 2011 01:41:49 +0100

samba4 (4.0.0~alpha17.dfsg1-3) unstable; urgency=low

  * Install libmemcache.so, libutil_str.so and various other private libraries
    required by the samba3 module in python-samba. LP: #889864, LP: #889869

 -- Jelmer Vernooij <jelmer@debian.org>  Sun, 13 Nov 2011 17:03:29 +0100

samba4 (4.0.0~alpha17.dfsg1-2) unstable; urgency=low

  * Include upstart file to eliminate delta with Ubuntu.

 -- Jelmer Vernooij <jelmer@debian.org>  Fri, 11 Nov 2011 16:13:58 +0100

samba4 (4.0.0~alpha17.dfsg1-1) unstable; urgency=low

  * Strip non-free IETF RFC files. Closes: #547280
  * Rebuild against newer ldb. Closes: #648326
  * Updated Swedish debconf translation. Thanks Martin Bagge.
    Closes: #644942
  * Updated French debconf translation. Thanks Christian Perrier.
    Closes: #644465

 -- Jelmer Vernooij <jelmer@debian.org>  Fri, 11 Nov 2011 03:16:37 +0100

samba4 (4.0.0~alpha17-3) unstable; urgency=low

  * Upload to unstable. Closes: #642905
  * Use default python version rather than 2.7.

 -- Jelmer Vernooij <jelmer@debian.org>  Tue, 27 Sep 2011 00:11:31 +0200

samba4 (4.0.0~alpha17-2) experimental; urgency=low

  * In -dev package dependencies, depend on a specific version of other
    Samba dev packages.

 -- Jelmer Vernooij <jelmer@debian.org>  Sat, 24 Sep 2011 23:10:30 +0200

samba4 (4.0.0~alpha17-1) experimental; urgency=low

  * New upstream release.
  * Add libsmbclient-{raw0,dev} packages, required for winexe.
  * Add libsamba-credentials0 and libsamba-credentials-dev packages for
    new public library for credentials management.

 -- Jelmer Vernooij <jelmer@debian.org>  Sun, 18 Sep 2011 15:14:42 +0200

samba4 (4.0.0~alpha17~git20110807.dfsg1-1) experimental; urgency=low

  * New upstream snapshot.
  * Depend on newer version of ldb. Closes: #636961
  * Update Indonesian Debconf translation. Thanks Mahyuddin Susanto.
    Closes: #608552
  * Preserve server role set in smb.conf. LP: #815586

 -- Jelmer Vernooij <jelmer@debian.org>  Sun, 07 Aug 2011 23:37:37 +0200

samba4 (4.0.0~alpha17~git20110801.dfsg1-1) experimental; urgency=low

  * Improve outdated package descriptions. Closes: #486370
  * New upstream release.
  * Bump standards version to 3.9.2 (no changes).
  * Add new libsamdb-dev package, required by openchange which relies on the
    samdb.pc file.
   + No header files are shipped yet, but an upstream fix is pending.
  * Recommend bind9utils in samba4 package.
  * Remove complex dependency loop between library packages. Closes: #598842
   + Disable currently unfinished ldb share module.
   + Split dcerpc server libraries out into libdcerpc-server{0,-dev} to
     cut dependency loop.
   + New samba-dsdb-modules package with all DSDB related LDB modules.
  * Move libwinbind-client library to libgensec0. Closes: #623327
  * Add support for multi-arch.
  * Switch to new style debhelper.
  * Fix symbolic link for ldb modules. Closes: #632974

 -- Jelmer Vernooij <jelmer@debian.org>  Sun, 31 Jul 2011 20:16:03 +0200

samba4 (4.0.0~alpha15.dfsg1-1) experimental; urgency=low

  * New upstream snapshot.

 -- Jelmer Vernooij <jelmer@debian.org>  Fri, 22 Apr 2011 02:57:04 +0200

samba4 (4.0.0~alpha15~git20110410.dfsg1-1) experimental; urgency=low

  * New upstream snapshot.
   + Drop patch now applied upstream: 02_backupkey_private.diff
  * Switch to dh_python2. Closes: #617059

 -- Jelmer Vernooij <jelmer@debian.org>  Sat, 05 Mar 2011 14:44:25 +0100

samba4 (4.0.0~alpha15~git20110224.dfsg1-2) experimental; urgency=low

  * Depend on newer version of Heimdal which exposes more hx509 symbols.
    Fixes FTBFS.
  * Tighten libldb1 dependency for LDB modules.
  * Depend on newer version of pyldb.  Closes: #615631

 -- Jelmer Vernooij <jelmer@debian.org>  Mon, 28 Feb 2011 03:52:35 +0100

samba4 (4.0.0~alpha15~git20110224.dfsg1-1) experimental; urgency=low

  * New upstream release.
   + Avoids unnecessary setlocale call to "C". LP: #519025, #519025
  * Fix dependency on newer version of ldb. Closes: #614466
  * Add missing dependency on python-samba, required for testparm. LP: #641082
  * Use libwbclient. LP: #714344, Closes: #611214
  * Make sure /var/run/samba exists. LP: #646037

 -- Jelmer Vernooij <jelmer@debian.org>  Wed, 23 Feb 2011 00:35:59 +0100

samba4 (4.0.0~alpha15~git20110124.dfsg1-2) experimental; urgency=low

  * Build-depend on newer version of heimdal-multidev with fixed kdc.h.
  * Build-depend on versioned libkdc2-heimdal which includes kdc_log. Closes: #611112

 -- Jelmer Vernooij <jelmer@debian.org>  Tue, 25 Jan 2011 09:22:16 -0800

samba4 (4.0.0~alpha15~git20110124.dfsg1-1) experimental; urgency=low

  * New upstream snapshot.
   + Removes unresolved symbols from libraries.
     Closes: #596690, #599075, #602855.  LP: #658116, #592882, #646042
  * Add dependency on comerr-dev.
  * Update Spanish Debconf translation. Thanks Ricardo Fraile. Closes: #596075
  * Update Danish debconf translation. Thanks Joe Dalton. Closes:
    #598779
  * Re-remove non-free IETF RFCs, add test to prevent future regression.
    Closes: #547280
  * Depend on libreadline-dev rather than libreadline5-dev. Closes: #553846
  * Upgrade provision data between releases. Closes: #600117

 -- Jelmer Vernooij <jelmer@debian.org>  Fri, 15 Oct 2010 01:32:48 +0200

samba4 (4.0.0~alpha14~bzr13684.dfsg1-1) unstable; urgency=low

  * New upstream snapshot.
   + Depend on libsubunit-dev.
  * Support talloc 2.0.1.
  * Update dependency for ldb to be >= 0.9.14. Closes: #596745
  * Support parallel builds.

 -- Jelmer Vernooij <jelmer@debian.org>  Tue, 28 Sep 2010 09:46:54 +0200

samba4 (4.0.0~alpha13+git+bzr12785.dfsg1-1) experimental; urgency=low

  * Install provision scripts to /usr/share/samba/setup.
  * Move nsstest from samba4 to winbind4.
  * Support building against tdb 1.2.1.

 -- Jelmer Vernooij <jelmer@debian.org>  Fri, 10 Sep 2010 17:45:20 +0200

samba4 (4.0.0~alpha13+git+bzr12687.dfsg1-1) experimental; urgency=low

  * New upstream snapshot.
  * Mark as compatible with older versions of tdb (>= 1.2.2).

 -- Jelmer Vernooij <jelmer@debian.org>  Wed, 08 Sep 2010 03:30:03 +0200

samba4 (4.0.0~alpha13+git+bzr12670.dfsg1-1) experimental; urgency=low

  * Add missing dependency on pkg-config.
  * Require subunit >= 0.0.6, older versions have a broken tap2subunit.
  * Debconf translations:
    - Swedish (Martin Bagge).  Closes: #586819
  * New upstream snapshot.
    - Fixes symbols for LDB modules. Closes: #594763, #594771, #594773.
  * Require tdb 1.2.3. Closes: #595644

 -- Jelmer Vernooij <jelmer@debian.org>  Sun, 05 Sep 2010 17:34:46 +0200

samba4 (4.0.0~alpha13+git+bzr12292.dfsg1-1) experimental; urgency=low

  * New upstream snapshot.
   + Fixes provision to be able to find the data path again.
  * Depend on libreadline-dev rather than libreadline5-dev. Closes: #553846
  * Suggest swat2.
  * Migrate to Bazaar.
  * Bump standards version to 3.9.1 (no changes).

 -- Jelmer Vernooij <jelmer@debian.org>  Sun, 22 Aug 2010 02:38:51 +0200

samba4 (4.0.0~alpha13+git20100618.dfsg1-1) experimental; urgency=low

  [ Jelmer Vernooij ]
  * New upstream snapshot. Closes: #578009, #577880
   + Add dependency on python-dnspython.
   + Removes last Python string exception. Closes: #585327
   + Installs all display specifiers. Closes: #548911

  [ Christian Perrier ]
  * Debconf translations:
    - Swedish (Martin Bagge).  Closes: #552734
    - Russian (Yuri Kozlov).  Closes: #563346
    - Spanish (Omar Campagne).  Closes: #579099

 -- Jelmer Vernooij <jelmer@debian.org>  Sun, 28 Feb 2010 02:33:37 +0100

samba4 (4.0.0~alpha8+git20100227.dfsg1-1) experimental; urgency=low

  * Fix sections of libndr-standard0 and libndr0.
  * New upstream snapshot.

 -- Jelmer Vernooij <jelmer@debian.org>  Mon, 22 Feb 2010 11:19:07 +0100

samba4 (4.0.0~alpha8+git20100222.dfsg1-1) experimental; urgency=low

  [ Christian Perrier ]
  * Change "Provides:" in init script to avoid conflicting Provides
    with samba. Closes: #547209
  * Swedish debconf translation (Martin Bagge).  Closes: #552734

  [ Jelmer Vernooij ]
  * Depend on specific version of libldb. Closes: #562389
  * Build against system Heimdal and remove the copy of Heimdal from the 
    Samba 4 source tree, since it contains non-free IETF RFC/I-D.
    Closes: #547280
  * Bump standards version to 3.8.4.
  * Switch to dpkg-source 3.0 (quilt) format

 -- Jelmer Vernooij <jelmer@debian.org>  Wed, 03 Feb 2010 15:17:20 +0100

samba4 (4.0.0~alpha8+git20090912-1) unstable; urgency=low

  * Upload to unstable.
  * Fix nmblookup.1.gz filename for alternatives.
  * New upstream snapshot.
   + Add new binary packages libndr-standard0 and libndr-standard-dev.
  * Bump standards version to 3.8.3.
  * Remove unused patch system.

 -- Jelmer Vernooij <jelmer@debian.org>  Sat, 12 Sep 2009 13:28:33 +0200

samba4 (4.0.0~alpha8+git20090718-1) experimental; urgency=low

  * New upstream snapshot.
  * The server package now suggests a version of bind9 that supports 
    update-policy.

 -- Jelmer Vernooij <jelmer@debian.org>  Sat, 18 Jul 2009 17:34:30 +0200

samba4 (4.0.0~alpha8~git20090620-1) experimental; urgency=low

  * Support building against Python2.6.
  * Add missing dependency on tdb >= 1.1.3. (Closes: #517171)
  * Add missing dependencies on tdb-dev and libtalloc-dev to
    libldb-samba4-dev. (Closes: #525885)
  * Use newer version of tevent. (Closes: #531480, #533457, #533455)
  * New upstream snapshot.
  * Bump standards version to 3.8.2.
  * Reorganization to let Samba 3 and Samba 4 co-exist on the same system:
   + Depend on samba-common for smb.conf, /etc/samba/gdbcommands,
     /usr/share/samba/{panic-action,*.dat}.
   + Rename samba4-common to samba4-common-bin.
  * samba4-testsuite now recommends subunit, since it can output subunit
    streams.
  * Document license for Active Directory schemas.
  * Fix init script to run samba rather than smbd. (Closes: #522646)
  * Removed libldb-samba4-{dev,0}, now using libldb{-dev,0} since there
    are no longer any differences.

 -- Jelmer Vernooij <jelmer@debian.org>  Thu, 18 Jun 2009 00:19:44 +0200

samba4 (4.0.0~alpha7~20090225-1) experimental; urgency=low

  * Build-depend on pkg-config, as we no longer seem to pull that in 
    through any other dependencies. (Closes: #516882)

 -- Jelmer Vernooij <jelmer@debian.org>  Wed, 25 Feb 2009 04:04:36 +0100

samba4 (4.0.0~alpha7~20090223-1) experimental; urgency=low

  * Add build dependency on libpopt-dev, so the system libpopt is always used 
    rather than the one included by Samba.
  * Use the alternatives system for the smbstatus, nmblookup, net and testparm 
    binaries as well as various data files.
  * Make the samba4 and samba4-testsuite packages conflict with 
    samba-tools. (Closes: #506236)
  * Build against external libtevent.

 -- Jelmer Vernooij <jelmer@debian.org>  Sat, 21 Feb 2009 17:46:41 +0100

samba4 (4.0.0~alpha6-1) experimental; urgency=low

  * New upstream release.

 -- Jelmer Vernooij <jelmer@debian.org>  Tue, 20 Jan 2009 02:59:15 +0100

samba4 (4.0.0~alpha5+20090105-1) experimental; urgency=low

  * New upstream snapshot.

 -- Jelmer Vernooij <jelmer@debian.org>  Mon, 05 Jan 2009 21:08:53 +0100

samba4 (4.0.0~alpha5+20081126-1) experimental; urgency=low

  * New upstream snapshot.

 -- Jelmer Vernooij <jelmer@samba.org>  Wed, 26 Nov 2008 03:48:41 +0100

samba4 (4.0.0~alpha5+20081101-1) experimental; urgency=low

  * New upstream snapshot.

 -- Jelmer Vernooij <jelmer@samba.org>  Sat, 01 Nov 2008 14:40:09 +0100

samba4 (4.0.0~alpha5+20081031-1) experimental; urgency=low

  * New upstream snapshot.

 -- Jelmer Vernooij <jelmer@samba.org>  Fri, 31 Oct 2008 00:10:41 +0100

samba4 (4.0.0~alpha5+20081014-1) experimental; urgency=low

  * Fix typo in description. (Closes: 500811)
  * New upstream snapshot.

 -- Jelmer Vernooij <jelmer@samba.org>  Thu, 09 Oct 2008 18:41:59 +0200

samba4 (4.0.0~alpha5+20080930-1) experimental; urgency=low

  * New upstream snapshot.

 -- Jelmer Vernooij <jelmer@samba.org>  Tue, 30 Sep 2008 16:19:22 +0200

samba4 (4.0.0~alpha5+20080825-1) experimental; urgency=low

  * Add watch file.
  * Use policy-compliant sysconfdir and localstatedir. (Closes: #495944)

 -- Jelmer Vernooij <jelmer@samba.org>  Mon, 25 Aug 2008 17:42:44 +0200

samba4 (4.0.0~alpha4~20080727-1) experimental; urgency=low

  [ Steve Langasek ]
  * Add missing dependency on libparse-yapp-perl to libparse-pidl-perl.

  [ Jelmer Vernooij ]
  * Make samba4-common conflict with samba-common. (Closes: #492088)
  * New Slovak translation. (Closes: #487889)
  * New Thai translation from Theppitak Karoonboonyanan. (Closes: #486614)
  * New Vietnamese translation from Clytie Siddall. (Closes: #486618)
  * New Bulgarian translation from Damyan Ivanov. (Closes: #486626)
  * New Japanese translation from Kenshi Muto. (Closes: #486648)
  * New Galician translation from Jacobo Tarrio. (Closes: #486701)
  * New Turkish translation from Mehmet TURKER. (Closes: #487244)
  * New Czech translation from Miroslav Kure. (Closes: #487265)
  * New Arabic translation from Ossama Khayat. (Closes: #487322)
  * New German translation from Holger Wansing. (Closes: #487542)
  * New Italian translation from Luca Monducci. (Closes: #487720)
  * New Portugese translation from the Portuguese Translation Team. 
    (Closes: #487753)
  * New Korean translation from Sunjae Park. (Closes: #487894)
  * New Lithuanian translation from Gintautas Miliauskas. (Closes: #487895)
  * New Romanian translation from Eddy Petrișor. (Closes: #488874)

 -- Jelmer Vernooij <jelmer@samba.org>  Sun, 27 Jul 2008 15:38:41 +0200

samba4 (4.0.0~alpha4~20080617-1) experimental; urgency=low

  * Fixed maintainer email address.
  * New upstream snapshot.
  * Remove dependency on unpackaged libevents in ldb pkg-config file.

 -- Jelmer Vernooij <jelmer@samba.org>  Mon, 16 Jun 2008 21:29:43 +0200

samba4 (4.0.0~alpha4~20080616-1) experimental; urgency=low

  * Fix dependency of libsamba-hostconfig-dev on libsamba-hostconfig0.
  * Fix dependency of libldb-samba4-dev on libldb-samba4-0.
  * Remove tdb binaries as they're already packaged elsewhere. 
    (Closes: #485619, #486270)
  * New upstream snapshot.
  * New French translation from Christian Perrier. (Closes: #486072)

 -- Jelmer Vernooij <jelmer@samba.org>  Sat, 14 Jun 2008 20:39:13 +0200

samba4 (4.0.0~alpha4~20080522-1) experimental; urgency=low

  * New upstream snapshot. (Closes: #478328)

 -- Jelmer Vernooij <jelmer@samba.org>  Thu, 22 May 2008 02:25:05 +0200

samba4 (4.0.0~alpha4~20080403-1) experimental; urgency=low

  * Rename source package to samba4.

 -- Jelmer Vernooij <jelmer@samba.org>  Mon, 28 Jan 2008 17:23:58 +0100

samba (4.0.0~alpha3~20080120-1) experimental; urgency=low

  * New upstream snapshot.

 -- Jelmer Vernooij <jelmer@samba.org>  Sat, 19 Jan 2008 22:34:08 +0100

samba (4.0.0~alpha2~svn26294-1) experimental; urgency=low

  * New upstream snapshot.
  * Set Vcs-Svn field.

 -- Jelmer Vernooij <jelmer@samba.org>  Sat, 19 Jan 2008 22:32:28 +0100

samba (4.0.0~~tp5-1) experimental; urgency=low

  * New upstream release.
  * Set homepage field.

 -- Jelmer Vernooij <jelmer@samba.org>  Sun, 25 Nov 2007 16:28:02 +0000

samba (4.0.0~~svn22819-1) experimental; urgency=low

  * New upstream snapshot.

 -- Jelmer Vernooij <jelmer@samba.org>  Wed, 09 May 2007 15:28:50 +0200

samba (4.0.0~~svn19515-1) experimental; urgency=low

  * New upstream versions (svn snapshots of r19515).

 -- Jelmer Vernooij <jelmer@samba.org>  Mon, 30 Oct 2006 16:45:36 +0100

samba (3.9.1+4.0.0tp2-1) experimental; urgency=low

  * New upstream version (tech preview 2).

  [ Jelmer Vernooij ]
  * Remove setntacl utility (it doesn't do anything).
  * Include oLschema2ldif.1 in the ldb-tools package.
  * Enable shared library building.
  * Put ldb, tdb, gtksamba, talloc and gensec libraries into seperate binary packages.
  * Pass fewer options for paths to configure
  * Adapt to new paths from upstream

 -- Jelmer Vernooij <jelmer@samba.org>  Thu, 23 Mar 2006 01:13:32 +0100

samba (3.9.1+4.0.0tp1-1) experimental; urgency=low

  * New upstream version (tech preview 1).

  [ Steinar H. Gunderson ]
  * Forward-port panic-action script from the Samba 3 packaging.
    * Patch the smb.conf provisioning template (only used by swat in the
      Debian packaging) to use the panic-action script by default.
    * Patch the samba-common postinst to generate smb.conf files with the
      same setting.
  * Include ntlm_auth.1 and smbd.8 man pages in the samba package.
  * Make the samba dependency on samba-common versioned.
  * Install /usr/bin/setntacl manually; the upstream install target doesn't
    seem to do it anymore.
  * Ask for the realm (and give it to the upgrade script) when upgrading from
    Samba 3; it can't be easily autodetected. (Note that upgrade still seems
    to be broken for now.)

  [ Jelmer Vernooij ]
  * Remove gwsam utility.
  * Include gwcrontab.1 and gepdump.1 man pages in the samba-gtk-frontends
    package.
  * Remove ldbtest utility from ldb-tools package.

 -- Steinar H. Gunderson <sesse@debian.org>  Tue, 24 Jan 2006 16:01:59 +0100

samba4 (3.9.0-SVN-build-6710-1) unstable; urgency=low

  * Newer upstream version

 -- Jelmer Vernooij <jelmer@samba.org>  Thu, 12 May 2005 14:04:05 +0200

samba4 (3.9.0-SVN-build-655-1) unstable; urgency=low

  * Initial release.

 -- Jelmer Vernooij <jelmer@samba.org>  Thu, 13 May 2004 01:38:41 +0200
samba (3.9.0+SVN12946-1) experimental; urgency=low

  * New upstream version.
    * Fix upgrades from Samba 3 giving too few parameters to provision().
      (Closes: #348079)
  * Add sections to binary packages to match the archive:
    * libparse-pidl-perl: perl
    * samba-dev: devel
    * samba-gtk-frontends: x11
  * Adjust our export procedure we get the Subversion revision number in
    include/version.h (and thus in the build itself), and document how in
    README.building.
  * Remove "reload" option from the init script, since Samba 4 doesn't
    understand SIGHUP yet.

 -- Steinar H. Gunderson <sesse@debian.org>  Sun, 15 Jan 2006 13:43:43 +0100

samba (3.9.0+SVN12856-1) experimental; urgency=low

  * New upstream version.
  * Move testparm from samba into samba-common.
    * Make samba-common Architecture: any.
    * Make samba-common replace/conflict samba (<= 3.9.0+SVN12739-1).
  * Make samba-clients depend on samba-common.
  * Make samba-common depend on debconf.
  * Replace debconf dependencies with ${misc:Depends}, to automatically
    get the debconf-2.0 alternative right.
  * Include the newuser binary in samba-server package.
  * Add missing Build-Depends on: libgnutls-dev, libreadline5-dev,
    libpam0g-dev. All were causing silent build failures (ie. the package
    was simply built without the features).
  * Remove Build-Depends on libldap-dev.
  * Include NEWS file.

 -- Steinar H. Gunderson <sesse@debian.org>  Wed, 11 Jan 2006 22:08:32 +0100

samba (3.9.0+SVN12739-1) experimental; urgency=low

  * Move /usr/lib/samba/setup from samba-common to samba.
    * Make samba replace samba-common (<= 3.9.0+SVN12726-1)
  * Add a missing db_stop in samba.postinst, probably causing problems
    starting the daemon in some cases.
  * Add orphan files from /usr/bin (and relevant manpages) into their
    correct packages:
    * ldb-tools: ldbrename, ldbtest, oLschema2ldif.
    * samba: ntlm_auth.
    * samba-clients: getntacl.
    * samba-gtk-frontends: gwcrontab.
    * winregistry-tools: winreg.
    * samba3dump and tdbtorture remain orphans.
  * Add new executable /usr/bin/testparm to samba package.
    * Add /var/lib/samba directory to samba package; it's needed by
      testparm.
  * Rewrite configuration/bootstrapping to be able to install the client
    only and still get a usable smb.conf. The basic idea is:
    * samba-common looks for an smb.conf. If there is none, it asks for
      realm and domain and generates a skeleton smb.conf.
    * If samba notices an upgrade from Samba 3, it asks whether the user
      wants to upgrade. If not, it leaves everything alone (and broken).
    * Otherwise, samba asks whether the user wants to set up a PDC. If yes,
      it adds "server role = pdc" to smb.conf and provisions the server.
  * Removed unused file samba.conffiles.
  * Run dh_installdebconf on architecture-independent packages as well, now
    that samba-common has a config script.
  * Let samba-clients conflict/replace samba-common (<< 3.9.0), as they share
    /usr/bin/net.

 -- Steinar H. Gunderson <sesse@debian.org>  Fri,  6 Jan 2006 14:25:50 +0100

samba (3.9.0+SVN12726-1) experimental; urgency=low

  * First upload to Debian main.

  * Package renaming to get more in line with Samba 3 packaging:
    * Rename samba-server package to just samba, for consistency with the
      Samba 3 packaging.
      * Rename samba.samba.init to samba.init, now that the init script and the
        server package are called the same.
    * Rename samba-swat to swat, and add a dependency from swat to samba.

  * debian/rules changes:
    * Change SOURCEPATH to reflect that we now have the packaging in debian/,
      not packaging/debian/. This will have to be reverted whenever upstream
      syncs with us.
    * Removed debmake comment, it's hardly relevant any more.
    * Removed comment that there aren't any architecture-independent packages
      (because there are).
    * Remove redundant "package=samba" variable.
    * Do "make pch ; make all" instead of "make proto ; -make pch ; make all";
      some build system bug prevents us from just doing "make pch all", but
      since we're more or less guaranteed a recent gcc version, the pch target
      shouldn't fail, so we won't allow it to.
    * Remove autogen.sh call from configure; it should be done in the
      upstream tarball, not in maintainer scripts.

  * debian/control changes:
    * Copied Uploaders: line from Samba 3 packaging, adding myself.
    * Rename samba-client package to samba-clients.
    * Make samba-clients Replaces/Conflicts smbclient.
    * Build-depend on docbook-xml, not just docbook-xsl -- the documentation
      needs data from both to build.
    * Move the samba binary package to the top, so it's the one receiving
      the README.* files, among others.

  * Maintainer script changes:
    * Attempt to upgrade from Samba 3 if that's what the user tries to do.
      * Copy upgrade script into /usr/lib/samba/setup.
      * Check for upgrade from << 3.9.0 in config, and ask the user for upgrade
        if relevant.
      * Check for upgrade from << 3.9.0 in postinst, and upgrade if the user
        wished to.
    * Only provision in samba.postinst if we're doing a fresh install.
    * Support purging properly in postrm, both for samba and samba-common
      (adapted from the Samba 3 packaging).
    * Don't ask about an administrator password -- just let the provisioning
      scripts make up a random one.
      * Updated README.Debian to show the user how to change the password.
      * Make samba recommend ldb-tools.
    * Install README.building along with all the other documentation.
    * Don't try to ask about the "done" question, which we nuked in a previous
      release.

  * Updated debian/copyright.
    * Added Samba copyright holders.
    * Noted that talloc, ldb and tdb are under the LGPL.
    * Added copyright holders and licensing for the packaging itself.

  * Remove a few unused files in the packaging.
  * Change debhelper compatibility level to 5.
    * Update versioned depends accordingly.
  * Don't give --pidfile to start-stop-daemon when stopping -- current
    versions of Samba 4 won't die when the parent is killed.
  * Updated README.debian somewhat, and renamed to use a capital D.
  * Rewritten README.building, to reflect the magic that has to be done
    with the package in another repository.
  * Update po/POTFILES.in to reflect name change (from samba4-server ->
    samba-server -> samba).

 -- Steinar H. Gunderson <sesse@debian.org>  Thu,  5 Jan 2006 21:27:13 +0100

samba (3.9.0+SVN12395-1) unstable; urgency=low

  * New snapshot, drop 4 suffix

 -- Jelmer Vernooij <jelmer@samba.org>  Tue, 20 Dec 2005 13:38:26 +0100

samba4 (3.9.0+SVN12312-1) unstable; urgency=low

  * New upstream snapshot.

 -- Jelmer Vernooij <jelmer@samba.org>  Mon, 27 Jun 2005 11:25:57 +0200
<|MERGE_RESOLUTION|>--- conflicted
+++ resolved
@@ -1,4 +1,9 @@
-<<<<<<< HEAD
+samba4 (4.1.4-2zentyal3.4) saucy; urgency=low
+
+  * Fix segfault on DLZ if no key type provided
+
+ -- Samuel Cabrero <scabrero@zentyal.com>  Fri, 24 Jan 2014 19:15:54 +0100
+
 samba4 (4.1.4-1zentyal3.4) saucy; urgency=low
 
   * Differentiate saucy version
@@ -6,15 +11,6 @@
  -- José A. Calvo <jacalvo@zentyal.com>  Wed, 22 Jan 2014 11:19:16 +0100
 
 samba4 (4.1.4-zentyal1) saucy; urgency=low
-=======
-samba4 (4.1.4-zentyal2) precise; urgency=low
-
-  * Fix segfault on DLZ if no key type provided
-
- -- Samuel Cabrero <scabrero@zentyal.com>  Fri, 24 Jan 2014 19:15:54 +0100
-
-samba4 (4.1.4-zentyal1) precise; urgency=low
->>>>>>> ee459cdc
 
   * New upstream release
 
