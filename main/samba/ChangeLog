<<<<<<< HEAD
HEAD
	+ Removed sync_disabled_users key. We sync all users now.
	+ Removed the useraddon to enable or disable file sharing per user, you
	  can now enable or disable a user directly.
	+ Used text strings to reference userAccountControl flags instead of plain
	  numbers.
	+ Syncronized account disabled / enabled between OpenLDAP and Samba.
=======
3.1.7
>>>>>>> 82ab946f
	+ When we are going to start a reprovision, we set the provision flag to
	  false and reset the LDB connection to clear any cached value.
	+ Handle the case where ou=Groups exist in OpenLDAP and a Windows AD, so
	  we map both on provision time instead of breaking.
	+ Fixed wrong call to _linkWithUsersObject in Provision
	+ DNS is now properly restarted after provision
3.1.6
	+ Fix Samba provisioning when joining an existing Windows server.
	+ Fixed s4sync to ignore all sub-OUs for a set of OUs so those tree
	  branches are not synced with samba or deleted from OpenLDAP by mistake.
	+ The Administrator user should be hidden.
3.1.5
	+ Adapted user-addon to right panel view
	+ (u|g)idNumber is now generated by Samba directly by default.
	+ Added support to BuiltinDomain objectClass and synced CN=Builtin,...
	  container as a LDAP OU.
	+ Adapted to updatedRowNotify call with no changes in values
	+ Added menu icon
	+ Added objectByObjectGUID to retrieve an LDB object from its LDAP
	  replica.
	+ Added _linkWithUsersEntry && _linkWithUsersObject and called for every
	  Samba object created from the users module, so we have a direct link
	  between objects.
	+ All LDBObject based objects will have the objectGUID field availble.
	+ Removed unused method EBox::LDB::existsDN.
	+ Updated EBox::LDB class to use the new EBox::LDAPBase to share code.
	+ Updated s4sync to handle OUs and contacts sync.
	+ Removed configuration key 'treat_contacts_as_users'. We handle now
	  Contacts and distribution groups natively.
	+ EBox::Samba::LdbObject inherites from EBox::Users::LdapObject to reuse
	  as much code as possible.
	+ Added a special case to map 'Domain Admins' DN from OpenLDAP to LDB.
	+ Don't allow a share with file system root as path
	+ Adapt firewall rules to new accept chains
	+ Add config key to skip writting homeDirectory and homeDrive attribute
	+ Do not store in samba_access table 4 records each 10s when antivirus
	  daemon is not running
	+ Adapted user addon to multi-OU tree view
	+ Ignored SIDs are now synced to LDAP, but hidden on the interface
	  according to the regexps in /etc/zentyal/sids-to-hide.regex
	+ Do not try to start nmbd if smb.conf is not written
	+ Use krb5 keys on new users when plain password not available
	+ Removed EBox::Samba::Group::usersNotIn() method. It was not used neither
	  valid for samba groups.
	+ New EBox::Samba::computers() to get all objects with computer class
	+ Implemented security group and distribution group concept from AD.
	+ Created an OrganizationalPerson object to reuse code between User
	  accounts and Contacts.
	+ Added incompatiblity with external AD authentication mode
3.1.4
	+ Fix SIDs to ignore list, add missing end of line character in regular
	  expressions
	+ NetBIOS computer name is now updated before reprovision and after
	  hostname change
	+ Use new EBox::Users namespace instead of EBox::UsersAndGroups
3.1.3
	+ Removed deprecated backup domains implementation
	+ Fix id mapping for users and groups added by the s4sync daemon
3.1.2
	+ Fix hostname change when having Samba installed: was trying to create
	  again Administrator user, now we just update the credentials, ignore
	  existing groups
3.1.1
	+ Fixed wrong setting of state in EBox::Samba::Provision
3.1
	+ Replace /home/samba/.provisioned file with a key in redis state
	+ Depend on zentyal-core 3.1
3.0.17
	+ New join_vista_with_guest_shares option in /etc/zentyal/samba.conf to
	  allow join of Windows Vista machines if guest shares are enabled
	+ New sync_disabled_users option in /etc/zentyal/samba.conf to sync
	  users with a disabled account in s4sync
	+ Removed 3.0.X migration code
	+ New s4sync-groups.ignore file to avoid sync internal groups to LDAP
	+ Allow to set "disable_fullaudit" config key in /etc/zentyal/samba.conf
	  to fully disable recording of samba VFS operations in the system log
	+ Added Pre-Depends on samba4 to avoid problems with upgrades
	+ Added Pre-Depends on mysql-server to avoid problems with upgrades
3.0.16
	+ Workaround with retries for the chown __USERS__ bug
	+ Hide sync with cloud options in shares list if remoteservices
	  is not installed
	+ Setup filesystem now writes a valid fstab file even if the filesystem
	  does not have any mount option
	+ Remove idmap_ldb:use_rf2307 option unnecessary with Samba 4.0.5
	+ Clearer error messages when EBox::LDB::safeConnect fails
	+ Raise exception if during the provision either the domain
	  administrator user or the domain administrator group are
	  incorrectly mapped
	+ Adapted firewallCaptivePortalExceptions method to API change
	+ Mark kerberos principal users as internal to be properly filtered
	+ Delete .provisioned file when purging zentyal-samba
	+ Avoid not numeric warning in hash size comparation during provision
	+ Allow user names composed only of digits
	+ Do not add firewall rules to loopback interface
	+ Improve checks when upgrading from 3.0.11
3.0.15
	+ Better check for the incompatibility of Samba with master/slave
	+ Samba can now be reprovisioned if the hostname or domain changes
	+ Depend on users module to fix save changes order during reprovision
	+ Set roaming profile and home drive for new created users if server
	  is first DC
	+ Default value of sync option in SambaShares is now 0
3.0.14
	+ Improve management of DNS zones stored in samba LDAP
	+ Add classes to decode DNS data from samba LDAP
	+ Use less costly LDB operations when adding or removing members
	  from a group
	+ Added EBox:Samba::LDBObject::deleteValues method
	+ Fix wrong URL on provision message
	+ Better error messages when the environment checks for provision fail
	+ Forbid provision if the server is replicating users either master or slave
3.0.13
	+ Integration of new samba 4.0.3 bundled version
	+ Samba daemon is now managed with init.d to avoid unexpected fork problems
	+ Reduce dns resolver timeout on provision checks when joining a domain
	+ Let zentyal manage all samba dependant daemons. Automatic start/stop
	  is disabled now.
	+ Add script to transfer FSMO roles to local server, useful to
	  migrate from Windows to Zentyal
	+ New FSMO management module
	+ Import sysvol maintaining ACLs
	+ Fixed configuration backup problems, stopping the daemon is no longer
	  needed when backing up and ACLs and dns partitions hard links are
	  recreated when restoring.
	+ Remove deprecated code related to printers module
	+ Remove unnecessary pidfiles declarations for upstart daemons
	+ Improve provision procedure
	+ Use clamd socket instead of shared library for antivirus, this is
	  faster and reduces memory consumption
	+ Do not create quarantine share if antivirus is not enabled
	+ Empty text files are created now when a virus is found on a share
	+ Modified 'size' field in samba_disk_usage and samba_disk_usage_report
	  tables from INT to BIGINT
3.0.12
	+ New advanced 'unmanaged_acls' option in /etc/zentyal/samba.conf to
	  disable overwriting of ACLs when saving changes
	+ Notify cloud-prof when installed when changes happen in
	  SyncShares and SambaShares models
	+ shareByFilename method now also returns the path and type of the share
	+ Fix shareByFilename method
	+ Update Loghelper to the new log formats
	+ Remove duplicated slash in samba shares and profiles paths
3.0.11
	+ Fixed EBox::Samba::LdbObject::get in list context
3.0.10
	+ Decode utf8 data in LdbObject::get() to avoid encoding problems
	+ Integration with Disaster Recovery service
	+ Restored backupDomains implementation
	+ Explicit set of folder name as default value implementation has changed
	+ Check in group pre-addition whether it already exists as built-in
	+ Added existsDN method to EBox::LDB
	+ Grant rx access on privileged ldap socket to allow user corner to
	  update user passwords
3.0.9
	+ Improve domain join process updating the joined domain DNS server
	+ Set kerberos keys when importing users from samba to zentyal
	+ Fix ACLs for system type shares
3.0.8
	+ Depend on Samba4 RC5
	+ Fix bug in enforceServiceState causing samba to restart twice while
	  saving changes
	+ Set pid file path for nmbd daemon
	+ Set bootDepends in yaml file
	+ Adapted to changes in EBox::LogHelper::_convertTimestamp
	+ Use proper constant in userShares method used by remoteservices module
3.0.7
	+ Sync passwords to samba also when using kerberos keys
3.0.6
	+ Added missing use of UnwillingToPerform exception
	+ Fix bug importing service principals when it is not yet created in
	  LDAP
	+ Roaming profiles and drive letter options cannot be set when joining
	  to an existing domain to avoid overwritting per-user settings
	+ Use the new LdapUserBase interface methods preAddUser and preAddGroup
	  to create the user in samba before in zentyal LDAP. The uidNumber or
	  gidNumber of the Zentyal user is infered from the RID to guarantee
	  unique value in the domain
	+ Infer user's uidNumber and group's gidNumber from RID when this is
	  attribute is not present while synchronizing users. This guarantees
	  the same value for users and groups in all domain controllers
	+ Implement new preAdd(User|Group)Failed and add(User|Group)Failed to
	  remove the object from samba database if something goes wrong
	+ Do not add disabled accounts to Zentyal in s4sync
3.0.5
	+ Enabled optional signed SMB protocol in smb.conf
	+ Delete users and groups from shares ACL when these are deleted
	+ Refuse to delete system critical objects
	+ Added syncFolders information method to allow file syncing
	+ Implement SysInfo::Observer to disallow host or domain name changes if
	  module is configured and update the required fields if it is not
	+ Import sysvol after joining a domain, and add an upstart job to sync it
	  each 5 to 10 minutes (one way).
	+ Map root account to domain administrator account
	+ Reset sysvol ACLs after provision
3.0.4
	+ Fix netlogon share wrong path
	+ Depend on samba4 rc2+zentyal2, which include nmbd daemon for netbios
	  browsing support
3.0.3
	+ Update smb.conf for samba4 RC2
	+ During domain join precedure, wait a couple of seconds for samba to start
	+ Add configkey 'treat_contacts_as_users' to import distribution groups
	  containing contacts. The mail account name is used to locate an user with
	  that name and add it to the group.
	+ Improvements synchronizing group members.
	+ The 'users' method of EBox::Samba::Group has been renamed to 'members' and
	  also returns nested groups
	+ Do not import users and groups after join a domain. The s4sync script will
	  do the job
	+ Search for users and groups to synchronize outside CN=Users
	+ Add more SID's to the list of users and groups to avoid synchronize from
	  samba
	+ Improve GeneralSettings fields validation
	+ Remove duplicated disabled module warning on recycle bin and antivirus
	  modules
	+ Added method to GeneralSettings to update hostname-dependent fields
	+ Tolerate domains ended in .local
3.0.2
	+ Fix samba group members not imported to Zentyal in groups added by
	  the synchronizer
	+ Fix s4sync not starting on boot
	+ Restore DNS setup on domain join failure
	+ Add a line to /etc/fstab to increase the size of /var/lock to 50MB.
	  Samba stores there some tdb files (for example to track connections), so
	  if this fs goes out of space connections can be dropped.
3.0.1
	+ Stop daemon before restoring backup and start when finished
	+ Throw exceptions in checkEnvironment also during first install,
	  otherwise the module is not disabled if DNS is not properly
	  configured.
3.0
	+ Add parameter to _checkEnvironment to set the desired error level
	  (ignore, print on log or throw exception)
	+ Stop daemon while taking backup to avoid samba daemon modifying files
	  while being tarred
	+ Fix share type exceptions on antivirus and recycle bin
	+ Fix enabling guest access on shares need to save changes twice
	+ Fix wrong ACL that was denying access to quarantine folder to guest
	  users
	+ Fix error creating shares with spaces in the path
	+ Implemented configuration backup and restore
	+ Fix checking domain name in General Settings Model
	+ Fixed some strings
2.3.14
	+ Fix access for domain users to shares when guest access is enabled
	  on the share
	+ Setup quarantine directory for zavs and grant access to domain admins only
	+ Write zavs settings on smb.conf
2.3.13
	+ Change default domain netbios to match the left-most part of the
	  host dns domain
	+ Check environment is properly configured before provision samba
	+ Generate random administrator password instead of having a default
	  one for security reasons, to join machines to the domain any user
	  belonging to the Domain Admins group is enough, so there was no
	  need to show this password on the interface
	+ Removed dashboard widgets no longer compatible with samba4
	+ Depend on samba 4.0 beta 8
	+ Check provisioned flag and module enabled in s4sync script
	+ Set the provisioned flag at the end of provision function
	+ shareByFilename() method is now working with samba4
	+ Improved DNS management of the Samba internal domain
	+ Fixed labels on SambaSharePermissions model
	+ Fix guest access to shares (client do not ask for password)
	+ Map nobody and nogroup to domain guest and guests accounts
	+ Add missing use statement on EBox::Samba::User
	+ Fix updating Zentyal LDAP users kerberos keys from samba users
	+ Ensure proper permissions on the samba privileged socket
	+ Check that account names does not exists in the whole domain when
	  adding users and groups from the LdapModuleBase callbacks
	+ Do not notify samba module when deleting Zentyal users and groups
	  through the synchronizer script
	+ Improve netbios name validation (no dots)
	+ Validate netbios domain name as netbios name
	+ Force zentyal-dns dependency version
	+ Fix bug managing the dns domain when enabling/disabling the module
	+ Improvements in daemons management to avoid restarting them twice
	  while saving changes.
2.3.12
	+ Support additional domain controller mode
	+ Remove user addon to set the user as domain admin. Add it to the
	  domain admins group instead.
	+ Sync domain administrator and domain admins accounts to zentyal
	+ Increase log level from 1 to 3 to trace problems.
	+ Provision database only when saving changes, not in module
	  enable.
	+ Change samba home to /home/samba instead /home/ebox/samba
	+ Use the privileged LDAP socket to connect to samba LDAP.
	+ Provision using bind9 DLZ backend.
	+ Add config key to choose the fileserver to use, 'ntvfs' or 's3fs'
	+ Removed wrong empty string translations
	+ Enable printing daemon. Printers ACLs stored in a model within
	  printers module.
2.3.11
	+ Added modeldepends to yaml schema
	+ Enable printing daemon. Printers ACLs are now stored in a model within
	  printers module
	+ Removed wrong empty string translations
2.3.10
	+ Fix exception creating shares
	+ Sync passwords from LDAP to LDB directly from hashes
2.3.9
	+ Fields in General Settings can be edited now, with the exception
	  of domain and computer names
	+ Added methods to get the paths used by shares, users and groups
	  to generate disk usage reports
	+ User addon to enable/disable the account and set the user as
	  domain administrator
	+ Group addon to create group shares
	+ Added method to give captive portal module firewall rules to
	  allow domain joins
2.3.8
	+ Recycle Bin feature is now working with samba4
	+ Remove unnecessary dns enable depend as users already depend on it
	+ Integration with samba 4.0 beta2 which uses samba4 for
	  the Active Directory domain services and the samba3 daemon
	  for the file sharing and printing services
	+ Added LogObserver support
	+ Avoid showing admin password if provision command fails
	+ Add domain name validation, cannot be equal to host name
	+ Fix provision bug caused by passwords containing spaces
	+ Threaded synchronizer script
	+ Roaming profiles implementation
	+ Home drive implementation
	+ Guest access implementation
	+ Delete directories from disk when shares are removed
2.3.7
	+ Fixed problems with provision in fresh install
	+ Adapted to new Model management framework
	+ Store printers in redis using the new JSON config objects
2.3.6
	+ Integrate with zentyal DNS
	+ Fix loop over array reference in funcion usesPort
2.3.5
	+ New samba4 synchronization based on LDB module and LDIF files
	+ Depend on samba-zentyal-modules instead of libldb-perl
	+ Custom build of samba4 is no longer needed
2.3.4
	+ Packaging fixes for precise
	+ Code typo fix in Samba::Model::GeneralSettings::_checkDomainName
2.3.3
	+ Validate domain admin password in general settings
	+ Fixed bugs when adding users or groups with spaces
2.3.2
	+ Ignore mailfilter users in s4sync
2.3.1
	+ Samba4 integration
	+ Service description is now translatable
	+ Restore samba-vscan dependency
2.3
	+ Adapted to new MySQL logs backend
	+ Remove samba-vscan dependency as it is not yet available for precise
	+ Replaced autotools with zbuildtools
	+ Use always the same string to refer to the NetBIOS computer name
	+ Validation of maximum length of domain name, validation against
	  reserved words of netbios and domain names
2.1.7
	+ Allow non-ascii characters in share names and comments
2.1.6
	+ Added config key to set Zentyal folders and default domain prefix
	+ Removed /zentyal prefix from URLs
	+ Added maximum limits to PDC options
	+ Avoid duplicated restart during postinst
2.1.5
	+ Removed wrong quotes in smb.conf
	+ Added missing touch and minsize options in /etc/zentyal/samba.conf
	  for Recycle Bin
2.1.4
	+ Better validation of samba shares paths
	+ Improve smb.conf template: delete use_client_driver and allow include
	  per client
	+ Always depend on samba-vscan
	+ Use quote column option for periodic and report log consolidation
2.1.3
	+ Now deleted users and groups are removed correctly from printers
	  permissions lists
	+ Show group comment if exists as share description
	+ Fixed SQL in activity report section
	+ Removed redundant code _dumpSharesTree and _loadSharesTree
2.1.2
	+ Domain names ending in ".local" are no longer allowed
2.1.1
	+ Quotas are now included in users module
	+ Bugfix: disabled shares are correctly ignored now
	+ Bugfix: fixed bad column name in report consolidation
	+ Renamed internal-backups and quarantine shares from ebox- to zentyal-
	+ Bug fix: default file sharing quota works properly now
2.1
	+ Remove ebox- prefix from helper scripts names
	+ Use new standard enable-module script
	+ Replace /etc/ebox/80samba.conf with /etc/zentyal/samba.conf
	+ Use new initial-setup in postinst and delete old migrations
	+ Bug fix: Home directory is mapped when accessing from a Windows 7 client
	+ User quotas are now stored in configuration backup and users directory
	+ Bug fix: Share size is estimated although some files cannot be read
	+ Bug fix: Removed permissions are actually removed
	+ Roaming profiles with correct file attribs
	+ The files in a group share can be modified by all the members in the
	  group
	+ Show forbidden paths in the "Path not allowed" exception text
	+ Truncate the resource field to avoid overflow error of log database
2.0.7
	+ Removed printers are ignored during backup restore
	+ Added backup domain
	+ Added printers as restore dependency
2.0.6
	+ Check for incompatibility between PDC and PAM on slaves
	+ Improved performance by adding samba LDAP indexes
	+ Only set shares ACL if needed
	+ Set default order for dashboard widgets
2.0.5
	+ Only ASCII characters are now allowed for share names and comments
	+ Bug fix: guest shares also work if PDC not enabled
2.0.4
	+ Fixed quarantine folder permissions
	+ Don't ask for password in guest shares
2.0.3
	+ Bug fix: guest shares now work on Windows clients
	+ Fixed log retrieving for quarantine alerts
2.0.2
	+ Fixed problems in backup restoration
	+ Bug fix: support users and groups with spaces and so on in ACLs
2.0.1
	+ Bug fix: cups daemon is now started before samba one
	+ Bug fix: samba can be enabled now if filesystem does not support quotas
	+ Removed warning due to mix numeric and string values in printer hash.
	+ New CUPS printers are also stored in redis when editing groups
	+ Deleted obsolete code regarding external/non-external printers
1.5.9
	+ Rebranded domain name and description
1.5.8
	+ Zentyal rebrand
	+ On smb.conf.mas: use client driver = no to allow printer server
	  to give clients the uploaded drivers.
1.5.7
	+ Avoid antivirus scan on large files to fix read problems
	+ Add a keyconf to Samba listen on external interfaces
	+ Added more report subsections
1.5.6
	+ Move NSS from ebox-samba to ebox-usersandgroups
	+ Home directories are under /home now
	+ Shares permissions model now states if the ACL is for a user or a group
1.5.5
	+ Bug fix: set proper permissions on guest shares
	+ Bug fix: avoid parse of non-word characters in vscan log entries
1.5.4
	+ Added bridged mode support in firewall helper
1.5.3
	+ Bug fix: do not add acl attribute in /etc/fstab when using xfs
1.5.2
	+ Enforce uniqueness of 'user/group' filed in shares permissions
	+ Enable full audit feature as it's working again in samba 3.4.6
	+ Allow guest shares
1.5.1
	+ Add support for file system ACLs. Modify /etc/fstab
	  accordingly. Add dependency on acl.
	+ Bug fix: check if a group has been deleted when configurer printers,
	  otherwise users end up with a blank screen when granting printer
	  permissions
	+ Use the new upstart scripts that the Ubuntu samba packages ships
	  in Lucid
1.4.2
	+ Add missing samba_virus_report table
1.4.1
	+ Restored RecycleBin feature lost when merged breadcrumbs
1.3.15
	+ Added 'hide files' directive by default in smb.conf.mas
	+ Bug fix: PDC password policy settings are kept after samba restarts
1.3.14
	+ Add DefaultUser model to be used in users and groups default user
	  template. Admins can select if they wish to enable the file sharing
	  account by default when creating new users.
1.3.13
	+ Disable full_audit until fixed in a newer samba version
1.3.12
	+ Add breadcrumbs
1.3.11
	+ Added report support
1.3.10
	+ bugfix: ignore case when comparing domain and netbios names
	+ Added support for Recycle Bin in shares
	+ bugfix: restore Domain Users with GID 513 and not 512.
	  as this made Domain Admins not work
	+ Remove unused quota related methods
1.3.7
	+ Create .V2 profile directories. Windows Vista looks for them.
	+ remove extendedBackup, data files must be backuped using ebackup
1.3.6
	+ bugfix: do not allow netbios names longer than 15 characters
1.3.4
	+ bugfix: some samba actions never appeared in the access log
1.3.3
	+ bugfix: we dont consults users when users is not configured in EBox::Samba::existsShareResource
1.3.1
	+ bugfix: use right number for Domain Computers group
1.3.0
	+ bugfix: keep sambaMinPwdLength attribute
1.1.30
	+ bugfix: add user works if quota is disabled
	+ bugfix: replaced storeElementByName with store to avoid bug when restoring
1.1.20
	+ samba allows the use of internal virtual ifaces now
	+ bugfix: importFromLdif was calling a maethod that was removed in a previous merge
1.1.10
	+ Only update sambaPaths on users with sambaSamAccount object
	class
	+ UI imrpovement: in general setting some fileds are disabled when
	PDC is not selected
1.1
	+ Bugfix: issue with codepages on shares
	+ Home drive letter can be changed now from general settings
	+ Added new PDC model with password settings
	+ Use the new row() and ids() API
	+ Windows user's profiles are backed up only in extended backups
	+ Enable quota support again
	+ Bugfix: when importing data from ldiff we assure that the
	default group is created before any group assignment to avoid
	'group not existent' errors

0.12.101
	+ Bugfix: set force directory mode and force create mode to 0660 in shares
0.12.100
	+ Admin user method is more robust in face of user's incomplete
	groups membership
	+ Bugfix: `printers` method returns an empty list when
	`ebox-printers` package is not installed
	+ Add per-user disk quota
0.12.99
	+ New release
0.12.6.101
	+ Bugfix. roaming profiles are not created automatically when they are
	disabled
0.12.6.100
	+ Support for external printers configured with CUPS
	+ Bugfix. Set users and groups suffix properly in smb.conf
0.12.5
	+ Bugfix. Set loginShell when adding users. By default it takes /bin/false
	but users can change it using /etc/ebox/80samba.conf
0.12.4
	+ Bugfix. Check and correct if there is a user or group with a wrong SID.
	It's possible to run into that scenarion depending when the user/group is
	created
	+ Do not delete some domain attributes that are used to store password
	attributes such us password length, expiration...
0.12.3
	+ Add configuration variable to enable/disable quota support
	  as it might be really slow if we have many users
0.12.2
	+ Restore group share names when restoring a backup
0.12.1
	+ Leave Logon Home empty, as Logon Home = "" as stated by smb.conf
	documentation doesn't seem to work
	+ Make sure  workgroup and netbios names are different
0.12
	+ Add help to model fields
	+ Fix typo in defaultEnabledValue. Now shares are enabled by default.
	+ Fix typo in administrator label
	+ Mark shares strings to translate
	+ Use eBox OID number in LDAP schemas
	+ Do not use shares that don't have permission for any user or group
	+ Remove deprecated printer admin configuration key in smb.conf.mas
	+ Enable dns proxy in smb.conf.mas
0.11.103
	+ Bugfix. Add and use EBox::Samba::Types::Select to avoid
	  issues with the options cache
0.11.102
	+ Extend functinality to add custom shares and not only one per-group:
		- Any share within the file system
		- Any share automatically created under /home/samba/shares
		- Fine-grained access to the share: read-only, read and write,
		  administrator, per user and per group.
	+ Set editable attribute to 1 in User field. To comply with
	  what the type expects and avoid warnings

0.11.101
	+ New release
0.11.100
	+ Change slapd.conf ownership to module users
	+ Fix typos
	+ onInstall() functionality moved to migration script
0.11.99
	+ Allow others to read contents from users home directory to
	publish HTML
0.11
	+ New release
0.10.99
	+ New release
0.10
	+ Create directory with 0770
	+ Add users to Domain Users group
0.9.100
	+ New release
0.9.99
	+ New release
0.9.3
	+ New release
0.9.2
	+ Add ebox backup directory as a shared resource to download/upload
	  files
	+ Create smbldap_bind.conf which contains password with mask 0600
0.9.1
	+ New release
0.9
	+ Added Polish translation
	+ Added German translation
	+ Added Dutch  translation

0.8.99
	+ New release
0.8.1
	+ bugfix. Do not mess up home directories when upgrading
	+ Minor workaround. Create slapd run directory in case it does not
	  exist
0.8
	+ New release
0.7.99
	+ Full backup mode stores shared files
	+ Unlimited i-node quota
	+ Various bug-fixes
	+ Portuguese translation

0.7.1
	+ Initial support for PDC
	+ GUI improvements
	+ Added update/clean actions to eobx-samba-ldap
	+ Use EBox::LDAP singleton
	+ Debian package fixes
	+ Fetch SID from configuration file
	+ Use of ebox-sudoers-friendly

0.7
	+ First public release
0.6
	+ move to client
	+ API documented using naturaldocs
	+ Update install
	+ Update debian scripts
	+ Enable/disable printer sharing and file sharing independentely
	+ Use new syntax to define ACLs in slapd.conf
	+ Implements usesPort
	+ Add full support for printers
	+ Several bugfixes

0.5.2
	+ Fix some packaging issues

0.5.1
	+ Convert module to new menu system

0.5
	+ Initial release<|MERGE_RESOLUTION|>--- conflicted
+++ resolved
@@ -1,4 +1,3 @@
-<<<<<<< HEAD
 HEAD
 	+ Removed sync_disabled_users key. We sync all users now.
 	+ Removed the useraddon to enable or disable file sharing per user, you
@@ -6,9 +5,7 @@
 	+ Used text strings to reference userAccountControl flags instead of plain
 	  numbers.
 	+ Syncronized account disabled / enabled between OpenLDAP and Samba.
-=======
 3.1.7
->>>>>>> 82ab946f
 	+ When we are going to start a reprovision, we set the provision flag to
 	  false and reset the LDB connection to clear any cached value.
 	+ Handle the case where ou=Groups exist in OpenLDAP and a Windows AD, so
