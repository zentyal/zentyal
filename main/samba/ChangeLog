<<<<<<< HEAD
3.2.8
	+ Prevent _postServiceHook code execution outside Save Changes
=======
HEAD
	+ Fix regression in unmanaged ACLs option
>>>>>>> 064aa836
	+ Fixed openLDAP -> samba integration for users, contacts and groups using
	  non ascii characters
	+ Check for acl and user_xattr mount options when adding system shares
3.2.7
	+ Depend on new samba4 version that fixes 0-byte size problems
	+ NT SD are now written to hidden and readonly files
	+ Remove no longer used antivirus options
	+ Get ldb object in s4sync after the initial wait
	+ Use resolvconf tool to modify resolv.conf when joining as ADC
3.2.6
	+ Set zavsd socket mode to 0777
	+ Fix already defined variable warning
	+ Fixed Samba share ACLs for guest-shares do not contain 'Domain Users'
	  (Contributed by on-jz)
	+ Disable debug to parse ldbsearch command output when looking on idmap.ldb
	+ Set case sensitive on a per share basis
3.2.5
	+ Fix netbios name no being updated when hostname change and samba module
	  is not enabled
	+ Disable debug to parse ldbsearch command output when looking for DNS
	  zones stored in samba
	+ Open files with minimal access mask to set the security descriptors
3.2.4
	+ Fixed Samba share ACLs for 'All users' are not written to filesystem
	+ Listen on all interfaces to avoid problems when more than one IP address
	  is configured in the DNS module
	+ Removed unnecessary FirewallHelper implementation
	+ Delete unused updateHostnameFields() method
	+ Mark network module as changed when upgrading from 3.0
	+ Enforce set of shares ACLs when upgrading from 3.0
3.2.3
	+ Remove old keytab when exporting new one
	+ Add ForestDnsZones and DomainDnsZones partitions DNS records after
	  join domain as additional domain controller
3.2.2
	+ Added retry mechanism in SmbClient to wait until samba is ready
	+ Do not try to get domainSID in s4sync if not ready
	+ Improve retrying log messages in safeConnect
	+ Setup quarantine directory in postHook instead of setConf
	+ Don't use Samba's LDB before it's started
	+ Rewrote a couple of methods to use file access directly instead of LDB
	  so it doesn't depend on the service running
	+ Stop starting samba on safeConnect calls
3.2.1
	+ Fixed start of samba after reboot
3.2
	+ Migrated the Samba provision status into redis
	+ Fixed migration of disabled accounts
	+ Execute the mapping of special accounts method on migration
	+ Set version to 3.2
3.1.14
	+ Fixed provisioning flag also in DC mode
	+ Do not automatically start service in LDB.pm
	+ Added missing EBox::Gettext uses
	+ Prevent member sync between Domain Users and __USERS__ both are handled
	  automatically.
3.1.13
	+ Improve samba daemon startup wait condition
	+ Improve GPO code to be more robust.
	+ Set Administrator user as internal when migrating from 3.0
	+ Do not try to migrate from 3.0 if module is not configured
	+ Override daemons when migrating from 3.0
	+ Migrate disabled accounts from 3.0
3.1.12
	+ Only set share permissions when there is really a permission change
	  instead of doing it on every samba restart.
	+ Fix provisioning flag management on error
3.1.11
	+ Added migration code to be executed when upgrading from 3.0
3.1.10
	+ Wait until all the samba services are ready before trying to connect
	+ Removed useless and problematic enforceServiceState override
3.1.9
	+ Antivirus daemon unlinks the cache file before creating new one
	+ Fix user accounts not enabled when created by s4sync
	+ Wait for RID pool allocation after join domain as DC
	+ Remove no longer needed workaround for DNS SPN
	+ Add samba as a DomainDnsZones and ForestDnsZones replica holder
	  when joining as additional DC (samba bug #9200)
	+ Fixes for LDAP-LDB OUs synchronization
	+ Force restart of DNS module while provisioning to reload zones from LDB
	+ Block until samba LDAP task is listening when restarting module
	+ New state flag 'provisioning'
	+ Added 'All users' option to ACL group permissions
	+ Fix precondition on GPOScripts model
3.1.8
	+ Added EBox::LDB::securityGroups to get the list of security groups from
	  Samba.
	+ Requested SLAPD to add an index on the msdsObjectGUID field.
	+ Added support to set permissions recursively.
	+ Moved the code that sets the share permissions to EBox::Samba to execute
	  it on EBox::Module::Service::_postServiceHook hook so we are sure samba
	  is already started with the new configuration.
	+ Shares are created even if no permissions are assigned nor is a guest
	  shared. Administrators will always have permissions now, so the share
	  should exist.
	+ Fixed zentyal group memberships sync with Samba to handle all supported
	  members and to sync on group creation, not just on group update.
	+ Improved the way we sync group memberships from Samba to Zentyal so we
	  are able to sync nested groups if they are not yet created at that point.
	+ Allowed nested groups sync with OpenLDAP and reused as much as possible
	  code from EBox::Users::Group from EBox::Samba::Group.
	+ Do nothing with shares that are disabled.
	+ Fixed s4sync when checking for OUs updates.
	+ Ignore system ACLs for samba shares, use libsamba-perl library instead.
	+ Disabled custom auth methods for guests, so Kerberos authentication
	  works. This should be reverted once Guest support is fixed on Samba 4.
	+ Synced all members of Zentyal Groups, not just users, when provisioning
	  with Samba.
	+ Stop creating special users or groups on provision time, s4sync will do
	  it for us.
	+ Services principals are copied to Samba before Groups, so we can keep
	  memberships intact.
	+ Mark internal users and groups properly when creating them in LDAP
	+ Filter internal users and groups in ACLs selectors
	+ Fixed bad usage of OpenLDAP when it should be using LDB.
	+ Force a trace back printing when an LDB connection is not possible.
	+ Handled mail field sync for Group, User and Contact.
	+ Use new libsamba-perl for GPOs
	+ Fixed mail and given name sync for Contacts.
	+ Stop s4sync while dumping configuration backup
	+ Ignore Asterisk Queues OU in s4sync
	+ Added hiddenSid() method
	+ Change default description to Zentyal Server instead of File Server
	+ Don't put duplicate bridge interfaces in smb.conf
	+ Mapped group 'Domain Users' to '__USERS__' directly.
	+ Added isInAdvancedViewOnly and renamed setViewInAdvancedOnly to
	  setInAdvancedViewOnly to match the attribute name.
	+ Allowed the syncronization of Users, Groups and Contacts tagged as to be
	  shown only on the Advanced view.
	+ Allowed sync of users without kerberos credentials (Guest account).
	+ Linked Kerberos accounts from Samba with their copy in OpenLDAP.
	+ Removed sync_disabled_users key. We sync all users now.
	+ Removed the useraddon to enable or disable file sharing per user, you
	  can now enable or disable a user directly.
	+ Used text strings to reference userAccountControl flags instead of plain
	  numbers.
	+ Syncronized account disabled / enabled between OpenLDAP and Samba.
	+ Removed deprecated objectClass objects not required anymore because
	  Windows breaks when creating objects with those unused objectClass.
3.1.7
	+ When we are going to start a reprovision, we set the provision flag to
	  false and reset the LDB connection to clear any cached value.
	+ Handle the case where ou=Groups exist in OpenLDAP and a Windows AD, so
	  we map both on provision time instead of breaking.
	+ Fixed wrong call to _linkWithUsersObject in Provision
	+ DNS is now properly restarted after provision
3.1.6
	+ Fix Samba provisioning when joining an existing Windows server.
	+ Fixed s4sync to ignore all sub-OUs for a set of OUs so those tree
	  branches are not synced with samba or deleted from OpenLDAP by mistake.
	+ The Administrator user should be hidden.
3.1.5
	+ Adapted user-addon to right panel view
	+ (u|g)idNumber is now generated by Samba directly by default.
	+ Added support to BuiltinDomain objectClass and synced CN=Builtin,...
	  container as a LDAP OU.
	+ Adapted to updatedRowNotify call with no changes in values
	+ Added menu icon
	+ Added objectByObjectGUID to retrieve an LDB object from its LDAP
	  replica.
	+ Added _linkWithUsersEntry && _linkWithUsersObject and called for every
	  Samba object created from the users module, so we have a direct link
	  between objects.
	+ All LDBObject based objects will have the objectGUID field availble.
	+ Removed unused method EBox::LDB::existsDN.
	+ Updated EBox::LDB class to use the new EBox::LDAPBase to share code.
	+ Updated s4sync to handle OUs and contacts sync.
	+ Removed configuration key 'treat_contacts_as_users'. We handle now
	  Contacts and distribution groups natively.
	+ EBox::Samba::LdbObject inherites from EBox::Users::LdapObject to reuse
	  as much code as possible.
	+ Added a special case to map 'Domain Admins' DN from OpenLDAP to LDB.
	+ Don't allow a share with file system root as path
	+ Adapt firewall rules to new accept chains
	+ Add config key to skip writting homeDirectory and homeDrive attribute
	+ Do not store in samba_access table 4 records each 10s when antivirus
	  daemon is not running
	+ Adapted user addon to multi-OU tree view
	+ Ignored SIDs are now synced to LDAP, but hidden on the interface
	  according to the regexps in /etc/zentyal/sids-to-hide.regex
	+ Do not try to start nmbd if smb.conf is not written
	+ Use krb5 keys on new users when plain password not available
	+ Removed EBox::Samba::Group::usersNotIn() method. It was not used neither
	  valid for samba groups.
	+ New EBox::Samba::computers() to get all objects with computer class
	+ Implemented security group and distribution group concept from AD.
	+ Created an OrganizationalPerson object to reuse code between User
	  accounts and Contacts.
	+ Added incompatiblity with external AD authentication mode
3.1.4
	+ Fix SIDs to ignore list, add missing end of line character in regular
	  expressions
	+ NetBIOS computer name is now updated before reprovision and after
	  hostname change
	+ Use new EBox::Users namespace instead of EBox::UsersAndGroups
3.1.3
	+ Removed deprecated backup domains implementation
	+ Fix id mapping for users and groups added by the s4sync daemon
3.1.2
	+ Fix hostname change when having Samba installed: was trying to create
	  again Administrator user, now we just update the credentials, ignore
	  existing groups
3.1.1
	+ Fixed wrong setting of state in EBox::Samba::Provision
3.1
	+ Replace /home/samba/.provisioned file with a key in redis state
	+ Depend on zentyal-core 3.1
3.0.17
	+ New join_vista_with_guest_shares option in /etc/zentyal/samba.conf to
	  allow join of Windows Vista machines if guest shares are enabled
	+ New sync_disabled_users option in /etc/zentyal/samba.conf to sync
	  users with a disabled account in s4sync
	+ Removed 3.0.X migration code
	+ New s4sync-groups.ignore file to avoid sync internal groups to LDAP
	+ Allow to set "disable_fullaudit" config key in /etc/zentyal/samba.conf
	  to fully disable recording of samba VFS operations in the system log
	+ Added Pre-Depends on samba4 to avoid problems with upgrades
	+ Added Pre-Depends on mysql-server to avoid problems with upgrades
3.0.16
	+ Workaround with retries for the chown __USERS__ bug
	+ Hide sync with cloud options in shares list if remoteservices
	  is not installed
	+ Setup filesystem now writes a valid fstab file even if the filesystem
	  does not have any mount option
	+ Remove idmap_ldb:use_rf2307 option unnecessary with Samba 4.0.5
	+ Clearer error messages when EBox::LDB::safeConnect fails
	+ Raise exception if during the provision either the domain
	  administrator user or the domain administrator group are
	  incorrectly mapped
	+ Adapted firewallCaptivePortalExceptions method to API change
	+ Mark kerberos principal users as internal to be properly filtered
	+ Delete .provisioned file when purging zentyal-samba
	+ Avoid not numeric warning in hash size comparation during provision
	+ Allow user names composed only of digits
	+ Do not add firewall rules to loopback interface
	+ Improve checks when upgrading from 3.0.11
3.0.15
	+ Better check for the incompatibility of Samba with master/slave
	+ Samba can now be reprovisioned if the hostname or domain changes
	+ Depend on users module to fix save changes order during reprovision
	+ Set roaming profile and home drive for new created users if server
	  is first DC
	+ Default value of sync option in SambaShares is now 0
3.0.14
	+ Improve management of DNS zones stored in samba LDAP
	+ Add classes to decode DNS data from samba LDAP
	+ Use less costly LDB operations when adding or removing members
	  from a group
	+ Added EBox:Samba::LDBObject::deleteValues method
	+ Fix wrong URL on provision message
	+ Better error messages when the environment checks for provision fail
	+ Forbid provision if the server is replicating users either master or slave
3.0.13
	+ Integration of new samba 4.0.3 bundled version
	+ Samba daemon is now managed with init.d to avoid unexpected fork problems
	+ Reduce dns resolver timeout on provision checks when joining a domain
	+ Let zentyal manage all samba dependant daemons. Automatic start/stop
	  is disabled now.
	+ Add script to transfer FSMO roles to local server, useful to
	  migrate from Windows to Zentyal
	+ New FSMO management module
	+ Import sysvol maintaining ACLs
	+ Fixed configuration backup problems, stopping the daemon is no longer
	  needed when backing up and ACLs and dns partitions hard links are
	  recreated when restoring.
	+ Remove deprecated code related to printers module
	+ Remove unnecessary pidfiles declarations for upstart daemons
	+ Improve provision procedure
	+ Use clamd socket instead of shared library for antivirus, this is
	  faster and reduces memory consumption
	+ Do not create quarantine share if antivirus is not enabled
	+ Empty text files are created now when a virus is found on a share
	+ Modified 'size' field in samba_disk_usage and samba_disk_usage_report
	  tables from INT to BIGINT
3.0.12
	+ New advanced 'unmanaged_acls' option in /etc/zentyal/samba.conf to
	  disable overwriting of ACLs when saving changes
	+ Notify cloud-prof when installed when changes happen in
	  SyncShares and SambaShares models
	+ shareByFilename method now also returns the path and type of the share
	+ Fix shareByFilename method
	+ Update Loghelper to the new log formats
	+ Remove duplicated slash in samba shares and profiles paths
3.0.11
	+ Fixed EBox::Samba::LdbObject::get in list context
3.0.10
	+ Decode utf8 data in LdbObject::get() to avoid encoding problems
	+ Integration with Disaster Recovery service
	+ Restored backupDomains implementation
	+ Explicit set of folder name as default value implementation has changed
	+ Check in group pre-addition whether it already exists as built-in
	+ Added existsDN method to EBox::LDB
	+ Grant rx access on privileged ldap socket to allow user corner to
	  update user passwords
3.0.9
	+ Improve domain join process updating the joined domain DNS server
	+ Set kerberos keys when importing users from samba to zentyal
	+ Fix ACLs for system type shares
3.0.8
	+ Depend on Samba4 RC5
	+ Fix bug in enforceServiceState causing samba to restart twice while
	  saving changes
	+ Set pid file path for nmbd daemon
	+ Set bootDepends in yaml file
	+ Adapted to changes in EBox::LogHelper::_convertTimestamp
	+ Use proper constant in userShares method used by remoteservices module
3.0.7
	+ Sync passwords to samba also when using kerberos keys
3.0.6
	+ Added missing use of UnwillingToPerform exception
	+ Fix bug importing service principals when it is not yet created in
	  LDAP
	+ Roaming profiles and drive letter options cannot be set when joining
	  to an existing domain to avoid overwritting per-user settings
	+ Use the new LdapUserBase interface methods preAddUser and preAddGroup
	  to create the user in samba before in zentyal LDAP. The uidNumber or
	  gidNumber of the Zentyal user is infered from the RID to guarantee
	  unique value in the domain
	+ Infer user's uidNumber and group's gidNumber from RID when this is
	  attribute is not present while synchronizing users. This guarantees
	  the same value for users and groups in all domain controllers
	+ Implement new preAdd(User|Group)Failed and add(User|Group)Failed to
	  remove the object from samba database if something goes wrong
	+ Do not add disabled accounts to Zentyal in s4sync
3.0.5
	+ Enabled optional signed SMB protocol in smb.conf
	+ Delete users and groups from shares ACL when these are deleted
	+ Refuse to delete system critical objects
	+ Added syncFolders information method to allow file syncing
	+ Implement SysInfo::Observer to disallow host or domain name changes if
	  module is configured and update the required fields if it is not
	+ Import sysvol after joining a domain, and add an upstart job to sync it
	  each 5 to 10 minutes (one way).
	+ Map root account to domain administrator account
	+ Reset sysvol ACLs after provision
3.0.4
	+ Fix netlogon share wrong path
	+ Depend on samba4 rc2+zentyal2, which include nmbd daemon for netbios
	  browsing support
3.0.3
	+ Update smb.conf for samba4 RC2
	+ During domain join precedure, wait a couple of seconds for samba to start
	+ Add configkey 'treat_contacts_as_users' to import distribution groups
	  containing contacts. The mail account name is used to locate an user with
	  that name and add it to the group.
	+ Improvements synchronizing group members.
	+ The 'users' method of EBox::Samba::Group has been renamed to 'members' and
	  also returns nested groups
	+ Do not import users and groups after join a domain. The s4sync script will
	  do the job
	+ Search for users and groups to synchronize outside CN=Users
	+ Add more SID's to the list of users and groups to avoid synchronize from
	  samba
	+ Improve GeneralSettings fields validation
	+ Remove duplicated disabled module warning on recycle bin and antivirus
	  modules
	+ Added method to GeneralSettings to update hostname-dependent fields
	+ Tolerate domains ended in .local
3.0.2
	+ Fix samba group members not imported to Zentyal in groups added by
	  the synchronizer
	+ Fix s4sync not starting on boot
	+ Restore DNS setup on domain join failure
	+ Add a line to /etc/fstab to increase the size of /var/lock to 50MB.
	  Samba stores there some tdb files (for example to track connections), so
	  if this fs goes out of space connections can be dropped.
3.0.1
	+ Stop daemon before restoring backup and start when finished
	+ Throw exceptions in checkEnvironment also during first install,
	  otherwise the module is not disabled if DNS is not properly
	  configured.
3.0
	+ Add parameter to _checkEnvironment to set the desired error level
	  (ignore, print on log or throw exception)
	+ Stop daemon while taking backup to avoid samba daemon modifying files
	  while being tarred
	+ Fix share type exceptions on antivirus and recycle bin
	+ Fix enabling guest access on shares need to save changes twice
	+ Fix wrong ACL that was denying access to quarantine folder to guest
	  users
	+ Fix error creating shares with spaces in the path
	+ Implemented configuration backup and restore
	+ Fix checking domain name in General Settings Model
	+ Fixed some strings
2.3.14
	+ Fix access for domain users to shares when guest access is enabled
	  on the share
	+ Setup quarantine directory for zavs and grant access to domain admins only
	+ Write zavs settings on smb.conf
2.3.13
	+ Change default domain netbios to match the left-most part of the
	  host dns domain
	+ Check environment is properly configured before provision samba
	+ Generate random administrator password instead of having a default
	  one for security reasons, to join machines to the domain any user
	  belonging to the Domain Admins group is enough, so there was no
	  need to show this password on the interface
	+ Removed dashboard widgets no longer compatible with samba4
	+ Depend on samba 4.0 beta 8
	+ Check provisioned flag and module enabled in s4sync script
	+ Set the provisioned flag at the end of provision function
	+ shareByFilename() method is now working with samba4
	+ Improved DNS management of the Samba internal domain
	+ Fixed labels on SambaSharePermissions model
	+ Fix guest access to shares (client do not ask for password)
	+ Map nobody and nogroup to domain guest and guests accounts
	+ Add missing use statement on EBox::Samba::User
	+ Fix updating Zentyal LDAP users kerberos keys from samba users
	+ Ensure proper permissions on the samba privileged socket
	+ Check that account names does not exists in the whole domain when
	  adding users and groups from the LdapModuleBase callbacks
	+ Do not notify samba module when deleting Zentyal users and groups
	  through the synchronizer script
	+ Improve netbios name validation (no dots)
	+ Validate netbios domain name as netbios name
	+ Force zentyal-dns dependency version
	+ Fix bug managing the dns domain when enabling/disabling the module
	+ Improvements in daemons management to avoid restarting them twice
	  while saving changes.
2.3.12
	+ Support additional domain controller mode
	+ Remove user addon to set the user as domain admin. Add it to the
	  domain admins group instead.
	+ Sync domain administrator and domain admins accounts to zentyal
	+ Increase log level from 1 to 3 to trace problems.
	+ Provision database only when saving changes, not in module
	  enable.
	+ Change samba home to /home/samba instead /home/ebox/samba
	+ Use the privileged LDAP socket to connect to samba LDAP.
	+ Provision using bind9 DLZ backend.
	+ Add config key to choose the fileserver to use, 'ntvfs' or 's3fs'
	+ Removed wrong empty string translations
	+ Enable printing daemon. Printers ACLs stored in a model within
	  printers module.
2.3.11
	+ Added modeldepends to yaml schema
	+ Enable printing daemon. Printers ACLs are now stored in a model within
	  printers module
	+ Removed wrong empty string translations
2.3.10
	+ Fix exception creating shares
	+ Sync passwords from LDAP to LDB directly from hashes
2.3.9
	+ Fields in General Settings can be edited now, with the exception
	  of domain and computer names
	+ Added methods to get the paths used by shares, users and groups
	  to generate disk usage reports
	+ User addon to enable/disable the account and set the user as
	  domain administrator
	+ Group addon to create group shares
	+ Added method to give captive portal module firewall rules to
	  allow domain joins
2.3.8
	+ Recycle Bin feature is now working with samba4
	+ Remove unnecessary dns enable depend as users already depend on it
	+ Integration with samba 4.0 beta2 which uses samba4 for
	  the Active Directory domain services and the samba3 daemon
	  for the file sharing and printing services
	+ Added LogObserver support
	+ Avoid showing admin password if provision command fails
	+ Add domain name validation, cannot be equal to host name
	+ Fix provision bug caused by passwords containing spaces
	+ Threaded synchronizer script
	+ Roaming profiles implementation
	+ Home drive implementation
	+ Guest access implementation
	+ Delete directories from disk when shares are removed
2.3.7
	+ Fixed problems with provision in fresh install
	+ Adapted to new Model management framework
	+ Store printers in redis using the new JSON config objects
2.3.6
	+ Integrate with zentyal DNS
	+ Fix loop over array reference in funcion usesPort
2.3.5
	+ New samba4 synchronization based on LDB module and LDIF files
	+ Depend on samba-zentyal-modules instead of libldb-perl
	+ Custom build of samba4 is no longer needed
2.3.4
	+ Packaging fixes for precise
	+ Code typo fix in Samba::Model::GeneralSettings::_checkDomainName
2.3.3
	+ Validate domain admin password in general settings
	+ Fixed bugs when adding users or groups with spaces
2.3.2
	+ Ignore mailfilter users in s4sync
2.3.1
	+ Samba4 integration
	+ Service description is now translatable
	+ Restore samba-vscan dependency
2.3
	+ Adapted to new MySQL logs backend
	+ Remove samba-vscan dependency as it is not yet available for precise
	+ Replaced autotools with zbuildtools
	+ Use always the same string to refer to the NetBIOS computer name
	+ Validation of maximum length of domain name, validation against
	  reserved words of netbios and domain names
2.1.7
	+ Allow non-ascii characters in share names and comments
2.1.6
	+ Added config key to set Zentyal folders and default domain prefix
	+ Removed /zentyal prefix from URLs
	+ Added maximum limits to PDC options
	+ Avoid duplicated restart during postinst
2.1.5
	+ Removed wrong quotes in smb.conf
	+ Added missing touch and minsize options in /etc/zentyal/samba.conf
	  for Recycle Bin
2.1.4
	+ Better validation of samba shares paths
	+ Improve smb.conf template: delete use_client_driver and allow include
	  per client
	+ Always depend on samba-vscan
	+ Use quote column option for periodic and report log consolidation
2.1.3
	+ Now deleted users and groups are removed correctly from printers
	  permissions lists
	+ Show group comment if exists as share description
	+ Fixed SQL in activity report section
	+ Removed redundant code _dumpSharesTree and _loadSharesTree
2.1.2
	+ Domain names ending in ".local" are no longer allowed
2.1.1
	+ Quotas are now included in users module
	+ Bugfix: disabled shares are correctly ignored now
	+ Bugfix: fixed bad column name in report consolidation
	+ Renamed internal-backups and quarantine shares from ebox- to zentyal-
	+ Bug fix: default file sharing quota works properly now
2.1
	+ Remove ebox- prefix from helper scripts names
	+ Use new standard enable-module script
	+ Replace /etc/ebox/80samba.conf with /etc/zentyal/samba.conf
	+ Use new initial-setup in postinst and delete old migrations
	+ Bug fix: Home directory is mapped when accessing from a Windows 7 client
	+ User quotas are now stored in configuration backup and users directory
	+ Bug fix: Share size is estimated although some files cannot be read
	+ Bug fix: Removed permissions are actually removed
	+ Roaming profiles with correct file attribs
	+ The files in a group share can be modified by all the members in the
	  group
	+ Show forbidden paths in the "Path not allowed" exception text
	+ Truncate the resource field to avoid overflow error of log database
2.0.7
	+ Removed printers are ignored during backup restore
	+ Added backup domain
	+ Added printers as restore dependency
2.0.6
	+ Check for incompatibility between PDC and PAM on slaves
	+ Improved performance by adding samba LDAP indexes
	+ Only set shares ACL if needed
	+ Set default order for dashboard widgets
2.0.5
	+ Only ASCII characters are now allowed for share names and comments
	+ Bug fix: guest shares also work if PDC not enabled
2.0.4
	+ Fixed quarantine folder permissions
	+ Don't ask for password in guest shares
2.0.3
	+ Bug fix: guest shares now work on Windows clients
	+ Fixed log retrieving for quarantine alerts
2.0.2
	+ Fixed problems in backup restoration
	+ Bug fix: support users and groups with spaces and so on in ACLs
2.0.1
	+ Bug fix: cups daemon is now started before samba one
	+ Bug fix: samba can be enabled now if filesystem does not support quotas
	+ Removed warning due to mix numeric and string values in printer hash.
	+ New CUPS printers are also stored in redis when editing groups
	+ Deleted obsolete code regarding external/non-external printers
1.5.9
	+ Rebranded domain name and description
1.5.8
	+ Zentyal rebrand
	+ On smb.conf.mas: use client driver = no to allow printer server
	  to give clients the uploaded drivers.
1.5.7
	+ Avoid antivirus scan on large files to fix read problems
	+ Add a keyconf to Samba listen on external interfaces
	+ Added more report subsections
1.5.6
	+ Move NSS from ebox-samba to ebox-usersandgroups
	+ Home directories are under /home now
	+ Shares permissions model now states if the ACL is for a user or a group
1.5.5
	+ Bug fix: set proper permissions on guest shares
	+ Bug fix: avoid parse of non-word characters in vscan log entries
1.5.4
	+ Added bridged mode support in firewall helper
1.5.3
	+ Bug fix: do not add acl attribute in /etc/fstab when using xfs
1.5.2
	+ Enforce uniqueness of 'user/group' filed in shares permissions
	+ Enable full audit feature as it's working again in samba 3.4.6
	+ Allow guest shares
1.5.1
	+ Add support for file system ACLs. Modify /etc/fstab
	  accordingly. Add dependency on acl.
	+ Bug fix: check if a group has been deleted when configurer printers,
	  otherwise users end up with a blank screen when granting printer
	  permissions
	+ Use the new upstart scripts that the Ubuntu samba packages ships
	  in Lucid
1.4.2
	+ Add missing samba_virus_report table
1.4.1
	+ Restored RecycleBin feature lost when merged breadcrumbs
1.3.15
	+ Added 'hide files' directive by default in smb.conf.mas
	+ Bug fix: PDC password policy settings are kept after samba restarts
1.3.14
	+ Add DefaultUser model to be used in users and groups default user
	  template. Admins can select if they wish to enable the file sharing
	  account by default when creating new users.
1.3.13
	+ Disable full_audit until fixed in a newer samba version
1.3.12
	+ Add breadcrumbs
1.3.11
	+ Added report support
1.3.10
	+ bugfix: ignore case when comparing domain and netbios names
	+ Added support for Recycle Bin in shares
	+ bugfix: restore Domain Users with GID 513 and not 512.
	  as this made Domain Admins not work
	+ Remove unused quota related methods
1.3.7
	+ Create .V2 profile directories. Windows Vista looks for them.
	+ remove extendedBackup, data files must be backuped using ebackup
1.3.6
	+ bugfix: do not allow netbios names longer than 15 characters
1.3.4
	+ bugfix: some samba actions never appeared in the access log
1.3.3
	+ bugfix: we dont consults users when users is not configured in EBox::Samba::existsShareResource
1.3.1
	+ bugfix: use right number for Domain Computers group
1.3.0
	+ bugfix: keep sambaMinPwdLength attribute
1.1.30
	+ bugfix: add user works if quota is disabled
	+ bugfix: replaced storeElementByName with store to avoid bug when restoring
1.1.20
	+ samba allows the use of internal virtual ifaces now
	+ bugfix: importFromLdif was calling a maethod that was removed in a previous merge
1.1.10
	+ Only update sambaPaths on users with sambaSamAccount object
	class
	+ UI imrpovement: in general setting some fileds are disabled when
	PDC is not selected
1.1
	+ Bugfix: issue with codepages on shares
	+ Home drive letter can be changed now from general settings
	+ Added new PDC model with password settings
	+ Use the new row() and ids() API
	+ Windows user's profiles are backed up only in extended backups
	+ Enable quota support again
	+ Bugfix: when importing data from ldiff we assure that the
	default group is created before any group assignment to avoid
	'group not existent' errors

0.12.101
	+ Bugfix: set force directory mode and force create mode to 0660 in shares
0.12.100
	+ Admin user method is more robust in face of user's incomplete
	groups membership
	+ Bugfix: `printers` method returns an empty list when
	`ebox-printers` package is not installed
	+ Add per-user disk quota
0.12.99
	+ New release
0.12.6.101
	+ Bugfix. roaming profiles are not created automatically when they are
	disabled
0.12.6.100
	+ Support for external printers configured with CUPS
	+ Bugfix. Set users and groups suffix properly in smb.conf
0.12.5
	+ Bugfix. Set loginShell when adding users. By default it takes /bin/false
	but users can change it using /etc/ebox/80samba.conf
0.12.4
	+ Bugfix. Check and correct if there is a user or group with a wrong SID.
	It's possible to run into that scenarion depending when the user/group is
	created
	+ Do not delete some domain attributes that are used to store password
	attributes such us password length, expiration...
0.12.3
	+ Add configuration variable to enable/disable quota support
	  as it might be really slow if we have many users
0.12.2
	+ Restore group share names when restoring a backup
0.12.1
	+ Leave Logon Home empty, as Logon Home = "" as stated by smb.conf
	documentation doesn't seem to work
	+ Make sure  workgroup and netbios names are different
0.12
	+ Add help to model fields
	+ Fix typo in defaultEnabledValue. Now shares are enabled by default.
	+ Fix typo in administrator label
	+ Mark shares strings to translate
	+ Use eBox OID number in LDAP schemas
	+ Do not use shares that don't have permission for any user or group
	+ Remove deprecated printer admin configuration key in smb.conf.mas
	+ Enable dns proxy in smb.conf.mas
0.11.103
	+ Bugfix. Add and use EBox::Samba::Types::Select to avoid
	  issues with the options cache
0.11.102
	+ Extend functinality to add custom shares and not only one per-group:
		- Any share within the file system
		- Any share automatically created under /home/samba/shares
		- Fine-grained access to the share: read-only, read and write,
		  administrator, per user and per group.
	+ Set editable attribute to 1 in User field. To comply with
	  what the type expects and avoid warnings

0.11.101
	+ New release
0.11.100
	+ Change slapd.conf ownership to module users
	+ Fix typos
	+ onInstall() functionality moved to migration script
0.11.99
	+ Allow others to read contents from users home directory to
	publish HTML
0.11
	+ New release
0.10.99
	+ New release
0.10
	+ Create directory with 0770
	+ Add users to Domain Users group
0.9.100
	+ New release
0.9.99
	+ New release
0.9.3
	+ New release
0.9.2
	+ Add ebox backup directory as a shared resource to download/upload
	  files
	+ Create smbldap_bind.conf which contains password with mask 0600
0.9.1
	+ New release
0.9
	+ Added Polish translation
	+ Added German translation
	+ Added Dutch  translation

0.8.99
	+ New release
0.8.1
	+ bugfix. Do not mess up home directories when upgrading
	+ Minor workaround. Create slapd run directory in case it does not
	  exist
0.8
	+ New release
0.7.99
	+ Full backup mode stores shared files
	+ Unlimited i-node quota
	+ Various bug-fixes
	+ Portuguese translation

0.7.1
	+ Initial support for PDC
	+ GUI improvements
	+ Added update/clean actions to eobx-samba-ldap
	+ Use EBox::LDAP singleton
	+ Debian package fixes
	+ Fetch SID from configuration file
	+ Use of ebox-sudoers-friendly

0.7
	+ First public release
0.6
	+ move to client
	+ API documented using naturaldocs
	+ Update install
	+ Update debian scripts
	+ Enable/disable printer sharing and file sharing independentely
	+ Use new syntax to define ACLs in slapd.conf
	+ Implements usesPort
	+ Add full support for printers
	+ Several bugfixes

0.5.2
	+ Fix some packaging issues

0.5.1
	+ Convert module to new menu system

0.5
	+ Initial release<|MERGE_RESOLUTION|>--- conflicted
+++ resolved
@@ -1,10 +1,7 @@
-<<<<<<< HEAD
+HEAD
+	+ Fix regression in unmanaged ACLs option
 3.2.8
 	+ Prevent _postServiceHook code execution outside Save Changes
-=======
-HEAD
-	+ Fix regression in unmanaged ACLs option
->>>>>>> 064aa836
 	+ Fixed openLDAP -> samba integration for users, contacts and groups using
 	  non ascii characters
 	+ Check for acl and user_xattr mount options when adding system shares
