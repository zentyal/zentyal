HEAD
<<<<<<< HEAD
	+ Create directories in _setConf to avoid invalid group __USERS__ error
=======
	+ Samba provision failures when IPs are not set no longer talk
	  wrongly about internal interfaces
>>>>>>> ccdd6025
	+ Clean up openchange section in stub smb.conf file
	+ Fix typo in SambaLdapUser that fixes error in change email
	+ Change user modification hook from _modifyUser to _preModifyUser
	+ Throw DataExists exception if the user try to rename a user on a
	  container and already exists
	+ Check for duplicated DN on user creation and show a proper error, not
	  an internal exception.
	+ Remove group share on group deletion
	+ Set the setShareRightsReset flag on SambaSharesPermissions row deletion
	+ Samba log helper is now aware of utf8
	+ EBox::Samba::LdbObject::deleteObject - Delete all childs before self
	  deletion
3.2.13
	+ User profiles are only created if the OpenLDAP sync exists, otherwise,
	  defer it until s4sync does the synchronization
	+ Typo fix in netbios validation
	+ Check if objects are system critical before deletion
	+ Improved migration code from 3.2.11
3.2.12
	+ Provision - Clear link attribute on __USERS__ entry when provisioning as
	  adc
	+ Provision - Remove DomainAdmins,Administrator and Guest from openLDAP
	              when reprovisioning as additional DC
	+ Do not hide domain guest account
	+ Fix share guest access, based on domain guest account enabled status
	+ LDB - Do not return users holding a servicePrincipalName by default
	+ Provision - Improve the LDAP OUs purge after join domain
	+ s4sync - Serveral fixes to make it more robust
	+ OU - Improve creation code
	+ LDB - Return OUs ordered, parents before childs
	+ Provision - Link accounts holding zentyal service principals
	+ Provision - Improve OU loading, skip zentyal internal OUs and linked
	+ Provision - Link containers at provision stage, creating them if not
	              exists. Ignore not linked OUs for sync operations.
	+ Provision - Set kerberos linked OU as visible only in advanced mode
	+ Provision - Check no OUs are created below OU=Users. This violate the
	              AD DIT, as OU=Users is linked to CN=Users.
	+ Do not import accounts while provisioning or joining a domain, rely on
	  s4sync
3.2.11
	+ Remove useless chown workaround
	+ Forbid sharing '/opt'
	+ Add filesystem format check defining system shares
	+ Update user CN on user modifications
3.2.10
	+ Revert case sensitive shares. Use new SMB raw client library feature
	  per packet case sensitive.
	+ Throw external exception instead internal if error changing user password
	+ Show user friendly error creating system shares
	+ Add precondition to GPO models, do not allow edition if server is ADC
	+ Fix error in backup or clicking on edit GPO when server is ADC and
	  sysvol is not yet replicated
	+ Check if file system share path is a directory
	+ Fixed unhandled exception when checking filesystem options
	+ Added missing EBox::Exceptions uses
	+ Group membership mapping between OpenLDAP and Samba is using now Samba's
	  objectGUID unique id to be 100% sure we match the right objects
3.2.9
	+ Depend on the new Samba 4.1.1, also with fixed init script
	+ Improve GPO models preconditions to avoid cannot connect to samba
	  LDAP
	+ Fix regression in unmanaged ACLs option
3.2.8
	+ Prevent _postServiceHook code execution outside Save Changes
	+ Fixed openLDAP -> samba integration for users, contacts and groups using
	  non ascii characters
	+ Check for acl and user_xattr mount options when adding system shares
3.2.7
	+ Depend on new samba4 version that fixes 0-byte size problems
	+ NT SD are now written to hidden and readonly files
	+ Remove no longer used antivirus options
	+ Get ldb object in s4sync after the initial wait
	+ Use resolvconf tool to modify resolv.conf when joining as ADC
3.2.6
	+ Set zavsd socket mode to 0777
	+ Fix already defined variable warning
	+ Fixed Samba share ACLs for guest-shares do not contain 'Domain Users'
	  (Contributed by on-jz)
	+ Disable debug to parse ldbsearch command output when looking on idmap.ldb
	+ Set case sensitive on a per share basis
3.2.5
	+ Fix netbios name no being updated when hostname change and samba module
	  is not enabled
	+ Disable debug to parse ldbsearch command output when looking for DNS
	  zones stored in samba
	+ Open files with minimal access mask to set the security descriptors
3.2.4
	+ Fixed Samba share ACLs for 'All users' are not written to filesystem
	+ Listen on all interfaces to avoid problems when more than one IP address
	  is configured in the DNS module
	+ Removed unnecessary FirewallHelper implementation
	+ Delete unused updateHostnameFields() method
	+ Mark network module as changed when upgrading from 3.0
	+ Enforce set of shares ACLs when upgrading from 3.0
3.2.3
	+ Remove old keytab when exporting new one
	+ Add ForestDnsZones and DomainDnsZones partitions DNS records after
	  join domain as additional domain controller
3.2.2
	+ Added retry mechanism in SmbClient to wait until samba is ready
	+ Do not try to get domainSID in s4sync if not ready
	+ Improve retrying log messages in safeConnect
	+ Setup quarantine directory in postHook instead of setConf
	+ Don't use Samba's LDB before it's started
	+ Rewrote a couple of methods to use file access directly instead of LDB
	  so it doesn't depend on the service running
	+ Stop starting samba on safeConnect calls
3.2.1
	+ Fixed start of samba after reboot
3.2
	+ Migrated the Samba provision status into redis
	+ Fixed migration of disabled accounts
	+ Execute the mapping of special accounts method on migration
	+ Set version to 3.2
3.1.14
	+ Fixed provisioning flag also in DC mode
	+ Do not automatically start service in LDB.pm
	+ Added missing EBox::Gettext uses
	+ Prevent member sync between Domain Users and __USERS__ both are handled
	  automatically.
3.1.13
	+ Improve samba daemon startup wait condition
	+ Improve GPO code to be more robust.
	+ Set Administrator user as internal when migrating from 3.0
	+ Do not try to migrate from 3.0 if module is not configured
	+ Override daemons when migrating from 3.0
	+ Migrate disabled accounts from 3.0
3.1.12
	+ Only set share permissions when there is really a permission change
	  instead of doing it on every samba restart.
	+ Fix provisioning flag management on error
3.1.11
	+ Added migration code to be executed when upgrading from 3.0
3.1.10
	+ Wait until all the samba services are ready before trying to connect
	+ Removed useless and problematic enforceServiceState override
3.1.9
	+ Antivirus daemon unlinks the cache file before creating new one
	+ Fix user accounts not enabled when created by s4sync
	+ Wait for RID pool allocation after join domain as DC
	+ Remove no longer needed workaround for DNS SPN
	+ Add samba as a DomainDnsZones and ForestDnsZones replica holder
	  when joining as additional DC (samba bug #9200)
	+ Fixes for LDAP-LDB OUs synchronization
	+ Force restart of DNS module while provisioning to reload zones from LDB
	+ Block until samba LDAP task is listening when restarting module
	+ New state flag 'provisioning'
	+ Added 'All users' option to ACL group permissions
	+ Fix precondition on GPOScripts model
3.1.8
	+ Added EBox::LDB::securityGroups to get the list of security groups from
	  Samba.
	+ Requested SLAPD to add an index on the msdsObjectGUID field.
	+ Added support to set permissions recursively.
	+ Moved the code that sets the share permissions to EBox::Samba to execute
	  it on EBox::Module::Service::_postServiceHook hook so we are sure samba
	  is already started with the new configuration.
	+ Shares are created even if no permissions are assigned nor is a guest
	  shared. Administrators will always have permissions now, so the share
	  should exist.
	+ Fixed zentyal group memberships sync with Samba to handle all supported
	  members and to sync on group creation, not just on group update.
	+ Improved the way we sync group memberships from Samba to Zentyal so we
	  are able to sync nested groups if they are not yet created at that point.
	+ Allowed nested groups sync with OpenLDAP and reused as much as possible
	  code from EBox::Users::Group from EBox::Samba::Group.
	+ Do nothing with shares that are disabled.
	+ Fixed s4sync when checking for OUs updates.
	+ Ignore system ACLs for samba shares, use libsamba-perl library instead.
	+ Disabled custom auth methods for guests, so Kerberos authentication
	  works. This should be reverted once Guest support is fixed on Samba 4.
	+ Synced all members of Zentyal Groups, not just users, when provisioning
	  with Samba.
	+ Stop creating special users or groups on provision time, s4sync will do
	  it for us.
	+ Services principals are copied to Samba before Groups, so we can keep
	  memberships intact.
	+ Mark internal users and groups properly when creating them in LDAP
	+ Filter internal users and groups in ACLs selectors
	+ Fixed bad usage of OpenLDAP when it should be using LDB.
	+ Force a trace back printing when an LDB connection is not possible.
	+ Handled mail field sync for Group, User and Contact.
	+ Use new libsamba-perl for GPOs
	+ Fixed mail and given name sync for Contacts.
	+ Stop s4sync while dumping configuration backup
	+ Ignore Asterisk Queues OU in s4sync
	+ Added hiddenSid() method
	+ Change default description to Zentyal Server instead of File Server
	+ Don't put duplicate bridge interfaces in smb.conf
	+ Mapped group 'Domain Users' to '__USERS__' directly.
	+ Added isInAdvancedViewOnly and renamed setViewInAdvancedOnly to
	  setInAdvancedViewOnly to match the attribute name.
	+ Allowed the syncronization of Users, Groups and Contacts tagged as to be
	  shown only on the Advanced view.
	+ Allowed sync of users without kerberos credentials (Guest account).
	+ Linked Kerberos accounts from Samba with their copy in OpenLDAP.
	+ Removed sync_disabled_users key. We sync all users now.
	+ Removed the useraddon to enable or disable file sharing per user, you
	  can now enable or disable a user directly.
	+ Used text strings to reference userAccountControl flags instead of plain
	  numbers.
	+ Syncronized account disabled / enabled between OpenLDAP and Samba.
	+ Removed deprecated objectClass objects not required anymore because
	  Windows breaks when creating objects with those unused objectClass.
3.1.7
	+ When we are going to start a reprovision, we set the provision flag to
	  false and reset the LDB connection to clear any cached value.
	+ Handle the case where ou=Groups exist in OpenLDAP and a Windows AD, so
	  we map both on provision time instead of breaking.
	+ Fixed wrong call to _linkWithUsersObject in Provision
	+ DNS is now properly restarted after provision
3.1.6
	+ Fix Samba provisioning when joining an existing Windows server.
	+ Fixed s4sync to ignore all sub-OUs for a set of OUs so those tree
	  branches are not synced with samba or deleted from OpenLDAP by mistake.
	+ The Administrator user should be hidden.
3.1.5
	+ Adapted user-addon to right panel view
	+ (u|g)idNumber is now generated by Samba directly by default.
	+ Added support to BuiltinDomain objectClass and synced CN=Builtin,...
	  container as a LDAP OU.
	+ Adapted to updatedRowNotify call with no changes in values
	+ Added menu icon
	+ Added objectByObjectGUID to retrieve an LDB object from its LDAP
	  replica.
	+ Added _linkWithUsersEntry && _linkWithUsersObject and called for every
	  Samba object created from the users module, so we have a direct link
	  between objects.
	+ All LDBObject based objects will have the objectGUID field availble.
	+ Removed unused method EBox::LDB::existsDN.
	+ Updated EBox::LDB class to use the new EBox::LDAPBase to share code.
	+ Updated s4sync to handle OUs and contacts sync.
	+ Removed configuration key 'treat_contacts_as_users'. We handle now
	  Contacts and distribution groups natively.
	+ EBox::Samba::LdbObject inherites from EBox::Users::LdapObject to reuse
	  as much code as possible.
	+ Added a special case to map 'Domain Admins' DN from OpenLDAP to LDB.
	+ Don't allow a share with file system root as path
	+ Adapt firewall rules to new accept chains
	+ Add config key to skip writting homeDirectory and homeDrive attribute
	+ Do not store in samba_access table 4 records each 10s when antivirus
	  daemon is not running
	+ Adapted user addon to multi-OU tree view
	+ Ignored SIDs are now synced to LDAP, but hidden on the interface
	  according to the regexps in /etc/zentyal/sids-to-hide.regex
	+ Do not try to start nmbd if smb.conf is not written
	+ Use krb5 keys on new users when plain password not available
	+ Removed EBox::Samba::Group::usersNotIn() method. It was not used neither
	  valid for samba groups.
	+ New EBox::Samba::computers() to get all objects with computer class
	+ Implemented security group and distribution group concept from AD.
	+ Created an OrganizationalPerson object to reuse code between User
	  accounts and Contacts.
	+ Added incompatiblity with external AD authentication mode
3.1.4
	+ Fix SIDs to ignore list, add missing end of line character in regular
	  expressions
	+ NetBIOS computer name is now updated before reprovision and after
	  hostname change
	+ Use new EBox::Users namespace instead of EBox::UsersAndGroups
3.1.3
	+ Removed deprecated backup domains implementation
	+ Fix id mapping for users and groups added by the s4sync daemon
3.1.2
	+ Fix hostname change when having Samba installed: was trying to create
	  again Administrator user, now we just update the credentials, ignore
	  existing groups
3.1.1
	+ Fixed wrong setting of state in EBox::Samba::Provision
3.1
	+ Replace /home/samba/.provisioned file with a key in redis state
	+ Depend on zentyal-core 3.1
3.0.17
	+ New join_vista_with_guest_shares option in /etc/zentyal/samba.conf to
	  allow join of Windows Vista machines if guest shares are enabled
	+ New sync_disabled_users option in /etc/zentyal/samba.conf to sync
	  users with a disabled account in s4sync
	+ Removed 3.0.X migration code
	+ New s4sync-groups.ignore file to avoid sync internal groups to LDAP
	+ Allow to set "disable_fullaudit" config key in /etc/zentyal/samba.conf
	  to fully disable recording of samba VFS operations in the system log
	+ Added Pre-Depends on samba4 to avoid problems with upgrades
	+ Added Pre-Depends on mysql-server to avoid problems with upgrades
3.0.16
	+ Workaround with retries for the chown __USERS__ bug
	+ Hide sync with cloud options in shares list if remoteservices
	  is not installed
	+ Setup filesystem now writes a valid fstab file even if the filesystem
	  does not have any mount option
	+ Remove idmap_ldb:use_rf2307 option unnecessary with Samba 4.0.5
	+ Clearer error messages when EBox::LDB::safeConnect fails
	+ Raise exception if during the provision either the domain
	  administrator user or the domain administrator group are
	  incorrectly mapped
	+ Adapted firewallCaptivePortalExceptions method to API change
	+ Mark kerberos principal users as internal to be properly filtered
	+ Delete .provisioned file when purging zentyal-samba
	+ Avoid not numeric warning in hash size comparation during provision
	+ Allow user names composed only of digits
	+ Do not add firewall rules to loopback interface
	+ Improve checks when upgrading from 3.0.11
3.0.15
	+ Better check for the incompatibility of Samba with master/slave
	+ Samba can now be reprovisioned if the hostname or domain changes
	+ Depend on users module to fix save changes order during reprovision
	+ Set roaming profile and home drive for new created users if server
	  is first DC
	+ Default value of sync option in SambaShares is now 0
3.0.14
	+ Improve management of DNS zones stored in samba LDAP
	+ Add classes to decode DNS data from samba LDAP
	+ Use less costly LDB operations when adding or removing members
	  from a group
	+ Added EBox:Samba::LDBObject::deleteValues method
	+ Fix wrong URL on provision message
	+ Better error messages when the environment checks for provision fail
	+ Forbid provision if the server is replicating users either master or slave
3.0.13
	+ Integration of new samba 4.0.3 bundled version
	+ Samba daemon is now managed with init.d to avoid unexpected fork problems
	+ Reduce dns resolver timeout on provision checks when joining a domain
	+ Let zentyal manage all samba dependant daemons. Automatic start/stop
	  is disabled now.
	+ Add script to transfer FSMO roles to local server, useful to
	  migrate from Windows to Zentyal
	+ New FSMO management module
	+ Import sysvol maintaining ACLs
	+ Fixed configuration backup problems, stopping the daemon is no longer
	  needed when backing up and ACLs and dns partitions hard links are
	  recreated when restoring.
	+ Remove deprecated code related to printers module
	+ Remove unnecessary pidfiles declarations for upstart daemons
	+ Improve provision procedure
	+ Use clamd socket instead of shared library for antivirus, this is
	  faster and reduces memory consumption
	+ Do not create quarantine share if antivirus is not enabled
	+ Empty text files are created now when a virus is found on a share
	+ Modified 'size' field in samba_disk_usage and samba_disk_usage_report
	  tables from INT to BIGINT
3.0.12
	+ New advanced 'unmanaged_acls' option in /etc/zentyal/samba.conf to
	  disable overwriting of ACLs when saving changes
	+ Notify cloud-prof when installed when changes happen in
	  SyncShares and SambaShares models
	+ shareByFilename method now also returns the path and type of the share
	+ Fix shareByFilename method
	+ Update Loghelper to the new log formats
	+ Remove duplicated slash in samba shares and profiles paths
3.0.11
	+ Fixed EBox::Samba::LdbObject::get in list context
3.0.10
	+ Decode utf8 data in LdbObject::get() to avoid encoding problems
	+ Integration with Disaster Recovery service
	+ Restored backupDomains implementation
	+ Explicit set of folder name as default value implementation has changed
	+ Check in group pre-addition whether it already exists as built-in
	+ Added existsDN method to EBox::LDB
	+ Grant rx access on privileged ldap socket to allow user corner to
	  update user passwords
3.0.9
	+ Improve domain join process updating the joined domain DNS server
	+ Set kerberos keys when importing users from samba to zentyal
	+ Fix ACLs for system type shares
3.0.8
	+ Depend on Samba4 RC5
	+ Fix bug in enforceServiceState causing samba to restart twice while
	  saving changes
	+ Set pid file path for nmbd daemon
	+ Set bootDepends in yaml file
	+ Adapted to changes in EBox::LogHelper::_convertTimestamp
	+ Use proper constant in userShares method used by remoteservices module
3.0.7
	+ Sync passwords to samba also when using kerberos keys
3.0.6
	+ Added missing use of UnwillingToPerform exception
	+ Fix bug importing service principals when it is not yet created in
	  LDAP
	+ Roaming profiles and drive letter options cannot be set when joining
	  to an existing domain to avoid overwritting per-user settings
	+ Use the new LdapUserBase interface methods preAddUser and preAddGroup
	  to create the user in samba before in zentyal LDAP. The uidNumber or
	  gidNumber of the Zentyal user is infered from the RID to guarantee
	  unique value in the domain
	+ Infer user's uidNumber and group's gidNumber from RID when this is
	  attribute is not present while synchronizing users. This guarantees
	  the same value for users and groups in all domain controllers
	+ Implement new preAdd(User|Group)Failed and add(User|Group)Failed to
	  remove the object from samba database if something goes wrong
	+ Do not add disabled accounts to Zentyal in s4sync
3.0.5
	+ Enabled optional signed SMB protocol in smb.conf
	+ Delete users and groups from shares ACL when these are deleted
	+ Refuse to delete system critical objects
	+ Added syncFolders information method to allow file syncing
	+ Implement SysInfo::Observer to disallow host or domain name changes if
	  module is configured and update the required fields if it is not
	+ Import sysvol after joining a domain, and add an upstart job to sync it
	  each 5 to 10 minutes (one way).
	+ Map root account to domain administrator account
	+ Reset sysvol ACLs after provision
3.0.4
	+ Fix netlogon share wrong path
	+ Depend on samba4 rc2+zentyal2, which include nmbd daemon for netbios
	  browsing support
3.0.3
	+ Update smb.conf for samba4 RC2
	+ During domain join precedure, wait a couple of seconds for samba to start
	+ Add configkey 'treat_contacts_as_users' to import distribution groups
	  containing contacts. The mail account name is used to locate an user with
	  that name and add it to the group.
	+ Improvements synchronizing group members.
	+ The 'users' method of EBox::Samba::Group has been renamed to 'members' and
	  also returns nested groups
	+ Do not import users and groups after join a domain. The s4sync script will
	  do the job
	+ Search for users and groups to synchronize outside CN=Users
	+ Add more SID's to the list of users and groups to avoid synchronize from
	  samba
	+ Improve GeneralSettings fields validation
	+ Remove duplicated disabled module warning on recycle bin and antivirus
	  modules
	+ Added method to GeneralSettings to update hostname-dependent fields
	+ Tolerate domains ended in .local
3.0.2
	+ Fix samba group members not imported to Zentyal in groups added by
	  the synchronizer
	+ Fix s4sync not starting on boot
	+ Restore DNS setup on domain join failure
	+ Add a line to /etc/fstab to increase the size of /var/lock to 50MB.
	  Samba stores there some tdb files (for example to track connections), so
	  if this fs goes out of space connections can be dropped.
3.0.1
	+ Stop daemon before restoring backup and start when finished
	+ Throw exceptions in checkEnvironment also during first install,
	  otherwise the module is not disabled if DNS is not properly
	  configured.
3.0
	+ Add parameter to _checkEnvironment to set the desired error level
	  (ignore, print on log or throw exception)
	+ Stop daemon while taking backup to avoid samba daemon modifying files
	  while being tarred
	+ Fix share type exceptions on antivirus and recycle bin
	+ Fix enabling guest access on shares need to save changes twice
	+ Fix wrong ACL that was denying access to quarantine folder to guest
	  users
	+ Fix error creating shares with spaces in the path
	+ Implemented configuration backup and restore
	+ Fix checking domain name in General Settings Model
	+ Fixed some strings
2.3.14
	+ Fix access for domain users to shares when guest access is enabled
	  on the share
	+ Setup quarantine directory for zavs and grant access to domain admins only
	+ Write zavs settings on smb.conf
2.3.13
	+ Change default domain netbios to match the left-most part of the
	  host dns domain
	+ Check environment is properly configured before provision samba
	+ Generate random administrator password instead of having a default
	  one for security reasons, to join machines to the domain any user
	  belonging to the Domain Admins group is enough, so there was no
	  need to show this password on the interface
	+ Removed dashboard widgets no longer compatible with samba4
	+ Depend on samba 4.0 beta 8
	+ Check provisioned flag and module enabled in s4sync script
	+ Set the provisioned flag at the end of provision function
	+ shareByFilename() method is now working with samba4
	+ Improved DNS management of the Samba internal domain
	+ Fixed labels on SambaSharePermissions model
	+ Fix guest access to shares (client do not ask for password)
	+ Map nobody and nogroup to domain guest and guests accounts
	+ Add missing use statement on EBox::Samba::User
	+ Fix updating Zentyal LDAP users kerberos keys from samba users
	+ Ensure proper permissions on the samba privileged socket
	+ Check that account names does not exists in the whole domain when
	  adding users and groups from the LdapModuleBase callbacks
	+ Do not notify samba module when deleting Zentyal users and groups
	  through the synchronizer script
	+ Improve netbios name validation (no dots)
	+ Validate netbios domain name as netbios name
	+ Force zentyal-dns dependency version
	+ Fix bug managing the dns domain when enabling/disabling the module
	+ Improvements in daemons management to avoid restarting them twice
	  while saving changes.
2.3.12
	+ Support additional domain controller mode
	+ Remove user addon to set the user as domain admin. Add it to the
	  domain admins group instead.
	+ Sync domain administrator and domain admins accounts to zentyal
	+ Increase log level from 1 to 3 to trace problems.
	+ Provision database only when saving changes, not in module
	  enable.
	+ Change samba home to /home/samba instead /home/ebox/samba
	+ Use the privileged LDAP socket to connect to samba LDAP.
	+ Provision using bind9 DLZ backend.
	+ Add config key to choose the fileserver to use, 'ntvfs' or 's3fs'
	+ Removed wrong empty string translations
	+ Enable printing daemon. Printers ACLs stored in a model within
	  printers module.
2.3.11
	+ Added modeldepends to yaml schema
	+ Enable printing daemon. Printers ACLs are now stored in a model within
	  printers module
	+ Removed wrong empty string translations
2.3.10
	+ Fix exception creating shares
	+ Sync passwords from LDAP to LDB directly from hashes
2.3.9
	+ Fields in General Settings can be edited now, with the exception
	  of domain and computer names
	+ Added methods to get the paths used by shares, users and groups
	  to generate disk usage reports
	+ User addon to enable/disable the account and set the user as
	  domain administrator
	+ Group addon to create group shares
	+ Added method to give captive portal module firewall rules to
	  allow domain joins
2.3.8
	+ Recycle Bin feature is now working with samba4
	+ Remove unnecessary dns enable depend as users already depend on it
	+ Integration with samba 4.0 beta2 which uses samba4 for
	  the Active Directory domain services and the samba3 daemon
	  for the file sharing and printing services
	+ Added LogObserver support
	+ Avoid showing admin password if provision command fails
	+ Add domain name validation, cannot be equal to host name
	+ Fix provision bug caused by passwords containing spaces
	+ Threaded synchronizer script
	+ Roaming profiles implementation
	+ Home drive implementation
	+ Guest access implementation
	+ Delete directories from disk when shares are removed
2.3.7
	+ Fixed problems with provision in fresh install
	+ Adapted to new Model management framework
	+ Store printers in redis using the new JSON config objects
2.3.6
	+ Integrate with zentyal DNS
	+ Fix loop over array reference in funcion usesPort
2.3.5
	+ New samba4 synchronization based on LDB module and LDIF files
	+ Depend on samba-zentyal-modules instead of libldb-perl
	+ Custom build of samba4 is no longer needed
2.3.4
	+ Packaging fixes for precise
	+ Code typo fix in Samba::Model::GeneralSettings::_checkDomainName
2.3.3
	+ Validate domain admin password in general settings
	+ Fixed bugs when adding users or groups with spaces
2.3.2
	+ Ignore mailfilter users in s4sync
2.3.1
	+ Samba4 integration
	+ Service description is now translatable
	+ Restore samba-vscan dependency
2.3
	+ Adapted to new MySQL logs backend
	+ Remove samba-vscan dependency as it is not yet available for precise
	+ Replaced autotools with zbuildtools
	+ Use always the same string to refer to the NetBIOS computer name
	+ Validation of maximum length of domain name, validation against
	  reserved words of netbios and domain names
2.1.7
	+ Allow non-ascii characters in share names and comments
2.1.6
	+ Added config key to set Zentyal folders and default domain prefix
	+ Removed /zentyal prefix from URLs
	+ Added maximum limits to PDC options
	+ Avoid duplicated restart during postinst
2.1.5
	+ Removed wrong quotes in smb.conf
	+ Added missing touch and minsize options in /etc/zentyal/samba.conf
	  for Recycle Bin
2.1.4
	+ Better validation of samba shares paths
	+ Improve smb.conf template: delete use_client_driver and allow include
	  per client
	+ Always depend on samba-vscan
	+ Use quote column option for periodic and report log consolidation
2.1.3
	+ Now deleted users and groups are removed correctly from printers
	  permissions lists
	+ Show group comment if exists as share description
	+ Fixed SQL in activity report section
	+ Removed redundant code _dumpSharesTree and _loadSharesTree
2.1.2
	+ Domain names ending in ".local" are no longer allowed
2.1.1
	+ Quotas are now included in users module
	+ Bugfix: disabled shares are correctly ignored now
	+ Bugfix: fixed bad column name in report consolidation
	+ Renamed internal-backups and quarantine shares from ebox- to zentyal-
	+ Bug fix: default file sharing quota works properly now
2.1
	+ Remove ebox- prefix from helper scripts names
	+ Use new standard enable-module script
	+ Replace /etc/ebox/80samba.conf with /etc/zentyal/samba.conf
	+ Use new initial-setup in postinst and delete old migrations
	+ Bug fix: Home directory is mapped when accessing from a Windows 7 client
	+ User quotas are now stored in configuration backup and users directory
	+ Bug fix: Share size is estimated although some files cannot be read
	+ Bug fix: Removed permissions are actually removed
	+ Roaming profiles with correct file attribs
	+ The files in a group share can be modified by all the members in the
	  group
	+ Show forbidden paths in the "Path not allowed" exception text
	+ Truncate the resource field to avoid overflow error of log database
2.0.7
	+ Removed printers are ignored during backup restore
	+ Added backup domain
	+ Added printers as restore dependency
2.0.6
	+ Check for incompatibility between PDC and PAM on slaves
	+ Improved performance by adding samba LDAP indexes
	+ Only set shares ACL if needed
	+ Set default order for dashboard widgets
2.0.5
	+ Only ASCII characters are now allowed for share names and comments
	+ Bug fix: guest shares also work if PDC not enabled
2.0.4
	+ Fixed quarantine folder permissions
	+ Don't ask for password in guest shares
2.0.3
	+ Bug fix: guest shares now work on Windows clients
	+ Fixed log retrieving for quarantine alerts
2.0.2
	+ Fixed problems in backup restoration
	+ Bug fix: support users and groups with spaces and so on in ACLs
2.0.1
	+ Bug fix: cups daemon is now started before samba one
	+ Bug fix: samba can be enabled now if filesystem does not support quotas
	+ Removed warning due to mix numeric and string values in printer hash.
	+ New CUPS printers are also stored in redis when editing groups
	+ Deleted obsolete code regarding external/non-external printers
1.5.9
	+ Rebranded domain name and description
1.5.8
	+ Zentyal rebrand
	+ On smb.conf.mas: use client driver = no to allow printer server
	  to give clients the uploaded drivers.
1.5.7
	+ Avoid antivirus scan on large files to fix read problems
	+ Add a keyconf to Samba listen on external interfaces
	+ Added more report subsections
1.5.6
	+ Move NSS from ebox-samba to ebox-usersandgroups
	+ Home directories are under /home now
	+ Shares permissions model now states if the ACL is for a user or a group
1.5.5
	+ Bug fix: set proper permissions on guest shares
	+ Bug fix: avoid parse of non-word characters in vscan log entries
1.5.4
	+ Added bridged mode support in firewall helper
1.5.3
	+ Bug fix: do not add acl attribute in /etc/fstab when using xfs
1.5.2
	+ Enforce uniqueness of 'user/group' filed in shares permissions
	+ Enable full audit feature as it's working again in samba 3.4.6
	+ Allow guest shares
1.5.1
	+ Add support for file system ACLs. Modify /etc/fstab
	  accordingly. Add dependency on acl.
	+ Bug fix: check if a group has been deleted when configurer printers,
	  otherwise users end up with a blank screen when granting printer
	  permissions
	+ Use the new upstart scripts that the Ubuntu samba packages ships
	  in Lucid
1.4.2
	+ Add missing samba_virus_report table
1.4.1
	+ Restored RecycleBin feature lost when merged breadcrumbs
1.3.15
	+ Added 'hide files' directive by default in smb.conf.mas
	+ Bug fix: PDC password policy settings are kept after samba restarts
1.3.14
	+ Add DefaultUser model to be used in users and groups default user
	  template. Admins can select if they wish to enable the file sharing
	  account by default when creating new users.
1.3.13
	+ Disable full_audit until fixed in a newer samba version
1.3.12
	+ Add breadcrumbs
1.3.11
	+ Added report support
1.3.10
	+ bugfix: ignore case when comparing domain and netbios names
	+ Added support for Recycle Bin in shares
	+ bugfix: restore Domain Users with GID 513 and not 512.
	  as this made Domain Admins not work
	+ Remove unused quota related methods
1.3.7
	+ Create .V2 profile directories. Windows Vista looks for them.
	+ remove extendedBackup, data files must be backuped using ebackup
1.3.6
	+ bugfix: do not allow netbios names longer than 15 characters
1.3.4
	+ bugfix: some samba actions never appeared in the access log
1.3.3
	+ bugfix: we dont consults users when users is not configured in EBox::Samba::existsShareResource
1.3.1
	+ bugfix: use right number for Domain Computers group
1.3.0
	+ bugfix: keep sambaMinPwdLength attribute
1.1.30
	+ bugfix: add user works if quota is disabled
	+ bugfix: replaced storeElementByName with store to avoid bug when restoring
1.1.20
	+ samba allows the use of internal virtual ifaces now
	+ bugfix: importFromLdif was calling a maethod that was removed in a previous merge
1.1.10
	+ Only update sambaPaths on users with sambaSamAccount object
	class
	+ UI imrpovement: in general setting some fileds are disabled when
	PDC is not selected
1.1
	+ Bugfix: issue with codepages on shares
	+ Home drive letter can be changed now from general settings
	+ Added new PDC model with password settings
	+ Use the new row() and ids() API
	+ Windows user's profiles are backed up only in extended backups
	+ Enable quota support again
	+ Bugfix: when importing data from ldiff we assure that the
	default group is created before any group assignment to avoid
	'group not existent' errors

0.12.101
	+ Bugfix: set force directory mode and force create mode to 0660 in shares
0.12.100
	+ Admin user method is more robust in face of user's incomplete
	groups membership
	+ Bugfix: `printers` method returns an empty list when
	`ebox-printers` package is not installed
	+ Add per-user disk quota
0.12.99
	+ New release
0.12.6.101
	+ Bugfix. roaming profiles are not created automatically when they are
	disabled
0.12.6.100
	+ Support for external printers configured with CUPS
	+ Bugfix. Set users and groups suffix properly in smb.conf
0.12.5
	+ Bugfix. Set loginShell when adding users. By default it takes /bin/false
	but users can change it using /etc/ebox/80samba.conf
0.12.4
	+ Bugfix. Check and correct if there is a user or group with a wrong SID.
	It's possible to run into that scenarion depending when the user/group is
	created
	+ Do not delete some domain attributes that are used to store password
	attributes such us password length, expiration...
0.12.3
	+ Add configuration variable to enable/disable quota support
	  as it might be really slow if we have many users
0.12.2
	+ Restore group share names when restoring a backup
0.12.1
	+ Leave Logon Home empty, as Logon Home = "" as stated by smb.conf
	documentation doesn't seem to work
	+ Make sure  workgroup and netbios names are different
0.12
	+ Add help to model fields
	+ Fix typo in defaultEnabledValue. Now shares are enabled by default.
	+ Fix typo in administrator label
	+ Mark shares strings to translate
	+ Use eBox OID number in LDAP schemas
	+ Do not use shares that don't have permission for any user or group
	+ Remove deprecated printer admin configuration key in smb.conf.mas
	+ Enable dns proxy in smb.conf.mas
0.11.103
	+ Bugfix. Add and use EBox::Samba::Types::Select to avoid
	  issues with the options cache
0.11.102
	+ Extend functinality to add custom shares and not only one per-group:
		- Any share within the file system
		- Any share automatically created under /home/samba/shares
		- Fine-grained access to the share: read-only, read and write,
		  administrator, per user and per group.
	+ Set editable attribute to 1 in User field. To comply with
	  what the type expects and avoid warnings

0.11.101
	+ New release
0.11.100
	+ Change slapd.conf ownership to module users
	+ Fix typos
	+ onInstall() functionality moved to migration script
0.11.99
	+ Allow others to read contents from users home directory to
	publish HTML
0.11
	+ New release
0.10.99
	+ New release
0.10
	+ Create directory with 0770
	+ Add users to Domain Users group
0.9.100
	+ New release
0.9.99
	+ New release
0.9.3
	+ New release
0.9.2
	+ Add ebox backup directory as a shared resource to download/upload
	  files
	+ Create smbldap_bind.conf which contains password with mask 0600
0.9.1
	+ New release
0.9
	+ Added Polish translation
	+ Added German translation
	+ Added Dutch  translation

0.8.99
	+ New release
0.8.1
	+ bugfix. Do not mess up home directories when upgrading
	+ Minor workaround. Create slapd run directory in case it does not
	  exist
0.8
	+ New release
0.7.99
	+ Full backup mode stores shared files
	+ Unlimited i-node quota
	+ Various bug-fixes
	+ Portuguese translation

0.7.1
	+ Initial support for PDC
	+ GUI improvements
	+ Added update/clean actions to eobx-samba-ldap
	+ Use EBox::LDAP singleton
	+ Debian package fixes
	+ Fetch SID from configuration file
	+ Use of ebox-sudoers-friendly

0.7
	+ First public release
0.6
	+ move to client
	+ API documented using naturaldocs
	+ Update install
	+ Update debian scripts
	+ Enable/disable printer sharing and file sharing independentely
	+ Use new syntax to define ACLs in slapd.conf
	+ Implements usesPort
	+ Add full support for printers
	+ Several bugfixes

0.5.2
	+ Fix some packaging issues

0.5.1
	+ Convert module to new menu system

0.5
	+ Initial release<|MERGE_RESOLUTION|>--- conflicted
+++ resolved
@@ -1,10 +1,7 @@
 HEAD
-<<<<<<< HEAD
-	+ Create directories in _setConf to avoid invalid group __USERS__ error
-=======
 	+ Samba provision failures when IPs are not set no longer talk
 	  wrongly about internal interfaces
->>>>>>> ccdd6025
+	+ Create directories in _setConf to avoid invalid group __USERS__ error
 	+ Clean up openchange section in stub smb.conf file
 	+ Fix typo in SambaLdapUser that fixes error in change email
 	+ Change user modification hook from _modifyUser to _preModifyUser
