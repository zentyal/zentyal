--- conflicted
+++ resolved
@@ -1,14 +1,8 @@
 3.5
-	+ s4sync: Remove the group share if exists after deleting the group itself
-	+ s4sync: Remove the deleted user or group from shares ACLs
 	+ Grant rwx rights to Domain guest and Everybody on guest shares
 	+ Added new domainControllers() method
-<<<<<<< HEAD
-3.5
 	+ Removed samba_fs option from samba.conf, always use s3fs
 	+ Removed s4sync
-=======
->>>>>>> 94126e90
 	+ Set version to 3.5
 	+ Override daemons when migrating from previous versions
 	+ Remove the use of method canonicalName for greater performance, use
