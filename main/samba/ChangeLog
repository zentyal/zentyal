<<<<<<< HEAD
HEAD
	+ Add dpkg trigger to restart module when samba package is upgraded
3.5.5
	+ Adapted to changes in group mail account
3.5.4
	+ Show a warning on post save changes dialog if errors happend while
	  setting shares ACLs
	+ Do not check for acl and user_xattr filesystem options if filesystem is
	  btrfs
	+ Provision: Check domain netbios name is not equal to host netbios name
	+ Resolve schema master dns name and try to connect to all returned IP
	  addresses until success
	+ Skip schema extensions if module disabled
3.5.3
	+ Use bash as default shell
	+ Added external AD field to LDAP information model
	+ Allow unsafe chars on admin account to use for join a domain
	+ Improve the LDIF files parsing created by output of ldbsearch command
	+ Fixed problems with checking mail address duplicates
	+ Fixed bug which could delete the group mail account after a
	  group edit
	+ openchange.conf named properties config uses splitted params
	+ Added EBox::module::LDAP::_loadSchemasFiles
	+ Added EBox::Samba::LdapObject::hasObjectClass
	+ Hide the dns-hostname account after join a domain
	+ Remove mail account management logic from edit user form. This field
	  is now disabled when the mail module is installed, so account management
	  like create, rename or delete it must be done in the mail module user
	  addon
	+ Added code for migration from 3.4
	+ Instance groups using gid parameter is no longer allowed
3.5.2
	+ Fix sssd bug not finding users and groups
	+ Deprecate _schemasAdded redis key, checking if schema is extended in
	  module _regenConfig
	+ Fixed use of deprecated attributes uid and gid instantiating users and
	  groups
3.5.1
	+ Display correctly tree elements on external AD mode
	+ Fixed user creation when remove user from a group in the
	  EditGroup CGI
	+ The groups and groupsNotIn methods have now the same behaviour
	  for all EBox::Samba::OrganizationalPerson classes
	+ When removing a share the 'has files' check is not longer
	  dependent on ACLs
	+ Restored external AD mode
	+ Better errors in GPO models when losing parent row
	+ Catch error trying to add an already added or delete an already deleted
	  user to group
	+ Avoid warning flag on smart match experimental feature
3.5
=======
3.2.23
	+ Add dpkg trigger for samba4 package
3.2.22
	+ Do not abort and throw exception on the first error setting ACLs on
	  shares. Now the process will continue and will throw an exception at
	  the end.
3.2.21
	+ Backup/restore s4sync timestamp
	+ Disabled nmbd logging
3.2.20
	+ Improve save changes speed avoiding loop in postServiceHook if no changes
	  made to roaming profiles
3.2.19
>>>>>>> 739cc7d9
	+ Setup roaming profiles for each user only when the setting changes
	  in the UI
	+ Remove duplicate entries from the custom shell list
	+ Hide krbtgt user in external AD mode
	+ EBox::Samba::DNS::Zone always return lowercase zone name
	+ Fix members of 'Domain Admins' group not able to delete items from
	  recycle bin
	+ Grant rwx rights to Domain guest and Everybody on guest shares
	+ Added new domainControllers() method
	+ Override daemons when migrating from previous versions
	+ Remove the use of method canonicalName for greater performance, use
	  object DNs instead
	  the end of the work loop
	+ Show Administrator account in the UI so it can be handled from Zentyal
	+ Merge zentyal-users and zentyal-samba in a single package
	+ Added EBox::Samba::User::hasValue to check if a certain value is present
	+ Do not duplicate cloud ops when REST call fails
	+ Use samba instead of slapd + heimdal
	+ Create a container CN=Groups when provisioning as DC
	+ Set gidNumber for new users to Domain Users to have NSS + PAM working
	+ Set gidNumber based on RID for new groups
	+ Set gidNumber to Domain Users and Domain Admin for NSS + PAM
	+ Change default group container to cn=Users as Windows does
	+ Include PAM + NSS services with SSSd to authenticate LDB users
	  in the system
	+ New EBox::Module::LDAP replacing EBox::LdapModule and using
	  EBox::Module::Service as base class, schemas are now loaded
	  in _regenConfig instead of manually in enableActions
	+ Display message when creating a user which username has more
	  than 20 characters
	+ Fixed error when editing user email address when mail module is
	  not installed
	+ Fix domain controllers shown on the computers OU in Manage model
	+ Using paged serch in EBox::Samba::users() method
	+ Added EBox::LDAPBase::pagedSearch method
	+ Added support for addon components when user is in a
	  non-standard OU
	+ Better control for edit user quota
	+ Sent zentyal-usercorner trigger on install / upgrade to restart it if
	  it's installed
	+ Avoid apparmor errors in trusty
	+ Set version to 3.5
	+ Fixed bug when altering mail address through the edit user form
	+ Better integration between mail addon and mail field
	+ Remove method canonicalName and use object DNs for greater performance
	+ Migrate previous configuration from 3.3 when upgrading
3.4
	+ Updated EBox::Samba::Model::Password to use
	  EBox::Usercorner::updateSessionPassword method and the new samba
	  location
	+ Stop changing users and contacts' cn field on object edition, allowed to
	  edit the displayName field, just as Windows does
	+ Disable OpenLDAP users sync in favor of Samba AD replication
	+ Avoid warning when checking whether we are in the usercorner
	+ Updated to use Plack / PSGI instead of mod_perl
	+ Updated to use the new haproxy API
	+ Use service instead of deprecated invoke-rc.d for init.d scripts
	+ Fixed soap.conf for apache 2.4
	+ Depend on apache2-utils, required to run htpasswd
	+ Set version to 3.4
	+ Add script to update the credentials when mode is external AD
	+ Added and used checkMailNotInUse method
	+ Updated cloud sync to ignore any change done in cloud to internal users
	  or groups
	+ Fixed EBox::CloudSync::Slave to sync uid and gid numbers on user update
	  and added unit tests for it
	+ Added EBox::Samba::Group::setInternal method
	+ Allow to use lazy flag with EBox::Samba::User::setInternal
	+ Added unit tests for cloud sync code
	+ Check available IP addresses when enable module
	+ Added lock to cloud-sync script
	+ Better integration of edit groups for mail group aliases
	+ Update group icon when type of group changes
	+ Implement _preModifyUser on LdapUserBase
	+ Throw exceptions on EBox::USers::LdapObject::get when entry not exists
	+ Fixed regression in LDAP info page for external AD mode
	+ Print slave-sync output to zentyal.log instead of stdout
	+ Fixed excesive restrictive validation of external AD password in wizard
3.3
	+ Forbid to create OUs inside Users, Groups or Computer OUs
	  because we not support them when Samba is enabled
	+ Forbid and print specific  error message when trying to put two
	  objects with the same CN in the same container
	+ Switch from Error to TryCatch for exception handling
	+ Remove useless warning when deleting a user or group with offer 2013
	+ Show system but not internal groups in user edition form
	+ Allow unsafe characters for user and password in external AD mode.
	+ Fixed bug in external AD connection. Reuse already estabished
	  external AD connection.
	+ The "sub ous" return the OUs hierarquically ordered
	+ Check for defined uidNumber and gidNumber creating users and groups
	+ Revert useless chown workaround
	+ Wait for the services before ending the start daemon action to prevent
	  its usage before being ready
	+ Better error handling when the default group is not found
	+ Fixed distribution group edition
	+ Add error, errorText and errorDescription methods to
	  EBox::Exceptions::LDAP
	+ Added missing EBox::Exceptions uses
	+ Better error handling when we get a LdapObject that doesn't exists
	+ Remove undefined warnings on users/group creation
	+ Fix 'Cannot connect to samba LDAP' error in manage model when samba
	  is installed but disabled
	+ Add missing use to EBox::Samba::LDAP::ExternalAD
	+ Force DNS restart when users mode changed
	+ Force service principals update on _postServiceHook in external AD mode
	+ Don't use slave cloud sync if not subscribed
	+ Adapted cloud sync to changes in user modules
	+ Added childrenObjectClass parameter to EBox::Samba::LdapObject::children
	+ userExists and groupExists discriminates between shown objects and
	  objects hid by SID
	+ Fixed wrong path in ExternalAD::connectWithKerberos
	+ Update names in tree view when either user or contact is edited
	+ Fixed wizard error when setting external AD mode
	+ Fixed EBox::Samba::groupDn method
	+ In contact edition do not store full name in cn but use
	  givenname and sn to get fullname.
	+ Use paginated search when getting children nodes in LdapObject
	+ UTF8 decode DN when retrieving it from a LDAP object
	+ Removed old migration code from 3.0 to 3.2
	+ Set version to 3.3
	+ Fixed cloud-sync script
3.2
	+ Set version to 3.2
	+ Add objectClass shadowAccount in 3.0 migration to fix disabled accounts
3.1.11
	+ Added migration code to be sure that we have all users added as members
	  of __USERS__ group on OpenLDAP.
	+ Fixed user creation to make all users belong to __USERS__ group
3.1.10
	+ Do not crash when deleting a group if LDB object does not exist
	+ Do not try to migrate from 3.0 if module is not configured
	+ Override daemons when migrating from 3.0
3.1.9
	+ Fix typo in setSecurityGroup when no GID is set yet
	+ Show group in slave as read-only
	+ Show in a slave when the user is not a member of any group
	+ Check email address for a group is done
	+ Add group dialog can now set the e-mail
	+ Master/Slave synchronisation works again
3.1.8
	+ Enable upgrade from 3.0 in initialSetup
	+ Fixed wrong calls to isSystem() in master-slave after API changes
	+ Fix regression trying to join slave after external AD changes
	+ Fix regression in slave host address after nginx integration
	+ Throw DataExists error when adding an OU which already exists
3.1.7
	+ Readded memberUid to the fields to index for SLAPD.
	+ Ignored members that are not valid perl objects to avoid undef entries
	  on EBox::Samba::Group::members method.
	+ Rewrites to share more code with samba module.
	+ Added 'mail' field on zentyalDistributionGroup schema.
	+ Added E-Mail field for Users and Groups when managing them from the UI.
	+ Changed E-Mail field to optional for Contacts.
	+ Updated master-slave sync to use the new User and Group fields.
	+ Look for ssl.cert instead of ssl.pem in Slave::soapClient()
	+ Changed description field to be always input text instead of textarea.
	+ Warn instead of throw exception if home directory already exists
	+ Forbid deletion of Domain Admins group
	+ Forbid deletion of Users, Groups and Computers OUs
	+ Filter also internal users and groups in membership comboboxes
	+ Hide Samba objects that should be shown only on Advance view mode
	+ Added support for disabled accounts
3.1.6
	+ Ignored samba module while (re)provisioning on __USERS__ group creation.
	+ Removed deprecated configuration file keys related with external AD
3.1.5
	+ Fixed EBox::Samba::LdapObject::canonicalName to propagate the flag to
	  get or ignore the root's namedContext canonical name.
	+ The Administrator user is hidden now using the samba module functionality
	  to hide SIDs instead of hardcoded in the code.
3.1.4
	+ Remove needReload notification for group addons
	+ When a new system user is created with uid 0 we also create its home.
	  This is required by Samba for the Administrator account.
	+ Added Net::LDAPBase::existsDN method
	+ Better error control on reprovision, do not clear the
	  reprovision flg on error
	+ Fixed code typo in slave setup
	+ Added menu icon
	+ Added new userCorner method to password model
	+ Usercorner uses the ldap_ro credentials to retrieve user DNs.
	+ preAdd callbacks get a second argument noting the parent when this
	  new object will be created.
	+ All LdapObject based objects will have the 'entryUUID' field available.
	+ Created an EBox::LDAPBase class to share code with the Samba's EBox::LDB
	  one.
	+ Reimplemented EBox::Samba::Group::members to retrieve the members of the
	  group directly instead of searching for the objects that are set as
	  members of the group.
	+ Avoid "cannot return outside of a subroutine" warning in cloud-sync
	+ Added foldable user and group add-ons to dialogs
	+ Replaced package breaks parameter with depends statement
	+ Fixed error in the baseName() method for an Ldap Object
	+ Fixed bug which make delete group dialog to show errors when
	  there was warnings
	+ Added a way to use Net::LDAP mock object for unit testing.
	+ Fixed cloud sync setup when user number is unlimited
	+ Fixed error in server master form when checking if
	  controls are editable
	+ Added a way to retrieve a group by its dn.
	+ New TreeView to manage users, groups and OUs
	+ Configuration key multiple_ous removed as this is now enabled by default
	+ Renamed namespace from UsersAndGroups to Users
	+ Added support for Contacts handling.
	+ Added support for external Active Directory authorization
3.1.3
	+ Renamed namespace from UsersAndGroups to Users
	+ Fixed maximum users check when not using cloud sync
3.1.2
	+ Remove deprecated backup domain methods
	+ Fixed password change in user corner when using samba
	+ Changed reload action to force-reload for nscd init.d daemon
3.1.1
	+ Fixed error message when trying to add a user above the edition maximum
	+ Migrated SOAP services to use Nginx for SSL.
3.1
	+ Updated to reflect the Apache -> WebAdmin rename.
	+ Removed 3.0.X migration code
	+ Added Pre-Depends on slapd to avoid problems with upgrades
	+ Depend on zentyal-core 3.1
3.0.18
	+ Check for already existent service principals before create them.
	  Required because squid and zarafa share the HTTP SPN
3.0.17
	+ Migration to remove leftover need_reprovision key in redis ro
	+ Retrieve global instance correctly in UsersSync
3.0.16
	+ Assure that we don't have a phantom need_reprovision key in
	  read-only tree
	+ Check for maximum number of users depending on the edition
	+ More frequent polling in EBox::Ldap::safeConnect() and
	  more explicit error when it fails
3.0.15
	+ Always mark as changed if it needs LDAP reprovision
	+ Fixed member removal operation for groups
3.0.14
	+ Tentative workaround against home directory chown bug
	+ Slave setup refactored to reuse common code with reprovision
	+ Reprovision LDAP for all LDAP based modules
	+ Don't try to update samba password in user corner when samba is
	  not configured
	+ Add operation arguments on LDAP error whenever is possible
	+ EBox::Samba::User::create() allows now an internal attribute
	+ Users marked as internal are not displayed on the interface
	+ New realUsers() method to filter only non-internal ones
3.0.13
	+ Search in user table now is standard instead of filter only for uid
	+ A bit more explicit text for EBox::Exceptions::LDAP
	+ Reload nscd also when creating new groups
3.0.12
	+ Fixed typo in exception class name in EBox::Ldap
	+ Added missing use statement in EBox::Users and
	  EBox::Samba::LDAPObject classes
3.0.11
	+ Dont loop through the group members when adding/removing members
	+ Added EBox::Exceptions::LDAP
	+ Allow unsafe characters in commentary field
	+ Better check for the incompatibility of Samba with master/slave
	+ Fix modules extending LdapUserBase not notified modifying groups
	+ Allow domain name change in System -> General reprovisioning LDAP db
	+ Depend on dns module to fix save changes order during reprovision
3.0.10
	+ Use less costly LDAP operations when adding or removing members
	  from a group
	+ Added EBox:Users::LdapObject::deleteValues method
	+ Faster custom row id filter for Users model
	+ Forbid user synchronization with other zentyals if samba is provisioned
	+ Display users groups in slave mode
	+ Avoided hang when the local host is wrongly used as master slave
	+ Ldap modules should do a slaveSetup when slave mode enabled
3.0.9
	+ Stop heimdal daemons on enableActions
	+ Fixed alphabetical order in listing of users and groups
3.0.8
	+ Filter in users table no longer matches LDAP dn
	+ Recover better of no-usercorner journal error in slave-sync
	+ Added read-only rootDn and password to LDAP settings screen
	+ Don't allow empty first name in CGIs for user
	  creation/modification. Otherwise you can get LDAP errors.
	+ Operator typo fix in EBox::UsersAndGroup::User::_checkQuota
3.0.7
	+ Fixed LdapObject::get() for list context
	+ Decode utf8 attributes from LDAP at LdapObject::get()
	+ Removed unused method _utf8Attrs
	+ Integration with Disaster Recovery service
	+ Include /home as disk usage facility
	+ Fix enable quotas without rebooting when module is enabled.
	+ Users and groups cannot longer share names because it is incompatible
	  with AD accounts
	+ Use upstart to manage heimdal daemons
	+ Increase the maximum UID number to avoid problems with samba integration
	+ Fixed bug in group creation which on error could call a method
	  in a undefined value
	+ Do not stop openldap daemon when dumping database
	+ Generate kerberos AES keys to be compatible with active directory in
	  W2k8 or higher functional levels
	+ Fixed user quota edition in slave server
	+ Update user password also in samba ldap when changed from user corner
	+ Update 'cn' attribute in cloud-sync
3.0.6
	+ Set userPassword attribute when setting kerberos keys for user
	+ Fixed delGroup operation on cloud slave
	+ Include exception message when there is an error notifying a slave
	+ Fix enable quotas without rebooting when module is enabled
	+ Delete syncjournal files when slave is removed
3.0.5
	+ Fixed reinstall script to stop samba module, otherwise new slapd
	  cannot start because the port is taken
	+ Sync password changes made from cloud to any slave
	+ When syncing, do not update ldap of unchanged entries
3.0.4
	+ Added missing use of UnwillingToPerform exception
	+ New methods on LdapUserBase (preAddUser, preAddUserFailed, preAddGroup
	  and preAddGroupFailed) to notify observers
3.0.3
	+ Setup Cloud slave on first save changes
	+ Synchronize uidNumber in master-slave
	+ Check master's REALM when adding a new slave
	+ Fixed some errors on RESTClient after API change
	+ Updated REST journaling behavior
	+ Do not show unavailable options in master select
	+ Added new EBox::Samba::newUserUidNumber() function
	+ Added check to assure that a no-ldap user has the same uid than
	  a new user
	+ Implement SysInfo::Observer to disallow host domain changes after the
	  kerberos realm has been initialized, and to update the LDAP base DN
	  if module is not yet configured
	+ Added LDAP index for ou attribute
	+ Always write slave-sync script
	+ Increase default quota value to 500MB
3.0.2
	+ Added clearCache() to LdapObject and force reload of krb5Keys
	+ Do not allow user corner password change on slaves
3.0.1
	+ Do not notify samba about users created while restoring backup. Samba
	  will restore its users from its own LDB backup.
3.0
	+ Write NSS config on enableService, modules depending on users may require
	  uid/gid numbers from LDAP
	+ Filter special kerberos and samba users out from the users list
	+ Added dns as restore depend
	+ Reviewed registration strings
2.3.17
	+ Do not translate the service principal names to upper case
	+ Set LDAP service as denined by default for internal networks
	+ Set the managed domain as read only as well as records
2.3.16
	+ Fixed PAM when kerberos is enabled
	+ Fixed addUser operation on slaves
	+ Catch exceptions thrown by notified modules adding LDAP users and groups
	  to rollback the operation and delete the object added prior to notification.
2.3.15
	+ Fixed password change at user corner
	+ Change KDC port to 8880 to preserve the classic default for user corner
2.3.14
	+ Ignore the LDAP error 'no attributes to update' on save
	+ Instantiate users by uid and groups by gid
	+ Change kerberos ports from 88/464 to 8888/8464. This avoid conflicts
	  and management logic of the heimdal daemons. Kerberos records are added
	  with lower priority over samba ones.
	+ Respect the optionality of the 'salt' field inside the kerberos keys
	  in the 'setKerberosKeys' funcion of the User class.
	+ Do not remove service principals when samba is enabled/disabled. Samba
	  will import the keys
	+ Add method to set the user kerberos keys
	+ Stop samba daemon if module is disabled to ensure that port 88 is free
	+ Initialize kerberos realm in lowercase to match the host domain
	+ User template account default options not longer shown in slave servers
	+ Added users filter by OU
2.3.13
	+ Better password policies for LDAP backend
	+ Added user synchronization with Zentyal Cloud
	+ Removed deprecated conf keys (password hashes selection)
	+ Sync kerberos hashes on master-slave
	+ Resolve slave hostname during registering
	+ Fixed framework changes related regression getting redis keys directly
2.3.12
	+ Ask for the host domain in the wizard instead of the old mode selector
	+ Fixed user name validation
2.3.11
	+ Remove deprecated reference to AD Sync in wizard
	+ Check to make sure that quota has been really assigned logs an error
	  instead of raising an exeception, because some file systems does not
	  support quotas
	+ Adapt lastUid and lastGid to the new API and make them compatible
	  with multiple OUs
2.3.10
	+ Use DataForm::ReadOnly::_content instead of acquirers in LdapInfo
	+ Delete obsolete daemons and attributes regarding old replication
	+ Better error control in _loadACLDirectory
	+ Adapted to new Model management framework
	+ Adapted Password type to new framework
	+ Added NTP as enable dependency
2.3.9
	+ Heimdal Kerberos integration for SSO features
	+ Better validation of user names and groups names. Better message
	  when this validation fails
	+ Added user() and group methods() to EBox::Users
	+ Added quota limit check
	+ Added backup domain for /home
	+ Adapted ldapvi to changes in port
	+ Setup master method can now take a custom password
2.3.8
	+ Restart apache after changing master configuration
	+ Removed all files + code cleaning
	+ Disable user editing in slaves
2.3.7
	+ New modifications() method to allow retrieving modifications made to
	  the LDAP object in the last call to 'save'
	+ Create users without password and set it after that, needed for samba4
	+ Removed auth_type warnings
2.3.6
	+ Use the new unified tableBody.mas instead of tableBodyWithoutActions.mas
2.3.5
	+ Packaging fixes for precise
2.3.4
	+ Updated Standard-Versions to 3.9.2
2.3.3
	+ New master-slave architecture
	+ Image in initial configuration wizard is shown again
2.3.2
	+ Added printableName to service and modified description
	+ Fixed executable permissions in src/scripts
	+ Added checks for small business subscription
	+ Bugfix: lastGid method was calling MINUID and SYSMINUID
	+ Reload nscd before trying to init users and groups
2.3.1
	+ Use Digest::SHA instead of Digest::SHA1 and remove libdigest-sha1-perl
	  dependency which no longer exists on precise
2.3
	+ Commented unused code in cleanUser method
	+ Replaced autotools with zbuildtools
2.2.5
	+ Bugfix: ad-sync can now populate groups with more than 1500 users
	+ Bugfix: do not allow adsync passwords longer than 16 chars to avoid
	  crash in pwdsync-server that keeps respawning
	+ Bugfix: mark apache as changed in enableActions to avoid problems adding
	  users before the new nsswitch conf is available for apache, also do not
	  allow to add users if module is not really enabled after save changes
	+ Make sure the default DN does not contains invalid characters
	+ Do not allow malformed LDAP DNs in Mode
2.2.4
	+ Make LDAP ready after enableActions restarting the service to
	  avoid problems when adding users or groups
	+ Fixed corruption when adding ldap attributes
	+ Also disable apparmor in ad-sync mode
	+ Renamed default adsync username from eboxadsync to adsyncuser
2.2.3
	+ Adapt pwdsync user and password offsets to the new hook implementation
	+ Always ignore ForeignSecurityPrincipals accounts in ad-sync
	+ Added more debug messages and improved existing ones in ad-sync
	+ Avoid warnings trying to get userPrincipalName in ad-sync
	+ Skip machine accounts in ad-sync
	+ Use paged queries in ad-sync
	+ Allow to specify custom DN to bind to Windows Server in ad-sync
	+ Ingore empty users in ad-sync
2.2.2
	+ Fixed validation of secret key length in ADSync Options model
	+ Removed useless validation of AD username in ADSync Options model
	+ Show different error when adding users from Windows with invalid chars
	+ Fixed bug managing slapd on ad-sync
2.2.1
	+ Do not enable ADSync to avoid launching daemon before configuration
	+ Also manage slapd daemon on ad-sync setups
	+ Avoid slave connection to incompatible masters
	+ Added quota change form on slaves
	+ Allowed '\' character in ad-sync username
2.1.14
	+ Fixed regression in usercorner link
2.1.13
	+ Moved apache soap configuration from setConf to enableActions
	+ Init slave users on enable (now home directories are created)
	+ Create LDAP indexes during slave enable
2.1.12
	+ Users::lastUid() now takes also into account non-ldap users
	+ Stop old ldap daemons in reinstall script, needed before changing mode
2.1.11
	+ Use a safer mode() implementation to avoid recursions with ModelManager
2.1.10
	+ Start slapd daemon when a module fails to connect
	+ Help in wizard is show again if no custom_prefix defined
2.1.9
	+ Hide help with link in wizard if custom_prefix defined
	+ Removed /zentyal prefix from URLs
	+ Disable autocompletion in user form
	+ Avoid duplicated restart during postinst
2.1.8
	+ Include quota schema in slaves LDAP (fixes replication)
	+ Do not stop slapd daemons after slave enable
	+ Fixed users and groups retrieval if module is disabled
	+ Manage slapd daemon in master mode
	+ Make the optional 'comment' field to also appear as optional on the UI
	+ Ignore users also in pwdsync-server, not only in the ad-sync script
2.1.7
	+ Set submenu items order for integration with the User Corner menu
	+ Avoid undefined dn warning
2.1.6
	+ Fix adsync mode check for zentyal-users cronjob
	+ Removed bad default value for adsync_dn option
	+ Update wizard pages with new order option
	+ Use Unix socket for LDAP connections on standalone and slave without PAM
2.1.5
	+ Manage zentyal-users cronjob with configuration keys for sync times
	  instead of debian/lucid/zentyal-users.cron.d and src/scripts/ad-sync.cron
	+ Configuration key to not to create homes (usefull on LDAP master servers)
	+ New ad-sync-info to show info of ADsync configuration
	+ Allow multiple BDC for ADsync mode with adsync_bdc confkey
	+ Add ADsync service by default and move port value to a confkey
	+ userInfo() tolerates missing quota LDAP attribute
	+ Added captiveportal to the list of modules in the reinstall script
2.1.4
	+ Moved redis_port_usercorner key to usercorner.conf in zentyal-usercorner
	+ Move users/conf/user-eboxlog.conf to usercorner/conf/usercorner-log.conf
2.1.3
	+ Fixed issues with html html attributes quotation
	+ Allow to specify a base DN to bind to AD
	+ Add locking to slave-sync to avoid spawn multiple instances in the
	  event of not being able to connect to a slave
	+ Do not modify users and groups in AD sync if attributes are not changed
	+ Wipe ignored users in AD sync
	+ Allow contacts synchronization in AD sync
	+ New checks in AD sync to avoid warnings
	+ Added update package list command to reinstall script
2.1.2
	+ Non-editable user fields in slaves no longer appear as editable inputs
	+ Numeric 0 is accepted as value for LDAP users attributes
	+ Minor fixes in default quota from user template
	+ Fixed error when writing ad-sync cron file
	+ Do not allow to create users if their home directory already exists
2.1.1
	+ Quotas are now included in users module
	+ System users don't require password
	+ Fixed bug that allowed to create LDAP users whith the same name
	  than users with UID 0 (like root)
2.1
	+ Separate usercorner module to the new zentyal-usercorner package
	+ Remove zentyal- prefix from rejoin-slave and ldapvi scripts
	+ Move /usr/share/ebox-usersandgroups/ebox-usersandgroups/reinstall
	  to /usr/share/zentyal-users/reinstall
	+ Show enableActions for master also in ad-slave mode
	+ Deleted obsolete migrations and use new initialSetup method
	+ Added locks to prevent overlapping in ad-sync script
	+ Fix slave failed operation string on slave hostname
	+ Replace /etc/ebox/80users.conf with /etc/zentyal/users.conf
	+ Added indexes for common LDAP attributes
	+ Replace /var/log/ebox-usercorner with /var/log/zentyal-usercorner
2.0.10
	+ Now the AD synchronization can be disabled at any moment and a
	  server with AD-slave mode can be master for other Zentyal slaves
	+ New /etc/ebox/ad-sync_ignore.users and ad-sync_ignore.groups files
	  to ignore users and groups in the AD synchronization process
	+ Improved zentyal-ldapvi script that works on slave servers
	+ Creates the default group if not exists during restore
	+ Added restore backup precheck to assure there are not conflicts between
	  system users and Zentyal LDAP users (currently only works for masters)
2.0.9
	+ Make sure to create the base directory for user homes before create them
	+ Reconnect to LDAP on backup restore
	+ Better log messages
	+ Save configuration files during restore
	+ Catch possible SIGPIPE on LDAP reconnect
2.0.8
	+ Fix Samba PDC on slaves
	+ Check for incompatibility between Samba PDC and PAM on slaves
	+ Optimize slave-sync script if there are no pending operations
	+ Remove useless call to mode() on slave-sync script (faster now)
	+ Replica LDAP listens in all interfaces
2.0.7
	+ Added index add mechanism to LdapModule
	+ Fixed NSS DN config in masters
2.0.6
	+ Added zentyal-rejoin-slave to rejoin a slave to its master
	+ Fixed NSS/PAM in slave machines
2.0.5
	+ Removed wrong hooks implementation
2.0.4
	+ Fixed infinite recursion when setting up some models on slave servers
	+ Added support for addUser/delUser hooks
2.0.3
	+ Allow LDAP users and groups up to 128 characters
	+ Show precondition message for user corner on slave servers
	+ Unconfigure ftp and zarafa in reinstall script
	+ Do not show adsync debug messages if debug is disabled in config
	+ Allow more than one dot in usernames
2.0.2
	+ Fixed master/slave synchronization issues
	+ Remove userjournal dir when removing a slave
	+ Added lock during module enable to avoid initialization problems
	+ Fixed AD slave synchronization task
2.0.1
	+ Fixed incorrect LDAP binding in some cases
2.0
	+ Fixed user journal dir creation on master
	+ Fixed failed login error on user corner
	+ Default login_shell under PAM Settings UI instead of 80users.conf
	+ Replaced /bin/false with /usr/sbin/nologin as default shell
1.5.10
	+ Some refactorizations centered in safer LDAP connections and defensive
	  code
1.5.9
	+ More info link added in wizard
1.5.8
	+ Zentyal rebrand
1.5.7
	+ Removed NSS in slave configurations
	+ Nasty bug page replaced by the new eBox error page
1.5.6
	+ Fixed user corner access problems with redis server
1.5.5
	+ LDAP master creation optimized and less error-prone
1.5.4
	+ Bug fix: adding a user name with spaces no longer fails
1.5.3
	+ Move NSS from ebox-samba to ebox-usersandgroups
	+ Home directories are under /home now
	+ New options to configure shell and home directory umask
	+ New setup wizard
1.5.2
	+ Bug fix: fixed dbus init for usercorner
1.5.1
	+ Bug fix: fixed nasty bug with the last version of openldap in lucid
	+ Bug fix: do not call processDir if there are no slaves in slave-sync
	+ Bug fix: ebox-usersandgroups-reinstall now unconfigures all ldap modules
	+ Bug fix: updateSchema() returns unless the schema to update is
	  available
	+ Bug fix: Set proper owner and permissions when updating a schema
	+ Bug fix: some problems with the AD synchronization solved
	+ Bug fix: userscorner title icon
	+ Bug fix: addUser() now checks if the user already exists as a
	  system user
	+ Removed deprecated executable 'import-from-ldif'
	+ Bug fix: addUser() now checks for password argument
	+ Bug fix: when restoring we use the new users DN to init users
1.5
	+ Bug fix: don't try to contact slaves from within a slave when groups
	  are updated
	+ Use built-in EBox::ThirdParty::Apache2::AuthCookie
1.4.2
	+ Bug fix: fix wrong migration number
1.4.1
	+ Bug fix: surround LDAP migration with a try/catch to make sure the rest
	  it is run
	+ Bug fix: do not allow \w with localized characters as LDAP schema does not
	  allow them for home directory attribute. (Closes #1713)
1.4
	+ Allow the master to pass extra parameters in SOAP calls to slaves
1.3.17
	+ Bug fix: Set style for login page in user corner
1.3.16
	+ Bug fix: keep menu open on LDAP Info
1.3.15
	+ Add support for ldaps
	+ Add support for slaves running Apache in ports different than 443
	+ Allow to remove slaves from slave list
	+ Added ebox-usersandgroups-reinstall to easily reset the LDAP mode
	+ Bug fix: issue with user deletion in French (Closes #1651)
	+ Bug fix: anonymous connection for getting DN is retried several
	  times, this fixes a bug when restoring configuration backup
1.3.14
	+ Synchronize all the users from the AD and not only from CN=Users
	+ Add operation name and username on updateGroup
	+ Add slave notification for group modify and delete
	+ Change button order to "Add" and "Add and Edit" in Add User
	  template. If users press return in the form it adds a new user
	  and stays on the same page.
1.3.13
	+ Usability enhancements: (Closes #1649)
		* Create a unique Users And Group Folder
		* Unify Add User/Edit User in a single page
		* Unify Add Group/Edit Group in a single page
		* Two buttons: "Add and Edit" and "Add"
		* Add breadcrumbs
	+ Add UserTemplate composite to configure default options that are used when
	  a new user is created
	+ Add defaultUserModel to LdapUserBase.pm
	+ Specify folder for SlaveInfo
	+ Add menu entry with information about LDAP including password
	+ Change enableActions to use the new LDAP default structure from Karmic
1.3.12
	+ Add EBox::Ldap::lastModificationTime to know when the master LDAP
	  database was modified for the last time
	+ Index uid and memberUid to avoid some warnings and improve performance,
	  plus remove some old code and fix some broken one in that part of the code
	+ Bugfix: disable edition of users and groups in ad-slave mode
	+ Don't allow modification of ldap password in Mode model if
	  it has been autogenerated by the eBox installer
	+ Add page title
	+ Separate the Windows AD options in a different model
	+ Fixed the warning of "Edit User" when there are no users in a slave
	+ Remove 'optional' from remote in Mode and also useless validateRow
1.3.10
	+ Use disableApparmorProfile from EBox::Module::Service twice.
	  First in enableActions. And also in setConf to avoid issues
	  if apparmor is installed after users is enabled.
1.3.9
	+ Bugfix: return empty array in usedFiles if it's not master mode
1.3.8
	+ Bugfix: fixed wrong disable of fields in selecting ad-slave in Mode model
1.3.7
	+ Synchronization with Windows Active Directory (#1443)
1.3.6
	+ Use anonymous bind to fetch dn
1.3.5
	+ Disable slapd apparmor profile in enableActions
	+ Reload nscd when adding users and groups
	+ Bugfix: backup bug report now works again
	+ Bugfix: slave-sync does not try to real journal dir when not
	  configured or in slave mode. Journal dir created on
	  master's setup.
1.3.0
	+ eBox LDAP architecture now supports a master-slave configuration
	+ bugfix: Update usercorner service when there is a change on the port number
1.1.30
	+ Added widget to manage group belonging from Edit User page
	+ Fixed backup/restore problem with paswords and given/last names
	+ Changed the way users are stored in LDAP, added givenName in addition
	  to sn, now cn=givenName+sn instead of cn=uid, this fixes a
	  incompatibility bug with eGroupware
	+ In the Edit User interface now Name and Last name are separate
	fields
	+ Usercorner web server certificate can be changed via the CA module
1.1.20
	+ New release
1.1.10
	+ Make slapd listen only on 127.0.0.1
1.1
	+ Added bind v2 compability needed by squid auth, slapd conf
	  regenerated and daemon restarted in postinst to commit possibles
	  changes in configuration
	+ Added group model
	+ Use the new ids() and row() API to optimize the management of hundreds of
	users
	+ Allow dashes in user and group names
	+ Initial release of UserCorner which allow users to change their password
	+ Store multiple password hashes and scrap clear text passwords
0.12.100
	+ Restore backup is more robust: inexistent users in a group are
	  ignored
	+ Make and restore backup more robust: removed slapd.conf
	  parameters in both slapadd and slapcat invokations, so we can use
	  the module with sldap with configuration in the directory itself
0.12.99
	+ New release
0.12.1
	+ Bugfix: Remove eBox system users when restoring backup. This solves
	  an issue restoring backups from 0.12
0.12
	+ Use the new EBox::Model::Row api
	+ Check if there is any added user and show a message
	  in case there isn't any.
	+ Restore users reading from ldiff and adding them through
	  eBox API
	+ Set password-hash in slapd.conf to make password changes from samba sync
	  the user password
0.11.101
	+ New release
0.11.100
	+ onInstall() functionality moved to migration script
	+ Fixed several typos
0.11.99
	+ Remove use of Apache::Singleton
0.11.3
	+ Check used uid's on every posixAccount object under dc=ebox,
	  instead of only under ou=Users,dc=ebox. This solves nasty issues
	  with Samba PDC when adding machines and creating users with
	  repeated uid
0.11.2
	+ Do not generate a new LDAP password if it already exists
0.11.1
	+ Fix issue with module naming which prevented backups from being
	restored
0.11
	+ Initial Ubuntu packaging
	+ bugfix. fix issue with module naming which prevented backups from being
	  restored
0.10.99
	+ Create pseudo-model to use the users table with Ajax
0.10
	+ Allow dots in user names
0.9.100
	+ New release
0.9.99
	+ Bugfix in EBox::Ldap
0.9.3
	+ New release
0.9.2
	+ New release
0.9.1
	+ Make OpenLDAP listen on internal interfaces
0.9
	+ Added Polish translation
	+ Added Aragonese translation
	+ Added Dutch translation
	+ Added German translation
0.8.99
	+ New release
0.8.1
	+ Minor workaround. Create slapd run directory in case it does not
	  exist
0.8
	+ Fix message
0.7.99
	+ Add extended backup support for LDAP
	+ Performance tuning to slapd
	+ Some minor code improvements
	+ Quota now allows unlimited space and i-nodes number
0.7.1
	+ Add delObjectclass (useful for ldap clean actions)
	+ Detect and recover when ldap connection is broken (#25)
	+ Make EBox::Ldap a singleton class
	+ Initial factoring
	+ Use of ebox-sudoers-friendly
0.7
	+ New public release
0.6
	+ Move to client
	+ API documented using naturaldocs
	+ Update install
	+ Update debian scripts
	+ Use new syntax to define ACLs for ldap
	+ Add function to create system users
	+ Move ldap db under ebox directory
0.5.2
	+ Fix some packaging issues
0.5.1
	+ Convert module to new menu system
0.5
	+ Initial release<|MERGE_RESOLUTION|>--- conflicted
+++ resolved
@@ -1,5 +1,6 @@
-<<<<<<< HEAD
 HEAD
+	+ Improve save changes speed avoiding loop in postServiceHook if no changes
+	  made to roaming profiles
 	+ Add dpkg trigger to restart module when samba package is upgraded
 3.5.5
 	+ Adapted to changes in group mail account
@@ -50,21 +51,6 @@
 	  user to group
 	+ Avoid warning flag on smart match experimental feature
 3.5
-=======
-3.2.23
-	+ Add dpkg trigger for samba4 package
-3.2.22
-	+ Do not abort and throw exception on the first error setting ACLs on
-	  shares. Now the process will continue and will throw an exception at
-	  the end.
-3.2.21
-	+ Backup/restore s4sync timestamp
-	+ Disabled nmbd logging
-3.2.20
-	+ Improve save changes speed avoiding loop in postServiceHook if no changes
-	  made to roaming profiles
-3.2.19
->>>>>>> 739cc7d9
 	+ Setup roaming profiles for each user only when the setting changes
 	  in the UI
 	+ Remove duplicate entries from the custom shell list
