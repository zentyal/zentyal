HEAD
<<<<<<< HEAD
	+ Allow to execute ad-migrate directly
=======
	+ Add settings to samba.conf to set thumbnailPhotos from share
	  in commercial editions
>>>>>>> 9d0e9509
	+ Disable expiration for Kerberos service accounts
	+ Add ZFS support for Samba Shares
5.0.10
	+ Integrate Samba 4.6
	+ Remove manipulation or resolv.conf in standalone DC provision
	  no longer required with the fix in zentyal-dns 5.0.3
	+ Different resolv.conf manipulation in ADC depending if we
	  are joining a Windows DC or a Zentyal one, always use
	  127.0.0.1 when the provision is finished
5.0.9
	+ Fix enable-quotas
5.0.8
	+ Depend on new Samba 4.5.8+dfsg-2 (fixes CVE-2017-7494)
5.0.7
	+ Add proper template shell and homedir in smb.conf
	+ Support for bridged mode in sambaInterfaces method
5.0.6
	+ Depend on new Samba 4.5.8
	+ Fix setting of ACLs for 'Domain Users' group
5.0.5
	+ Depend on new Samba 4.5.6
5.0.4
	+ Depend on new Samba 4.5.4
	+ Remove trigger that causes dpkg error on samba upgrade
5.0.3
	+ Fix wrong management of resolv.conf during ADC provision
	+ Fix provision when netbios name and hostname are different
5.0.2
	+ Apply ACLs recursively on background instead of blocking save changes
	+ Set noexpiry of administrator account only in DC mode, prevents
	  error when user exists with a different name like "administrador"
5.0.1
	+ Remove acl and user_xattr mount options related code as ext4 already
	  has them enabled by default
	+ Fix module restart in postinst
5.0
	+ Integrate Samba 4.5
	+ Remove perl bindings to use just samba upstream packages,
	  current sysvol sync also deprecated, workaround at
	  https://wiki.samba.org/index.php/Rsync_based_SysVol_replication_workaround
	  this affects also ad-migrate script, currently it will not sync GPOs
	+ Use winbind instead of sssd
	+ DNS updates now done via GSS-TSIG no longer require custom samba patch
	+ Remove deprecated scannedonly integration
	+ Adapt code to perl 5.22
	+ zentyal.set-uid-gid-numbers renamed to zentyal.samba-sync to include
	  more functionality in next versions
4.2.3
	+ Add cron to flush idmap cache to avoid auth issues
4.2.2
	+ Add systemQuota object class when setting user quota
	+ Added explicit check for full name in EBox::Samba::User::create
	+ Add systemQuota object class when setting user quota
4.2.1
	+ Remove External AD mode leftovers in menu when not configured
4.2
	+ Integrate Samba 4.3
4.1.5
	+ Added setup-user script
	+ Added GlusterFS as fs with acl and extended attributes by default
	+ Corrected check for value of listen_all config key
	+ Corrected name for default containers
	+ Added EBox::LdapUserBase::objectInDefaultContainer
	+ Added debug options to stub (commented)
4.1.4
	+ Configuration for openchange notifications with dovecot plugin
	+ Delete obsolete cron file when upgrading from 4.0
4.1.3
	+ Remove deprecated bridged mode condition
4.1.2
	+ Add integration with zentyal-antivirus
4.1.1
	+ Remove wrong Synchronization broken link in the menu
4.1
	+ Remove deprecated OpenChange notifications settings in smb.conf
	+ Disable administrator account expiration on provision
	+ Remove no longer supported cloud synchronization
	+ Remove no longer used External AD mode
	+ Remove the limited GPO support from the Zentyal UI
	+ Remove no longer supported antivirus integration
	+ Added support for quotas on extra FS
4.0.8
	+ Create roaming profile directory correctly when the
	  samAccountName has any space
4.0.7
	+ Added config keys to enable samba to listen only on internal
	  interfaces
	+ Better error when editing user with empty first or last name
	+ Allow restore backup when samba is not provisioned
	+ Set roaming profile for new users
4.0.6
	+ Remove deprecated sids-to-hide file and associated methods
	+ Fixed sort order of EBox::Samba::users method
	+ Adapted migration code from 3.2 to 4.0
	+ Added waitForLDAPObject to EBox::Module::LDAP
	+ Allow to manage Schema Admins group
	+ Add 'drs:max object sync' parameter to avoid replication error
	  after loading schemas
	+ Override smbd and nmbd daemons when migrating from 3.2
	+ Increased default max log size to 100 MB
	+ Backup and restore module's kerberos service password file
4.0.5
	+ Calling correctly to removeGroupShare from the CGI
	+ Fixed external AD keytab generation
	+ Enforce kerberos configuration in external AD mode
	+ Fixed typo in EBox::LDAP::ExternalAD::externalServicesPrincipals
	+ Added disable_uid_sync conf key to save resources when RSAT
	  or ADC mode is not used
	+ Migrate mailboxes when upgrading from Zentyal 3.2
4.0.4
	+ SysvolSync daemon now synchronize deleted GPOs.
	+ Fix sysvol replication broken in some environments.
	+ Forbid backup restore if the server has not the correct hostname
	+ Fix empty LDIF parsing loading DNS zones stored in LDB
4.0.3
	+ Nested OUs are properly shown in GPO Links tree
	+ Avoid notifying slaves while setting the password as it is does
	  by addUser called below
4.0.2
	+ Fix regression in showing the Administrator account
4.0.1
	+ A change in first or last name make DN to change
	+ Do not show administrator password in provision command
	+ Fix ADC mode from the wizard
4.0
	+ Re-enable user synchronization with Zentyal Cloud
	+ Proper notifications when a share is sync'ed with Zentyal Cloud
	+ Fix realUsers count to remove Administrator and Guest account from it
	+ Write broker configuration for mapiproxy server in openchange.conf
	+ Add daemon to check users and groups to have uidNumber and gidNumber
	+ Add confirmation when removing mail account via the edit user form
	+ Add hostname change confirmation dialog to wizard
	+ Fixed EBox::LDAPBase::lastModificationTime
	+ Join as additional domain controller on initial configuration wizard
	+ Name in Module Status is now "Domain Controller and File Sharing"
	+ Set version to 4.0
	+ Fix migration to preserve group type
	+ Do not complain about lack of ACL support with XFS filesystem
	+ Better error message when the root DSE is not found in external
	  AD mode
	+ Do not try to dump config backup if not provisioned
	+ Check samAccountName is unique in entire domain adding users and groups
	+ Ignore cloud-sync warnings from cron
	+ Check DN not exists on the same container creating contacts
	+ Add missing 'use EBox::LDAP::ExternalAD' to Samba.pm
	+ Improve save changes speed avoiding loop in postServiceHook if no changes
	  made to roaming profiles
	+ Implement nameserverAdded and nameserverDelete from NetworkObserver to
	  reset LDAP connection if name servers change in external AD mode
	+ Add dpkg trigger to restart module when samba package is upgraded
	+ Fix ad-migrate script mode check
	+ Adapted to changes in group mail account
	+ Show a warning on post save changes dialog if errors happend while
	  setting shares ACLs
	+ Do not check for acl and user_xattr filesystem options if filesystem is
	  btrfs
	+ Provision: Check domain netbios name is not equal to host netbios name
	+ Resolve schema master dns name and try to connect to all returned IP
	  addresses until success
	+ Skip schema extensions if module disabled
	+ Use bash as default shell
	+ Added external AD field to LDAP information model
	+ Allow unsafe chars on admin account to use for join a domain
	+ Improve the LDIF files parsing created by output of ldbsearch command
	+ Fixed problems with checking mail address duplicates
	+ Fixed bug which could delete the group mail account after a
	  group edit
	+ openchange.conf named properties config uses splitted params
	+ Added EBox::module::LDAP::_loadSchemasFiles
	+ Added EBox::Samba::LdapObject::hasObjectClass
	+ Hide the dns-hostname account after join a domain
	+ Remove mail account management logic from edit user form. This field
	  is now disabled when the mail module is installed, so account management
	  like create, rename or delete it must be done in the mail module user
	  addon
	+ Added code for migration from 3.4
	+ Instance groups using gid parameter is no longer allowed
3.5.2
	+ Fix sssd bug not finding users and groups
	+ Deprecate _schemasAdded redis key, checking if schema is extended in
	  module _regenConfig
	+ Fixed use of deprecated attributes uid and gid instantiating users and
	  groups
3.5.1
	+ Display correctly tree elements on external AD mode
	+ Fixed user creation when remove user from a group in the
	  EditGroup CGI
	+ The groups and groupsNotIn methods have now the same behaviour
	  for all EBox::Samba::OrganizationalPerson classes
	+ When removing a share the 'has files' check is not longer
	  dependent on ACLs
	+ Restored external AD mode
	+ Better errors in GPO models when losing parent row
	+ Catch error trying to add an already added or delete an already deleted
	  user to group
	+ Avoid warning flag on smart match experimental feature
3.5
	+ Setup roaming profiles for each user only when the setting changes
	  in the UI
	+ Remove duplicate entries from the custom shell list
	+ Hide krbtgt user in external AD mode
	+ EBox::Samba::DNS::Zone always return lowercase zone name
	+ Fix members of 'Domain Admins' group not able to delete items from
	  recycle bin
	+ Grant rwx rights to Domain guest and Everybody on guest shares
	+ Added new domainControllers() method
	+ Override daemons when migrating from previous versions
	+ Remove the use of method canonicalName for greater performance, use
	  object DNs instead
	  the end of the work loop
	+ Show Administrator account in the UI so it can be handled from Zentyal
	+ Merge zentyal-users and zentyal-samba in a single package
	+ Added EBox::Samba::User::hasValue to check if a certain value is present
	+ Do not duplicate cloud ops when REST call fails
	+ Use samba instead of slapd + heimdal
	+ Create a container CN=Groups when provisioning as DC
	+ Set gidNumber for new users to Domain Users to have NSS + PAM working
	+ Set gidNumber based on RID for new groups
	+ Set gidNumber to Domain Users and Domain Admin for NSS + PAM
	+ Change default group container to cn=Users as Windows does
	+ Include PAM + NSS services with SSSd to authenticate LDB users
	  in the system
	+ New EBox::Module::LDAP replacing EBox::LdapModule and using
	  EBox::Module::Service as base class, schemas are now loaded
	  in _regenConfig instead of manually in enableActions
	+ Display message when creating a user which username has more
	  than 20 characters
	+ Fixed error when editing user email address when mail module is
	  not installed
	+ Fix domain controllers shown on the computers OU in Manage model
	+ Using paged serch in EBox::Samba::users() method
	+ Added EBox::LDAPBase::pagedSearch method
	+ Added support for addon components when user is in a
	  non-standard OU
	+ Better control for edit user quota
	+ Sent zentyal-usercorner trigger on install / upgrade to restart it if
	  it's installed
	+ Avoid apparmor errors in trusty
	+ Set version to 3.5
	+ Fixed bug when altering mail address through the edit user form
	+ Better integration between mail addon and mail field
	+ Remove method canonicalName and use object DNs for greater performance
	+ Migrate previous configuration from 3.3 when upgrading
3.4
	+ Updated EBox::Samba::Model::Password to use
	  EBox::Usercorner::updateSessionPassword method and the new samba
	  location
	+ Stop changing users and contacts' cn field on object edition, allowed to
	  edit the displayName field, just as Windows does
	+ Disable OpenLDAP users sync in favor of Samba AD replication
	+ Avoid warning when checking whether we are in the usercorner
	+ Updated to use Plack / PSGI instead of mod_perl
	+ Updated to use the new haproxy API
	+ Use service instead of deprecated invoke-rc.d for init.d scripts
	+ Fixed soap.conf for apache 2.4
	+ Depend on apache2-utils, required to run htpasswd
	+ Set version to 3.4
	+ Add script to update the credentials when mode is external AD
	+ Added and used checkMailNotInUse method
	+ Updated cloud sync to ignore any change done in cloud to internal users
	  or groups
	+ Fixed EBox::CloudSync::Slave to sync uid and gid numbers on user update
	  and added unit tests for it
	+ Added EBox::Samba::Group::setInternal method
	+ Allow to use lazy flag with EBox::Samba::User::setInternal
	+ Added unit tests for cloud sync code
	+ Check available IP addresses when enable module
	+ Added lock to cloud-sync script
	+ Better integration of edit groups for mail group aliases
	+ Update group icon when type of group changes
	+ Implement _preModifyUser on LdapUserBase
	+ Throw exceptions on EBox::USers::LdapObject::get when entry not exists
	+ Fixed regression in LDAP info page for external AD mode
	+ Print slave-sync output to zentyal.log instead of stdout
	+ Fixed excesive restrictive validation of external AD password in wizard
3.3
	+ Forbid to create OUs inside Users, Groups or Computer OUs
	  because we not support them when Samba is enabled
	+ Forbid and print specific  error message when trying to put two
	  objects with the same CN in the same container
	+ Switch from Error to TryCatch for exception handling
	+ Remove useless warning when deleting a user or group with offer 2013
	+ Show system but not internal groups in user edition form
	+ Allow unsafe characters for user and password in external AD mode.
	+ Fixed bug in external AD connection. Reuse already estabished
	  external AD connection.
	+ The "sub ous" return the OUs hierarquically ordered
	+ Check for defined uidNumber and gidNumber creating users and groups
	+ Revert useless chown workaround
	+ Wait for the services before ending the start daemon action to prevent
	  its usage before being ready
	+ Better error handling when the default group is not found
	+ Fixed distribution group edition
	+ Add error, errorText and errorDescription methods to
	  EBox::Exceptions::LDAP
	+ Added missing EBox::Exceptions uses
	+ Better error handling when we get a LdapObject that doesn't exists
	+ Remove undefined warnings on users/group creation
	+ Fix 'Cannot connect to samba LDAP' error in manage model when samba
	  is installed but disabled
	+ Add missing use to EBox::Samba::LDAP::ExternalAD
	+ Force DNS restart when users mode changed
	+ Force service principals update on _postServiceHook in external AD mode
	+ Don't use slave cloud sync if not subscribed
	+ Adapted cloud sync to changes in user modules
	+ Added childrenObjectClass parameter to EBox::Samba::LdapObject::children
	+ userExists and groupExists discriminates between shown objects and
	  objects hid by SID
	+ Fixed wrong path in ExternalAD::connectWithKerberos
	+ Update names in tree view when either user or contact is edited
	+ Fixed wizard error when setting external AD mode
	+ Fixed EBox::Samba::groupDn method
	+ In contact edition do not store full name in cn but use
	  givenname and sn to get fullname.
	+ Use paginated search when getting children nodes in LdapObject
	+ UTF8 decode DN when retrieving it from a LDAP object
	+ Removed old migration code from 3.0 to 3.2
	+ Set version to 3.3
	+ Fixed cloud-sync script
3.2
	+ Set version to 3.2
	+ Add objectClass shadowAccount in 3.0 migration to fix disabled accounts
3.1.11
	+ Added migration code to be sure that we have all users added as members
	  of __USERS__ group on OpenLDAP.
	+ Fixed user creation to make all users belong to __USERS__ group
3.1.10
	+ Do not crash when deleting a group if LDB object does not exist
	+ Do not try to migrate from 3.0 if module is not configured
	+ Override daemons when migrating from 3.0
3.1.9
	+ Fix typo in setSecurityGroup when no GID is set yet
	+ Show group in slave as read-only
	+ Show in a slave when the user is not a member of any group
	+ Check email address for a group is done
	+ Add group dialog can now set the e-mail
	+ Master/Slave synchronisation works again
3.1.8
	+ Enable upgrade from 3.0 in initialSetup
	+ Fixed wrong calls to isSystem() in master-slave after API changes
	+ Fix regression trying to join slave after external AD changes
	+ Fix regression in slave host address after nginx integration
	+ Throw DataExists error when adding an OU which already exists
3.1.7
	+ Readded memberUid to the fields to index for SLAPD.
	+ Ignored members that are not valid perl objects to avoid undef entries
	  on EBox::Samba::Group::members method.
	+ Rewrites to share more code with samba module.
	+ Added 'mail' field on zentyalDistributionGroup schema.
	+ Added E-Mail field for Users and Groups when managing them from the UI.
	+ Changed E-Mail field to optional for Contacts.
	+ Updated master-slave sync to use the new User and Group fields.
	+ Look for ssl.cert instead of ssl.pem in Slave::soapClient()
	+ Changed description field to be always input text instead of textarea.
	+ Warn instead of throw exception if home directory already exists
	+ Forbid deletion of Domain Admins group
	+ Forbid deletion of Users, Groups and Computers OUs
	+ Filter also internal users and groups in membership comboboxes
	+ Hide Samba objects that should be shown only on Advance view mode
	+ Added support for disabled accounts
3.1.6
	+ Ignored samba module while (re)provisioning on __USERS__ group creation.
	+ Removed deprecated configuration file keys related with external AD
3.1.5
	+ Fixed EBox::Samba::LdapObject::canonicalName to propagate the flag to
	  get or ignore the root's namedContext canonical name.
	+ The Administrator user is hidden now using the samba module functionality
	  to hide SIDs instead of hardcoded in the code.
3.1.4
	+ Remove needReload notification for group addons
	+ When a new system user is created with uid 0 we also create its home.
	  This is required by Samba for the Administrator account.
	+ Added Net::LDAPBase::existsDN method
	+ Better error control on reprovision, do not clear the
	  reprovision flg on error
	+ Fixed code typo in slave setup
	+ Added menu icon
	+ Added new userCorner method to password model
	+ Usercorner uses the ldap_ro credentials to retrieve user DNs.
	+ preAdd callbacks get a second argument noting the parent when this
	  new object will be created.
	+ All LdapObject based objects will have the 'entryUUID' field available.
	+ Created an EBox::LDAPBase class to share code with the Samba's EBox::LDB
	  one.
	+ Reimplemented EBox::Samba::Group::members to retrieve the members of the
	  group directly instead of searching for the objects that are set as
	  members of the group.
	+ Avoid "cannot return outside of a subroutine" warning in cloud-sync
	+ Added foldable user and group add-ons to dialogs
	+ Replaced package breaks parameter with depends statement
	+ Fixed error in the baseName() method for an Ldap Object
	+ Fixed bug which make delete group dialog to show errors when
	  there was warnings
	+ Added a way to use Net::LDAP mock object for unit testing.
	+ Fixed cloud sync setup when user number is unlimited
	+ Fixed error in server master form when checking if
	  controls are editable
	+ Added a way to retrieve a group by its dn.
	+ New TreeView to manage users, groups and OUs
	+ Configuration key multiple_ous removed as this is now enabled by default
	+ Renamed namespace from UsersAndGroups to Users
	+ Added support for Contacts handling.
	+ Added support for external Active Directory authorization
3.1.3
	+ Renamed namespace from UsersAndGroups to Users
	+ Fixed maximum users check when not using cloud sync
3.1.2
	+ Remove deprecated backup domain methods
	+ Fixed password change in user corner when using samba
	+ Changed reload action to force-reload for nscd init.d daemon
3.1.1
	+ Fixed error message when trying to add a user above the edition maximum
	+ Migrated SOAP services to use Nginx for SSL.
3.1
	+ Updated to reflect the Apache -> WebAdmin rename.
	+ Removed 3.0.X migration code
	+ Added Pre-Depends on slapd to avoid problems with upgrades
	+ Depend on zentyal-core 3.1
3.0.18
	+ Check for already existent service principals before create them.
	  Required because squid and zarafa share the HTTP SPN
3.0.17
	+ Migration to remove leftover need_reprovision key in redis ro
	+ Retrieve global instance correctly in UsersSync
3.0.16
	+ Assure that we don't have a phantom need_reprovision key in
	  read-only tree
	+ Check for maximum number of users depending on the edition
	+ More frequent polling in EBox::Ldap::safeConnect() and
	  more explicit error when it fails
3.0.15
	+ Always mark as changed if it needs LDAP reprovision
	+ Fixed member removal operation for groups
3.0.14
	+ Tentative workaround against home directory chown bug
	+ Slave setup refactored to reuse common code with reprovision
	+ Reprovision LDAP for all LDAP based modules
	+ Don't try to update samba password in user corner when samba is
	  not configured
	+ Add operation arguments on LDAP error whenever is possible
	+ EBox::Samba::User::create() allows now an internal attribute
	+ Users marked as internal are not displayed on the interface
	+ New realUsers() method to filter only non-internal ones
3.0.13
	+ Search in user table now is standard instead of filter only for uid
	+ A bit more explicit text for EBox::Exceptions::LDAP
	+ Reload nscd also when creating new groups
3.0.12
	+ Fixed typo in exception class name in EBox::Ldap
	+ Added missing use statement in EBox::Users and
	  EBox::Samba::LDAPObject classes
3.0.11
	+ Dont loop through the group members when adding/removing members
	+ Added EBox::Exceptions::LDAP
	+ Allow unsafe characters in commentary field
	+ Better check for the incompatibility of Samba with master/slave
	+ Fix modules extending LdapUserBase not notified modifying groups
	+ Allow domain name change in System -> General reprovisioning LDAP db
	+ Depend on dns module to fix save changes order during reprovision
3.0.10
	+ Use less costly LDAP operations when adding or removing members
	  from a group
	+ Added EBox:Users::LdapObject::deleteValues method
	+ Faster custom row id filter for Users model
	+ Forbid user synchronization with other zentyals if samba is provisioned
	+ Display users groups in slave mode
	+ Avoided hang when the local host is wrongly used as master slave
	+ Ldap modules should do a slaveSetup when slave mode enabled
3.0.9
	+ Stop heimdal daemons on enableActions
	+ Fixed alphabetical order in listing of users and groups
3.0.8
	+ Filter in users table no longer matches LDAP dn
	+ Recover better of no-usercorner journal error in slave-sync
	+ Added read-only rootDn and password to LDAP settings screen
	+ Don't allow empty first name in CGIs for user
	  creation/modification. Otherwise you can get LDAP errors.
	+ Operator typo fix in EBox::UsersAndGroup::User::_checkQuota
3.0.7
	+ Fixed LdapObject::get() for list context
	+ Decode utf8 attributes from LDAP at LdapObject::get()
	+ Removed unused method _utf8Attrs
	+ Integration with Disaster Recovery service
	+ Include /home as disk usage facility
	+ Fix enable quotas without rebooting when module is enabled.
	+ Users and groups cannot longer share names because it is incompatible
	  with AD accounts
	+ Use upstart to manage heimdal daemons
	+ Increase the maximum UID number to avoid problems with samba integration
	+ Fixed bug in group creation which on error could call a method
	  in a undefined value
	+ Do not stop openldap daemon when dumping database
	+ Generate kerberos AES keys to be compatible with active directory in
	  W2k8 or higher functional levels
	+ Fixed user quota edition in slave server
	+ Update user password also in samba ldap when changed from user corner
	+ Update 'cn' attribute in cloud-sync
3.0.6
	+ Set userPassword attribute when setting kerberos keys for user
	+ Fixed delGroup operation on cloud slave
	+ Include exception message when there is an error notifying a slave
	+ Fix enable quotas without rebooting when module is enabled
	+ Delete syncjournal files when slave is removed
3.0.5
	+ Fixed reinstall script to stop samba module, otherwise new slapd
	  cannot start because the port is taken
	+ Sync password changes made from cloud to any slave
	+ When syncing, do not update ldap of unchanged entries
3.0.4
	+ Added missing use of UnwillingToPerform exception
	+ New methods on LdapUserBase (preAddUser, preAddUserFailed, preAddGroup
	  and preAddGroupFailed) to notify observers
3.0.3
	+ Setup Cloud slave on first save changes
	+ Synchronize uidNumber in master-slave
	+ Check master's REALM when adding a new slave
	+ Fixed some errors on RESTClient after API change
	+ Updated REST journaling behavior
	+ Do not show unavailable options in master select
	+ Added new EBox::Samba::newUserUidNumber() function
	+ Added check to assure that a no-ldap user has the same uid than
	  a new user
	+ Implement SysInfo::Observer to disallow host domain changes after the
	  kerberos realm has been initialized, and to update the LDAP base DN
	  if module is not yet configured
	+ Added LDAP index for ou attribute
	+ Always write slave-sync script
	+ Increase default quota value to 500MB
3.0.2
	+ Added clearCache() to LdapObject and force reload of krb5Keys
	+ Do not allow user corner password change on slaves
3.0.1
	+ Do not notify samba about users created while restoring backup. Samba
	  will restore its users from its own LDB backup.
3.0
	+ Write NSS config on enableService, modules depending on users may require
	  uid/gid numbers from LDAP
	+ Filter special kerberos and samba users out from the users list
	+ Added dns as restore depend
	+ Reviewed registration strings
2.3.17
	+ Do not translate the service principal names to upper case
	+ Set LDAP service as denined by default for internal networks
	+ Set the managed domain as read only as well as records
2.3.16
	+ Fixed PAM when kerberos is enabled
	+ Fixed addUser operation on slaves
	+ Catch exceptions thrown by notified modules adding LDAP users and groups
	  to rollback the operation and delete the object added prior to notification.
2.3.15
	+ Fixed password change at user corner
	+ Change KDC port to 8880 to preserve the classic default for user corner
2.3.14
	+ Ignore the LDAP error 'no attributes to update' on save
	+ Instantiate users by uid and groups by gid
	+ Change kerberos ports from 88/464 to 8888/8464. This avoid conflicts
	  and management logic of the heimdal daemons. Kerberos records are added
	  with lower priority over samba ones.
	+ Respect the optionality of the 'salt' field inside the kerberos keys
	  in the 'setKerberosKeys' funcion of the User class.
	+ Do not remove service principals when samba is enabled/disabled. Samba
	  will import the keys
	+ Add method to set the user kerberos keys
	+ Stop samba daemon if module is disabled to ensure that port 88 is free
	+ Initialize kerberos realm in lowercase to match the host domain
	+ User template account default options not longer shown in slave servers
	+ Added users filter by OU
2.3.13
	+ Better password policies for LDAP backend
	+ Added user synchronization with Zentyal Cloud
	+ Removed deprecated conf keys (password hashes selection)
	+ Sync kerberos hashes on master-slave
	+ Resolve slave hostname during registering
	+ Fixed framework changes related regression getting redis keys directly
2.3.12
	+ Ask for the host domain in the wizard instead of the old mode selector
	+ Fixed user name validation
2.3.11
	+ Remove deprecated reference to AD Sync in wizard
	+ Check to make sure that quota has been really assigned logs an error
	  instead of raising an exeception, because some file systems does not
	  support quotas
	+ Adapt lastUid and lastGid to the new API and make them compatible
	  with multiple OUs
2.3.10
	+ Use DataForm::ReadOnly::_content instead of acquirers in LdapInfo
	+ Delete obsolete daemons and attributes regarding old replication
	+ Better error control in _loadACLDirectory
	+ Adapted to new Model management framework
	+ Adapted Password type to new framework
	+ Added NTP as enable dependency
2.3.9
	+ Heimdal Kerberos integration for SSO features
	+ Better validation of user names and groups names. Better message
	  when this validation fails
	+ Added user() and group methods() to EBox::Users
	+ Added quota limit check
	+ Added backup domain for /home
	+ Adapted ldapvi to changes in port
	+ Setup master method can now take a custom password
2.3.8
	+ Restart apache after changing master configuration
	+ Removed all files + code cleaning
	+ Disable user editing in slaves
2.3.7
	+ New modifications() method to allow retrieving modifications made to
	  the LDAP object in the last call to 'save'
	+ Create users without password and set it after that, needed for samba4
	+ Removed auth_type warnings
2.3.6
	+ Use the new unified tableBody.mas instead of tableBodyWithoutActions.mas
2.3.5
	+ Packaging fixes for precise
2.3.4
	+ Updated Standard-Versions to 3.9.2
2.3.3
	+ New master-slave architecture
	+ Image in initial configuration wizard is shown again
2.3.2
	+ Added printableName to service and modified description
	+ Fixed executable permissions in src/scripts
	+ Added checks for small business subscription
	+ Bugfix: lastGid method was calling MINUID and SYSMINUID
	+ Reload nscd before trying to init users and groups
2.3.1
	+ Use Digest::SHA instead of Digest::SHA1 and remove libdigest-sha1-perl
	  dependency which no longer exists on precise
2.3
	+ Commented unused code in cleanUser method
	+ Replaced autotools with zbuildtools
2.2.5
	+ Bugfix: ad-sync can now populate groups with more than 1500 users
	+ Bugfix: do not allow adsync passwords longer than 16 chars to avoid
	  crash in pwdsync-server that keeps respawning
	+ Bugfix: mark apache as changed in enableActions to avoid problems adding
	  users before the new nsswitch conf is available for apache, also do not
	  allow to add users if module is not really enabled after save changes
	+ Make sure the default DN does not contains invalid characters
	+ Do not allow malformed LDAP DNs in Mode
2.2.4
	+ Make LDAP ready after enableActions restarting the service to
	  avoid problems when adding users or groups
	+ Fixed corruption when adding ldap attributes
	+ Also disable apparmor in ad-sync mode
	+ Renamed default adsync username from eboxadsync to adsyncuser
2.2.3
	+ Adapt pwdsync user and password offsets to the new hook implementation
	+ Always ignore ForeignSecurityPrincipals accounts in ad-sync
	+ Added more debug messages and improved existing ones in ad-sync
	+ Avoid warnings trying to get userPrincipalName in ad-sync
	+ Skip machine accounts in ad-sync
	+ Use paged queries in ad-sync
	+ Allow to specify custom DN to bind to Windows Server in ad-sync
	+ Ingore empty users in ad-sync
2.2.2
	+ Fixed validation of secret key length in ADSync Options model
	+ Removed useless validation of AD username in ADSync Options model
	+ Show different error when adding users from Windows with invalid chars
	+ Fixed bug managing slapd on ad-sync
2.2.1
	+ Do not enable ADSync to avoid launching daemon before configuration
	+ Also manage slapd daemon on ad-sync setups
	+ Avoid slave connection to incompatible masters
	+ Added quota change form on slaves
	+ Allowed '\' character in ad-sync username
2.1.14
	+ Fixed regression in usercorner link
2.1.13
	+ Moved apache soap configuration from setConf to enableActions
	+ Init slave users on enable (now home directories are created)
	+ Create LDAP indexes during slave enable
2.1.12
	+ Users::lastUid() now takes also into account non-ldap users
	+ Stop old ldap daemons in reinstall script, needed before changing mode
2.1.11
	+ Use a safer mode() implementation to avoid recursions with ModelManager
2.1.10
	+ Start slapd daemon when a module fails to connect
	+ Help in wizard is show again if no custom_prefix defined
2.1.9
	+ Hide help with link in wizard if custom_prefix defined
	+ Removed /zentyal prefix from URLs
	+ Disable autocompletion in user form
	+ Avoid duplicated restart during postinst
2.1.8
	+ Include quota schema in slaves LDAP (fixes replication)
	+ Do not stop slapd daemons after slave enable
	+ Fixed users and groups retrieval if module is disabled
	+ Manage slapd daemon in master mode
	+ Make the optional 'comment' field to also appear as optional on the UI
	+ Ignore users also in pwdsync-server, not only in the ad-sync script
2.1.7
	+ Set submenu items order for integration with the User Corner menu
	+ Avoid undefined dn warning
2.1.6
	+ Fix adsync mode check for zentyal-users cronjob
	+ Removed bad default value for adsync_dn option
	+ Update wizard pages with new order option
	+ Use Unix socket for LDAP connections on standalone and slave without PAM
2.1.5
	+ Manage zentyal-users cronjob with configuration keys for sync times
	  instead of debian/lucid/zentyal-users.cron.d and src/scripts/ad-sync.cron
	+ Configuration key to not to create homes (usefull on LDAP master servers)
	+ New ad-sync-info to show info of ADsync configuration
	+ Allow multiple BDC for ADsync mode with adsync_bdc confkey
	+ Add ADsync service by default and move port value to a confkey
	+ userInfo() tolerates missing quota LDAP attribute
	+ Added captiveportal to the list of modules in the reinstall script
2.1.4
	+ Moved redis_port_usercorner key to usercorner.conf in zentyal-usercorner
	+ Move users/conf/user-eboxlog.conf to usercorner/conf/usercorner-log.conf
2.1.3
	+ Fixed issues with html html attributes quotation
	+ Allow to specify a base DN to bind to AD
	+ Add locking to slave-sync to avoid spawn multiple instances in the
	  event of not being able to connect to a slave
	+ Do not modify users and groups in AD sync if attributes are not changed
	+ Wipe ignored users in AD sync
	+ Allow contacts synchronization in AD sync
	+ New checks in AD sync to avoid warnings
	+ Added update package list command to reinstall script
2.1.2
	+ Non-editable user fields in slaves no longer appear as editable inputs
	+ Numeric 0 is accepted as value for LDAP users attributes
	+ Minor fixes in default quota from user template
	+ Fixed error when writing ad-sync cron file
	+ Do not allow to create users if their home directory already exists
2.1.1
	+ Quotas are now included in users module
	+ System users don't require password
	+ Fixed bug that allowed to create LDAP users whith the same name
	  than users with UID 0 (like root)
2.1
	+ Separate usercorner module to the new zentyal-usercorner package
	+ Remove zentyal- prefix from rejoin-slave and ldapvi scripts
	+ Move /usr/share/ebox-usersandgroups/ebox-usersandgroups/reinstall
	  to /usr/share/zentyal-users/reinstall
	+ Show enableActions for master also in ad-slave mode
	+ Deleted obsolete migrations and use new initialSetup method
	+ Added locks to prevent overlapping in ad-sync script
	+ Fix slave failed operation string on slave hostname
	+ Replace /etc/ebox/80users.conf with /etc/zentyal/users.conf
	+ Added indexes for common LDAP attributes
	+ Replace /var/log/ebox-usercorner with /var/log/zentyal-usercorner
2.0.10
	+ Now the AD synchronization can be disabled at any moment and a
	  server with AD-slave mode can be master for other Zentyal slaves
	+ New /etc/ebox/ad-sync_ignore.users and ad-sync_ignore.groups files
	  to ignore users and groups in the AD synchronization process
	+ Improved zentyal-ldapvi script that works on slave servers
	+ Creates the default group if not exists during restore
	+ Added restore backup precheck to assure there are not conflicts between
	  system users and Zentyal LDAP users (currently only works for masters)
2.0.9
	+ Make sure to create the base directory for user homes before create them
	+ Reconnect to LDAP on backup restore
	+ Better log messages
	+ Save configuration files during restore
	+ Catch possible SIGPIPE on LDAP reconnect
2.0.8
	+ Fix Samba PDC on slaves
	+ Check for incompatibility between Samba PDC and PAM on slaves
	+ Optimize slave-sync script if there are no pending operations
	+ Remove useless call to mode() on slave-sync script (faster now)
	+ Replica LDAP listens in all interfaces
2.0.7
	+ Added index add mechanism to LdapModule
	+ Fixed NSS DN config in masters
2.0.6
	+ Added zentyal-rejoin-slave to rejoin a slave to its master
	+ Fixed NSS/PAM in slave machines
2.0.5
	+ Removed wrong hooks implementation
2.0.4
	+ Fixed infinite recursion when setting up some models on slave servers
	+ Added support for addUser/delUser hooks
2.0.3
	+ Allow LDAP users and groups up to 128 characters
	+ Show precondition message for user corner on slave servers
	+ Unconfigure ftp and zarafa in reinstall script
	+ Do not show adsync debug messages if debug is disabled in config
	+ Allow more than one dot in usernames
2.0.2
	+ Fixed master/slave synchronization issues
	+ Remove userjournal dir when removing a slave
	+ Added lock during module enable to avoid initialization problems
	+ Fixed AD slave synchronization task
2.0.1
	+ Fixed incorrect LDAP binding in some cases
2.0
	+ Fixed user journal dir creation on master
	+ Fixed failed login error on user corner
	+ Default login_shell under PAM Settings UI instead of 80users.conf
	+ Replaced /bin/false with /usr/sbin/nologin as default shell
1.5.10
	+ Some refactorizations centered in safer LDAP connections and defensive
	  code
1.5.9
	+ More info link added in wizard
1.5.8
	+ Zentyal rebrand
1.5.7
	+ Removed NSS in slave configurations
	+ Nasty bug page replaced by the new eBox error page
1.5.6
	+ Fixed user corner access problems with redis server
1.5.5
	+ LDAP master creation optimized and less error-prone
1.5.4
	+ Bug fix: adding a user name with spaces no longer fails
1.5.3
	+ Move NSS from ebox-samba to ebox-usersandgroups
	+ Home directories are under /home now
	+ New options to configure shell and home directory umask
	+ New setup wizard
1.5.2
	+ Bug fix: fixed dbus init for usercorner
1.5.1
	+ Bug fix: fixed nasty bug with the last version of openldap in lucid
	+ Bug fix: do not call processDir if there are no slaves in slave-sync
	+ Bug fix: ebox-usersandgroups-reinstall now unconfigures all ldap modules
	+ Bug fix: updateSchema() returns unless the schema to update is
	  available
	+ Bug fix: Set proper owner and permissions when updating a schema
	+ Bug fix: some problems with the AD synchronization solved
	+ Bug fix: userscorner title icon
	+ Bug fix: addUser() now checks if the user already exists as a
	  system user
	+ Removed deprecated executable 'import-from-ldif'
	+ Bug fix: addUser() now checks for password argument
	+ Bug fix: when restoring we use the new users DN to init users
1.5
	+ Bug fix: don't try to contact slaves from within a slave when groups
	  are updated
	+ Use built-in EBox::ThirdParty::Apache2::AuthCookie
1.4.2
	+ Bug fix: fix wrong migration number
1.4.1
	+ Bug fix: surround LDAP migration with a try/catch to make sure the rest
	  it is run
	+ Bug fix: do not allow \w with localized characters as LDAP schema does not
	  allow them for home directory attribute. (Closes #1713)
1.4
	+ Allow the master to pass extra parameters in SOAP calls to slaves
1.3.17
	+ Bug fix: Set style for login page in user corner
1.3.16
	+ Bug fix: keep menu open on LDAP Info
1.3.15
	+ Add support for ldaps
	+ Add support for slaves running Apache in ports different than 443
	+ Allow to remove slaves from slave list
	+ Added ebox-usersandgroups-reinstall to easily reset the LDAP mode
	+ Bug fix: issue with user deletion in French (Closes #1651)
	+ Bug fix: anonymous connection for getting DN is retried several
	  times, this fixes a bug when restoring configuration backup
1.3.14
	+ Synchronize all the users from the AD and not only from CN=Users
	+ Add operation name and username on updateGroup
	+ Add slave notification for group modify and delete
	+ Change button order to "Add" and "Add and Edit" in Add User
	  template. If users press return in the form it adds a new user
	  and stays on the same page.
1.3.13
	+ Usability enhancements: (Closes #1649)
		* Create a unique Users And Group Folder
		* Unify Add User/Edit User in a single page
		* Unify Add Group/Edit Group in a single page
		* Two buttons: "Add and Edit" and "Add"
		* Add breadcrumbs
	+ Add UserTemplate composite to configure default options that are used when
	  a new user is created
	+ Add defaultUserModel to LdapUserBase.pm
	+ Specify folder for SlaveInfo
	+ Add menu entry with information about LDAP including password
	+ Change enableActions to use the new LDAP default structure from Karmic
1.3.12
	+ Add EBox::Ldap::lastModificationTime to know when the master LDAP
	  database was modified for the last time
	+ Index uid and memberUid to avoid some warnings and improve performance,
	  plus remove some old code and fix some broken one in that part of the code
	+ Bugfix: disable edition of users and groups in ad-slave mode
	+ Don't allow modification of ldap password in Mode model if
	  it has been autogenerated by the eBox installer
	+ Add page title
	+ Separate the Windows AD options in a different model
	+ Fixed the warning of "Edit User" when there are no users in a slave
	+ Remove 'optional' from remote in Mode and also useless validateRow
1.3.10
	+ Use disableApparmorProfile from EBox::Module::Service twice.
	  First in enableActions. And also in setConf to avoid issues
	  if apparmor is installed after users is enabled.
1.3.9
	+ Bugfix: return empty array in usedFiles if it's not master mode
1.3.8
	+ Bugfix: fixed wrong disable of fields in selecting ad-slave in Mode model
1.3.7
	+ Synchronization with Windows Active Directory (#1443)
1.3.6
	+ Use anonymous bind to fetch dn
1.3.5
	+ Disable slapd apparmor profile in enableActions
	+ Reload nscd when adding users and groups
	+ Bugfix: backup bug report now works again
	+ Bugfix: slave-sync does not try to real journal dir when not
	  configured or in slave mode. Journal dir created on
	  master's setup.
1.3.0
	+ eBox LDAP architecture now supports a master-slave configuration
	+ bugfix: Update usercorner service when there is a change on the port number
1.1.30
	+ Added widget to manage group belonging from Edit User page
	+ Fixed backup/restore problem with paswords and given/last names
	+ Changed the way users are stored in LDAP, added givenName in addition
	  to sn, now cn=givenName+sn instead of cn=uid, this fixes a
	  incompatibility bug with eGroupware
	+ In the Edit User interface now Name and Last name are separate
	fields
	+ Usercorner web server certificate can be changed via the CA module
1.1.20
	+ New release
1.1.10
	+ Make slapd listen only on 127.0.0.1
1.1
	+ Added bind v2 compability needed by squid auth, slapd conf
	  regenerated and daemon restarted in postinst to commit possibles
	  changes in configuration
	+ Added group model
	+ Use the new ids() and row() API to optimize the management of hundreds of
	users
	+ Allow dashes in user and group names
	+ Initial release of UserCorner which allow users to change their password
	+ Store multiple password hashes and scrap clear text passwords
0.12.100
	+ Restore backup is more robust: inexistent users in a group are
	  ignored
	+ Make and restore backup more robust: removed slapd.conf
	  parameters in both slapadd and slapcat invokations, so we can use
	  the module with sldap with configuration in the directory itself
0.12.99
	+ New release
0.12.1
	+ Bugfix: Remove eBox system users when restoring backup. This solves
	  an issue restoring backups from 0.12
0.12
	+ Use the new EBox::Model::Row api
	+ Check if there is any added user and show a message
	  in case there isn't any.
	+ Restore users reading from ldiff and adding them through
	  eBox API
	+ Set password-hash in slapd.conf to make password changes from samba sync
	  the user password
0.11.101
	+ New release
0.11.100
	+ onInstall() functionality moved to migration script
	+ Fixed several typos
0.11.99
	+ Remove use of Apache::Singleton
0.11.3
	+ Check used uid's on every posixAccount object under dc=ebox,
	  instead of only under ou=Users,dc=ebox. This solves nasty issues
	  with Samba PDC when adding machines and creating users with
	  repeated uid
0.11.2
	+ Do not generate a new LDAP password if it already exists
0.11.1
	+ Fix issue with module naming which prevented backups from being
	restored
0.11
	+ Initial Ubuntu packaging
	+ bugfix. fix issue with module naming which prevented backups from being
	  restored
0.10.99
	+ Create pseudo-model to use the users table with Ajax
0.10
	+ Allow dots in user names
0.9.100
	+ New release
0.9.99
	+ Bugfix in EBox::Ldap
0.9.3
	+ New release
0.9.2
	+ New release
0.9.1
	+ Make OpenLDAP listen on internal interfaces
0.9
	+ Added Polish translation
	+ Added Aragonese translation
	+ Added Dutch translation
	+ Added German translation
0.8.99
	+ New release
0.8.1
	+ Minor workaround. Create slapd run directory in case it does not
	  exist
0.8
	+ Fix message
0.7.99
	+ Add extended backup support for LDAP
	+ Performance tuning to slapd
	+ Some minor code improvements
	+ Quota now allows unlimited space and i-nodes number
0.7.1
	+ Add delObjectclass (useful for ldap clean actions)
	+ Detect and recover when ldap connection is broken (#25)
	+ Make EBox::Ldap a singleton class
	+ Initial factoring
	+ Use of ebox-sudoers-friendly
0.7
	+ New public release
0.6
	+ Move to client
	+ API documented using naturaldocs
	+ Update install
	+ Update debian scripts
	+ Use new syntax to define ACLs for ldap
	+ Add function to create system users
	+ Move ldap db under ebox directory
0.5.2
	+ Fix some packaging issues
0.5.1
	+ Convert module to new menu system
0.5
	+ Initial release<|MERGE_RESOLUTION|>--- conflicted
+++ resolved
@@ -1,10 +1,7 @@
 HEAD
-<<<<<<< HEAD
-	+ Allow to execute ad-migrate directly
-=======
 	+ Add settings to samba.conf to set thumbnailPhotos from share
 	  in commercial editions
->>>>>>> 9d0e9509
+	+ Allow to execute ad-migrate directly
 	+ Disable expiration for Kerberos service accounts
 	+ Add ZFS support for Samba Shares
 5.0.10
