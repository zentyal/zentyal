--- conflicted
+++ resolved
@@ -1,9 +1,6 @@
 HEAD
-<<<<<<< HEAD
+	+ Add systemQuota object class when setting user quota
 	+ Added explicit check for full name in EBox::Samba::User::create
-=======
-	+ Add systemQuota object class when setting user quota
->>>>>>> c8d3cdb7
 4.2.1
 	+ Remove External AD mode leftovers in menu when not configured
 4.2
