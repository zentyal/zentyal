HEAD
<<<<<<< HEAD
	+ Filter out Samba specific Kerberos user accounts from the list of users
	+ User profiles are only created if the OpenLDAP sync exists, otherwise,
	  defer it until s4sync does the synchronization
=======
	+ LDB - Do not return users holding a servicePrincipalName by default
>>>>>>> c87368b9
	+ Provision - Improve the LDAP OUs purge after join domain
	+ s4sync - Serveral fixes to make it more robust
	+ OU - Improve creation code
	+ LDB - Return OUs ordered, parents before childs
	+ Provision - Link accounts holding zentyal service principals
	+ Provision - Improve OU loading, skip zentyal internal OUs and linked
	+ Provision - Link containers at provision stage, creating them if not
	              exists. Ignore not linked OUs for sync operations.
	+ Provision - Set kerberos linked OU as visible only in advanced mode
	+ Provision - Check no OUs are created below OU=Users. This violate the
	              AD DIT, as OU=Users is linked to CN=Users.
	+ Do not import accounts while provisioning or joining a domain, rely on
	  s4sync
3.2.11
	+ Remove useless chown workaround
	+ Forbid sharing '/opt'
	+ Add filesystem format check defining system shares
	+ Update user CN on user modifications
3.2.10
	+ Revert case sensitive shares. Use new SMB raw client library feature
	  per packet case sensitive.
	+ Throw external exception instead internal if error changing user password
	+ Show user friendly error creating system shares
	+ Add precondition to GPO models, do not allow edition if server is ADC
	+ Fix error in backup or clicking on edit GPO when server is ADC and
	  sysvol is not yet replicated
	+ Check if file system share path is a directory
	+ Fixed unhandled exception when checking filesystem options
	+ Added missing EBox::Exceptions uses
	+ Group membership mapping between OpenLDAP and Samba is using now Samba's
	  objectGUID unique id to be 100% sure we match the right objects
3.2.9
	+ Depend on the new Samba 4.1.1, also with fixed init script
	+ Improve GPO models preconditions to avoid cannot connect to samba
	  LDAP
	+ Fix regression in unmanaged ACLs option
3.2.8
	+ Prevent _postServiceHook code execution outside Save Changes
	+ Fixed openLDAP -> samba integration for users, contacts and groups using
	  non ascii characters
	+ Check for acl and user_xattr mount options when adding system shares
3.2.7
	+ Depend on new samba4 version that fixes 0-byte size problems
	+ NT SD are now written to hidden and readonly files
	+ Remove no longer used antivirus options
	+ Get ldb object in s4sync after the initial wait
	+ Use resolvconf tool to modify resolv.conf when joining as ADC
3.2.6
	+ Set zavsd socket mode to 0777
	+ Fix already defined variable warning
	+ Fixed Samba share ACLs for guest-shares do not contain 'Domain Users'
	  (Contributed by on-jz)
	+ Disable debug to parse ldbsearch command output when looking on idmap.ldb
	+ Set case sensitive on a per share basis
3.2.5
	+ Fix netbios name no being updated when hostname change and samba module
	  is not enabled
	+ Disable debug to parse ldbsearch command output when looking for DNS
	  zones stored in samba
	+ Open files with minimal access mask to set the security descriptors
3.2.4
	+ Fixed Samba share ACLs for 'All users' are not written to filesystem
	+ Listen on all interfaces to avoid problems when more than one IP address
	  is configured in the DNS module
	+ Removed unnecessary FirewallHelper implementation
	+ Delete unused updateHostnameFields() method
	+ Mark network module as changed when upgrading from 3.0
	+ Enforce set of shares ACLs when upgrading from 3.0
3.2.3
	+ Remove old keytab when exporting new one
	+ Add ForestDnsZones and DomainDnsZones partitions DNS records after
	  join domain as additional domain controller
3.2.2
	+ Added retry mechanism in SmbClient to wait until samba is ready
	+ Do not try to get domainSID in s4sync if not ready
	+ Improve retrying log messages in safeConnect
	+ Setup quarantine directory in postHook instead of setConf
	+ Don't use Samba's LDB before it's started
	+ Rewrote a couple of methods to use file access directly instead of LDB
	  so it doesn't depend on the service running
	+ Stop starting samba on safeConnect calls
3.2.1
	+ Fixed start of samba after reboot
3.2
	+ Migrated the Samba provision status into redis
	+ Fixed migration of disabled accounts
	+ Execute the mapping of special accounts method on migration
	+ Set version to 3.2
3.1.14
	+ Fixed provisioning flag also in DC mode
	+ Do not automatically start service in LDB.pm
	+ Added missing EBox::Gettext uses
	+ Prevent member sync between Domain Users and __USERS__ both are handled
	  automatically.
3.1.13
	+ Improve samba daemon startup wait condition
	+ Improve GPO code to be more robust.
	+ Set Administrator user as internal when migrating from 3.0
	+ Do not try to migrate from 3.0 if module is not configured
	+ Override daemons when migrating from 3.0
	+ Migrate disabled accounts from 3.0
3.1.12
	+ Only set share permissions when there is really a permission change
	  instead of doing it on every samba restart.
	+ Fix provisioning flag management on error
3.1.11
	+ Added migration code to be executed when upgrading from 3.0
3.1.10
	+ Wait until all the samba services are ready before trying to connect
	+ Removed useless and problematic enforceServiceState override
3.1.9
	+ Antivirus daemon unlinks the cache file before creating new one
	+ Fix user accounts not enabled when created by s4sync
	+ Wait for RID pool allocation after join domain as DC
	+ Remove no longer needed workaround for DNS SPN
	+ Add samba as a DomainDnsZones and ForestDnsZones replica holder
	  when joining as additional DC (samba bug #9200)
	+ Fixes for LDAP-LDB OUs synchronization
	+ Force restart of DNS module while provisioning to reload zones from LDB
	+ Block until samba LDAP task is listening when restarting module
	+ New state flag 'provisioning'
	+ Added 'All users' option to ACL group permissions
	+ Fix precondition on GPOScripts model
3.1.8
	+ Added EBox::LDB::securityGroups to get the list of security groups from
	  Samba.
	+ Requested SLAPD to add an index on the msdsObjectGUID field.
	+ Added support to set permissions recursively.
	+ Moved the code that sets the share permissions to EBox::Samba to execute
	  it on EBox::Module::Service::_postServiceHook hook so we are sure samba
	  is already started with the new configuration.
	+ Shares are created even if no permissions are assigned nor is a guest
	  shared. Administrators will always have permissions now, so the share
	  should exist.
	+ Fixed zentyal group memberships sync with Samba to handle all supported
	  members and to sync on group creation, not just on group update.
	+ Improved the way we sync group memberships from Samba to Zentyal so we
	  are able to sync nested groups if they are not yet created at that point.
	+ Allowed nested groups sync with OpenLDAP and reused as much as possible
	  code from EBox::Users::Group from EBox::Samba::Group.
	+ Do nothing with shares that are disabled.
	+ Fixed s4sync when checking for OUs updates.
	+ Ignore system ACLs for samba shares, use libsamba-perl library instead.
	+ Disabled custom auth methods for guests, so Kerberos authentication
	  works. This should be reverted once Guest support is fixed on Samba 4.
	+ Synced all members of Zentyal Groups, not just users, when provisioning
	  with Samba.
	+ Stop creating special users or groups on provision time, s4sync will do
	  it for us.
	+ Services principals are copied to Samba before Groups, so we can keep
	  memberships intact.
	+ Mark internal users and groups properly when creating them in LDAP
	+ Filter internal users and groups in ACLs selectors
	+ Fixed bad usage of OpenLDAP when it should be using LDB.
	+ Force a trace back printing when an LDB connection is not possible.
	+ Handled mail field sync for Group, User and Contact.
	+ Use new libsamba-perl for GPOs
	+ Fixed mail and given name sync for Contacts.
	+ Stop s4sync while dumping configuration backup
	+ Ignore Asterisk Queues OU in s4sync
	+ Added hiddenSid() method
	+ Change default description to Zentyal Server instead of File Server
	+ Don't put duplicate bridge interfaces in smb.conf
	+ Mapped group 'Domain Users' to '__USERS__' directly.
	+ Added isInAdvancedViewOnly and renamed setViewInAdvancedOnly to
	  setInAdvancedViewOnly to match the attribute name.
	+ Allowed the syncronization of Users, Groups and Contacts tagged as to be
	  shown only on the Advanced view.
	+ Allowed sync of users without kerberos credentials (Guest account).
	+ Linked Kerberos accounts from Samba with their copy in OpenLDAP.
	+ Removed sync_disabled_users key. We sync all users now.
	+ Removed the useraddon to enable or disable file sharing per user, you
	  can now enable or disable a user directly.
	+ Used text strings to reference userAccountControl flags instead of plain
	  numbers.
	+ Syncronized account disabled / enabled between OpenLDAP and Samba.
	+ Removed deprecated objectClass objects not required anymore because
	  Windows breaks when creating objects with those unused objectClass.
3.1.7
	+ When we are going to start a reprovision, we set the provision flag to
	  false and reset the LDB connection to clear any cached value.
	+ Handle the case where ou=Groups exist in OpenLDAP and a Windows AD, so
	  we map both on provision time instead of breaking.
	+ Fixed wrong call to _linkWithUsersObject in Provision
	+ DNS is now properly restarted after provision
3.1.6
	+ Fix Samba provisioning when joining an existing Windows server.
	+ Fixed s4sync to ignore all sub-OUs for a set of OUs so those tree
	  branches are not synced with samba or deleted from OpenLDAP by mistake.
	+ The Administrator user should be hidden.
3.1.5
	+ Adapted user-addon to right panel view
	+ (u|g)idNumber is now generated by Samba directly by default.
	+ Added support to BuiltinDomain objectClass and synced CN=Builtin,...
	  container as a LDAP OU.
	+ Adapted to updatedRowNotify call with no changes in values
	+ Added menu icon
	+ Added objectByObjectGUID to retrieve an LDB object from its LDAP
	  replica.
	+ Added _linkWithUsersEntry && _linkWithUsersObject and called for every
	  Samba object created from the users module, so we have a direct link
	  between objects.
	+ All LDBObject based objects will have the objectGUID field availble.
	+ Removed unused method EBox::LDB::existsDN.
	+ Updated EBox::LDB class to use the new EBox::LDAPBase to share code.
	+ Updated s4sync to handle OUs and contacts sync.
	+ Removed configuration key 'treat_contacts_as_users'. We handle now
	  Contacts and distribution groups natively.
	+ EBox::Samba::LdbObject inherites from EBox::Users::LdapObject to reuse
	  as much code as possible.
	+ Added a special case to map 'Domain Admins' DN from OpenLDAP to LDB.
	+ Don't allow a share with file system root as path
	+ Adapt firewall rules to new accept chains
	+ Add config key to skip writting homeDirectory and homeDrive attribute
	+ Do not store in samba_access table 4 records each 10s when antivirus
	  daemon is not running
	+ Adapted user addon to multi-OU tree view
	+ Ignored SIDs are now synced to LDAP, but hidden on the interface
	  according to the regexps in /etc/zentyal/sids-to-hide.regex
	+ Do not try to start nmbd if smb.conf is not written
	+ Use krb5 keys on new users when plain password not available
	+ Removed EBox::Samba::Group::usersNotIn() method. It was not used neither
	  valid for samba groups.
	+ New EBox::Samba::computers() to get all objects with computer class
	+ Implemented security group and distribution group concept from AD.
	+ Created an OrganizationalPerson object to reuse code between User
	  accounts and Contacts.
	+ Added incompatiblity with external AD authentication mode
3.1.4
	+ Fix SIDs to ignore list, add missing end of line character in regular
	  expressions
	+ NetBIOS computer name is now updated before reprovision and after
	  hostname change
	+ Use new EBox::Users namespace instead of EBox::UsersAndGroups
3.1.3
	+ Removed deprecated backup domains implementation
	+ Fix id mapping for users and groups added by the s4sync daemon
3.1.2
	+ Fix hostname change when having Samba installed: was trying to create
	  again Administrator user, now we just update the credentials, ignore
	  existing groups
3.1.1
	+ Fixed wrong setting of state in EBox::Samba::Provision
3.1
	+ Replace /home/samba/.provisioned file with a key in redis state
	+ Depend on zentyal-core 3.1
3.0.17
	+ New join_vista_with_guest_shares option in /etc/zentyal/samba.conf to
	  allow join of Windows Vista machines if guest shares are enabled
	+ New sync_disabled_users option in /etc/zentyal/samba.conf to sync
	  users with a disabled account in s4sync
	+ Removed 3.0.X migration code
	+ New s4sync-groups.ignore file to avoid sync internal groups to LDAP
	+ Allow to set "disable_fullaudit" config key in /etc/zentyal/samba.conf
	  to fully disable recording of samba VFS operations in the system log
	+ Added Pre-Depends on samba4 to avoid problems with upgrades
	+ Added Pre-Depends on mysql-server to avoid problems with upgrades
3.0.16
	+ Workaround with retries for the chown __USERS__ bug
	+ Hide sync with cloud options in shares list if remoteservices
	  is not installed
	+ Setup filesystem now writes a valid fstab file even if the filesystem
	  does not have any mount option
	+ Remove idmap_ldb:use_rf2307 option unnecessary with Samba 4.0.5
	+ Clearer error messages when EBox::LDB::safeConnect fails
	+ Raise exception if during the provision either the domain
	  administrator user or the domain administrator group are
	  incorrectly mapped
	+ Adapted firewallCaptivePortalExceptions method to API change
	+ Mark kerberos principal users as internal to be properly filtered
	+ Delete .provisioned file when purging zentyal-samba
	+ Avoid not numeric warning in hash size comparation during provision
	+ Allow user names composed only of digits
	+ Do not add firewall rules to loopback interface
	+ Improve checks when upgrading from 3.0.11
3.0.15
	+ Better check for the incompatibility of Samba with master/slave
	+ Samba can now be reprovisioned if the hostname or domain changes
	+ Depend on users module to fix save changes order during reprovision
	+ Set roaming profile and home drive for new created users if server
	  is first DC
	+ Default value of sync option in SambaShares is now 0
3.0.14
	+ Improve management of DNS zones stored in samba LDAP
	+ Add classes to decode DNS data from samba LDAP
	+ Use less costly LDB operations when adding or removing members
	  from a group
	+ Added EBox:Samba::LDBObject::deleteValues method
	+ Fix wrong URL on provision message
	+ Better error messages when the environment checks for provision fail
	+ Forbid provision if the server is replicating users either master or slave
3.0.13
	+ Integration of new samba 4.0.3 bundled version
	+ Samba daemon is now managed with init.d to avoid unexpected fork problems
	+ Reduce dns resolver timeout on provision checks when joining a domain
	+ Let zentyal manage all samba dependant daemons. Automatic start/stop
	  is disabled now.
	+ Add script to transfer FSMO roles to local server, useful to
	  migrate from Windows to Zentyal
	+ New FSMO management module
	+ Import sysvol maintaining ACLs
	+ Fixed configuration backup problems, stopping the daemon is no longer
	  needed when backing up and ACLs and dns partitions hard links are
	  recreated when restoring.
	+ Remove deprecated code related to printers module
	+ Remove unnecessary pidfiles declarations for upstart daemons
	+ Improve provision procedure
	+ Use clamd socket instead of shared library for antivirus, this is
	  faster and reduces memory consumption
	+ Do not create quarantine share if antivirus is not enabled
	+ Empty text files are created now when a virus is found on a share
	+ Modified 'size' field in samba_disk_usage and samba_disk_usage_report
	  tables from INT to BIGINT
3.0.12
	+ New advanced 'unmanaged_acls' option in /etc/zentyal/samba.conf to
	  disable overwriting of ACLs when saving changes
	+ Notify cloud-prof when installed when changes happen in
	  SyncShares and SambaShares models
	+ shareByFilename method now also returns the path and type of the share
	+ Fix shareByFilename method
	+ Update Loghelper to the new log formats
	+ Remove duplicated slash in samba shares and profiles paths
3.0.11
	+ Fixed EBox::Samba::LdbObject::get in list context
3.0.10
	+ Decode utf8 data in LdbObject::get() to avoid encoding problems
	+ Integration with Disaster Recovery service
	+ Restored backupDomains implementation
	+ Explicit set of folder name as default value implementation has changed
	+ Check in group pre-addition whether it already exists as built-in
	+ Added existsDN method to EBox::LDB
	+ Grant rx access on privileged ldap socket to allow user corner to
	  update user passwords
3.0.9
	+ Improve domain join process updating the joined domain DNS server
	+ Set kerberos keys when importing users from samba to zentyal
	+ Fix ACLs for system type shares
3.0.8
	+ Depend on Samba4 RC5
	+ Fix bug in enforceServiceState causing samba to restart twice while
	  saving changes
	+ Set pid file path for nmbd daemon
	+ Set bootDepends in yaml file
	+ Adapted to changes in EBox::LogHelper::_convertTimestamp
	+ Use proper constant in userShares method used by remoteservices module
3.0.7
	+ Sync passwords to samba also when using kerberos keys
3.0.6
	+ Added missing use of UnwillingToPerform exception
	+ Fix bug importing service principals when it is not yet created in
	  LDAP
	+ Roaming profiles and drive letter options cannot be set when joining
	  to an existing domain to avoid overwritting per-user settings
	+ Use the new LdapUserBase interface methods preAddUser and preAddGroup
	  to create the user in samba before in zentyal LDAP. The uidNumber or
	  gidNumber of the Zentyal user is infered from the RID to guarantee
	  unique value in the domain
	+ Infer user's uidNumber and group's gidNumber from RID when this is
	  attribute is not present while synchronizing users. This guarantees
	  the same value for users and groups in all domain controllers
	+ Implement new preAdd(User|Group)Failed and add(User|Group)Failed to
	  remove the object from samba database if something goes wrong
	+ Do not add disabled accounts to Zentyal in s4sync
3.0.5
	+ Enabled optional signed SMB protocol in smb.conf
	+ Delete users and groups from shares ACL when these are deleted
	+ Refuse to delete system critical objects
	+ Added syncFolders information method to allow file syncing
	+ Implement SysInfo::Observer to disallow host or domain name changes if
	  module is configured and update the required fields if it is not
	+ Import sysvol after joining a domain, and add an upstart job to sync it
	  each 5 to 10 minutes (one way).
	+ Map root account to domain administrator account
	+ Reset sysvol ACLs after provision
3.0.4
	+ Fix netlogon share wrong path
	+ Depend on samba4 rc2+zentyal2, which include nmbd daemon for netbios
	  browsing support
3.0.3
	+ Update smb.conf for samba4 RC2
	+ During domain join precedure, wait a couple of seconds for samba to start
	+ Add configkey 'treat_contacts_as_users' to import distribution groups
	  containing contacts. The mail account name is used to locate an user with
	  that name and add it to the group.
	+ Improvements synchronizing group members.
	+ The 'users' method of EBox::Samba::Group has been renamed to 'members' and
	  also returns nested groups
	+ Do not import users and groups after join a domain. The s4sync script will
	  do the job
	+ Search for users and groups to synchronize outside CN=Users
	+ Add more SID's to the list of users and groups to avoid synchronize from
	  samba
	+ Improve GeneralSettings fields validation
	+ Remove duplicated disabled module warning on recycle bin and antivirus
	  modules
	+ Added method to GeneralSettings to update hostname-dependent fields
	+ Tolerate domains ended in .local
3.0.2
	+ Fix samba group members not imported to Zentyal in groups added by
	  the synchronizer
	+ Fix s4sync not starting on boot
	+ Restore DNS setup on domain join failure
	+ Add a line to /etc/fstab to increase the size of /var/lock to 50MB.
	  Samba stores there some tdb files (for example to track connections), so
	  if this fs goes out of space connections can be dropped.
3.0.1
	+ Stop daemon before restoring backup and start when finished
	+ Throw exceptions in checkEnvironment also during first install,
	  otherwise the module is not disabled if DNS is not properly
	  configured.
3.0
	+ Add parameter to _checkEnvironment to set the desired error level
	  (ignore, print on log or throw exception)
	+ Stop daemon while taking backup to avoid samba daemon modifying files
	  while being tarred
	+ Fix share type exceptions on antivirus and recycle bin
	+ Fix enabling guest access on shares need to save changes twice
	+ Fix wrong ACL that was denying access to quarantine folder to guest
	  users
	+ Fix error creating shares with spaces in the path
	+ Implemented configuration backup and restore
	+ Fix checking domain name in General Settings Model
	+ Fixed some strings
2.3.14
	+ Fix access for domain users to shares when guest access is enabled
	  on the share
	+ Setup quarantine directory for zavs and grant access to domain admins only
	+ Write zavs settings on smb.conf
2.3.13
	+ Change default domain netbios to match the left-most part of the
	  host dns domain
	+ Check environment is properly configured before provision samba
	+ Generate random administrator password instead of having a default
	  one for security reasons, to join machines to the domain any user
	  belonging to the Domain Admins group is enough, so there was no
	  need to show this password on the interface
	+ Removed dashboard widgets no longer compatible with samba4
	+ Depend on samba 4.0 beta 8
	+ Check provisioned flag and module enabled in s4sync script
	+ Set the provisioned flag at the end of provision function
	+ shareByFilename() method is now working with samba4
	+ Improved DNS management of the Samba internal domain
	+ Fixed labels on SambaSharePermissions model
	+ Fix guest access to shares (client do not ask for password)
	+ Map nobody and nogroup to domain guest and guests accounts
	+ Add missing use statement on EBox::Samba::User
	+ Fix updating Zentyal LDAP users kerberos keys from samba users
	+ Ensure proper permissions on the samba privileged socket
	+ Check that account names does not exists in the whole domain when
	  adding users and groups from the LdapModuleBase callbacks
	+ Do not notify samba module when deleting Zentyal users and groups
	  through the synchronizer script
	+ Improve netbios name validation (no dots)
	+ Validate netbios domain name as netbios name
	+ Force zentyal-dns dependency version
	+ Fix bug managing the dns domain when enabling/disabling the module
	+ Improvements in daemons management to avoid restarting them twice
	  while saving changes.
2.3.12
	+ Support additional domain controller mode
	+ Remove user addon to set the user as domain admin. Add it to the
	  domain admins group instead.
	+ Sync domain administrator and domain admins accounts to zentyal
	+ Increase log level from 1 to 3 to trace problems.
	+ Provision database only when saving changes, not in module
	  enable.
	+ Change samba home to /home/samba instead /home/ebox/samba
	+ Use the privileged LDAP socket to connect to samba LDAP.
	+ Provision using bind9 DLZ backend.
	+ Add config key to choose the fileserver to use, 'ntvfs' or 's3fs'
	+ Removed wrong empty string translations
	+ Enable printing daemon. Printers ACLs stored in a model within
	  printers module.
2.3.11
	+ Added modeldepends to yaml schema
	+ Enable printing daemon. Printers ACLs are now stored in a model within
	  printers module
	+ Removed wrong empty string translations
2.3.10
	+ Fix exception creating shares
	+ Sync passwords from LDAP to LDB directly from hashes
2.3.9
	+ Fields in General Settings can be edited now, with the exception
	  of domain and computer names
	+ Added methods to get the paths used by shares, users and groups
	  to generate disk usage reports
	+ User addon to enable/disable the account and set the user as
	  domain administrator
	+ Group addon to create group shares
	+ Added method to give captive portal module firewall rules to
	  allow domain joins
2.3.8
	+ Recycle Bin feature is now working with samba4
	+ Remove unnecessary dns enable depend as users already depend on it
	+ Integration with samba 4.0 beta2 which uses samba4 for
	  the Active Directory domain services and the samba3 daemon
	  for the file sharing and printing services
	+ Added LogObserver support
	+ Avoid showing admin password if provision command fails
	+ Add domain name validation, cannot be equal to host name
	+ Fix provision bug caused by passwords containing spaces
	+ Threaded synchronizer script
	+ Roaming profiles implementation
	+ Home drive implementation
	+ Guest access implementation
	+ Delete directories from disk when shares are removed
2.3.7
	+ Fixed problems with provision in fresh install
	+ Adapted to new Model management framework
	+ Store printers in redis using the new JSON config objects
2.3.6
	+ Integrate with zentyal DNS
	+ Fix loop over array reference in funcion usesPort
2.3.5
	+ New samba4 synchronization based on LDB module and LDIF files
	+ Depend on samba-zentyal-modules instead of libldb-perl
	+ Custom build of samba4 is no longer needed
2.3.4
	+ Packaging fixes for precise
	+ Code typo fix in Samba::Model::GeneralSettings::_checkDomainName
2.3.3
	+ Validate domain admin password in general settings
	+ Fixed bugs when adding users or groups with spaces
2.3.2
	+ Ignore mailfilter users in s4sync
2.3.1
	+ Samba4 integration
	+ Service description is now translatable
	+ Restore samba-vscan dependency
2.3
	+ Adapted to new MySQL logs backend
	+ Remove samba-vscan dependency as it is not yet available for precise
	+ Replaced autotools with zbuildtools
	+ Use always the same string to refer to the NetBIOS computer name
	+ Validation of maximum length of domain name, validation against
	  reserved words of netbios and domain names
2.1.7
	+ Allow non-ascii characters in share names and comments
2.1.6
	+ Added config key to set Zentyal folders and default domain prefix
	+ Removed /zentyal prefix from URLs
	+ Added maximum limits to PDC options
	+ Avoid duplicated restart during postinst
2.1.5
	+ Removed wrong quotes in smb.conf
	+ Added missing touch and minsize options in /etc/zentyal/samba.conf
	  for Recycle Bin
2.1.4
	+ Better validation of samba shares paths
	+ Improve smb.conf template: delete use_client_driver and allow include
	  per client
	+ Always depend on samba-vscan
	+ Use quote column option for periodic and report log consolidation
2.1.3
	+ Now deleted users and groups are removed correctly from printers
	  permissions lists
	+ Show group comment if exists as share description
	+ Fixed SQL in activity report section
	+ Removed redundant code _dumpSharesTree and _loadSharesTree
2.1.2
	+ Domain names ending in ".local" are no longer allowed
2.1.1
	+ Quotas are now included in users module
	+ Bugfix: disabled shares are correctly ignored now
	+ Bugfix: fixed bad column name in report consolidation
	+ Renamed internal-backups and quarantine shares from ebox- to zentyal-
	+ Bug fix: default file sharing quota works properly now
2.1
	+ Remove ebox- prefix from helper scripts names
	+ Use new standard enable-module script
	+ Replace /etc/ebox/80samba.conf with /etc/zentyal/samba.conf
	+ Use new initial-setup in postinst and delete old migrations
	+ Bug fix: Home directory is mapped when accessing from a Windows 7 client
	+ User quotas are now stored in configuration backup and users directory
	+ Bug fix: Share size is estimated although some files cannot be read
	+ Bug fix: Removed permissions are actually removed
	+ Roaming profiles with correct file attribs
	+ The files in a group share can be modified by all the members in the
	  group
	+ Show forbidden paths in the "Path not allowed" exception text
	+ Truncate the resource field to avoid overflow error of log database
2.0.7
	+ Removed printers are ignored during backup restore
	+ Added backup domain
	+ Added printers as restore dependency
2.0.6
	+ Check for incompatibility between PDC and PAM on slaves
	+ Improved performance by adding samba LDAP indexes
	+ Only set shares ACL if needed
	+ Set default order for dashboard widgets
2.0.5
	+ Only ASCII characters are now allowed for share names and comments
	+ Bug fix: guest shares also work if PDC not enabled
2.0.4
	+ Fixed quarantine folder permissions
	+ Don't ask for password in guest shares
2.0.3
	+ Bug fix: guest shares now work on Windows clients
	+ Fixed log retrieving for quarantine alerts
2.0.2
	+ Fixed problems in backup restoration
	+ Bug fix: support users and groups with spaces and so on in ACLs
2.0.1
	+ Bug fix: cups daemon is now started before samba one
	+ Bug fix: samba can be enabled now if filesystem does not support quotas
	+ Removed warning due to mix numeric and string values in printer hash.
	+ New CUPS printers are also stored in redis when editing groups
	+ Deleted obsolete code regarding external/non-external printers
1.5.9
	+ Rebranded domain name and description
1.5.8
	+ Zentyal rebrand
	+ On smb.conf.mas: use client driver = no to allow printer server
	  to give clients the uploaded drivers.
1.5.7
	+ Avoid antivirus scan on large files to fix read problems
	+ Add a keyconf to Samba listen on external interfaces
	+ Added more report subsections
1.5.6
	+ Move NSS from ebox-samba to ebox-usersandgroups
	+ Home directories are under /home now
	+ Shares permissions model now states if the ACL is for a user or a group
1.5.5
	+ Bug fix: set proper permissions on guest shares
	+ Bug fix: avoid parse of non-word characters in vscan log entries
1.5.4
	+ Added bridged mode support in firewall helper
1.5.3
	+ Bug fix: do not add acl attribute in /etc/fstab when using xfs
1.5.2
	+ Enforce uniqueness of 'user/group' filed in shares permissions
	+ Enable full audit feature as it's working again in samba 3.4.6
	+ Allow guest shares
1.5.1
	+ Add support for file system ACLs. Modify /etc/fstab
	  accordingly. Add dependency on acl.
	+ Bug fix: check if a group has been deleted when configurer printers,
	  otherwise users end up with a blank screen when granting printer
	  permissions
	+ Use the new upstart scripts that the Ubuntu samba packages ships
	  in Lucid
1.4.2
	+ Add missing samba_virus_report table
1.4.1
	+ Restored RecycleBin feature lost when merged breadcrumbs
1.3.15
	+ Added 'hide files' directive by default in smb.conf.mas
	+ Bug fix: PDC password policy settings are kept after samba restarts
1.3.14
	+ Add DefaultUser model to be used in users and groups default user
	  template. Admins can select if they wish to enable the file sharing
	  account by default when creating new users.
1.3.13
	+ Disable full_audit until fixed in a newer samba version
1.3.12
	+ Add breadcrumbs
1.3.11
	+ Added report support
1.3.10
	+ bugfix: ignore case when comparing domain and netbios names
	+ Added support for Recycle Bin in shares
	+ bugfix: restore Domain Users with GID 513 and not 512.
	  as this made Domain Admins not work
	+ Remove unused quota related methods
1.3.7
	+ Create .V2 profile directories. Windows Vista looks for them.
	+ remove extendedBackup, data files must be backuped using ebackup
1.3.6
	+ bugfix: do not allow netbios names longer than 15 characters
1.3.4
	+ bugfix: some samba actions never appeared in the access log
1.3.3
	+ bugfix: we dont consults users when users is not configured in EBox::Samba::existsShareResource
1.3.1
	+ bugfix: use right number for Domain Computers group
1.3.0
	+ bugfix: keep sambaMinPwdLength attribute
1.1.30
	+ bugfix: add user works if quota is disabled
	+ bugfix: replaced storeElementByName with store to avoid bug when restoring
1.1.20
	+ samba allows the use of internal virtual ifaces now
	+ bugfix: importFromLdif was calling a maethod that was removed in a previous merge
1.1.10
	+ Only update sambaPaths on users with sambaSamAccount object
	class
	+ UI imrpovement: in general setting some fileds are disabled when
	PDC is not selected
1.1
	+ Bugfix: issue with codepages on shares
	+ Home drive letter can be changed now from general settings
	+ Added new PDC model with password settings
	+ Use the new row() and ids() API
	+ Windows user's profiles are backed up only in extended backups
	+ Enable quota support again
	+ Bugfix: when importing data from ldiff we assure that the
	default group is created before any group assignment to avoid
	'group not existent' errors

0.12.101
	+ Bugfix: set force directory mode and force create mode to 0660 in shares
0.12.100
	+ Admin user method is more robust in face of user's incomplete
	groups membership
	+ Bugfix: `printers` method returns an empty list when
	`ebox-printers` package is not installed
	+ Add per-user disk quota
0.12.99
	+ New release
0.12.6.101
	+ Bugfix. roaming profiles are not created automatically when they are
	disabled
0.12.6.100
	+ Support for external printers configured with CUPS
	+ Bugfix. Set users and groups suffix properly in smb.conf
0.12.5
	+ Bugfix. Set loginShell when adding users. By default it takes /bin/false
	but users can change it using /etc/ebox/80samba.conf
0.12.4
	+ Bugfix. Check and correct if there is a user or group with a wrong SID.
	It's possible to run into that scenarion depending when the user/group is
	created
	+ Do not delete some domain attributes that are used to store password
	attributes such us password length, expiration...
0.12.3
	+ Add configuration variable to enable/disable quota support
	  as it might be really slow if we have many users
0.12.2
	+ Restore group share names when restoring a backup
0.12.1
	+ Leave Logon Home empty, as Logon Home = "" as stated by smb.conf
	documentation doesn't seem to work
	+ Make sure  workgroup and netbios names are different
0.12
	+ Add help to model fields
	+ Fix typo in defaultEnabledValue. Now shares are enabled by default.
	+ Fix typo in administrator label
	+ Mark shares strings to translate
	+ Use eBox OID number in LDAP schemas
	+ Do not use shares that don't have permission for any user or group
	+ Remove deprecated printer admin configuration key in smb.conf.mas
	+ Enable dns proxy in smb.conf.mas
0.11.103
	+ Bugfix. Add and use EBox::Samba::Types::Select to avoid
	  issues with the options cache
0.11.102
	+ Extend functinality to add custom shares and not only one per-group:
		- Any share within the file system
		- Any share automatically created under /home/samba/shares
		- Fine-grained access to the share: read-only, read and write,
		  administrator, per user and per group.
	+ Set editable attribute to 1 in User field. To comply with
	  what the type expects and avoid warnings

0.11.101
	+ New release
0.11.100
	+ Change slapd.conf ownership to module users
	+ Fix typos
	+ onInstall() functionality moved to migration script
0.11.99
	+ Allow others to read contents from users home directory to
	publish HTML
0.11
	+ New release
0.10.99
	+ New release
0.10
	+ Create directory with 0770
	+ Add users to Domain Users group
0.9.100
	+ New release
0.9.99
	+ New release
0.9.3
	+ New release
0.9.2
	+ Add ebox backup directory as a shared resource to download/upload
	  files
	+ Create smbldap_bind.conf which contains password with mask 0600
0.9.1
	+ New release
0.9
	+ Added Polish translation
	+ Added German translation
	+ Added Dutch  translation

0.8.99
	+ New release
0.8.1
	+ bugfix. Do not mess up home directories when upgrading
	+ Minor workaround. Create slapd run directory in case it does not
	  exist
0.8
	+ New release
0.7.99
	+ Full backup mode stores shared files
	+ Unlimited i-node quota
	+ Various bug-fixes
	+ Portuguese translation

0.7.1
	+ Initial support for PDC
	+ GUI improvements
	+ Added update/clean actions to eobx-samba-ldap
	+ Use EBox::LDAP singleton
	+ Debian package fixes
	+ Fetch SID from configuration file
	+ Use of ebox-sudoers-friendly

0.7
	+ First public release
0.6
	+ move to client
	+ API documented using naturaldocs
	+ Update install
	+ Update debian scripts
	+ Enable/disable printer sharing and file sharing independentely
	+ Use new syntax to define ACLs in slapd.conf
	+ Implements usesPort
	+ Add full support for printers
	+ Several bugfixes

0.5.2
	+ Fix some packaging issues

0.5.1
	+ Convert module to new menu system

0.5
	+ Initial release<|MERGE_RESOLUTION|>--- conflicted
+++ resolved
@@ -1,11 +1,7 @@
 HEAD
-<<<<<<< HEAD
-	+ Filter out Samba specific Kerberos user accounts from the list of users
 	+ User profiles are only created if the OpenLDAP sync exists, otherwise,
 	  defer it until s4sync does the synchronization
-=======
 	+ LDB - Do not return users holding a servicePrincipalName by default
->>>>>>> c87368b9
 	+ Provision - Improve the LDAP OUs purge after join domain
 	+ s4sync - Serveral fixes to make it more robust
 	+ OU - Improve creation code
