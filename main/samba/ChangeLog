HEAD
<<<<<<< HEAD
	+ Fix delete GPLink: use gPLink attribute name as our checkers are
	  case sensitive
=======
	+ Removed obsolete dns-$hostname account from OpenLDAP, it should be only
	  available in Samba
	+ Ignored and logged as errors the users, contacts and groups in OpenLDAP
	  that are not linked with Samba objects
>>>>>>> ab3bf3fa
	+ Set allow_non_scanned_files = True on samba.conf by default to
	  avoid issues with antivirus when editing files
	+ EBox::Samba::LdbObject::setCritical cannot use lazy flag to work
	  correctly
3.2.14
	+ Fix NT_STATUS_ACCESS_DENIED opening files quering the DOS attributes
	  and passing them to open function
	+ Set OpenChange as not provisioned when Samba is reprovisioned
	+ Added a way to check whether we are managing the AD schema or not
	+ Samba provision failures when IPs are not set no longer talk
	  wrongly about internal interfaces
	+ Create directories in _setConf to avoid invalid group __USERS__ error
	+ Clean up openchange section in stub smb.conf file
	+ Fix typo in SambaLdapUser that fixes error in change email
	+ Change user modification hook from _modifyUser to _preModifyUser
	+ Throw DataExists exception if the user try to rename a user on a
	  container and already exists
	+ Check for duplicated DN on user creation and show a proper error, not
	  an internal exception.
	+ Remove group share on group deletion
	+ Set the setShareRightsReset flag on SambaSharesPermissions row deletion
	+ Samba log helper is now aware of utf8
	+ EBox::Samba::LdbObject::deleteObject - Delete all childs before self
	  deletion
3.2.13
	+ User profiles are only created if the OpenLDAP sync exists, otherwise,
	  defer it until s4sync does the synchronization
	+ Typo fix in netbios validation
	+ Check if objects are system critical before deletion
	+ Improved migration code from 3.2.11
3.2.12
	+ Provision - Clear link attribute on __USERS__ entry when provisioning as
	  adc
	+ Provision - Remove DomainAdmins,Administrator and Guest from openLDAP
	              when reprovisioning as additional DC
	+ Do not hide domain guest account
	+ Fix share guest access, based on domain guest account enabled status
	+ LDB - Do not return users holding a servicePrincipalName by default
	+ Provision - Improve the LDAP OUs purge after join domain
	+ s4sync - Serveral fixes to make it more robust
	+ OU - Improve creation code
	+ LDB - Return OUs ordered, parents before childs
	+ Provision - Link accounts holding zentyal service principals
	+ Provision - Improve OU loading, skip zentyal internal OUs and linked
	+ Provision - Link containers at provision stage, creating them if not
	              exists. Ignore not linked OUs for sync operations.
	+ Provision - Set kerberos linked OU as visible only in advanced mode
	+ Provision - Check no OUs are created below OU=Users. This violate the
	              AD DIT, as OU=Users is linked to CN=Users.
	+ Do not import accounts while provisioning or joining a domain, rely on
	  s4sync
3.2.11
	+ Remove useless chown workaround
	+ Forbid sharing '/opt'
	+ Add filesystem format check defining system shares
	+ Update user CN on user modifications
3.2.10
	+ Revert case sensitive shares. Use new SMB raw client library feature
	  per packet case sensitive.
	+ Throw external exception instead internal if error changing user password
	+ Show user friendly error creating system shares
	+ Add precondition to GPO models, do not allow edition if server is ADC
	+ Fix error in backup or clicking on edit GPO when server is ADC and
	  sysvol is not yet replicated
	+ Check if file system share path is a directory
	+ Fixed unhandled exception when checking filesystem options
	+ Added missing EBox::Exceptions uses
	+ Group membership mapping between OpenLDAP and Samba is using now Samba's
	  objectGUID unique id to be 100% sure we match the right objects
3.2.9
	+ Depend on the new Samba 4.1.1, also with fixed init script
	+ Improve GPO models preconditions to avoid cannot connect to samba
	  LDAP
	+ Fix regression in unmanaged ACLs option
3.2.8
	+ Prevent _postServiceHook code execution outside Save Changes
	+ Fixed openLDAP -> samba integration for users, contacts and groups using
	  non ascii characters
	+ Check for acl and user_xattr mount options when adding system shares
3.2.7
	+ Depend on new samba4 version that fixes 0-byte size problems
	+ NT SD are now written to hidden and readonly files
	+ Remove no longer used antivirus options
	+ Get ldb object in s4sync after the initial wait
	+ Use resolvconf tool to modify resolv.conf when joining as ADC
3.2.6
	+ Set zavsd socket mode to 0777
	+ Fix already defined variable warning
	+ Fixed Samba share ACLs for guest-shares do not contain 'Domain Users'
	  (Contributed by on-jz)
	+ Disable debug to parse ldbsearch command output when looking on idmap.ldb
	+ Set case sensitive on a per share basis
3.2.5
	+ Fix netbios name no being updated when hostname change and samba module
	  is not enabled
	+ Disable debug to parse ldbsearch command output when looking for DNS
	  zones stored in samba
	+ Open files with minimal access mask to set the security descriptors
3.2.4
	+ Fixed Samba share ACLs for 'All users' are not written to filesystem
	+ Listen on all interfaces to avoid problems when more than one IP address
	  is configured in the DNS module
	+ Removed unnecessary FirewallHelper implementation
	+ Delete unused updateHostnameFields() method
	+ Mark network module as changed when upgrading from 3.0
	+ Enforce set of shares ACLs when upgrading from 3.0
3.2.3
	+ Remove old keytab when exporting new one
	+ Add ForestDnsZones and DomainDnsZones partitions DNS records after
	  join domain as additional domain controller
3.2.2
	+ Added retry mechanism in SmbClient to wait until samba is ready
	+ Do not try to get domainSID in s4sync if not ready
	+ Improve retrying log messages in safeConnect
	+ Setup quarantine directory in postHook instead of setConf
	+ Don't use Samba's LDB before it's started
	+ Rewrote a couple of methods to use file access directly instead of LDB
	  so it doesn't depend on the service running
	+ Stop starting samba on safeConnect calls
3.2.1
	+ Fixed start of samba after reboot
3.2
	+ Migrated the Samba provision status into redis
	+ Fixed migration of disabled accounts
	+ Execute the mapping of special accounts method on migration
	+ Set version to 3.2
3.1.14
	+ Fixed provisioning flag also in DC mode
	+ Do not automatically start service in LDB.pm
	+ Added missing EBox::Gettext uses
	+ Prevent member sync between Domain Users and __USERS__ both are handled
	  automatically.
3.1.13
	+ Improve samba daemon startup wait condition
	+ Improve GPO code to be more robust.
	+ Set Administrator user as internal when migrating from 3.0
	+ Do not try to migrate from 3.0 if module is not configured
	+ Override daemons when migrating from 3.0
	+ Migrate disabled accounts from 3.0
3.1.12
	+ Only set share permissions when there is really a permission change
	  instead of doing it on every samba restart.
	+ Fix provisioning flag management on error
3.1.11
	+ Added migration code to be executed when upgrading from 3.0
3.1.10
	+ Wait until all the samba services are ready before trying to connect
	+ Removed useless and problematic enforceServiceState override
3.1.9
	+ Antivirus daemon unlinks the cache file before creating new one
	+ Fix user accounts not enabled when created by s4sync
	+ Wait for RID pool allocation after join domain as DC
	+ Remove no longer needed workaround for DNS SPN
	+ Add samba as a DomainDnsZones and ForestDnsZones replica holder
	  when joining as additional DC (samba bug #9200)
	+ Fixes for LDAP-LDB OUs synchronization
	+ Force restart of DNS module while provisioning to reload zones from LDB
	+ Block until samba LDAP task is listening when restarting module
	+ New state flag 'provisioning'
	+ Added 'All users' option to ACL group permissions
	+ Fix precondition on GPOScripts model
3.1.8
	+ Added EBox::LDB::securityGroups to get the list of security groups from
	  Samba.
	+ Requested SLAPD to add an index on the msdsObjectGUID field.
	+ Added support to set permissions recursively.
	+ Moved the code that sets the share permissions to EBox::Samba to execute
	  it on EBox::Module::Service::_postServiceHook hook so we are sure samba
	  is already started with the new configuration.
	+ Shares are created even if no permissions are assigned nor is a guest
	  shared. Administrators will always have permissions now, so the share
	  should exist.
	+ Fixed zentyal group memberships sync with Samba to handle all supported
	  members and to sync on group creation, not just on group update.
	+ Improved the way we sync group memberships from Samba to Zentyal so we
	  are able to sync nested groups if they are not yet created at that point.
	+ Allowed nested groups sync with OpenLDAP and reused as much as possible
	  code from EBox::Users::Group from EBox::Samba::Group.
	+ Do nothing with shares that are disabled.
	+ Fixed s4sync when checking for OUs updates.
	+ Ignore system ACLs for samba shares, use libsamba-perl library instead.
	+ Disabled custom auth methods for guests, so Kerberos authentication
	  works. This should be reverted once Guest support is fixed on Samba 4.
	+ Synced all members of Zentyal Groups, not just users, when provisioning
	  with Samba.
	+ Stop creating special users or groups on provision time, s4sync will do
	  it for us.
	+ Services principals are copied to Samba before Groups, so we can keep
	  memberships intact.
	+ Mark internal users and groups properly when creating them in LDAP
	+ Filter internal users and groups in ACLs selectors
	+ Fixed bad usage of OpenLDAP when it should be using LDB.
	+ Force a trace back printing when an LDB connection is not possible.
	+ Handled mail field sync for Group, User and Contact.
	+ Use new libsamba-perl for GPOs
	+ Fixed mail and given name sync for Contacts.
	+ Stop s4sync while dumping configuration backup
	+ Ignore Asterisk Queues OU in s4sync
	+ Added hiddenSid() method
	+ Change default description to Zentyal Server instead of File Server
	+ Don't put duplicate bridge interfaces in smb.conf
	+ Mapped group 'Domain Users' to '__USERS__' directly.
	+ Added isInAdvancedViewOnly and renamed setViewInAdvancedOnly to
	  setInAdvancedViewOnly to match the attribute name.
	+ Allowed the syncronization of Users, Groups and Contacts tagged as to be
	  shown only on the Advanced view.
	+ Allowed sync of users without kerberos credentials (Guest account).
	+ Linked Kerberos accounts from Samba with their copy in OpenLDAP.
	+ Removed sync_disabled_users key. We sync all users now.
	+ Removed the useraddon to enable or disable file sharing per user, you
	  can now enable or disable a user directly.
	+ Used text strings to reference userAccountControl flags instead of plain
	  numbers.
	+ Syncronized account disabled / enabled between OpenLDAP and Samba.
	+ Removed deprecated objectClass objects not required anymore because
	  Windows breaks when creating objects with those unused objectClass.
3.1.7
	+ When we are going to start a reprovision, we set the provision flag to
	  false and reset the LDB connection to clear any cached value.
	+ Handle the case where ou=Groups exist in OpenLDAP and a Windows AD, so
	  we map both on provision time instead of breaking.
	+ Fixed wrong call to _linkWithUsersObject in Provision
	+ DNS is now properly restarted after provision
3.1.6
	+ Fix Samba provisioning when joining an existing Windows server.
	+ Fixed s4sync to ignore all sub-OUs for a set of OUs so those tree
	  branches are not synced with samba or deleted from OpenLDAP by mistake.
	+ The Administrator user should be hidden.
3.1.5
	+ Adapted user-addon to right panel view
	+ (u|g)idNumber is now generated by Samba directly by default.
	+ Added support to BuiltinDomain objectClass and synced CN=Builtin,...
	  container as a LDAP OU.
	+ Adapted to updatedRowNotify call with no changes in values
	+ Added menu icon
	+ Added objectByObjectGUID to retrieve an LDB object from its LDAP
	  replica.
	+ Added _linkWithUsersEntry && _linkWithUsersObject and called for every
	  Samba object created from the users module, so we have a direct link
	  between objects.
	+ All LDBObject based objects will have the objectGUID field availble.
	+ Removed unused method EBox::LDB::existsDN.
	+ Updated EBox::LDB class to use the new EBox::LDAPBase to share code.
	+ Updated s4sync to handle OUs and contacts sync.
	+ Removed configuration key 'treat_contacts_as_users'. We handle now
	  Contacts and distribution groups natively.
	+ EBox::Samba::LdbObject inherites from EBox::Users::LdapObject to reuse
	  as much code as possible.
	+ Added a special case to map 'Domain Admins' DN from OpenLDAP to LDB.
	+ Don't allow a share with file system root as path
	+ Adapt firewall rules to new accept chains
	+ Add config key to skip writting homeDirectory and homeDrive attribute
	+ Do not store in samba_access table 4 records each 10s when antivirus
	  daemon is not running
	+ Adapted user addon to multi-OU tree view
	+ Ignored SIDs are now synced to LDAP, but hidden on the interface
	  according to the regexps in /etc/zentyal/sids-to-hide.regex
	+ Do not try to start nmbd if smb.conf is not written
	+ Use krb5 keys on new users when plain password not available
	+ Removed EBox::Samba::Group::usersNotIn() method. It was not used neither
	  valid for samba groups.
	+ New EBox::Samba::computers() to get all objects with computer class
	+ Implemented security group and distribution group concept from AD.
	+ Created an OrganizationalPerson object to reuse code between User
	  accounts and Contacts.
	+ Added incompatiblity with external AD authentication mode
3.1.4
	+ Fix SIDs to ignore list, add missing end of line character in regular
	  expressions
	+ NetBIOS computer name is now updated before reprovision and after
	  hostname change
	+ Use new EBox::Users namespace instead of EBox::UsersAndGroups
3.1.3
	+ Removed deprecated backup domains implementation
	+ Fix id mapping for users and groups added by the s4sync daemon
3.1.2
	+ Fix hostname change when having Samba installed: was trying to create
	  again Administrator user, now we just update the credentials, ignore
	  existing groups
3.1.1
	+ Fixed wrong setting of state in EBox::Samba::Provision
3.1
	+ Replace /home/samba/.provisioned file with a key in redis state
	+ Depend on zentyal-core 3.1
3.0.17
	+ New join_vista_with_guest_shares option in /etc/zentyal/samba.conf to
	  allow join of Windows Vista machines if guest shares are enabled
	+ New sync_disabled_users option in /etc/zentyal/samba.conf to sync
	  users with a disabled account in s4sync
	+ Removed 3.0.X migration code
	+ New s4sync-groups.ignore file to avoid sync internal groups to LDAP
	+ Allow to set "disable_fullaudit" config key in /etc/zentyal/samba.conf
	  to fully disable recording of samba VFS operations in the system log
	+ Added Pre-Depends on samba4 to avoid problems with upgrades
	+ Added Pre-Depends on mysql-server to avoid problems with upgrades
3.0.16
	+ Workaround with retries for the chown __USERS__ bug
	+ Hide sync with cloud options in shares list if remoteservices
	  is not installed
	+ Setup filesystem now writes a valid fstab file even if the filesystem
	  does not have any mount option
	+ Remove idmap_ldb:use_rf2307 option unnecessary with Samba 4.0.5
	+ Clearer error messages when EBox::LDB::safeConnect fails
	+ Raise exception if during the provision either the domain
	  administrator user or the domain administrator group are
	  incorrectly mapped
	+ Adapted firewallCaptivePortalExceptions method to API change
	+ Mark kerberos principal users as internal to be properly filtered
	+ Delete .provisioned file when purging zentyal-samba
	+ Avoid not numeric warning in hash size comparation during provision
	+ Allow user names composed only of digits
	+ Do not add firewall rules to loopback interface
	+ Improve checks when upgrading from 3.0.11
3.0.15
	+ Better check for the incompatibility of Samba with master/slave
	+ Samba can now be reprovisioned if the hostname or domain changes
	+ Depend on users module to fix save changes order during reprovision
	+ Set roaming profile and home drive for new created users if server
	  is first DC
	+ Default value of sync option in SambaShares is now 0
3.0.14
	+ Improve management of DNS zones stored in samba LDAP
	+ Add classes to decode DNS data from samba LDAP
	+ Use less costly LDB operations when adding or removing members
	  from a group
	+ Added EBox:Samba::LDBObject::deleteValues method
	+ Fix wrong URL on provision message
	+ Better error messages when the environment checks for provision fail
	+ Forbid provision if the server is replicating users either master or slave
3.0.13
	+ Integration of new samba 4.0.3 bundled version
	+ Samba daemon is now managed with init.d to avoid unexpected fork problems
	+ Reduce dns resolver timeout on provision checks when joining a domain
	+ Let zentyal manage all samba dependant daemons. Automatic start/stop
	  is disabled now.
	+ Add script to transfer FSMO roles to local server, useful to
	  migrate from Windows to Zentyal
	+ New FSMO management module
	+ Import sysvol maintaining ACLs
	+ Fixed configuration backup problems, stopping the daemon is no longer
	  needed when backing up and ACLs and dns partitions hard links are
	  recreated when restoring.
	+ Remove deprecated code related to printers module
	+ Remove unnecessary pidfiles declarations for upstart daemons
	+ Improve provision procedure
	+ Use clamd socket instead of shared library for antivirus, this is
	  faster and reduces memory consumption
	+ Do not create quarantine share if antivirus is not enabled
	+ Empty text files are created now when a virus is found on a share
	+ Modified 'size' field in samba_disk_usage and samba_disk_usage_report
	  tables from INT to BIGINT
3.0.12
	+ New advanced 'unmanaged_acls' option in /etc/zentyal/samba.conf to
	  disable overwriting of ACLs when saving changes
	+ Notify cloud-prof when installed when changes happen in
	  SyncShares and SambaShares models
	+ shareByFilename method now also returns the path and type of the share
	+ Fix shareByFilename method
	+ Update Loghelper to the new log formats
	+ Remove duplicated slash in samba shares and profiles paths
3.0.11
	+ Fixed EBox::Samba::LdbObject::get in list context
3.0.10
	+ Decode utf8 data in LdbObject::get() to avoid encoding problems
	+ Integration with Disaster Recovery service
	+ Restored backupDomains implementation
	+ Explicit set of folder name as default value implementation has changed
	+ Check in group pre-addition whether it already exists as built-in
	+ Added existsDN method to EBox::LDB
	+ Grant rx access on privileged ldap socket to allow user corner to
	  update user passwords
3.0.9
	+ Improve domain join process updating the joined domain DNS server
	+ Set kerberos keys when importing users from samba to zentyal
	+ Fix ACLs for system type shares
3.0.8
	+ Depend on Samba4 RC5
	+ Fix bug in enforceServiceState causing samba to restart twice while
	  saving changes
	+ Set pid file path for nmbd daemon
	+ Set bootDepends in yaml file
	+ Adapted to changes in EBox::LogHelper::_convertTimestamp
	+ Use proper constant in userShares method used by remoteservices module
3.0.7
	+ Sync passwords to samba also when using kerberos keys
3.0.6
	+ Added missing use of UnwillingToPerform exception
	+ Fix bug importing service principals when it is not yet created in
	  LDAP
	+ Roaming profiles and drive letter options cannot be set when joining
	  to an existing domain to avoid overwritting per-user settings
	+ Use the new LdapUserBase interface methods preAddUser and preAddGroup
	  to create the user in samba before in zentyal LDAP. The uidNumber or
	  gidNumber of the Zentyal user is infered from the RID to guarantee
	  unique value in the domain
	+ Infer user's uidNumber and group's gidNumber from RID when this is
	  attribute is not present while synchronizing users. This guarantees
	  the same value for users and groups in all domain controllers
	+ Implement new preAdd(User|Group)Failed and add(User|Group)Failed to
	  remove the object from samba database if something goes wrong
	+ Do not add disabled accounts to Zentyal in s4sync
3.0.5
	+ Enabled optional signed SMB protocol in smb.conf
	+ Delete users and groups from shares ACL when these are deleted
	+ Refuse to delete system critical objects
	+ Added syncFolders information method to allow file syncing
	+ Implement SysInfo::Observer to disallow host or domain name changes if
	  module is configured and update the required fields if it is not
	+ Import sysvol after joining a domain, and add an upstart job to sync it
	  each 5 to 10 minutes (one way).
	+ Map root account to domain administrator account
	+ Reset sysvol ACLs after provision
3.0.4
	+ Fix netlogon share wrong path
	+ Depend on samba4 rc2+zentyal2, which include nmbd daemon for netbios
	  browsing support
3.0.3
	+ Update smb.conf for samba4 RC2
	+ During domain join precedure, wait a couple of seconds for samba to start
	+ Add configkey 'treat_contacts_as_users' to import distribution groups
	  containing contacts. The mail account name is used to locate an user with
	  that name and add it to the group.
	+ Improvements synchronizing group members.
	+ The 'users' method of EBox::Samba::Group has been renamed to 'members' and
	  also returns nested groups
	+ Do not import users and groups after join a domain. The s4sync script will
	  do the job
	+ Search for users and groups to synchronize outside CN=Users
	+ Add more SID's to the list of users and groups to avoid synchronize from
	  samba
	+ Improve GeneralSettings fields validation
	+ Remove duplicated disabled module warning on recycle bin and antivirus
	  modules
	+ Added method to GeneralSettings to update hostname-dependent fields
	+ Tolerate domains ended in .local
3.0.2
	+ Fix samba group members not imported to Zentyal in groups added by
	  the synchronizer
	+ Fix s4sync not starting on boot
	+ Restore DNS setup on domain join failure
	+ Add a line to /etc/fstab to increase the size of /var/lock to 50MB.
	  Samba stores there some tdb files (for example to track connections), so
	  if this fs goes out of space connections can be dropped.
3.0.1
	+ Stop daemon before restoring backup and start when finished
	+ Throw exceptions in checkEnvironment also during first install,
	  otherwise the module is not disabled if DNS is not properly
	  configured.
3.0
	+ Add parameter to _checkEnvironment to set the desired error level
	  (ignore, print on log or throw exception)
	+ Stop daemon while taking backup to avoid samba daemon modifying files
	  while being tarred
	+ Fix share type exceptions on antivirus and recycle bin
	+ Fix enabling guest access on shares need to save changes twice
	+ Fix wrong ACL that was denying access to quarantine folder to guest
	  users
	+ Fix error creating shares with spaces in the path
	+ Implemented configuration backup and restore
	+ Fix checking domain name in General Settings Model
	+ Fixed some strings
2.3.14
	+ Fix access for domain users to shares when guest access is enabled
	  on the share
	+ Setup quarantine directory for zavs and grant access to domain admins only
	+ Write zavs settings on smb.conf
2.3.13
	+ Change default domain netbios to match the left-most part of the
	  host dns domain
	+ Check environment is properly configured before provision samba
	+ Generate random administrator password instead of having a default
	  one for security reasons, to join machines to the domain any user
	  belonging to the Domain Admins group is enough, so there was no
	  need to show this password on the interface
	+ Removed dashboard widgets no longer compatible with samba4
	+ Depend on samba 4.0 beta 8
	+ Check provisioned flag and module enabled in s4sync script
	+ Set the provisioned flag at the end of provision function
	+ shareByFilename() method is now working with samba4
	+ Improved DNS management of the Samba internal domain
	+ Fixed labels on SambaSharePermissions model
	+ Fix guest access to shares (client do not ask for password)
	+ Map nobody and nogroup to domain guest and guests accounts
	+ Add missing use statement on EBox::Samba::User
	+ Fix updating Zentyal LDAP users kerberos keys from samba users
	+ Ensure proper permissions on the samba privileged socket
	+ Check that account names does not exists in the whole domain when
	  adding users and groups from the LdapModuleBase callbacks
	+ Do not notify samba module when deleting Zentyal users and groups
	  through the synchronizer script
	+ Improve netbios name validation (no dots)
	+ Validate netbios domain name as netbios name
	+ Force zentyal-dns dependency version
	+ Fix bug managing the dns domain when enabling/disabling the module
	+ Improvements in daemons management to avoid restarting them twice
	  while saving changes.
2.3.12
	+ Support additional domain controller mode
	+ Remove user addon to set the user as domain admin. Add it to the
	  domain admins group instead.
	+ Sync domain administrator and domain admins accounts to zentyal
	+ Increase log level from 1 to 3 to trace problems.
	+ Provision database only when saving changes, not in module
	  enable.
	+ Change samba home to /home/samba instead /home/ebox/samba
	+ Use the privileged LDAP socket to connect to samba LDAP.
	+ Provision using bind9 DLZ backend.
	+ Add config key to choose the fileserver to use, 'ntvfs' or 's3fs'
	+ Removed wrong empty string translations
	+ Enable printing daemon. Printers ACLs stored in a model within
	  printers module.
2.3.11
	+ Added modeldepends to yaml schema
	+ Enable printing daemon. Printers ACLs are now stored in a model within
	  printers module
	+ Removed wrong empty string translations
2.3.10
	+ Fix exception creating shares
	+ Sync passwords from LDAP to LDB directly from hashes
2.3.9
	+ Fields in General Settings can be edited now, with the exception
	  of domain and computer names
	+ Added methods to get the paths used by shares, users and groups
	  to generate disk usage reports
	+ User addon to enable/disable the account and set the user as
	  domain administrator
	+ Group addon to create group shares
	+ Added method to give captive portal module firewall rules to
	  allow domain joins
2.3.8
	+ Recycle Bin feature is now working with samba4
	+ Remove unnecessary dns enable depend as users already depend on it
	+ Integration with samba 4.0 beta2 which uses samba4 for
	  the Active Directory domain services and the samba3 daemon
	  for the file sharing and printing services
	+ Added LogObserver support
	+ Avoid showing admin password if provision command fails
	+ Add domain name validation, cannot be equal to host name
	+ Fix provision bug caused by passwords containing spaces
	+ Threaded synchronizer script
	+ Roaming profiles implementation
	+ Home drive implementation
	+ Guest access implementation
	+ Delete directories from disk when shares are removed
2.3.7
	+ Fixed problems with provision in fresh install
	+ Adapted to new Model management framework
	+ Store printers in redis using the new JSON config objects
2.3.6
	+ Integrate with zentyal DNS
	+ Fix loop over array reference in funcion usesPort
2.3.5
	+ New samba4 synchronization based on LDB module and LDIF files
	+ Depend on samba-zentyal-modules instead of libldb-perl
	+ Custom build of samba4 is no longer needed
2.3.4
	+ Packaging fixes for precise
	+ Code typo fix in Samba::Model::GeneralSettings::_checkDomainName
2.3.3
	+ Validate domain admin password in general settings
	+ Fixed bugs when adding users or groups with spaces
2.3.2
	+ Ignore mailfilter users in s4sync
2.3.1
	+ Samba4 integration
	+ Service description is now translatable
	+ Restore samba-vscan dependency
2.3
	+ Adapted to new MySQL logs backend
	+ Remove samba-vscan dependency as it is not yet available for precise
	+ Replaced autotools with zbuildtools
	+ Use always the same string to refer to the NetBIOS computer name
	+ Validation of maximum length of domain name, validation against
	  reserved words of netbios and domain names
2.1.7
	+ Allow non-ascii characters in share names and comments
2.1.6
	+ Added config key to set Zentyal folders and default domain prefix
	+ Removed /zentyal prefix from URLs
	+ Added maximum limits to PDC options
	+ Avoid duplicated restart during postinst
2.1.5
	+ Removed wrong quotes in smb.conf
	+ Added missing touch and minsize options in /etc/zentyal/samba.conf
	  for Recycle Bin
2.1.4
	+ Better validation of samba shares paths
	+ Improve smb.conf template: delete use_client_driver and allow include
	  per client
	+ Always depend on samba-vscan
	+ Use quote column option for periodic and report log consolidation
2.1.3
	+ Now deleted users and groups are removed correctly from printers
	  permissions lists
	+ Show group comment if exists as share description
	+ Fixed SQL in activity report section
	+ Removed redundant code _dumpSharesTree and _loadSharesTree
2.1.2
	+ Domain names ending in ".local" are no longer allowed
2.1.1
	+ Quotas are now included in users module
	+ Bugfix: disabled shares are correctly ignored now
	+ Bugfix: fixed bad column name in report consolidation
	+ Renamed internal-backups and quarantine shares from ebox- to zentyal-
	+ Bug fix: default file sharing quota works properly now
2.1
	+ Remove ebox- prefix from helper scripts names
	+ Use new standard enable-module script
	+ Replace /etc/ebox/80samba.conf with /etc/zentyal/samba.conf
	+ Use new initial-setup in postinst and delete old migrations
	+ Bug fix: Home directory is mapped when accessing from a Windows 7 client
	+ User quotas are now stored in configuration backup and users directory
	+ Bug fix: Share size is estimated although some files cannot be read
	+ Bug fix: Removed permissions are actually removed
	+ Roaming profiles with correct file attribs
	+ The files in a group share can be modified by all the members in the
	  group
	+ Show forbidden paths in the "Path not allowed" exception text
	+ Truncate the resource field to avoid overflow error of log database
2.0.7
	+ Removed printers are ignored during backup restore
	+ Added backup domain
	+ Added printers as restore dependency
2.0.6
	+ Check for incompatibility between PDC and PAM on slaves
	+ Improved performance by adding samba LDAP indexes
	+ Only set shares ACL if needed
	+ Set default order for dashboard widgets
2.0.5
	+ Only ASCII characters are now allowed for share names and comments
	+ Bug fix: guest shares also work if PDC not enabled
2.0.4
	+ Fixed quarantine folder permissions
	+ Don't ask for password in guest shares
2.0.3
	+ Bug fix: guest shares now work on Windows clients
	+ Fixed log retrieving for quarantine alerts
2.0.2
	+ Fixed problems in backup restoration
	+ Bug fix: support users and groups with spaces and so on in ACLs
2.0.1
	+ Bug fix: cups daemon is now started before samba one
	+ Bug fix: samba can be enabled now if filesystem does not support quotas
	+ Removed warning due to mix numeric and string values in printer hash.
	+ New CUPS printers are also stored in redis when editing groups
	+ Deleted obsolete code regarding external/non-external printers
1.5.9
	+ Rebranded domain name and description
1.5.8
	+ Zentyal rebrand
	+ On smb.conf.mas: use client driver = no to allow printer server
	  to give clients the uploaded drivers.
1.5.7
	+ Avoid antivirus scan on large files to fix read problems
	+ Add a keyconf to Samba listen on external interfaces
	+ Added more report subsections
1.5.6
	+ Move NSS from ebox-samba to ebox-usersandgroups
	+ Home directories are under /home now
	+ Shares permissions model now states if the ACL is for a user or a group
1.5.5
	+ Bug fix: set proper permissions on guest shares
	+ Bug fix: avoid parse of non-word characters in vscan log entries
1.5.4
	+ Added bridged mode support in firewall helper
1.5.3
	+ Bug fix: do not add acl attribute in /etc/fstab when using xfs
1.5.2
	+ Enforce uniqueness of 'user/group' filed in shares permissions
	+ Enable full audit feature as it's working again in samba 3.4.6
	+ Allow guest shares
1.5.1
	+ Add support for file system ACLs. Modify /etc/fstab
	  accordingly. Add dependency on acl.
	+ Bug fix: check if a group has been deleted when configurer printers,
	  otherwise users end up with a blank screen when granting printer
	  permissions
	+ Use the new upstart scripts that the Ubuntu samba packages ships
	  in Lucid
1.4.2
	+ Add missing samba_virus_report table
1.4.1
	+ Restored RecycleBin feature lost when merged breadcrumbs
1.3.15
	+ Added 'hide files' directive by default in smb.conf.mas
	+ Bug fix: PDC password policy settings are kept after samba restarts
1.3.14
	+ Add DefaultUser model to be used in users and groups default user
	  template. Admins can select if they wish to enable the file sharing
	  account by default when creating new users.
1.3.13
	+ Disable full_audit until fixed in a newer samba version
1.3.12
	+ Add breadcrumbs
1.3.11
	+ Added report support
1.3.10
	+ bugfix: ignore case when comparing domain and netbios names
	+ Added support for Recycle Bin in shares
	+ bugfix: restore Domain Users with GID 513 and not 512.
	  as this made Domain Admins not work
	+ Remove unused quota related methods
1.3.7
	+ Create .V2 profile directories. Windows Vista looks for them.
	+ remove extendedBackup, data files must be backuped using ebackup
1.3.6
	+ bugfix: do not allow netbios names longer than 15 characters
1.3.4
	+ bugfix: some samba actions never appeared in the access log
1.3.3
	+ bugfix: we dont consults users when users is not configured in EBox::Samba::existsShareResource
1.3.1
	+ bugfix: use right number for Domain Computers group
1.3.0
	+ bugfix: keep sambaMinPwdLength attribute
1.1.30
	+ bugfix: add user works if quota is disabled
	+ bugfix: replaced storeElementByName with store to avoid bug when restoring
1.1.20
	+ samba allows the use of internal virtual ifaces now
	+ bugfix: importFromLdif was calling a maethod that was removed in a previous merge
1.1.10
	+ Only update sambaPaths on users with sambaSamAccount object
	class
	+ UI imrpovement: in general setting some fileds are disabled when
	PDC is not selected
1.1
	+ Bugfix: issue with codepages on shares
	+ Home drive letter can be changed now from general settings
	+ Added new PDC model with password settings
	+ Use the new row() and ids() API
	+ Windows user's profiles are backed up only in extended backups
	+ Enable quota support again
	+ Bugfix: when importing data from ldiff we assure that the
	default group is created before any group assignment to avoid
	'group not existent' errors

0.12.101
	+ Bugfix: set force directory mode and force create mode to 0660 in shares
0.12.100
	+ Admin user method is more robust in face of user's incomplete
	groups membership
	+ Bugfix: `printers` method returns an empty list when
	`ebox-printers` package is not installed
	+ Add per-user disk quota
0.12.99
	+ New release
0.12.6.101
	+ Bugfix. roaming profiles are not created automatically when they are
	disabled
0.12.6.100
	+ Support for external printers configured with CUPS
	+ Bugfix. Set users and groups suffix properly in smb.conf
0.12.5
	+ Bugfix. Set loginShell when adding users. By default it takes /bin/false
	but users can change it using /etc/ebox/80samba.conf
0.12.4
	+ Bugfix. Check and correct if there is a user or group with a wrong SID.
	It's possible to run into that scenarion depending when the user/group is
	created
	+ Do not delete some domain attributes that are used to store password
	attributes such us password length, expiration...
0.12.3
	+ Add configuration variable to enable/disable quota support
	  as it might be really slow if we have many users
0.12.2
	+ Restore group share names when restoring a backup
0.12.1
	+ Leave Logon Home empty, as Logon Home = "" as stated by smb.conf
	documentation doesn't seem to work
	+ Make sure  workgroup and netbios names are different
0.12
	+ Add help to model fields
	+ Fix typo in defaultEnabledValue. Now shares are enabled by default.
	+ Fix typo in administrator label
	+ Mark shares strings to translate
	+ Use eBox OID number in LDAP schemas
	+ Do not use shares that don't have permission for any user or group
	+ Remove deprecated printer admin configuration key in smb.conf.mas
	+ Enable dns proxy in smb.conf.mas
0.11.103
	+ Bugfix. Add and use EBox::Samba::Types::Select to avoid
	  issues with the options cache
0.11.102
	+ Extend functinality to add custom shares and not only one per-group:
		- Any share within the file system
		- Any share automatically created under /home/samba/shares
		- Fine-grained access to the share: read-only, read and write,
		  administrator, per user and per group.
	+ Set editable attribute to 1 in User field. To comply with
	  what the type expects and avoid warnings

0.11.101
	+ New release
0.11.100
	+ Change slapd.conf ownership to module users
	+ Fix typos
	+ onInstall() functionality moved to migration script
0.11.99
	+ Allow others to read contents from users home directory to
	publish HTML
0.11
	+ New release
0.10.99
	+ New release
0.10
	+ Create directory with 0770
	+ Add users to Domain Users group
0.9.100
	+ New release
0.9.99
	+ New release
0.9.3
	+ New release
0.9.2
	+ Add ebox backup directory as a shared resource to download/upload
	  files
	+ Create smbldap_bind.conf which contains password with mask 0600
0.9.1
	+ New release
0.9
	+ Added Polish translation
	+ Added German translation
	+ Added Dutch  translation

0.8.99
	+ New release
0.8.1
	+ bugfix. Do not mess up home directories when upgrading
	+ Minor workaround. Create slapd run directory in case it does not
	  exist
0.8
	+ New release
0.7.99
	+ Full backup mode stores shared files
	+ Unlimited i-node quota
	+ Various bug-fixes
	+ Portuguese translation

0.7.1
	+ Initial support for PDC
	+ GUI improvements
	+ Added update/clean actions to eobx-samba-ldap
	+ Use EBox::LDAP singleton
	+ Debian package fixes
	+ Fetch SID from configuration file
	+ Use of ebox-sudoers-friendly

0.7
	+ First public release
0.6
	+ move to client
	+ API documented using naturaldocs
	+ Update install
	+ Update debian scripts
	+ Enable/disable printer sharing and file sharing independentely
	+ Use new syntax to define ACLs in slapd.conf
	+ Implements usesPort
	+ Add full support for printers
	+ Several bugfixes

0.5.2
	+ Fix some packaging issues

0.5.1
	+ Convert module to new menu system

0.5
	+ Initial release<|MERGE_RESOLUTION|>--- conflicted
+++ resolved
@@ -1,13 +1,10 @@
 HEAD
-<<<<<<< HEAD
-	+ Fix delete GPLink: use gPLink attribute name as our checkers are
-	  case sensitive
-=======
 	+ Removed obsolete dns-$hostname account from OpenLDAP, it should be only
 	  available in Samba
 	+ Ignored and logged as errors the users, contacts and groups in OpenLDAP
 	  that are not linked with Samba objects
->>>>>>> ab3bf3fa
+	+ Fix delete GPLink: use gPLink attribute name as our checkers are
+	  case sensitive
 	+ Set allow_non_scanned_files = True on samba.conf by default to
 	  avoid issues with antivirus when editing files
 	+ EBox::Samba::LdbObject::setCritical cannot use lazy flag to work
