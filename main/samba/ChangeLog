HEAD
<<<<<<< HEAD
	+ Typo fix in netbios validation
=======
	+ User profiles are only created if the OpenLDAP sync exists, otherwise,
	  defer it until s4sync does the synchronization
>>>>>>> 03749e95
	+ Check if objects are system critical before deletion
	+ Improved migration code from 3.2.11
3.2.12
	+ Provision - Clear link attribute on __USERS__ entry when provisioning as
	  adc
	+ Provision - Remove DomainAdmins,Administrator and Guest from openLDAP
	              when reprovisioning as additional DC
	+ Do not hide domain guest account
	+ Fix share guest access, based on domain guest account enabled status
	+ LDB - Do not return users holding a servicePrincipalName by default
	+ Provision - Improve the LDAP OUs purge after join domain
	+ s4sync - Serveral fixes to make it more robust
	+ OU - Improve creation code
	+ LDB - Return OUs ordered, parents before childs
	+ Provision - Link accounts holding zentyal service principals
	+ Provision - Improve OU loading, skip zentyal internal OUs and linked
	+ Provision - Link containers at provision stage, creating them if not
	              exists. Ignore not linked OUs for sync operations.
	+ Provision - Set kerberos linked OU as visible only in advanced mode
	+ Provision - Check no OUs are created below OU=Users. This violate the
	              AD DIT, as OU=Users is linked to CN=Users.
	+ Do not import accounts while provisioning or joining a domain, rely on
	  s4sync
3.2.11
	+ Remove useless chown workaround
	+ Forbid sharing '/opt'
	+ Add filesystem format check defining system shares
	+ Update user CN on user modifications
3.2.10
	+ Revert case sensitive shares. Use new SMB raw client library feature
	  per packet case sensitive.
	+ Throw external exception instead internal if error changing user password
	+ Show user friendly error creating system shares
	+ Add precondition to GPO models, do not allow edition if server is ADC
	+ Fix error in backup or clicking on edit GPO when server is ADC and
	  sysvol is not yet replicated
	+ Check if file system share path is a directory
	+ Fixed unhandled exception when checking filesystem options
	+ Added missing EBox::Exceptions uses
	+ Group membership mapping between OpenLDAP and Samba is using now Samba's
	  objectGUID unique id to be 100% sure we match the right objects
3.2.9
	+ Depend on the new Samba 4.1.1, also with fixed init script
	+ Improve GPO models preconditions to avoid cannot connect to samba
	  LDAP
	+ Fix regression in unmanaged ACLs option
3.2.8
	+ Prevent _postServiceHook code execution outside Save Changes
	+ Fixed openLDAP -> samba integration for users, contacts and groups using
	  non ascii characters
	+ Check for acl and user_xattr mount options when adding system shares
3.2.7
	+ Depend on new samba4 version that fixes 0-byte size problems
	+ NT SD are now written to hidden and readonly files
	+ Remove no longer used antivirus options
	+ Get ldb object in s4sync after the initial wait
	+ Use resolvconf tool to modify resolv.conf when joining as ADC
3.2.6
	+ Set zavsd socket mode to 0777
	+ Fix already defined variable warning
	+ Fixed Samba share ACLs for guest-shares do not contain 'Domain Users'
	  (Contributed by on-jz)
	+ Disable debug to parse ldbsearch command output when looking on idmap.ldb
	+ Set case sensitive on a per share basis
3.2.5
	+ Fix netbios name no being updated when hostname change and samba module
	  is not enabled
	+ Disable debug to parse ldbsearch command output when looking for DNS
	  zones stored in samba
	+ Open files with minimal access mask to set the security descriptors
3.2.4
	+ Fixed Samba share ACLs for 'All users' are not written to filesystem
	+ Listen on all interfaces to avoid problems when more than one IP address
	  is configured in the DNS module
	+ Removed unnecessary FirewallHelper implementation
	+ Delete unused updateHostnameFields() method
	+ Mark network module as changed when upgrading from 3.0
	+ Enforce set of shares ACLs when upgrading from 3.0
3.2.3
	+ Remove old keytab when exporting new one
	+ Add ForestDnsZones and DomainDnsZones partitions DNS records after
	  join domain as additional domain controller
3.2.2
	+ Added retry mechanism in SmbClient to wait until samba is ready
	+ Do not try to get domainSID in s4sync if not ready
	+ Improve retrying log messages in safeConnect
	+ Setup quarantine directory in postHook instead of setConf
	+ Don't use Samba's LDB before it's started
	+ Rewrote a couple of methods to use file access directly instead of LDB
	  so it doesn't depend on the service running
	+ Stop starting samba on safeConnect calls
3.2.1
	+ Fixed start of samba after reboot
3.2
	+ Migrated the Samba provision status into redis
	+ Fixed migration of disabled accounts
	+ Execute the mapping of special accounts method on migration
	+ Set version to 3.2
3.1.14
	+ Fixed provisioning flag also in DC mode
	+ Do not automatically start service in LDB.pm
	+ Added missing EBox::Gettext uses
	+ Prevent member sync between Domain Users and __USERS__ both are handled
	  automatically.
3.1.13
	+ Improve samba daemon startup wait condition
	+ Improve GPO code to be more robust.
	+ Set Administrator user as internal when migrating from 3.0
	+ Do not try to migrate from 3.0 if module is not configured
	+ Override daemons when migrating from 3.0
	+ Migrate disabled accounts from 3.0
3.1.12
	+ Only set share permissions when there is really a permission change
	  instead of doing it on every samba restart.
	+ Fix provisioning flag management on error
3.1.11
	+ Added migration code to be executed when upgrading from 3.0
3.1.10
	+ Wait until all the samba services are ready before trying to connect
	+ Removed useless and problematic enforceServiceState override
3.1.9
	+ Antivirus daemon unlinks the cache file before creating new one
	+ Fix user accounts not enabled when created by s4sync
	+ Wait for RID pool allocation after join domain as DC
	+ Remove no longer needed workaround for DNS SPN
	+ Add samba as a DomainDnsZones and ForestDnsZones replica holder
	  when joining as additional DC (samba bug #9200)
	+ Fixes for LDAP-LDB OUs synchronization
	+ Force restart of DNS module while provisioning to reload zones from LDB
	+ Block until samba LDAP task is listening when restarting module
	+ New state flag 'provisioning'
	+ Added 'All users' option to ACL group permissions
	+ Fix precondition on GPOScripts model
3.1.8
	+ Added EBox::LDB::securityGroups to get the list of security groups from
	  Samba.
	+ Requested SLAPD to add an index on the msdsObjectGUID field.
	+ Added support to set permissions recursively.
	+ Moved the code that sets the share permissions to EBox::Samba to execute
	  it on EBox::Module::Service::_postServiceHook hook so we are sure samba
	  is already started with the new configuration.
	+ Shares are created even if no permissions are assigned nor is a guest
	  shared. Administrators will always have permissions now, so the share
	  should exist.
	+ Fixed zentyal group memberships sync with Samba to handle all supported
	  members and to sync on group creation, not just on group update.
	+ Improved the way we sync group memberships from Samba to Zentyal so we
	  are able to sync nested groups if they are not yet created at that point.
	+ Allowed nested groups sync with OpenLDAP and reused as much as possible
	  code from EBox::Users::Group from EBox::Samba::Group.
	+ Do nothing with shares that are disabled.
	+ Fixed s4sync when checking for OUs updates.
	+ Ignore system ACLs for samba shares, use libsamba-perl library instead.
	+ Disabled custom auth methods for guests, so Kerberos authentication
	  works. This should be reverted once Guest support is fixed on Samba 4.
	+ Synced all members of Zentyal Groups, not just users, when provisioning
	  with Samba.
	+ Stop creating special users or groups on provision time, s4sync will do
	  it for us.
	+ Services principals are copied to Samba before Groups, so we can keep
	  memberships intact.
	+ Mark internal users and groups properly when creating them in LDAP
	+ Filter internal users and groups in ACLs selectors
	+ Fixed bad usage of OpenLDAP when it should be using LDB.
	+ Force a trace back printing when an LDB connection is not possible.
	+ Handled mail field sync for Group, User and Contact.
	+ Use new libsamba-perl for GPOs
	+ Fixed mail and given name sync for Contacts.
	+ Stop s4sync while dumping configuration backup
	+ Ignore Asterisk Queues OU in s4sync
	+ Added hiddenSid() method
	+ Change default description to Zentyal Server instead of File Server
	+ Don't put duplicate bridge interfaces in smb.conf
	+ Mapped group 'Domain Users' to '__USERS__' directly.
	+ Added isInAdvancedViewOnly and renamed setViewInAdvancedOnly to
	  setInAdvancedViewOnly to match the attribute name.
	+ Allowed the syncronization of Users, Groups and Contacts tagged as to be
	  shown only on the Advanced view.
	+ Allowed sync of users without kerberos credentials (Guest account).
	+ Linked Kerberos accounts from Samba with their copy in OpenLDAP.
	+ Removed sync_disabled_users key. We sync all users now.
	+ Removed the useraddon to enable or disable file sharing per user, you
	  can now enable or disable a user directly.
	+ Used text strings to reference userAccountControl flags instead of plain
	  numbers.
	+ Syncronized account disabled / enabled between OpenLDAP and Samba.
	+ Removed deprecated objectClass objects not required anymore because
	  Windows breaks when creating objects with those unused objectClass.
3.1.7
	+ When we are going to start a reprovision, we set the provision flag to
	  false and reset the LDB connection to clear any cached value.
	+ Handle the case where ou=Groups exist in OpenLDAP and a Windows AD, so
	  we map both on provision time instead of breaking.
	+ Fixed wrong call to _linkWithUsersObject in Provision
	+ DNS is now properly restarted after provision
3.1.6
	+ Fix Samba provisioning when joining an existing Windows server.
	+ Fixed s4sync to ignore all sub-OUs for a set of OUs so those tree
	  branches are not synced with samba or deleted from OpenLDAP by mistake.
	+ The Administrator user should be hidden.
3.1.5
	+ Adapted user-addon to right panel view
	+ (u|g)idNumber is now generated by Samba directly by default.
	+ Added support to BuiltinDomain objectClass and synced CN=Builtin,...
	  container as a LDAP OU.
	+ Adapted to updatedRowNotify call with no changes in values
	+ Added menu icon
	+ Added objectByObjectGUID to retrieve an LDB object from its LDAP
	  replica.
	+ Added _linkWithUsersEntry && _linkWithUsersObject and called for every
	  Samba object created from the users module, so we have a direct link
	  between objects.
	+ All LDBObject based objects will have the objectGUID field availble.
	+ Removed unused method EBox::LDB::existsDN.
	+ Updated EBox::LDB class to use the new EBox::LDAPBase to share code.
	+ Updated s4sync to handle OUs and contacts sync.
	+ Removed configuration key 'treat_contacts_as_users'. We handle now
	  Contacts and distribution groups natively.
	+ EBox::Samba::LdbObject inherites from EBox::Users::LdapObject to reuse
	  as much code as possible.
	+ Added a special case to map 'Domain Admins' DN from OpenLDAP to LDB.
	+ Don't allow a share with file system root as path
	+ Adapt firewall rules to new accept chains
	+ Add config key to skip writting homeDirectory and homeDrive attribute
	+ Do not store in samba_access table 4 records each 10s when antivirus
	  daemon is not running
	+ Adapted user addon to multi-OU tree view
	+ Ignored SIDs are now synced to LDAP, but hidden on the interface
	  according to the regexps in /etc/zentyal/sids-to-hide.regex
	+ Do not try to start nmbd if smb.conf is not written
	+ Use krb5 keys on new users when plain password not available
	+ Removed EBox::Samba::Group::usersNotIn() method. It was not used neither
	  valid for samba groups.
	+ New EBox::Samba::computers() to get all objects with computer class
	+ Implemented security group and distribution group concept from AD.
	+ Created an OrganizationalPerson object to reuse code between User
	  accounts and Contacts.
	+ Added incompatiblity with external AD authentication mode
3.1.4
	+ Fix SIDs to ignore list, add missing end of line character in regular
	  expressions
	+ NetBIOS computer name is now updated before reprovision and after
	  hostname change
	+ Use new EBox::Users namespace instead of EBox::UsersAndGroups
3.1.3
	+ Removed deprecated backup domains implementation
	+ Fix id mapping for users and groups added by the s4sync daemon
3.1.2
	+ Fix hostname change when having Samba installed: was trying to create
	  again Administrator user, now we just update the credentials, ignore
	  existing groups
3.1.1
	+ Fixed wrong setting of state in EBox::Samba::Provision
3.1
	+ Replace /home/samba/.provisioned file with a key in redis state
	+ Depend on zentyal-core 3.1
3.0.17
	+ New join_vista_with_guest_shares option in /etc/zentyal/samba.conf to
	  allow join of Windows Vista machines if guest shares are enabled
	+ New sync_disabled_users option in /etc/zentyal/samba.conf to sync
	  users with a disabled account in s4sync
	+ Removed 3.0.X migration code
	+ New s4sync-groups.ignore file to avoid sync internal groups to LDAP
	+ Allow to set "disable_fullaudit" config key in /etc/zentyal/samba.conf
	  to fully disable recording of samba VFS operations in the system log
	+ Added Pre-Depends on samba4 to avoid problems with upgrades
	+ Added Pre-Depends on mysql-server to avoid problems with upgrades
3.0.16
	+ Workaround with retries for the chown __USERS__ bug
	+ Hide sync with cloud options in shares list if remoteservices
	  is not installed
	+ Setup filesystem now writes a valid fstab file even if the filesystem
	  does not have any mount option
	+ Remove idmap_ldb:use_rf2307 option unnecessary with Samba 4.0.5
	+ Clearer error messages when EBox::LDB::safeConnect fails
	+ Raise exception if during the provision either the domain
	  administrator user or the domain administrator group are
	  incorrectly mapped
	+ Adapted firewallCaptivePortalExceptions method to API change
	+ Mark kerberos principal users as internal to be properly filtered
	+ Delete .provisioned file when purging zentyal-samba
	+ Avoid not numeric warning in hash size comparation during provision
	+ Allow user names composed only of digits
	+ Do not add firewall rules to loopback interface
	+ Improve checks when upgrading from 3.0.11
3.0.15
	+ Better check for the incompatibility of Samba with master/slave
	+ Samba can now be reprovisioned if the hostname or domain changes
	+ Depend on users module to fix save changes order during reprovision
	+ Set roaming profile and home drive for new created users if server
	  is first DC
	+ Default value of sync option in SambaShares is now 0
3.0.14
	+ Improve management of DNS zones stored in samba LDAP
	+ Add classes to decode DNS data from samba LDAP
	+ Use less costly LDB operations when adding or removing members
	  from a group
	+ Added EBox:Samba::LDBObject::deleteValues method
	+ Fix wrong URL on provision message
	+ Better error messages when the environment checks for provision fail
	+ Forbid provision if the server is replicating users either master or slave
3.0.13
	+ Integration of new samba 4.0.3 bundled version
	+ Samba daemon is now managed with init.d to avoid unexpected fork problems
	+ Reduce dns resolver timeout on provision checks when joining a domain
	+ Let zentyal manage all samba dependant daemons. Automatic start/stop
	  is disabled now.
	+ Add script to transfer FSMO roles to local server, useful to
	  migrate from Windows to Zentyal
	+ New FSMO management module
	+ Import sysvol maintaining ACLs
	+ Fixed configuration backup problems, stopping the daemon is no longer
	  needed when backing up and ACLs and dns partitions hard links are
	  recreated when restoring.
	+ Remove deprecated code related to printers module
	+ Remove unnecessary pidfiles declarations for upstart daemons
	+ Improve provision procedure
	+ Use clamd socket instead of shared library for antivirus, this is
	  faster and reduces memory consumption
	+ Do not create quarantine share if antivirus is not enabled
	+ Empty text files are created now when a virus is found on a share
	+ Modified 'size' field in samba_disk_usage and samba_disk_usage_report
	  tables from INT to BIGINT
3.0.12
	+ New advanced 'unmanaged_acls' option in /etc/zentyal/samba.conf to
	  disable overwriting of ACLs when saving changes
	+ Notify cloud-prof when installed when changes happen in
	  SyncShares and SambaShares models
	+ shareByFilename method now also returns the path and type of the share
	+ Fix shareByFilename method
	+ Update Loghelper to the new log formats
	+ Remove duplicated slash in samba shares and profiles paths
3.0.11
	+ Fixed EBox::Samba::LdbObject::get in list context
3.0.10
	+ Decode utf8 data in LdbObject::get() to avoid encoding problems
	+ Integration with Disaster Recovery service
	+ Restored backupDomains implementation
	+ Explicit set of folder name as default value implementation has changed
	+ Check in group pre-addition whether it already exists as built-in
	+ Added existsDN method to EBox::LDB
	+ Grant rx access on privileged ldap socket to allow user corner to
	  update user passwords
3.0.9
	+ Improve domain join process updating the joined domain DNS server
	+ Set kerberos keys when importing users from samba to zentyal
	+ Fix ACLs for system type shares
3.0.8
	+ Depend on Samba4 RC5
	+ Fix bug in enforceServiceState causing samba to restart twice while
	  saving changes
	+ Set pid file path for nmbd daemon
	+ Set bootDepends in yaml file
	+ Adapted to changes in EBox::LogHelper::_convertTimestamp
	+ Use proper constant in userShares method used by remoteservices module
3.0.7
	+ Sync passwords to samba also when using kerberos keys
3.0.6
	+ Added missing use of UnwillingToPerform exception
	+ Fix bug importing service principals when it is not yet created in
	  LDAP
	+ Roaming profiles and drive letter options cannot be set when joining
	  to an existing domain to avoid overwritting per-user settings
	+ Use the new LdapUserBase interface methods preAddUser and preAddGroup
	  to create the user in samba before in zentyal LDAP. The uidNumber or
	  gidNumber of the Zentyal user is infered from the RID to guarantee
	  unique value in the domain
	+ Infer user's uidNumber and group's gidNumber from RID when this is
	  attribute is not present while synchronizing users. This guarantees
	  the same value for users and groups in all domain controllers
	+ Implement new preAdd(User|Group)Failed and add(User|Group)Failed to
	  remove the object from samba database if something goes wrong
	+ Do not add disabled accounts to Zentyal in s4sync
3.0.5
	+ Enabled optional signed SMB protocol in smb.conf
	+ Delete users and groups from shares ACL when these are deleted
	+ Refuse to delete system critical objects
	+ Added syncFolders information method to allow file syncing
	+ Implement SysInfo::Observer to disallow host or domain name changes if
	  module is configured and update the required fields if it is not
	+ Import sysvol after joining a domain, and add an upstart job to sync it
	  each 5 to 10 minutes (one way).
	+ Map root account to domain administrator account
	+ Reset sysvol ACLs after provision
3.0.4
	+ Fix netlogon share wrong path
	+ Depend on samba4 rc2+zentyal2, which include nmbd daemon for netbios
	  browsing support
3.0.3
	+ Update smb.conf for samba4 RC2
	+ During domain join precedure, wait a couple of seconds for samba to start
	+ Add configkey 'treat_contacts_as_users' to import distribution groups
	  containing contacts. The mail account name is used to locate an user with
	  that name and add it to the group.
	+ Improvements synchronizing group members.
	+ The 'users' method of EBox::Samba::Group has been renamed to 'members' and
	  also returns nested groups
	+ Do not import users and groups after join a domain. The s4sync script will
	  do the job
	+ Search for users and groups to synchronize outside CN=Users
	+ Add more SID's to the list of users and groups to avoid synchronize from
	  samba
	+ Improve GeneralSettings fields validation
	+ Remove duplicated disabled module warning on recycle bin and antivirus
	  modules
	+ Added method to GeneralSettings to update hostname-dependent fields
	+ Tolerate domains ended in .local
3.0.2
	+ Fix samba group members not imported to Zentyal in groups added by
	  the synchronizer
	+ Fix s4sync not starting on boot
	+ Restore DNS setup on domain join failure
	+ Add a line to /etc/fstab to increase the size of /var/lock to 50MB.
	  Samba stores there some tdb files (for example to track connections), so
	  if this fs goes out of space connections can be dropped.
3.0.1
	+ Stop daemon before restoring backup and start when finished
	+ Throw exceptions in checkEnvironment also during first install,
	  otherwise the module is not disabled if DNS is not properly
	  configured.
3.0
	+ Add parameter to _checkEnvironment to set the desired error level
	  (ignore, print on log or throw exception)
	+ Stop daemon while taking backup to avoid samba daemon modifying files
	  while being tarred
	+ Fix share type exceptions on antivirus and recycle bin
	+ Fix enabling guest access on shares need to save changes twice
	+ Fix wrong ACL that was denying access to quarantine folder to guest
	  users
	+ Fix error creating shares with spaces in the path
	+ Implemented configuration backup and restore
	+ Fix checking domain name in General Settings Model
	+ Fixed some strings
2.3.14
	+ Fix access for domain users to shares when guest access is enabled
	  on the share
	+ Setup quarantine directory for zavs and grant access to domain admins only
	+ Write zavs settings on smb.conf
2.3.13
	+ Change default domain netbios to match the left-most part of the
	  host dns domain
	+ Check environment is properly configured before provision samba
	+ Generate random administrator password instead of having a default
	  one for security reasons, to join machines to the domain any user
	  belonging to the Domain Admins group is enough, so there was no
	  need to show this password on the interface
	+ Removed dashboard widgets no longer compatible with samba4
	+ Depend on samba 4.0 beta 8
	+ Check provisioned flag and module enabled in s4sync script
	+ Set the provisioned flag at the end of provision function
	+ shareByFilename() method is now working with samba4
	+ Improved DNS management of the Samba internal domain
	+ Fixed labels on SambaSharePermissions model
	+ Fix guest access to shares (client do not ask for password)
	+ Map nobody and nogroup to domain guest and guests accounts
	+ Add missing use statement on EBox::Samba::User
	+ Fix updating Zentyal LDAP users kerberos keys from samba users
	+ Ensure proper permissions on the samba privileged socket
	+ Check that account names does not exists in the whole domain when
	  adding users and groups from the LdapModuleBase callbacks
	+ Do not notify samba module when deleting Zentyal users and groups
	  through the synchronizer script
	+ Improve netbios name validation (no dots)
	+ Validate netbios domain name as netbios name
	+ Force zentyal-dns dependency version
	+ Fix bug managing the dns domain when enabling/disabling the module
	+ Improvements in daemons management to avoid restarting them twice
	  while saving changes.
2.3.12
	+ Support additional domain controller mode
	+ Remove user addon to set the user as domain admin. Add it to the
	  domain admins group instead.
	+ Sync domain administrator and domain admins accounts to zentyal
	+ Increase log level from 1 to 3 to trace problems.
	+ Provision database only when saving changes, not in module
	  enable.
	+ Change samba home to /home/samba instead /home/ebox/samba
	+ Use the privileged LDAP socket to connect to samba LDAP.
	+ Provision using bind9 DLZ backend.
	+ Add config key to choose the fileserver to use, 'ntvfs' or 's3fs'
	+ Removed wrong empty string translations
	+ Enable printing daemon. Printers ACLs stored in a model within
	  printers module.
2.3.11
	+ Added modeldepends to yaml schema
	+ Enable printing daemon. Printers ACLs are now stored in a model within
	  printers module
	+ Removed wrong empty string translations
2.3.10
	+ Fix exception creating shares
	+ Sync passwords from LDAP to LDB directly from hashes
2.3.9
	+ Fields in General Settings can be edited now, with the exception
	  of domain and computer names
	+ Added methods to get the paths used by shares, users and groups
	  to generate disk usage reports
	+ User addon to enable/disable the account and set the user as
	  domain administrator
	+ Group addon to create group shares
	+ Added method to give captive portal module firewall rules to
	  allow domain joins
2.3.8
	+ Recycle Bin feature is now working with samba4
	+ Remove unnecessary dns enable depend as users already depend on it
	+ Integration with samba 4.0 beta2 which uses samba4 for
	  the Active Directory domain services and the samba3 daemon
	  for the file sharing and printing services
	+ Added LogObserver support
	+ Avoid showing admin password if provision command fails
	+ Add domain name validation, cannot be equal to host name
	+ Fix provision bug caused by passwords containing spaces
	+ Threaded synchronizer script
	+ Roaming profiles implementation
	+ Home drive implementation
	+ Guest access implementation
	+ Delete directories from disk when shares are removed
2.3.7
	+ Fixed problems with provision in fresh install
	+ Adapted to new Model management framework
	+ Store printers in redis using the new JSON config objects
2.3.6
	+ Integrate with zentyal DNS
	+ Fix loop over array reference in funcion usesPort
2.3.5
	+ New samba4 synchronization based on LDB module and LDIF files
	+ Depend on samba-zentyal-modules instead of libldb-perl
	+ Custom build of samba4 is no longer needed
2.3.4
	+ Packaging fixes for precise
	+ Code typo fix in Samba::Model::GeneralSettings::_checkDomainName
2.3.3
	+ Validate domain admin password in general settings
	+ Fixed bugs when adding users or groups with spaces
2.3.2
	+ Ignore mailfilter users in s4sync
2.3.1
	+ Samba4 integration
	+ Service description is now translatable
	+ Restore samba-vscan dependency
2.3
	+ Adapted to new MySQL logs backend
	+ Remove samba-vscan dependency as it is not yet available for precise
	+ Replaced autotools with zbuildtools
	+ Use always the same string to refer to the NetBIOS computer name
	+ Validation of maximum length of domain name, validation against
	  reserved words of netbios and domain names
2.1.7
	+ Allow non-ascii characters in share names and comments
2.1.6
	+ Added config key to set Zentyal folders and default domain prefix
	+ Removed /zentyal prefix from URLs
	+ Added maximum limits to PDC options
	+ Avoid duplicated restart during postinst
2.1.5
	+ Removed wrong quotes in smb.conf
	+ Added missing touch and minsize options in /etc/zentyal/samba.conf
	  for Recycle Bin
2.1.4
	+ Better validation of samba shares paths
	+ Improve smb.conf template: delete use_client_driver and allow include
	  per client
	+ Always depend on samba-vscan
	+ Use quote column option for periodic and report log consolidation
2.1.3
	+ Now deleted users and groups are removed correctly from printers
	  permissions lists
	+ Show group comment if exists as share description
	+ Fixed SQL in activity report section
	+ Removed redundant code _dumpSharesTree and _loadSharesTree
2.1.2
	+ Domain names ending in ".local" are no longer allowed
2.1.1
	+ Quotas are now included in users module
	+ Bugfix: disabled shares are correctly ignored now
	+ Bugfix: fixed bad column name in report consolidation
	+ Renamed internal-backups and quarantine shares from ebox- to zentyal-
	+ Bug fix: default file sharing quota works properly now
2.1
	+ Remove ebox- prefix from helper scripts names
	+ Use new standard enable-module script
	+ Replace /etc/ebox/80samba.conf with /etc/zentyal/samba.conf
	+ Use new initial-setup in postinst and delete old migrations
	+ Bug fix: Home directory is mapped when accessing from a Windows 7 client
	+ User quotas are now stored in configuration backup and users directory
	+ Bug fix: Share size is estimated although some files cannot be read
	+ Bug fix: Removed permissions are actually removed
	+ Roaming profiles with correct file attribs
	+ The files in a group share can be modified by all the members in the
	  group
	+ Show forbidden paths in the "Path not allowed" exception text
	+ Truncate the resource field to avoid overflow error of log database
2.0.7
	+ Removed printers are ignored during backup restore
	+ Added backup domain
	+ Added printers as restore dependency
2.0.6
	+ Check for incompatibility between PDC and PAM on slaves
	+ Improved performance by adding samba LDAP indexes
	+ Only set shares ACL if needed
	+ Set default order for dashboard widgets
2.0.5
	+ Only ASCII characters are now allowed for share names and comments
	+ Bug fix: guest shares also work if PDC not enabled
2.0.4
	+ Fixed quarantine folder permissions
	+ Don't ask for password in guest shares
2.0.3
	+ Bug fix: guest shares now work on Windows clients
	+ Fixed log retrieving for quarantine alerts
2.0.2
	+ Fixed problems in backup restoration
	+ Bug fix: support users and groups with spaces and so on in ACLs
2.0.1
	+ Bug fix: cups daemon is now started before samba one
	+ Bug fix: samba can be enabled now if filesystem does not support quotas
	+ Removed warning due to mix numeric and string values in printer hash.
	+ New CUPS printers are also stored in redis when editing groups
	+ Deleted obsolete code regarding external/non-external printers
1.5.9
	+ Rebranded domain name and description
1.5.8
	+ Zentyal rebrand
	+ On smb.conf.mas: use client driver = no to allow printer server
	  to give clients the uploaded drivers.
1.5.7
	+ Avoid antivirus scan on large files to fix read problems
	+ Add a keyconf to Samba listen on external interfaces
	+ Added more report subsections
1.5.6
	+ Move NSS from ebox-samba to ebox-usersandgroups
	+ Home directories are under /home now
	+ Shares permissions model now states if the ACL is for a user or a group
1.5.5
	+ Bug fix: set proper permissions on guest shares
	+ Bug fix: avoid parse of non-word characters in vscan log entries
1.5.4
	+ Added bridged mode support in firewall helper
1.5.3
	+ Bug fix: do not add acl attribute in /etc/fstab when using xfs
1.5.2
	+ Enforce uniqueness of 'user/group' filed in shares permissions
	+ Enable full audit feature as it's working again in samba 3.4.6
	+ Allow guest shares
1.5.1
	+ Add support for file system ACLs. Modify /etc/fstab
	  accordingly. Add dependency on acl.
	+ Bug fix: check if a group has been deleted when configurer printers,
	  otherwise users end up with a blank screen when granting printer
	  permissions
	+ Use the new upstart scripts that the Ubuntu samba packages ships
	  in Lucid
1.4.2
	+ Add missing samba_virus_report table
1.4.1
	+ Restored RecycleBin feature lost when merged breadcrumbs
1.3.15
	+ Added 'hide files' directive by default in smb.conf.mas
	+ Bug fix: PDC password policy settings are kept after samba restarts
1.3.14
	+ Add DefaultUser model to be used in users and groups default user
	  template. Admins can select if they wish to enable the file sharing
	  account by default when creating new users.
1.3.13
	+ Disable full_audit until fixed in a newer samba version
1.3.12
	+ Add breadcrumbs
1.3.11
	+ Added report support
1.3.10
	+ bugfix: ignore case when comparing domain and netbios names
	+ Added support for Recycle Bin in shares
	+ bugfix: restore Domain Users with GID 513 and not 512.
	  as this made Domain Admins not work
	+ Remove unused quota related methods
1.3.7
	+ Create .V2 profile directories. Windows Vista looks for them.
	+ remove extendedBackup, data files must be backuped using ebackup
1.3.6
	+ bugfix: do not allow netbios names longer than 15 characters
1.3.4
	+ bugfix: some samba actions never appeared in the access log
1.3.3
	+ bugfix: we dont consults users when users is not configured in EBox::Samba::existsShareResource
1.3.1
	+ bugfix: use right number for Domain Computers group
1.3.0
	+ bugfix: keep sambaMinPwdLength attribute
1.1.30
	+ bugfix: add user works if quota is disabled
	+ bugfix: replaced storeElementByName with store to avoid bug when restoring
1.1.20
	+ samba allows the use of internal virtual ifaces now
	+ bugfix: importFromLdif was calling a maethod that was removed in a previous merge
1.1.10
	+ Only update sambaPaths on users with sambaSamAccount object
	class
	+ UI imrpovement: in general setting some fileds are disabled when
	PDC is not selected
1.1
	+ Bugfix: issue with codepages on shares
	+ Home drive letter can be changed now from general settings
	+ Added new PDC model with password settings
	+ Use the new row() and ids() API
	+ Windows user's profiles are backed up only in extended backups
	+ Enable quota support again
	+ Bugfix: when importing data from ldiff we assure that the
	default group is created before any group assignment to avoid
	'group not existent' errors

0.12.101
	+ Bugfix: set force directory mode and force create mode to 0660 in shares
0.12.100
	+ Admin user method is more robust in face of user's incomplete
	groups membership
	+ Bugfix: `printers` method returns an empty list when
	`ebox-printers` package is not installed
	+ Add per-user disk quota
0.12.99
	+ New release
0.12.6.101
	+ Bugfix. roaming profiles are not created automatically when they are
	disabled
0.12.6.100
	+ Support for external printers configured with CUPS
	+ Bugfix. Set users and groups suffix properly in smb.conf
0.12.5
	+ Bugfix. Set loginShell when adding users. By default it takes /bin/false
	but users can change it using /etc/ebox/80samba.conf
0.12.4
	+ Bugfix. Check and correct if there is a user or group with a wrong SID.
	It's possible to run into that scenarion depending when the user/group is
	created
	+ Do not delete some domain attributes that are used to store password
	attributes such us password length, expiration...
0.12.3
	+ Add configuration variable to enable/disable quota support
	  as it might be really slow if we have many users
0.12.2
	+ Restore group share names when restoring a backup
0.12.1
	+ Leave Logon Home empty, as Logon Home = "" as stated by smb.conf
	documentation doesn't seem to work
	+ Make sure  workgroup and netbios names are different
0.12
	+ Add help to model fields
	+ Fix typo in defaultEnabledValue. Now shares are enabled by default.
	+ Fix typo in administrator label
	+ Mark shares strings to translate
	+ Use eBox OID number in LDAP schemas
	+ Do not use shares that don't have permission for any user or group
	+ Remove deprecated printer admin configuration key in smb.conf.mas
	+ Enable dns proxy in smb.conf.mas
0.11.103
	+ Bugfix. Add and use EBox::Samba::Types::Select to avoid
	  issues with the options cache
0.11.102
	+ Extend functinality to add custom shares and not only one per-group:
		- Any share within the file system
		- Any share automatically created under /home/samba/shares
		- Fine-grained access to the share: read-only, read and write,
		  administrator, per user and per group.
	+ Set editable attribute to 1 in User field. To comply with
	  what the type expects and avoid warnings

0.11.101
	+ New release
0.11.100
	+ Change slapd.conf ownership to module users
	+ Fix typos
	+ onInstall() functionality moved to migration script
0.11.99
	+ Allow others to read contents from users home directory to
	publish HTML
0.11
	+ New release
0.10.99
	+ New release
0.10
	+ Create directory with 0770
	+ Add users to Domain Users group
0.9.100
	+ New release
0.9.99
	+ New release
0.9.3
	+ New release
0.9.2
	+ Add ebox backup directory as a shared resource to download/upload
	  files
	+ Create smbldap_bind.conf which contains password with mask 0600
0.9.1
	+ New release
0.9
	+ Added Polish translation
	+ Added German translation
	+ Added Dutch  translation

0.8.99
	+ New release
0.8.1
	+ bugfix. Do not mess up home directories when upgrading
	+ Minor workaround. Create slapd run directory in case it does not
	  exist
0.8
	+ New release
0.7.99
	+ Full backup mode stores shared files
	+ Unlimited i-node quota
	+ Various bug-fixes
	+ Portuguese translation

0.7.1
	+ Initial support for PDC
	+ GUI improvements
	+ Added update/clean actions to eobx-samba-ldap
	+ Use EBox::LDAP singleton
	+ Debian package fixes
	+ Fetch SID from configuration file
	+ Use of ebox-sudoers-friendly

0.7
	+ First public release
0.6
	+ move to client
	+ API documented using naturaldocs
	+ Update install
	+ Update debian scripts
	+ Enable/disable printer sharing and file sharing independentely
	+ Use new syntax to define ACLs in slapd.conf
	+ Implements usesPort
	+ Add full support for printers
	+ Several bugfixes

0.5.2
	+ Fix some packaging issues

0.5.1
	+ Convert module to new menu system

0.5
	+ Initial release<|MERGE_RESOLUTION|>--- conflicted
+++ resolved
@@ -1,10 +1,7 @@
 HEAD
-<<<<<<< HEAD
-	+ Typo fix in netbios validation
-=======
 	+ User profiles are only created if the OpenLDAP sync exists, otherwise,
 	  defer it until s4sync does the synchronization
->>>>>>> 03749e95
+	+ Typo fix in netbios validation
 	+ Check if objects are system critical before deletion
 	+ Improved migration code from 3.2.11
 3.2.12
