--- conflicted
+++ resolved
@@ -1,9 +1,6 @@
 4.0
-<<<<<<< HEAD
 	+ Add daemon to check users and groups to have uidNumber and gidNumber
-=======
 	+ Add confirmation when removing mail account via the edit user form
->>>>>>> 56c08e10
 	+ Add hostname change confirmation dialog to wizard
 	+ Fixed EBox::LDAPBase::lastModificationTime
 	+ Join as additional domain controller on initial configuration wizard
