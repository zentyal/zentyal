--- conflicted
+++ resolved
@@ -1,14 +1,11 @@
 HEAD
-<<<<<<< HEAD
 	+ Removed EBox::Samba::Group::usersNotIn() method. It was not used neither
 	  valid for samba groups.
 	+ New EBox::Samba::computers() to get all objects with computer class
 	+ Implemented security group and distribution group concept from AD.
 	+ Created an OrganizationalPerson object to reuse code between User
 	  accounts and Contacts.
-=======
 	+ Added incompatiblity with external AD authentication mode
->>>>>>> 47dc7ffc
 3.1.4
 	+ Fix SIDs to ignore list, add missing end of line character in regular
 	  expressions
