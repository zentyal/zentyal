<<<<<<< HEAD
3.4
	+ Write openchange options to use mysql as backend
	+ Use new addModuleToPostSave Global interface in Provision class
	+ Depend on new samba packaging instead of old samba4 one
	+ Use service instead of deprecated invoke-rc.d for init.d scripts
	+ Set version to 3.4
=======
HEAD
	+ Set OpenChange as not provisioned when Samba is reprovisioned
	+ Added a way to check whether we are managing the AD schema or not
	+ Samba provision failures when IPs are not set no longer talk
	  wrongly about internal interfaces
	+ Create directories in _setConf to avoid invalid group __USERS__ error
	+ Clean up openchange section in stub smb.conf file
	+ Fixed bug in EBox::LDB::users which made the method to not
	  return users inside Organization Units
3.3.3
>>>>>>> 9918b806
	+ Fix typo in SambaLdapUser that fixes error in change email
	+ Change user modification hook from _modifyUser to _preModifyUser
	+ Throw DataExists exception if the user try to rename a user on a
	  container and already exists
	+ Check for duplicated DN on user creation and show a proper error, not
	  an internal exception.
	+ Fixed s4sync's breakage when tries to sync serviceprincipals to
	  OpenLDAP. Those users are ignored on EBox::LDB::users method
	+ Remove group share on group deletion
	+ Set the setShareRightsReset flag on SambaSharesPermissions row deletion
	+ Samba log helper is now aware of utf8
	+ EBox::Samba::LdbObject::deleteObject - Delete all childs before self
	  deletion
	+ User profiles are only created if the OpenLDAP sync exists, otherwise,
	  defer it until s4sync does the synchronization
	+ Typo fix in netbios validation
	+ Check if objects are system critical before deletion
3.3
	+ Renamed printableName to File Sharing and Domain Services
	+ Split settings in two menu entries: Domain and File Sharing
	+ Switch from Error to TryCatch for exception handling
	+ Provision - Clear link attribute on __USERS__ entry when provisioning as
				  adc
	  adc
	+ Provision - Remove DomainAdmins,Administrator and Guest from openLDAP
	              when reprovisioning as additional DC
	+ Do not hide domain guest account
	+ Fix share guest access, based on domain guest account enabled status
	+ LDB - Do not return users holding a servicePrincipalName by default
	+ Provision - Improve the LDAP OUs purge after join domain
	+ s4sync - Serveral fixes to make it more robust
	+ OU - Improve creation code
	+ LDB - Return OUs ordered, parents before childs
	+ Provision - Link accounts holding zentyal service principals
	+ Provision - Improve OU loading, skip zentyal internal OUs and linked
	+ Provision - Link containers at provision stage, creating them if not
	              exists. Ignore not linked OUs for sync operations.
	+ Provision - Set kerberos linked OU as visible only in advanced mode
	+ Provision - Check no OUs are created below OU=Users. This violate the
	              AD DIT, as OU=Users is linked to CN=Users.
	+ Do not import accounts while provisioning or joining a domain, rely on
	  s4sync
	+ Remove useless chown workaround
	+ Forbid sharing '/opt'
	+ Add filesystem format check defining system shares
	+ Update user CN on user modifications
	+ Revert case sensitive shares. Use new SMB raw client library feature
	  per packet case sensitive.
	+ Throw external exception instead internal if error changing user password
	+ Show user friendly error creating system shares
	+ Add precondition to GPO models, do not allow edition if server is ADC
	+ Fix error in backup or clicking on edit GPO when server is ADC and
	  sysvol is not yet replicated
	+ Check if file system share path is a directory
	+ Fixed unhandled exception when checking filesystem options
	+ Added missing EBox::Exceptions uses
	+ Group membership mapping between OpenLDAP and Samba is using now Samba's
	  objectGUID unique id to be 100% sure we match the right objects
	+ Fixed a typo in a info message
	+ Depend on the new Samba 4.1.1, also with fixed init script
	+ Improve GPO models preconditions to avoid cannot connect to samba
	  LDAP
	+ Fix regression in unmanaged ACLs option
	+ Prevent _postServiceHook code execution outside Save Changes
	+ Fixed openLDAP -> samba integration for users, contacts and groups using
	  non ascii characters
	+ Check for acl and user_xattr mount options when adding system shares
	+ Depend on new samba4 version that fixes 0-byte size problems
	+ NT SD are now written to hidden and readonly files
	+ Remove no longer used antivirus options
	+ Get ldb object in s4sync after the initial wait
	+ Use resolvconf tool to modify resolv.conf when joining as ADC
	+ Set zavsd socket mode to 0777
	+ Fix already defined variable warning
	+ Fixed Samba share ACLs for guest-shares do not contain 'Domain Users'
	  (Contributed by on-jz)
	+ Disable debug to parse ldbsearch command output when looking on idmap.ldb
	+ Set case sensitive on a per share basis
	+ Fix netbios name no being updated when hostname change and samba module
	  is not enabled
	+ Disable debug to parse ldbsearch command output when looking for DNS
	  zones stored in samba
	+ Open files with minimal access mask to set the security descriptors
	+ Added new 'Apply ACLs recursively' feature - one checkbox per samba share.
	  If unchecked, changed ACLs will only be written to top-level share.
	  Subfolders' ACLs will be left unchanged. Default is checked.
	  (Contributed by on-jz)
	+ Fixed Samba share ACLs for 'All users' are not written to filesystem
	+ Listen on all interfaces to avoid problems when more than one IP address
	  is configured in the DNS module
	+ Removed unnecessary FirewallHelper implementation
	+ Delete unused updateHostnameFields() method
	+ Mark network module as changed when upgrading from 3.0
	+ Enforce set of shares ACLs when upgrading from 3.0
	+ Remove old keytab when exporting new one
	+ Add ForestDnsZones and DomainDnsZones partitions DNS records after
	  join domain as additional domain controller
	+ Removed old migration code from 3.0 to 3.2
	+ Set version to 3.3
	+ Ignore container 'Microsoft Exchange System Objects' when quering
	  users stored in LDB
	+ Write openchange options to smb.conf if module installed
	+ Fix precondition on GPOScripts model
3.2.2
	+ Added retry mechanism in SmbClient to wait until samba is ready
	+ Do not try to get domainSID in s4sync if not ready
	+ Improve retrying log messages in safeConnect
	+ Setup quarantine directory in postHook instead of setConf
	+ Don't use Samba's LDB before it's started
	+ Rewrote a couple of methods to use file access directly instead of LDB
	  so it doesn't depend on the service running
	+ Stop starting samba on safeConnect calls
3.2.1
	+ Fixed start of samba after reboot
3.2
	+ Migrated the Samba provision status into redis
	+ Fixed migration of disabled accounts
	+ Execute the mapping of special accounts method on migration
	+ Set version to 3.2
3.1.14
	+ Fixed provisioning flag also in DC mode
	+ Do not automatically start service in LDB.pm
	+ Added missing EBox::Gettext uses
	+ Prevent member sync between Domain Users and __USERS__ both are handled
	  automatically.
3.1.13
	+ Improve samba daemon startup wait condition
	+ Improve GPO code to be more robust.
	+ Set Administrator user as internal when migrating from 3.0
	+ Do not try to migrate from 3.0 if module is not configured
	+ Override daemons when migrating from 3.0
	+ Migrate disabled accounts from 3.0
3.1.12
	+ Only set share permissions when there is really a permission change
	  instead of doing it on every samba restart.
	+ Fix provisioning flag management on error
3.1.11
	+ Added migration code to be executed when upgrading from 3.0
3.1.10
	+ Wait until all the samba services are ready before trying to connect
	+ Removed useless and problematic enforceServiceState override
3.1.9
	+ Antivirus daemon unlinks the cache file before creating new one
	+ Fix user accounts not enabled when created by s4sync
	+ Wait for RID pool allocation after join domain as DC
	+ Remove no longer needed workaround for DNS SPN
	+ Add samba as a DomainDnsZones and ForestDnsZones replica holder
	  when joining as additional DC (samba bug #9200)
	+ Fixes for LDAP-LDB OUs synchronization
	+ Force restart of DNS module while provisioning to reload zones from LDB
	+ Block until samba LDAP task is listening when restarting module
	+ New state flag 'provisioning'
	+ Added 'All users' option to ACL group permissions
	+ Fix precondition on GPOScripts model
3.1.8
	+ Added EBox::LDB::securityGroups to get the list of security groups from
	  Samba.
	+ Requested SLAPD to add an index on the msdsObjectGUID field.
	+ Added support to set permissions recursively.
	+ Moved the code that sets the share permissions to EBox::Samba to execute
	  it on EBox::Module::Service::_postServiceHook hook so we are sure samba
	  is already started with the new configuration.
	+ Shares are created even if no permissions are assigned nor is a guest
	  shared. Administrators will always have permissions now, so the share
	  should exist.
	+ Fixed zentyal group memberships sync with Samba to handle all supported
	  members and to sync on group creation, not just on group update.
	+ Improved the way we sync group memberships from Samba to Zentyal so we
	  are able to sync nested groups if they are not yet created at that point.
	+ Allowed nested groups sync with OpenLDAP and reused as much as possible
	  code from EBox::Users::Group from EBox::Samba::Group.
	+ Do nothing with shares that are disabled.
	+ Fixed s4sync when checking for OUs updates.
	+ Ignore system ACLs for samba shares, use libsamba-perl library instead.
	+ Disabled custom auth methods for guests, so Kerberos authentication
	  works. This should be reverted once Guest support is fixed on Samba 4.
	+ Synced all members of Zentyal Groups, not just users, when provisioning
	  with Samba.
	+ Stop creating special users or groups on provision time, s4sync will do
	  it for us.
	+ Services principals are copied to Samba before Groups, so we can keep
	  memberships intact.
	+ Mark internal users and groups properly when creating them in LDAP
	+ Filter internal users and groups in ACLs selectors
	+ Fixed bad usage of OpenLDAP when it should be using LDB.
	+ Force a trace back printing when an LDB connection is not possible.
	+ Handled mail field sync for Group, User and Contact.
	+ Use new libsamba-perl for GPOs
	+ Fixed mail and given name sync for Contacts.
	+ Stop s4sync while dumping configuration backup
	+ Ignore Asterisk Queues OU in s4sync
	+ Added hiddenSid() method
	+ Change default description to Zentyal Server instead of File Server
	+ Don't put duplicate bridge interfaces in smb.conf
	+ Mapped group 'Domain Users' to '__USERS__' directly.
	+ Added isInAdvancedViewOnly and renamed setViewInAdvancedOnly to
	  setInAdvancedViewOnly to match the attribute name.
	+ Allowed the syncronization of Users, Groups and Contacts tagged as to be
	  shown only on the Advanced view.
	+ Allowed sync of users without kerberos credentials (Guest account).
	+ Linked Kerberos accounts from Samba with their copy in OpenLDAP.
	+ Removed sync_disabled_users key. We sync all users now.
	+ Removed the useraddon to enable or disable file sharing per user, you
	  can now enable or disable a user directly.
	+ Used text strings to reference userAccountControl flags instead of plain
	  numbers.
	+ Syncronized account disabled / enabled between OpenLDAP and Samba.
	+ Removed deprecated objectClass objects not required anymore because
	  Windows breaks when creating objects with those unused objectClass.
3.1.7
	+ When we are going to start a reprovision, we set the provision flag to
	  false and reset the LDB connection to clear any cached value.
	+ Handle the case where ou=Groups exist in OpenLDAP and a Windows AD, so
	  we map both on provision time instead of breaking.
	+ Fixed wrong call to _linkWithUsersObject in Provision
	+ DNS is now properly restarted after provision
3.1.6
	+ Fix Samba provisioning when joining an existing Windows server.
	+ Fixed s4sync to ignore all sub-OUs for a set of OUs so those tree
	  branches are not synced with samba or deleted from OpenLDAP by mistake.
	+ The Administrator user should be hidden.
3.1.5
	+ Adapted user-addon to right panel view
	+ (u|g)idNumber is now generated by Samba directly by default.
	+ Added support to BuiltinDomain objectClass and synced CN=Builtin,...
	  container as a LDAP OU.
	+ Adapted to updatedRowNotify call with no changes in values
	+ Added menu icon
	+ Added objectByObjectGUID to retrieve an LDB object from its LDAP
	  replica.
	+ Added _linkWithUsersEntry && _linkWithUsersObject and called for every
	  Samba object created from the users module, so we have a direct link
	  between objects.
	+ All LDBObject based objects will have the objectGUID field availble.
	+ Removed unused method EBox::LDB::existsDN.
	+ Updated EBox::LDB class to use the new EBox::LDAPBase to share code.
	+ Updated s4sync to handle OUs and contacts sync.
	+ Removed configuration key 'treat_contacts_as_users'. We handle now
	  Contacts and distribution groups natively.
	+ EBox::Samba::LdbObject inherites from EBox::Users::LdapObject to reuse
	  as much code as possible.
	+ Added a special case to map 'Domain Admins' DN from OpenLDAP to LDB.
	+ Don't allow a share with file system root as path
	+ Adapt firewall rules to new accept chains
	+ Add config key to skip writting homeDirectory and homeDrive attribute
	+ Do not store in samba_access table 4 records each 10s when antivirus
	  daemon is not running
	+ Adapted user addon to multi-OU tree view
	+ Ignored SIDs are now synced to LDAP, but hidden on the interface
	  according to the regexps in /etc/zentyal/sids-to-hide.regex
	+ Do not try to start nmbd if smb.conf is not written
	+ Use krb5 keys on new users when plain password not available
	+ Removed EBox::Samba::Group::usersNotIn() method. It was not used neither
	  valid for samba groups.
	+ New EBox::Samba::computers() to get all objects with computer class
	+ Implemented security group and distribution group concept from AD.
	+ Created an OrganizationalPerson object to reuse code between User
	  accounts and Contacts.
	+ Added incompatiblity with external AD authentication mode
3.1.4
	+ Fix SIDs to ignore list, add missing end of line character in regular
	  expressions
	+ NetBIOS computer name is now updated before reprovision and after
	  hostname change
	+ Use new EBox::Users namespace instead of EBox::UsersAndGroups
3.1.3
	+ Removed deprecated backup domains implementation
	+ Fix id mapping for users and groups added by the s4sync daemon
3.1.2
	+ Fix hostname change when having Samba installed: was trying to create
	  again Administrator user, now we just update the credentials, ignore
	  existing groups
3.1.1
	+ Fixed wrong setting of state in EBox::Samba::Provision
3.1
	+ Replace /home/samba/.provisioned file with a key in redis state
	+ Depend on zentyal-core 3.1
3.0.17
	+ New join_vista_with_guest_shares option in /etc/zentyal/samba.conf to
	  allow join of Windows Vista machines if guest shares are enabled
	+ New sync_disabled_users option in /etc/zentyal/samba.conf to sync
	  users with a disabled account in s4sync
	+ Removed 3.0.X migration code
	+ New s4sync-groups.ignore file to avoid sync internal groups to LDAP
	+ Allow to set "disable_fullaudit" config key in /etc/zentyal/samba.conf
	  to fully disable recording of samba VFS operations in the system log
	+ Added Pre-Depends on samba4 to avoid problems with upgrades
	+ Added Pre-Depends on mysql-server to avoid problems with upgrades
3.0.16
	+ Workaround with retries for the chown __USERS__ bug
	+ Hide sync with cloud options in shares list if remoteservices
	  is not installed
	+ Setup filesystem now writes a valid fstab file even if the filesystem
	  does not have any mount option
	+ Remove idmap_ldb:use_rf2307 option unnecessary with Samba 4.0.5
	+ Clearer error messages when EBox::LDB::safeConnect fails
	+ Raise exception if during the provision either the domain
	  administrator user or the domain administrator group are
	  incorrectly mapped
	+ Adapted firewallCaptivePortalExceptions method to API change
	+ Mark kerberos principal users as internal to be properly filtered
	+ Delete .provisioned file when purging zentyal-samba
	+ Avoid not numeric warning in hash size comparation during provision
	+ Allow user names composed only of digits
	+ Do not add firewall rules to loopback interface
	+ Improve checks when upgrading from 3.0.11
3.0.15
	+ Better check for the incompatibility of Samba with master/slave
	+ Samba can now be reprovisioned if the hostname or domain changes
	+ Depend on users module to fix save changes order during reprovision
	+ Set roaming profile and home drive for new created users if server
	  is first DC
	+ Default value of sync option in SambaShares is now 0
3.0.14
	+ Improve management of DNS zones stored in samba LDAP
	+ Add classes to decode DNS data from samba LDAP
	+ Use less costly LDB operations when adding or removing members
	  from a group
	+ Added EBox:Samba::LDBObject::deleteValues method
	+ Fix wrong URL on provision message
	+ Better error messages when the environment checks for provision fail
	+ Forbid provision if the server is replicating users either master or slave
3.0.13
	+ Integration of new samba 4.0.3 bundled version
	+ Samba daemon is now managed with init.d to avoid unexpected fork problems
	+ Reduce dns resolver timeout on provision checks when joining a domain
	+ Let zentyal manage all samba dependant daemons. Automatic start/stop
	  is disabled now.
	+ Add script to transfer FSMO roles to local server, useful to
	  migrate from Windows to Zentyal
	+ New FSMO management module
	+ Import sysvol maintaining ACLs
	+ Fixed configuration backup problems, stopping the daemon is no longer
	  needed when backing up and ACLs and dns partitions hard links are
	  recreated when restoring.
	+ Remove deprecated code related to printers module
	+ Remove unnecessary pidfiles declarations for upstart daemons
	+ Improve provision procedure
	+ Use clamd socket instead of shared library for antivirus, this is
	  faster and reduces memory consumption
	+ Do not create quarantine share if antivirus is not enabled
	+ Empty text files are created now when a virus is found on a share
	+ Modified 'size' field in samba_disk_usage and samba_disk_usage_report
	  tables from INT to BIGINT
3.0.12
	+ New advanced 'unmanaged_acls' option in /etc/zentyal/samba.conf to
	  disable overwriting of ACLs when saving changes
	+ Notify cloud-prof when installed when changes happen in
	  SyncShares and SambaShares models
	+ shareByFilename method now also returns the path and type of the share
	+ Fix shareByFilename method
	+ Update Loghelper to the new log formats
	+ Remove duplicated slash in samba shares and profiles paths
3.0.11
	+ Fixed EBox::Samba::LdbObject::get in list context
3.0.10
	+ Decode utf8 data in LdbObject::get() to avoid encoding problems
	+ Integration with Disaster Recovery service
	+ Restored backupDomains implementation
	+ Explicit set of folder name as default value implementation has changed
	+ Check in group pre-addition whether it already exists as built-in
	+ Added existsDN method to EBox::LDB
	+ Grant rx access on privileged ldap socket to allow user corner to
	  update user passwords
3.0.9
	+ Improve domain join process updating the joined domain DNS server
	+ Set kerberos keys when importing users from samba to zentyal
	+ Fix ACLs for system type shares
3.0.8
	+ Depend on Samba4 RC5
	+ Fix bug in enforceServiceState causing samba to restart twice while
	  saving changes
	+ Set pid file path for nmbd daemon
	+ Set bootDepends in yaml file
	+ Adapted to changes in EBox::LogHelper::_convertTimestamp
	+ Use proper constant in userShares method used by remoteservices module
3.0.7
	+ Sync passwords to samba also when using kerberos keys
3.0.6
	+ Added missing use of UnwillingToPerform exception
	+ Fix bug importing service principals when it is not yet created in
	  LDAP
	+ Roaming profiles and drive letter options cannot be set when joining
	  to an existing domain to avoid overwritting per-user settings
	+ Use the new LdapUserBase interface methods preAddUser and preAddGroup
	  to create the user in samba before in zentyal LDAP. The uidNumber or
	  gidNumber of the Zentyal user is infered from the RID to guarantee
	  unique value in the domain
	+ Infer user's uidNumber and group's gidNumber from RID when this is
	  attribute is not present while synchronizing users. This guarantees
	  the same value for users and groups in all domain controllers
	+ Implement new preAdd(User|Group)Failed and add(User|Group)Failed to
	  remove the object from samba database if something goes wrong
	+ Do not add disabled accounts to Zentyal in s4sync
3.0.5
	+ Enabled optional signed SMB protocol in smb.conf
	+ Delete users and groups from shares ACL when these are deleted
	+ Refuse to delete system critical objects
	+ Added syncFolders information method to allow file syncing
	+ Implement SysInfo::Observer to disallow host or domain name changes if
	  module is configured and update the required fields if it is not
	+ Import sysvol after joining a domain, and add an upstart job to sync it
	  each 5 to 10 minutes (one way).
	+ Map root account to domain administrator account
	+ Reset sysvol ACLs after provision
3.0.4
	+ Fix netlogon share wrong path
	+ Depend on samba4 rc2+zentyal2, which include nmbd daemon for netbios
	  browsing support
3.0.3
	+ Update smb.conf for samba4 RC2
	+ During domain join precedure, wait a couple of seconds for samba to start
	+ Add configkey 'treat_contacts_as_users' to import distribution groups
	  containing contacts. The mail account name is used to locate an user with
	  that name and add it to the group.
	+ Improvements synchronizing group members.
	+ The 'users' method of EBox::Samba::Group has been renamed to 'members' and
	  also returns nested groups
	+ Do not import users and groups after join a domain. The s4sync script will
	  do the job
	+ Search for users and groups to synchronize outside CN=Users
	+ Add more SID's to the list of users and groups to avoid synchronize from
	  samba
	+ Improve GeneralSettings fields validation
	+ Remove duplicated disabled module warning on recycle bin and antivirus
	  modules
	+ Added method to GeneralSettings to update hostname-dependent fields
	+ Tolerate domains ended in .local
3.0.2
	+ Fix samba group members not imported to Zentyal in groups added by
	  the synchronizer
	+ Fix s4sync not starting on boot
	+ Restore DNS setup on domain join failure
	+ Add a line to /etc/fstab to increase the size of /var/lock to 50MB.
	  Samba stores there some tdb files (for example to track connections), so
	  if this fs goes out of space connections can be dropped.
3.0.1
	+ Stop daemon before restoring backup and start when finished
	+ Throw exceptions in checkEnvironment also during first install,
	  otherwise the module is not disabled if DNS is not properly
	  configured.
3.0
	+ Add parameter to _checkEnvironment to set the desired error level
	  (ignore, print on log or throw exception)
	+ Stop daemon while taking backup to avoid samba daemon modifying files
	  while being tarred
	+ Fix share type exceptions on antivirus and recycle bin
	+ Fix enabling guest access on shares need to save changes twice
	+ Fix wrong ACL that was denying access to quarantine folder to guest
	  users
	+ Fix error creating shares with spaces in the path
	+ Implemented configuration backup and restore
	+ Fix checking domain name in General Settings Model
	+ Fixed some strings
2.3.14
	+ Fix access for domain users to shares when guest access is enabled
	  on the share
	+ Setup quarantine directory for zavs and grant access to domain admins only
	+ Write zavs settings on smb.conf
2.3.13
	+ Change default domain netbios to match the left-most part of the
	  host dns domain
	+ Check environment is properly configured before provision samba
	+ Generate random administrator password instead of having a default
	  one for security reasons, to join machines to the domain any user
	  belonging to the Domain Admins group is enough, so there was no
	  need to show this password on the interface
	+ Removed dashboard widgets no longer compatible with samba4
	+ Depend on samba 4.0 beta 8
	+ Check provisioned flag and module enabled in s4sync script
	+ Set the provisioned flag at the end of provision function
	+ shareByFilename() method is now working with samba4
	+ Improved DNS management of the Samba internal domain
	+ Fixed labels on SambaSharePermissions model
	+ Fix guest access to shares (client do not ask for password)
	+ Map nobody and nogroup to domain guest and guests accounts
	+ Add missing use statement on EBox::Samba::User
	+ Fix updating Zentyal LDAP users kerberos keys from samba users
	+ Ensure proper permissions on the samba privileged socket
	+ Check that account names does not exists in the whole domain when
	  adding users and groups from the LdapModuleBase callbacks
	+ Do not notify samba module when deleting Zentyal users and groups
	  through the synchronizer script
	+ Improve netbios name validation (no dots)
	+ Validate netbios domain name as netbios name
	+ Force zentyal-dns dependency version
	+ Fix bug managing the dns domain when enabling/disabling the module
	+ Improvements in daemons management to avoid restarting them twice
	  while saving changes.
2.3.12
	+ Support additional domain controller mode
	+ Remove user addon to set the user as domain admin. Add it to the
	  domain admins group instead.
	+ Sync domain administrator and domain admins accounts to zentyal
	+ Increase log level from 1 to 3 to trace problems.
	+ Provision database only when saving changes, not in module
	  enable.
	+ Change samba home to /home/samba instead /home/ebox/samba
	+ Use the privileged LDAP socket to connect to samba LDAP.
	+ Provision using bind9 DLZ backend.
	+ Add config key to choose the fileserver to use, 'ntvfs' or 's3fs'
	+ Removed wrong empty string translations
	+ Enable printing daemon. Printers ACLs stored in a model within
	  printers module.
2.3.11
	+ Added modeldepends to yaml schema
	+ Enable printing daemon. Printers ACLs are now stored in a model within
	  printers module
	+ Removed wrong empty string translations
2.3.10
	+ Fix exception creating shares
	+ Sync passwords from LDAP to LDB directly from hashes
2.3.9
	+ Fields in General Settings can be edited now, with the exception
	  of domain and computer names
	+ Added methods to get the paths used by shares, users and groups
	  to generate disk usage reports
	+ User addon to enable/disable the account and set the user as
	  domain administrator
	+ Group addon to create group shares
	+ Added method to give captive portal module firewall rules to
	  allow domain joins
2.3.8
	+ Recycle Bin feature is now working with samba4
	+ Remove unnecessary dns enable depend as users already depend on it
	+ Integration with samba 4.0 beta2 which uses samba4 for
	  the Active Directory domain services and the samba3 daemon
	  for the file sharing and printing services
	+ Added LogObserver support
	+ Avoid showing admin password if provision command fails
	+ Add domain name validation, cannot be equal to host name
	+ Fix provision bug caused by passwords containing spaces
	+ Threaded synchronizer script
	+ Roaming profiles implementation
	+ Home drive implementation
	+ Guest access implementation
	+ Delete directories from disk when shares are removed
2.3.7
	+ Fixed problems with provision in fresh install
	+ Adapted to new Model management framework
	+ Store printers in redis using the new JSON config objects
2.3.6
	+ Integrate with zentyal DNS
	+ Fix loop over array reference in funcion usesPort
2.3.5
	+ New samba4 synchronization based on LDB module and LDIF files
	+ Depend on samba-zentyal-modules instead of libldb-perl
	+ Custom build of samba4 is no longer needed
2.3.4
	+ Packaging fixes for precise
	+ Code typo fix in Samba::Model::GeneralSettings::_checkDomainName
2.3.3
	+ Validate domain admin password in general settings
	+ Fixed bugs when adding users or groups with spaces
2.3.2
	+ Ignore mailfilter users in s4sync
2.3.1
	+ Samba4 integration
	+ Service description is now translatable
	+ Restore samba-vscan dependency
2.3
	+ Adapted to new MySQL logs backend
	+ Remove samba-vscan dependency as it is not yet available for precise
	+ Replaced autotools with zbuildtools
	+ Use always the same string to refer to the NetBIOS computer name
	+ Validation of maximum length of domain name, validation against
	  reserved words of netbios and domain names
2.1.7
	+ Allow non-ascii characters in share names and comments
2.1.6
	+ Added config key to set Zentyal folders and default domain prefix
	+ Removed /zentyal prefix from URLs
	+ Added maximum limits to PDC options
	+ Avoid duplicated restart during postinst
2.1.5
	+ Removed wrong quotes in smb.conf
	+ Added missing touch and minsize options in /etc/zentyal/samba.conf
	  for Recycle Bin
2.1.4
	+ Better validation of samba shares paths
	+ Improve smb.conf template: delete use_client_driver and allow include
	  per client
	+ Always depend on samba-vscan
	+ Use quote column option for periodic and report log consolidation
2.1.3
	+ Now deleted users and groups are removed correctly from printers
	  permissions lists
	+ Show group comment if exists as share description
	+ Fixed SQL in activity report section
	+ Removed redundant code _dumpSharesTree and _loadSharesTree
2.1.2
	+ Domain names ending in ".local" are no longer allowed
2.1.1
	+ Quotas are now included in users module
	+ Bugfix: disabled shares are correctly ignored now
	+ Bugfix: fixed bad column name in report consolidation
	+ Renamed internal-backups and quarantine shares from ebox- to zentyal-
	+ Bug fix: default file sharing quota works properly now
2.1
	+ Remove ebox- prefix from helper scripts names
	+ Use new standard enable-module script
	+ Replace /etc/ebox/80samba.conf with /etc/zentyal/samba.conf
	+ Use new initial-setup in postinst and delete old migrations
	+ Bug fix: Home directory is mapped when accessing from a Windows 7 client
	+ User quotas are now stored in configuration backup and users directory
	+ Bug fix: Share size is estimated although some files cannot be read
	+ Bug fix: Removed permissions are actually removed
	+ Roaming profiles with correct file attribs
	+ The files in a group share can be modified by all the members in the
	  group
	+ Show forbidden paths in the "Path not allowed" exception text
	+ Truncate the resource field to avoid overflow error of log database
2.0.7
	+ Removed printers are ignored during backup restore
	+ Added backup domain
	+ Added printers as restore dependency
2.0.6
	+ Check for incompatibility between PDC and PAM on slaves
	+ Improved performance by adding samba LDAP indexes
	+ Only set shares ACL if needed
	+ Set default order for dashboard widgets
2.0.5
	+ Only ASCII characters are now allowed for share names and comments
	+ Bug fix: guest shares also work if PDC not enabled
2.0.4
	+ Fixed quarantine folder permissions
	+ Don't ask for password in guest shares
2.0.3
	+ Bug fix: guest shares now work on Windows clients
	+ Fixed log retrieving for quarantine alerts
2.0.2
	+ Fixed problems in backup restoration
	+ Bug fix: support users and groups with spaces and so on in ACLs
2.0.1
	+ Bug fix: cups daemon is now started before samba one
	+ Bug fix: samba can be enabled now if filesystem does not support quotas
	+ Removed warning due to mix numeric and string values in printer hash.
	+ New CUPS printers are also stored in redis when editing groups
	+ Deleted obsolete code regarding external/non-external printers
1.5.9
	+ Rebranded domain name and description
1.5.8
	+ Zentyal rebrand
	+ On smb.conf.mas: use client driver = no to allow printer server
	  to give clients the uploaded drivers.
1.5.7
	+ Avoid antivirus scan on large files to fix read problems
	+ Add a keyconf to Samba listen on external interfaces
	+ Added more report subsections
1.5.6
	+ Move NSS from ebox-samba to ebox-usersandgroups
	+ Home directories are under /home now
	+ Shares permissions model now states if the ACL is for a user or a group
1.5.5
	+ Bug fix: set proper permissions on guest shares
	+ Bug fix: avoid parse of non-word characters in vscan log entries
1.5.4
	+ Added bridged mode support in firewall helper
1.5.3
	+ Bug fix: do not add acl attribute in /etc/fstab when using xfs
1.5.2
	+ Enforce uniqueness of 'user/group' filed in shares permissions
	+ Enable full audit feature as it's working again in samba 3.4.6
	+ Allow guest shares
1.5.1
	+ Add support for file system ACLs. Modify /etc/fstab
	  accordingly. Add dependency on acl.
	+ Bug fix: check if a group has been deleted when configurer printers,
	  otherwise users end up with a blank screen when granting printer
	  permissions
	+ Use the new upstart scripts that the Ubuntu samba packages ships
	  in Lucid
1.4.2
	+ Add missing samba_virus_report table
1.4.1
	+ Restored RecycleBin feature lost when merged breadcrumbs
1.3.15
	+ Added 'hide files' directive by default in smb.conf.mas
	+ Bug fix: PDC password policy settings are kept after samba restarts
1.3.14
	+ Add DefaultUser model to be used in users and groups default user
	  template. Admins can select if they wish to enable the file sharing
	  account by default when creating new users.
1.3.13
	+ Disable full_audit until fixed in a newer samba version
1.3.12
	+ Add breadcrumbs
1.3.11
	+ Added report support
1.3.10
	+ bugfix: ignore case when comparing domain and netbios names
	+ Added support for Recycle Bin in shares
	+ bugfix: restore Domain Users with GID 513 and not 512.
	  as this made Domain Admins not work
	+ Remove unused quota related methods
1.3.7
	+ Create .V2 profile directories. Windows Vista looks for them.
	+ remove extendedBackup, data files must be backuped using ebackup
1.3.6
	+ bugfix: do not allow netbios names longer than 15 characters
1.3.4
	+ bugfix: some samba actions never appeared in the access log
1.3.3
	+ bugfix: we dont consults users when users is not configured in EBox::Samba::existsShareResource
1.3.1
	+ bugfix: use right number for Domain Computers group
1.3.0
	+ bugfix: keep sambaMinPwdLength attribute
1.1.30
	+ bugfix: add user works if quota is disabled
	+ bugfix: replaced storeElementByName with store to avoid bug when restoring
1.1.20
	+ samba allows the use of internal virtual ifaces now
	+ bugfix: importFromLdif was calling a maethod that was removed in a previous merge
1.1.10
	+ Only update sambaPaths on users with sambaSamAccount object
	class
	+ UI imrpovement: in general setting some fileds are disabled when
	PDC is not selected
1.1
	+ Bugfix: issue with codepages on shares
	+ Home drive letter can be changed now from general settings
	+ Added new PDC model with password settings
	+ Use the new row() and ids() API
	+ Windows user's profiles are backed up only in extended backups
	+ Enable quota support again
	+ Bugfix: when importing data from ldiff we assure that the
	default group is created before any group assignment to avoid
	'group not existent' errors

0.12.101
	+ Bugfix: set force directory mode and force create mode to 0660 in shares
0.12.100
	+ Admin user method is more robust in face of user's incomplete
	groups membership
	+ Bugfix: `printers` method returns an empty list when
	`ebox-printers` package is not installed
	+ Add per-user disk quota
0.12.99
	+ New release
0.12.6.101
	+ Bugfix. roaming profiles are not created automatically when they are
	disabled
0.12.6.100
	+ Support for external printers configured with CUPS
	+ Bugfix. Set users and groups suffix properly in smb.conf
0.12.5
	+ Bugfix. Set loginShell when adding users. By default it takes /bin/false
	but users can change it using /etc/ebox/80samba.conf
0.12.4
	+ Bugfix. Check and correct if there is a user or group with a wrong SID.
	It's possible to run into that scenarion depending when the user/group is
	created
	+ Do not delete some domain attributes that are used to store password
	attributes such us password length, expiration...
0.12.3
	+ Add configuration variable to enable/disable quota support
	  as it might be really slow if we have many users
0.12.2
	+ Restore group share names when restoring a backup
0.12.1
	+ Leave Logon Home empty, as Logon Home = "" as stated by smb.conf
	documentation doesn't seem to work
	+ Make sure  workgroup and netbios names are different
0.12
	+ Add help to model fields
	+ Fix typo in defaultEnabledValue. Now shares are enabled by default.
	+ Fix typo in administrator label
	+ Mark shares strings to translate
	+ Use eBox OID number in LDAP schemas
	+ Do not use shares that don't have permission for any user or group
	+ Remove deprecated printer admin configuration key in smb.conf.mas
	+ Enable dns proxy in smb.conf.mas
0.11.103
	+ Bugfix. Add and use EBox::Samba::Types::Select to avoid
	  issues with the options cache
0.11.102
	+ Extend functinality to add custom shares and not only one per-group:
		- Any share within the file system
		- Any share automatically created under /home/samba/shares
		- Fine-grained access to the share: read-only, read and write,
		  administrator, per user and per group.
	+ Set editable attribute to 1 in User field. To comply with
	  what the type expects and avoid warnings

0.11.101
	+ New release
0.11.100
	+ Change slapd.conf ownership to module users
	+ Fix typos
	+ onInstall() functionality moved to migration script
0.11.99
	+ Allow others to read contents from users home directory to
	publish HTML
0.11
	+ New release
0.10.99
	+ New release
0.10
	+ Create directory with 0770
	+ Add users to Domain Users group
0.9.100
	+ New release
0.9.99
	+ New release
0.9.3
	+ New release
0.9.2
	+ Add ebox backup directory as a shared resource to download/upload
	  files
	+ Create smbldap_bind.conf which contains password with mask 0600
0.9.1
	+ New release
0.9
	+ Added Polish translation
	+ Added German translation
	+ Added Dutch  translation

0.8.99
	+ New release
0.8.1
	+ bugfix. Do not mess up home directories when upgrading
	+ Minor workaround. Create slapd run directory in case it does not
	  exist
0.8
	+ New release
0.7.99
	+ Full backup mode stores shared files
	+ Unlimited i-node quota
	+ Various bug-fixes
	+ Portuguese translation

0.7.1
	+ Initial support for PDC
	+ GUI improvements
	+ Added update/clean actions to eobx-samba-ldap
	+ Use EBox::LDAP singleton
	+ Debian package fixes
	+ Fetch SID from configuration file
	+ Use of ebox-sudoers-friendly

0.7
	+ First public release
0.6
	+ move to client
	+ API documented using naturaldocs
	+ Update install
	+ Update debian scripts
	+ Enable/disable printer sharing and file sharing independentely
	+ Use new syntax to define ACLs in slapd.conf
	+ Implements usesPort
	+ Add full support for printers
	+ Several bugfixes

0.5.2
	+ Fix some packaging issues

0.5.1
	+ Convert module to new menu system

0.5
	+ Initial release<|MERGE_RESOLUTION|>--- conflicted
+++ resolved
@@ -1,12 +1,9 @@
-<<<<<<< HEAD
 3.4
 	+ Write openchange options to use mysql as backend
 	+ Use new addModuleToPostSave Global interface in Provision class
 	+ Depend on new samba packaging instead of old samba4 one
 	+ Use service instead of deprecated invoke-rc.d for init.d scripts
 	+ Set version to 3.4
-=======
-HEAD
 	+ Set OpenChange as not provisioned when Samba is reprovisioned
 	+ Added a way to check whether we are managing the AD schema or not
 	+ Samba provision failures when IPs are not set no longer talk
@@ -15,8 +12,6 @@
 	+ Clean up openchange section in stub smb.conf file
 	+ Fixed bug in EBox::LDB::users which made the method to not
 	  return users inside Organization Units
-3.3.3
->>>>>>> 9918b806
 	+ Fix typo in SambaLdapUser that fixes error in change email
 	+ Change user modification hook from _modifyUser to _preModifyUser
 	+ Throw DataExists exception if the user try to rename a user on a
