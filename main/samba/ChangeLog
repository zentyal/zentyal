--- conflicted
+++ resolved
@@ -1,9 +1,6 @@
 HEAD
-<<<<<<< HEAD
 	+ Set the setShareRightsReset flag on SambaSharesPermissions row deletion
-=======
 	+ Samba log helper is now aware of utf8
->>>>>>> e388ce9c
 	+ EBox::Samba::LdbObject::deleteObject - Delete all childs before self
 	  deletion
 3.2.13
