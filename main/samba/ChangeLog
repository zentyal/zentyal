HEAD
<<<<<<< HEAD
	+ Fix already defined variable warning
	+ Fixed Samba share ACLs for guest-shares do not contain 'Domain Users'
	  (Contributed by on-jz)
=======
	+ Disable debug to parse ldbsearch command output when looking on idmap.ldb
	+ Set case sensitive on a per share basis
>>>>>>> 715671b9
3.2.5
	+ Fix netbios name no being updated when hostname change and samba module
	  is not enabled
	+ Disable debug to parse ldbsearch command output when looking for DNS
	  zones stored in samba
	+ Open files with minimal access mask to set the security descriptors
3.2.4
	+ Fixed Samba share ACLs for 'All users' are not written to filesystem
	+ Listen on all interfaces to avoid problems when more than one IP address
	  is configured in the DNS module
	+ Removed unnecessary FirewallHelper implementation
	+ Delete unused updateHostnameFields() method
	+ Mark network module as changed when upgrading from 3.0
	+ Enforce set of shares ACLs when upgrading from 3.0
3.2.3
	+ Remove old keytab when exporting new one
	+ Add ForestDnsZones and DomainDnsZones partitions DNS records after
	  join domain as additional domain controller
3.2.2
	+ Added retry mechanism in SmbClient to wait until samba is ready
	+ Do not try to get domainSID in s4sync if not ready
	+ Improve retrying log messages in safeConnect
	+ Setup quarantine directory in postHook instead of setConf
	+ Don't use Samba's LDB before it's started
	+ Rewrote a couple of methods to use file access directly instead of LDB
	  so it doesn't depend on the service running
	+ Stop starting samba on safeConnect calls
3.2.1
	+ Fixed start of samba after reboot
3.2
	+ Migrated the Samba provision status into redis
	+ Fixed migration of disabled accounts
	+ Execute the mapping of special accounts method on migration
	+ Set version to 3.2
3.1.14
	+ Fixed provisioning flag also in DC mode
	+ Do not automatically start service in LDB.pm
	+ Added missing EBox::Gettext uses
	+ Prevent member sync between Domain Users and __USERS__ both are handled
	  automatically.
3.1.13
	+ Improve samba daemon startup wait condition
	+ Improve GPO code to be more robust.
	+ Set Administrator user as internal when migrating from 3.0
	+ Do not try to migrate from 3.0 if module is not configured
	+ Override daemons when migrating from 3.0
	+ Migrate disabled accounts from 3.0
3.1.12
	+ Only set share permissions when there is really a permission change
	  instead of doing it on every samba restart.
	+ Fix provisioning flag management on error
3.1.11
	+ Added migration code to be executed when upgrading from 3.0
3.1.10
	+ Wait until all the samba services are ready before trying to connect
	+ Removed useless and problematic enforceServiceState override
3.1.9
	+ Antivirus daemon unlinks the cache file before creating new one
	+ Fix user accounts not enabled when created by s4sync
	+ Wait for RID pool allocation after join domain as DC
	+ Remove no longer needed workaround for DNS SPN
	+ Add samba as a DomainDnsZones and ForestDnsZones replica holder
	  when joining as additional DC (samba bug #9200)
	+ Fixes for LDAP-LDB OUs synchronization
	+ Force restart of DNS module while provisioning to reload zones from LDB
	+ Block until samba LDAP task is listening when restarting module
	+ New state flag 'provisioning'
	+ Added 'All users' option to ACL group permissions
	+ Fix precondition on GPOScripts model
3.1.8
	+ Added EBox::LDB::securityGroups to get the list of security groups from
	  Samba.
	+ Requested SLAPD to add an index on the msdsObjectGUID field.
	+ Added support to set permissions recursively.
	+ Moved the code that sets the share permissions to EBox::Samba to execute
	  it on EBox::Module::Service::_postServiceHook hook so we are sure samba
	  is already started with the new configuration.
	+ Shares are created even if no permissions are assigned nor is a guest
	  shared. Administrators will always have permissions now, so the share
	  should exist.
	+ Fixed zentyal group memberships sync with Samba to handle all supported
	  members and to sync on group creation, not just on group update.
	+ Improved the way we sync group memberships from Samba to Zentyal so we
	  are able to sync nested groups if they are not yet created at that point.
	+ Allowed nested groups sync with OpenLDAP and reused as much as possible
	  code from EBox::Users::Group from EBox::Samba::Group.
	+ Do nothing with shares that are disabled.
	+ Fixed s4sync when checking for OUs updates.
	+ Ignore system ACLs for samba shares, use libsamba-perl library instead.
	+ Disabled custom auth methods for guests, so Kerberos authentication
	  works. This should be reverted once Guest support is fixed on Samba 4.
	+ Synced all members of Zentyal Groups, not just users, when provisioning
	  with Samba.
	+ Stop creating special users or groups on provision time, s4sync will do
	  it for us.
	+ Services principals are copied to Samba before Groups, so we can keep
	  memberships intact.
	+ Mark internal users and groups properly when creating them in LDAP
	+ Filter internal users and groups in ACLs selectors
	+ Fixed bad usage of OpenLDAP when it should be using LDB.
	+ Force a trace back printing when an LDB connection is not possible.
	+ Handled mail field sync for Group, User and Contact.
	+ Use new libsamba-perl for GPOs
	+ Fixed mail and given name sync for Contacts.
	+ Stop s4sync while dumping configuration backup
	+ Ignore Asterisk Queues OU in s4sync
	+ Added hiddenSid() method
	+ Change default description to Zentyal Server instead of File Server
	+ Don't put duplicate bridge interfaces in smb.conf
	+ Mapped group 'Domain Users' to '__USERS__' directly.
	+ Added isInAdvancedViewOnly and renamed setViewInAdvancedOnly to
	  setInAdvancedViewOnly to match the attribute name.
	+ Allowed the syncronization of Users, Groups and Contacts tagged as to be
	  shown only on the Advanced view.
	+ Allowed sync of users without kerberos credentials (Guest account).
	+ Linked Kerberos accounts from Samba with their copy in OpenLDAP.
	+ Removed sync_disabled_users key. We sync all users now.
	+ Removed the useraddon to enable or disable file sharing per user, you
	  can now enable or disable a user directly.
	+ Used text strings to reference userAccountControl flags instead of plain
	  numbers.
	+ Syncronized account disabled / enabled between OpenLDAP and Samba.
	+ Removed deprecated objectClass objects not required anymore because
	  Windows breaks when creating objects with those unused objectClass.
3.1.7
	+ When we are going to start a reprovision, we set the provision flag to
	  false and reset the LDB connection to clear any cached value.
	+ Handle the case where ou=Groups exist in OpenLDAP and a Windows AD, so
	  we map both on provision time instead of breaking.
	+ Fixed wrong call to _linkWithUsersObject in Provision
	+ DNS is now properly restarted after provision
3.1.6
	+ Fix Samba provisioning when joining an existing Windows server.
	+ Fixed s4sync to ignore all sub-OUs for a set of OUs so those tree
	  branches are not synced with samba or deleted from OpenLDAP by mistake.
	+ The Administrator user should be hidden.
3.1.5
	+ Adapted user-addon to right panel view
	+ (u|g)idNumber is now generated by Samba directly by default.
	+ Added support to BuiltinDomain objectClass and synced CN=Builtin,...
	  container as a LDAP OU.
	+ Adapted to updatedRowNotify call with no changes in values
	+ Added menu icon
	+ Added objectByObjectGUID to retrieve an LDB object from its LDAP
	  replica.
	+ Added _linkWithUsersEntry && _linkWithUsersObject and called for every
	  Samba object created from the users module, so we have a direct link
	  between objects.
	+ All LDBObject based objects will have the objectGUID field availble.
	+ Removed unused method EBox::LDB::existsDN.
	+ Updated EBox::LDB class to use the new EBox::LDAPBase to share code.
	+ Updated s4sync to handle OUs and contacts sync.
	+ Removed configuration key 'treat_contacts_as_users'. We handle now
	  Contacts and distribution groups natively.
	+ EBox::Samba::LdbObject inherites from EBox::Users::LdapObject to reuse
	  as much code as possible.
	+ Added a special case to map 'Domain Admins' DN from OpenLDAP to LDB.
	+ Don't allow a share with file system root as path
	+ Adapt firewall rules to new accept chains
	+ Add config key to skip writting homeDirectory and homeDrive attribute
	+ Do not store in samba_access table 4 records each 10s when antivirus
	  daemon is not running
	+ Adapted user addon to multi-OU tree view
	+ Ignored SIDs are now synced to LDAP, but hidden on the interface
	  according to the regexps in /etc/zentyal/sids-to-hide.regex
	+ Do not try to start nmbd if smb.conf is not written
	+ Use krb5 keys on new users when plain password not available
	+ Removed EBox::Samba::Group::usersNotIn() method. It was not used neither
	  valid for samba groups.
	+ New EBox::Samba::computers() to get all objects with computer class
	+ Implemented security group and distribution group concept from AD.
	+ Created an OrganizationalPerson object to reuse code between User
	  accounts and Contacts.
	+ Added incompatiblity with external AD authentication mode
3.1.4
	+ Fix SIDs to ignore list, add missing end of line character in regular
	  expressions
	+ NetBIOS computer name is now updated before reprovision and after
	  hostname change
	+ Use new EBox::Users namespace instead of EBox::UsersAndGroups
3.1.3
	+ Removed deprecated backup domains implementation
	+ Fix id mapping for users and groups added by the s4sync daemon
3.1.2
	+ Fix hostname change when having Samba installed: was trying to create
	  again Administrator user, now we just update the credentials, ignore
	  existing groups
3.1.1
	+ Fixed wrong setting of state in EBox::Samba::Provision
3.1
	+ Replace /home/samba/.provisioned file with a key in redis state
	+ Depend on zentyal-core 3.1
3.0.17
	+ New join_vista_with_guest_shares option in /etc/zentyal/samba.conf to
	  allow join of Windows Vista machines if guest shares are enabled
	+ New sync_disabled_users option in /etc/zentyal/samba.conf to sync
	  users with a disabled account in s4sync
	+ Removed 3.0.X migration code
	+ New s4sync-groups.ignore file to avoid sync internal groups to LDAP
	+ Allow to set "disable_fullaudit" config key in /etc/zentyal/samba.conf
	  to fully disable recording of samba VFS operations in the system log
	+ Added Pre-Depends on samba4 to avoid problems with upgrades
	+ Added Pre-Depends on mysql-server to avoid problems with upgrades
3.0.16
	+ Workaround with retries for the chown __USERS__ bug
	+ Hide sync with cloud options in shares list if remoteservices
	  is not installed
	+ Setup filesystem now writes a valid fstab file even if the filesystem
	  does not have any mount option
	+ Remove idmap_ldb:use_rf2307 option unnecessary with Samba 4.0.5
	+ Clearer error messages when EBox::LDB::safeConnect fails
	+ Raise exception if during the provision either the domain
	  administrator user or the domain administrator group are
	  incorrectly mapped
	+ Adapted firewallCaptivePortalExceptions method to API change
	+ Mark kerberos principal users as internal to be properly filtered
	+ Delete .provisioned file when purging zentyal-samba
	+ Avoid not numeric warning in hash size comparation during provision
	+ Allow user names composed only of digits
	+ Do not add firewall rules to loopback interface
	+ Improve checks when upgrading from 3.0.11
3.0.15
	+ Better check for the incompatibility of Samba with master/slave
	+ Samba can now be reprovisioned if the hostname or domain changes
	+ Depend on users module to fix save changes order during reprovision
	+ Set roaming profile and home drive for new created users if server
	  is first DC
	+ Default value of sync option in SambaShares is now 0
3.0.14
	+ Improve management of DNS zones stored in samba LDAP
	+ Add classes to decode DNS data from samba LDAP
	+ Use less costly LDB operations when adding or removing members
	  from a group
	+ Added EBox:Samba::LDBObject::deleteValues method
	+ Fix wrong URL on provision message
	+ Better error messages when the environment checks for provision fail
	+ Forbid provision if the server is replicating users either master or slave
3.0.13
	+ Integration of new samba 4.0.3 bundled version
	+ Samba daemon is now managed with init.d to avoid unexpected fork problems
	+ Reduce dns resolver timeout on provision checks when joining a domain
	+ Let zentyal manage all samba dependant daemons. Automatic start/stop
	  is disabled now.
	+ Add script to transfer FSMO roles to local server, useful to
	  migrate from Windows to Zentyal
	+ New FSMO management module
	+ Import sysvol maintaining ACLs
	+ Fixed configuration backup problems, stopping the daemon is no longer
	  needed when backing up and ACLs and dns partitions hard links are
	  recreated when restoring.
	+ Remove deprecated code related to printers module
	+ Remove unnecessary pidfiles declarations for upstart daemons
	+ Improve provision procedure
	+ Use clamd socket instead of shared library for antivirus, this is
	  faster and reduces memory consumption
	+ Do not create quarantine share if antivirus is not enabled
	+ Empty text files are created now when a virus is found on a share
	+ Modified 'size' field in samba_disk_usage and samba_disk_usage_report
	  tables from INT to BIGINT
3.0.12
	+ New advanced 'unmanaged_acls' option in /etc/zentyal/samba.conf to
	  disable overwriting of ACLs when saving changes
	+ Notify cloud-prof when installed when changes happen in
	  SyncShares and SambaShares models
	+ shareByFilename method now also returns the path and type of the share
	+ Fix shareByFilename method
	+ Update Loghelper to the new log formats
	+ Remove duplicated slash in samba shares and profiles paths
3.0.11
	+ Fixed EBox::Samba::LdbObject::get in list context
3.0.10
	+ Decode utf8 data in LdbObject::get() to avoid encoding problems
	+ Integration with Disaster Recovery service
	+ Restored backupDomains implementation
	+ Explicit set of folder name as default value implementation has changed
	+ Check in group pre-addition whether it already exists as built-in
	+ Added existsDN method to EBox::LDB
	+ Grant rx access on privileged ldap socket to allow user corner to
	  update user passwords
3.0.9
	+ Improve domain join process updating the joined domain DNS server
	+ Set kerberos keys when importing users from samba to zentyal
	+ Fix ACLs for system type shares
3.0.8
	+ Depend on Samba4 RC5
	+ Fix bug in enforceServiceState causing samba to restart twice while
	  saving changes
	+ Set pid file path for nmbd daemon
	+ Set bootDepends in yaml file
	+ Adapted to changes in EBox::LogHelper::_convertTimestamp
	+ Use proper constant in userShares method used by remoteservices module
3.0.7
	+ Sync passwords to samba also when using kerberos keys
3.0.6
	+ Added missing use of UnwillingToPerform exception
	+ Fix bug importing service principals when it is not yet created in
	  LDAP
	+ Roaming profiles and drive letter options cannot be set when joining
	  to an existing domain to avoid overwritting per-user settings
	+ Use the new LdapUserBase interface methods preAddUser and preAddGroup
	  to create the user in samba before in zentyal LDAP. The uidNumber or
	  gidNumber of the Zentyal user is infered from the RID to guarantee
	  unique value in the domain
	+ Infer user's uidNumber and group's gidNumber from RID when this is
	  attribute is not present while synchronizing users. This guarantees
	  the same value for users and groups in all domain controllers
	+ Implement new preAdd(User|Group)Failed and add(User|Group)Failed to
	  remove the object from samba database if something goes wrong
	+ Do not add disabled accounts to Zentyal in s4sync
3.0.5
	+ Enabled optional signed SMB protocol in smb.conf
	+ Delete users and groups from shares ACL when these are deleted
	+ Refuse to delete system critical objects
	+ Added syncFolders information method to allow file syncing
	+ Implement SysInfo::Observer to disallow host or domain name changes if
	  module is configured and update the required fields if it is not
	+ Import sysvol after joining a domain, and add an upstart job to sync it
	  each 5 to 10 minutes (one way).
	+ Map root account to domain administrator account
	+ Reset sysvol ACLs after provision
3.0.4
	+ Fix netlogon share wrong path
	+ Depend on samba4 rc2+zentyal2, which include nmbd daemon for netbios
	  browsing support
3.0.3
	+ Update smb.conf for samba4 RC2
	+ During domain join precedure, wait a couple of seconds for samba to start
	+ Add configkey 'treat_contacts_as_users' to import distribution groups
	  containing contacts. The mail account name is used to locate an user with
	  that name and add it to the group.
	+ Improvements synchronizing group members.
	+ The 'users' method of EBox::Samba::Group has been renamed to 'members' and
	  also returns nested groups
	+ Do not import users and groups after join a domain. The s4sync script will
	  do the job
	+ Search for users and groups to synchronize outside CN=Users
	+ Add more SID's to the list of users and groups to avoid synchronize from
	  samba
	+ Improve GeneralSettings fields validation
	+ Remove duplicated disabled module warning on recycle bin and antivirus
	  modules
	+ Added method to GeneralSettings to update hostname-dependent fields
	+ Tolerate domains ended in .local
3.0.2
	+ Fix samba group members not imported to Zentyal in groups added by
	  the synchronizer
	+ Fix s4sync not starting on boot
	+ Restore DNS setup on domain join failure
	+ Add a line to /etc/fstab to increase the size of /var/lock to 50MB.
	  Samba stores there some tdb files (for example to track connections), so
	  if this fs goes out of space connections can be dropped.
3.0.1
	+ Stop daemon before restoring backup and start when finished
	+ Throw exceptions in checkEnvironment also during first install,
	  otherwise the module is not disabled if DNS is not properly
	  configured.
3.0
	+ Add parameter to _checkEnvironment to set the desired error level
	  (ignore, print on log or throw exception)
	+ Stop daemon while taking backup to avoid samba daemon modifying files
	  while being tarred
	+ Fix share type exceptions on antivirus and recycle bin
	+ Fix enabling guest access on shares need to save changes twice
	+ Fix wrong ACL that was denying access to quarantine folder to guest
	  users
	+ Fix error creating shares with spaces in the path
	+ Implemented configuration backup and restore
	+ Fix checking domain name in General Settings Model
	+ Fixed some strings
2.3.14
	+ Fix access for domain users to shares when guest access is enabled
	  on the share
	+ Setup quarantine directory for zavs and grant access to domain admins only
	+ Write zavs settings on smb.conf
2.3.13
	+ Change default domain netbios to match the left-most part of the
	  host dns domain
	+ Check environment is properly configured before provision samba
	+ Generate random administrator password instead of having a default
	  one for security reasons, to join machines to the domain any user
	  belonging to the Domain Admins group is enough, so there was no
	  need to show this password on the interface
	+ Removed dashboard widgets no longer compatible with samba4
	+ Depend on samba 4.0 beta 8
	+ Check provisioned flag and module enabled in s4sync script
	+ Set the provisioned flag at the end of provision function
	+ shareByFilename() method is now working with samba4
	+ Improved DNS management of the Samba internal domain
	+ Fixed labels on SambaSharePermissions model
	+ Fix guest access to shares (client do not ask for password)
	+ Map nobody and nogroup to domain guest and guests accounts
	+ Add missing use statement on EBox::Samba::User
	+ Fix updating Zentyal LDAP users kerberos keys from samba users
	+ Ensure proper permissions on the samba privileged socket
	+ Check that account names does not exists in the whole domain when
	  adding users and groups from the LdapModuleBase callbacks
	+ Do not notify samba module when deleting Zentyal users and groups
	  through the synchronizer script
	+ Improve netbios name validation (no dots)
	+ Validate netbios domain name as netbios name
	+ Force zentyal-dns dependency version
	+ Fix bug managing the dns domain when enabling/disabling the module
	+ Improvements in daemons management to avoid restarting them twice
	  while saving changes.
2.3.12
	+ Support additional domain controller mode
	+ Remove user addon to set the user as domain admin. Add it to the
	  domain admins group instead.
	+ Sync domain administrator and domain admins accounts to zentyal
	+ Increase log level from 1 to 3 to trace problems.
	+ Provision database only when saving changes, not in module
	  enable.
	+ Change samba home to /home/samba instead /home/ebox/samba
	+ Use the privileged LDAP socket to connect to samba LDAP.
	+ Provision using bind9 DLZ backend.
	+ Add config key to choose the fileserver to use, 'ntvfs' or 's3fs'
	+ Removed wrong empty string translations
	+ Enable printing daemon. Printers ACLs stored in a model within
	  printers module.
2.3.11
	+ Added modeldepends to yaml schema
	+ Enable printing daemon. Printers ACLs are now stored in a model within
	  printers module
	+ Removed wrong empty string translations
2.3.10
	+ Fix exception creating shares
	+ Sync passwords from LDAP to LDB directly from hashes
2.3.9
	+ Fields in General Settings can be edited now, with the exception
	  of domain and computer names
	+ Added methods to get the paths used by shares, users and groups
	  to generate disk usage reports
	+ User addon to enable/disable the account and set the user as
	  domain administrator
	+ Group addon to create group shares
	+ Added method to give captive portal module firewall rules to
	  allow domain joins
2.3.8
	+ Recycle Bin feature is now working with samba4
	+ Remove unnecessary dns enable depend as users already depend on it
	+ Integration with samba 4.0 beta2 which uses samba4 for
	  the Active Directory domain services and the samba3 daemon
	  for the file sharing and printing services
	+ Added LogObserver support
	+ Avoid showing admin password if provision command fails
	+ Add domain name validation, cannot be equal to host name
	+ Fix provision bug caused by passwords containing spaces
	+ Threaded synchronizer script
	+ Roaming profiles implementation
	+ Home drive implementation
	+ Guest access implementation
	+ Delete directories from disk when shares are removed
2.3.7
	+ Fixed problems with provision in fresh install
	+ Adapted to new Model management framework
	+ Store printers in redis using the new JSON config objects
2.3.6
	+ Integrate with zentyal DNS
	+ Fix loop over array reference in funcion usesPort
2.3.5
	+ New samba4 synchronization based on LDB module and LDIF files
	+ Depend on samba-zentyal-modules instead of libldb-perl
	+ Custom build of samba4 is no longer needed
2.3.4
	+ Packaging fixes for precise
	+ Code typo fix in Samba::Model::GeneralSettings::_checkDomainName
2.3.3
	+ Validate domain admin password in general settings
	+ Fixed bugs when adding users or groups with spaces
2.3.2
	+ Ignore mailfilter users in s4sync
2.3.1
	+ Samba4 integration
	+ Service description is now translatable
	+ Restore samba-vscan dependency
2.3
	+ Adapted to new MySQL logs backend
	+ Remove samba-vscan dependency as it is not yet available for precise
	+ Replaced autotools with zbuildtools
	+ Use always the same string to refer to the NetBIOS computer name
	+ Validation of maximum length of domain name, validation against
	  reserved words of netbios and domain names
2.1.7
	+ Allow non-ascii characters in share names and comments
2.1.6
	+ Added config key to set Zentyal folders and default domain prefix
	+ Removed /zentyal prefix from URLs
	+ Added maximum limits to PDC options
	+ Avoid duplicated restart during postinst
2.1.5
	+ Removed wrong quotes in smb.conf
	+ Added missing touch and minsize options in /etc/zentyal/samba.conf
	  for Recycle Bin
2.1.4
	+ Better validation of samba shares paths
	+ Improve smb.conf template: delete use_client_driver and allow include
	  per client
	+ Always depend on samba-vscan
	+ Use quote column option for periodic and report log consolidation
2.1.3
	+ Now deleted users and groups are removed correctly from printers
	  permissions lists
	+ Show group comment if exists as share description
	+ Fixed SQL in activity report section
	+ Removed redundant code _dumpSharesTree and _loadSharesTree
2.1.2
	+ Domain names ending in ".local" are no longer allowed
2.1.1
	+ Quotas are now included in users module
	+ Bugfix: disabled shares are correctly ignored now
	+ Bugfix: fixed bad column name in report consolidation
	+ Renamed internal-backups and quarantine shares from ebox- to zentyal-
	+ Bug fix: default file sharing quota works properly now
2.1
	+ Remove ebox- prefix from helper scripts names
	+ Use new standard enable-module script
	+ Replace /etc/ebox/80samba.conf with /etc/zentyal/samba.conf
	+ Use new initial-setup in postinst and delete old migrations
	+ Bug fix: Home directory is mapped when accessing from a Windows 7 client
	+ User quotas are now stored in configuration backup and users directory
	+ Bug fix: Share size is estimated although some files cannot be read
	+ Bug fix: Removed permissions are actually removed
	+ Roaming profiles with correct file attribs
	+ The files in a group share can be modified by all the members in the
	  group
	+ Show forbidden paths in the "Path not allowed" exception text
	+ Truncate the resource field to avoid overflow error of log database
2.0.7
	+ Removed printers are ignored during backup restore
	+ Added backup domain
	+ Added printers as restore dependency
2.0.6
	+ Check for incompatibility between PDC and PAM on slaves
	+ Improved performance by adding samba LDAP indexes
	+ Only set shares ACL if needed
	+ Set default order for dashboard widgets
2.0.5
	+ Only ASCII characters are now allowed for share names and comments
	+ Bug fix: guest shares also work if PDC not enabled
2.0.4
	+ Fixed quarantine folder permissions
	+ Don't ask for password in guest shares
2.0.3
	+ Bug fix: guest shares now work on Windows clients
	+ Fixed log retrieving for quarantine alerts
2.0.2
	+ Fixed problems in backup restoration
	+ Bug fix: support users and groups with spaces and so on in ACLs
2.0.1
	+ Bug fix: cups daemon is now started before samba one
	+ Bug fix: samba can be enabled now if filesystem does not support quotas
	+ Removed warning due to mix numeric and string values in printer hash.
	+ New CUPS printers are also stored in redis when editing groups
	+ Deleted obsolete code regarding external/non-external printers
1.5.9
	+ Rebranded domain name and description
1.5.8
	+ Zentyal rebrand
	+ On smb.conf.mas: use client driver = no to allow printer server
	  to give clients the uploaded drivers.
1.5.7
	+ Avoid antivirus scan on large files to fix read problems
	+ Add a keyconf to Samba listen on external interfaces
	+ Added more report subsections
1.5.6
	+ Move NSS from ebox-samba to ebox-usersandgroups
	+ Home directories are under /home now
	+ Shares permissions model now states if the ACL is for a user or a group
1.5.5
	+ Bug fix: set proper permissions on guest shares
	+ Bug fix: avoid parse of non-word characters in vscan log entries
1.5.4
	+ Added bridged mode support in firewall helper
1.5.3
	+ Bug fix: do not add acl attribute in /etc/fstab when using xfs
1.5.2
	+ Enforce uniqueness of 'user/group' filed in shares permissions
	+ Enable full audit feature as it's working again in samba 3.4.6
	+ Allow guest shares
1.5.1
	+ Add support for file system ACLs. Modify /etc/fstab
	  accordingly. Add dependency on acl.
	+ Bug fix: check if a group has been deleted when configurer printers,
	  otherwise users end up with a blank screen when granting printer
	  permissions
	+ Use the new upstart scripts that the Ubuntu samba packages ships
	  in Lucid
1.4.2
	+ Add missing samba_virus_report table
1.4.1
	+ Restored RecycleBin feature lost when merged breadcrumbs
1.3.15
	+ Added 'hide files' directive by default in smb.conf.mas
	+ Bug fix: PDC password policy settings are kept after samba restarts
1.3.14
	+ Add DefaultUser model to be used in users and groups default user
	  template. Admins can select if they wish to enable the file sharing
	  account by default when creating new users.
1.3.13
	+ Disable full_audit until fixed in a newer samba version
1.3.12
	+ Add breadcrumbs
1.3.11
	+ Added report support
1.3.10
	+ bugfix: ignore case when comparing domain and netbios names
	+ Added support for Recycle Bin in shares
	+ bugfix: restore Domain Users with GID 513 and not 512.
	  as this made Domain Admins not work
	+ Remove unused quota related methods
1.3.7
	+ Create .V2 profile directories. Windows Vista looks for them.
	+ remove extendedBackup, data files must be backuped using ebackup
1.3.6
	+ bugfix: do not allow netbios names longer than 15 characters
1.3.4
	+ bugfix: some samba actions never appeared in the access log
1.3.3
	+ bugfix: we dont consults users when users is not configured in EBox::Samba::existsShareResource
1.3.1
	+ bugfix: use right number for Domain Computers group
1.3.0
	+ bugfix: keep sambaMinPwdLength attribute
1.1.30
	+ bugfix: add user works if quota is disabled
	+ bugfix: replaced storeElementByName with store to avoid bug when restoring
1.1.20
	+ samba allows the use of internal virtual ifaces now
	+ bugfix: importFromLdif was calling a maethod that was removed in a previous merge
1.1.10
	+ Only update sambaPaths on users with sambaSamAccount object
	class
	+ UI imrpovement: in general setting some fileds are disabled when
	PDC is not selected
1.1
	+ Bugfix: issue with codepages on shares
	+ Home drive letter can be changed now from general settings
	+ Added new PDC model with password settings
	+ Use the new row() and ids() API
	+ Windows user's profiles are backed up only in extended backups
	+ Enable quota support again
	+ Bugfix: when importing data from ldiff we assure that the
	default group is created before any group assignment to avoid
	'group not existent' errors

0.12.101
	+ Bugfix: set force directory mode and force create mode to 0660 in shares
0.12.100
	+ Admin user method is more robust in face of user's incomplete
	groups membership
	+ Bugfix: `printers` method returns an empty list when
	`ebox-printers` package is not installed
	+ Add per-user disk quota
0.12.99
	+ New release
0.12.6.101
	+ Bugfix. roaming profiles are not created automatically when they are
	disabled
0.12.6.100
	+ Support for external printers configured with CUPS
	+ Bugfix. Set users and groups suffix properly in smb.conf
0.12.5
	+ Bugfix. Set loginShell when adding users. By default it takes /bin/false
	but users can change it using /etc/ebox/80samba.conf
0.12.4
	+ Bugfix. Check and correct if there is a user or group with a wrong SID.
	It's possible to run into that scenarion depending when the user/group is
	created
	+ Do not delete some domain attributes that are used to store password
	attributes such us password length, expiration...
0.12.3
	+ Add configuration variable to enable/disable quota support
	  as it might be really slow if we have many users
0.12.2
	+ Restore group share names when restoring a backup
0.12.1
	+ Leave Logon Home empty, as Logon Home = "" as stated by smb.conf
	documentation doesn't seem to work
	+ Make sure  workgroup and netbios names are different
0.12
	+ Add help to model fields
	+ Fix typo in defaultEnabledValue. Now shares are enabled by default.
	+ Fix typo in administrator label
	+ Mark shares strings to translate
	+ Use eBox OID number in LDAP schemas
	+ Do not use shares that don't have permission for any user or group
	+ Remove deprecated printer admin configuration key in smb.conf.mas
	+ Enable dns proxy in smb.conf.mas
0.11.103
	+ Bugfix. Add and use EBox::Samba::Types::Select to avoid
	  issues with the options cache
0.11.102
	+ Extend functinality to add custom shares and not only one per-group:
		- Any share within the file system
		- Any share automatically created under /home/samba/shares
		- Fine-grained access to the share: read-only, read and write,
		  administrator, per user and per group.
	+ Set editable attribute to 1 in User field. To comply with
	  what the type expects and avoid warnings

0.11.101
	+ New release
0.11.100
	+ Change slapd.conf ownership to module users
	+ Fix typos
	+ onInstall() functionality moved to migration script
0.11.99
	+ Allow others to read contents from users home directory to
	publish HTML
0.11
	+ New release
0.10.99
	+ New release
0.10
	+ Create directory with 0770
	+ Add users to Domain Users group
0.9.100
	+ New release
0.9.99
	+ New release
0.9.3
	+ New release
0.9.2
	+ Add ebox backup directory as a shared resource to download/upload
	  files
	+ Create smbldap_bind.conf which contains password with mask 0600
0.9.1
	+ New release
0.9
	+ Added Polish translation
	+ Added German translation
	+ Added Dutch  translation

0.8.99
	+ New release
0.8.1
	+ bugfix. Do not mess up home directories when upgrading
	+ Minor workaround. Create slapd run directory in case it does not
	  exist
0.8
	+ New release
0.7.99
	+ Full backup mode stores shared files
	+ Unlimited i-node quota
	+ Various bug-fixes
	+ Portuguese translation

0.7.1
	+ Initial support for PDC
	+ GUI improvements
	+ Added update/clean actions to eobx-samba-ldap
	+ Use EBox::LDAP singleton
	+ Debian package fixes
	+ Fetch SID from configuration file
	+ Use of ebox-sudoers-friendly

0.7
	+ First public release
0.6
	+ move to client
	+ API documented using naturaldocs
	+ Update install
	+ Update debian scripts
	+ Enable/disable printer sharing and file sharing independentely
	+ Use new syntax to define ACLs in slapd.conf
	+ Implements usesPort
	+ Add full support for printers
	+ Several bugfixes

0.5.2
	+ Fix some packaging issues

0.5.1
	+ Convert module to new menu system

0.5
	+ Initial release<|MERGE_RESOLUTION|>--- conflicted
+++ resolved
@@ -1,12 +1,9 @@
 HEAD
-<<<<<<< HEAD
 	+ Fix already defined variable warning
 	+ Fixed Samba share ACLs for guest-shares do not contain 'Domain Users'
 	  (Contributed by on-jz)
-=======
 	+ Disable debug to parse ldbsearch command output when looking on idmap.ldb
 	+ Set case sensitive on a per share basis
->>>>>>> 715671b9
 3.2.5
 	+ Fix netbios name no being updated when hostname change and samba module
 	  is not enabled
