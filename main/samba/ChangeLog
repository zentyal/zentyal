<<<<<<< HEAD
3.2
	+ Set version to 3.2
=======
3.1.14
>>>>>>> 679712dc
	+ Fixed provisioning flag also in DC mode
	+ Do not automatically start service in LDB.pm
	+ Added missing EBox::Gettext uses
	+ Prevent member sync between Domain Users and __USERS__ both are handled
	  automatically.
3.1.13
	+ Improve samba daemon startup wait condition
	+ Improve GPO code to be more robust.
	+ Set Administrator user as internal when migrating from 3.0
	+ Do not try to migrate from 3.0 if module is not configured
	+ Override daemons when migrating from 3.0
	+ Migrate disabled accounts from 3.0
3.1.12
	+ Only set share permissions when there is really a permission change
	  instead of doing it on every samba restart.
	+ Fix provisioning flag management on error
3.1.11
	+ Added migration code to be executed when upgrading from 3.0
3.1.10
	+ Wait until all the samba services are ready before trying to connect
	+ Removed useless and problematic enforceServiceState override
3.1.9
	+ Antivirus daemon unlinks the cache file before creating new one
	+ Fix user accounts not enabled when created by s4sync
	+ Wait for RID pool allocation after join domain as DC
	+ Remove no longer needed workaround for DNS SPN
	+ Add samba as a DomainDnsZones and ForestDnsZones replica holder
	  when joining as additional DC (samba bug #9200)
	+ Fixes for LDAP-LDB OUs synchronization
	+ Force restart of DNS module while provisioning to reload zones from LDB
	+ Block until samba LDAP task is listening when restarting module
	+ New state flag 'provisioning'
	+ Added 'All users' option to ACL group permissions
	+ Fix precondition on GPOScripts model
3.1.8
	+ Added EBox::LDB::securityGroups to get the list of security groups from
	  Samba.
	+ Requested SLAPD to add an index on the msdsObjectGUID field.
	+ Added support to set permissions recursively.
	+ Moved the code that sets the share permissions to EBox::Samba to execute
	  it on EBox::Module::Service::_postServiceHook hook so we are sure samba
	  is already started with the new configuration.
	+ Shares are created even if no permissions are assigned nor is a guest
	  shared. Administrators will always have permissions now, so the share
	  should exist.
	+ Fixed zentyal group memberships sync with Samba to handle all supported
	  members and to sync on group creation, not just on group update.
	+ Improved the way we sync group memberships from Samba to Zentyal so we
	  are able to sync nested groups if they are not yet created at that point.
	+ Allowed nested groups sync with OpenLDAP and reused as much as possible
	  code from EBox::Users::Group from EBox::Samba::Group.
	+ Do nothing with shares that are disabled.
	+ Fixed s4sync when checking for OUs updates.
	+ Ignore system ACLs for samba shares, use libsamba-perl library instead.
	+ Disabled custom auth methods for guests, so Kerberos authentication
	  works. This should be reverted once Guest support is fixed on Samba 4.
	+ Synced all members of Zentyal Groups, not just users, when provisioning
	  with Samba.
	+ Stop creating special users or groups on provision time, s4sync will do
	  it for us.
	+ Services principals are copied to Samba before Groups, so we can keep
	  memberships intact.
	+ Mark internal users and groups properly when creating them in LDAP
	+ Filter internal users and groups in ACLs selectors
	+ Fixed bad usage of OpenLDAP when it should be using LDB.
	+ Force a trace back printing when an LDB connection is not possible.
	+ Handled mail field sync for Group, User and Contact.
	+ Use new libsamba-perl for GPOs
	+ Fixed mail and given name sync for Contacts.
	+ Stop s4sync while dumping configuration backup
	+ Ignore Asterisk Queues OU in s4sync
	+ Added hiddenSid() method
	+ Change default description to Zentyal Server instead of File Server
	+ Don't put duplicate bridge interfaces in smb.conf
	+ Mapped group 'Domain Users' to '__USERS__' directly.
	+ Added isInAdvancedViewOnly and renamed setViewInAdvancedOnly to
	  setInAdvancedViewOnly to match the attribute name.
	+ Allowed the syncronization of Users, Groups and Contacts tagged as to be
	  shown only on the Advanced view.
	+ Allowed sync of users without kerberos credentials (Guest account).
	+ Linked Kerberos accounts from Samba with their copy in OpenLDAP.
	+ Removed sync_disabled_users key. We sync all users now.
	+ Removed the useraddon to enable or disable file sharing per user, you
	  can now enable or disable a user directly.
	+ Used text strings to reference userAccountControl flags instead of plain
	  numbers.
	+ Syncronized account disabled / enabled between OpenLDAP and Samba.
	+ Removed deprecated objectClass objects not required anymore because
	  Windows breaks when creating objects with those unused objectClass.
3.1.7
	+ When we are going to start a reprovision, we set the provision flag to
	  false and reset the LDB connection to clear any cached value.
	+ Handle the case where ou=Groups exist in OpenLDAP and a Windows AD, so
	  we map both on provision time instead of breaking.
	+ Fixed wrong call to _linkWithUsersObject in Provision
	+ DNS is now properly restarted after provision
3.1.6
	+ Fix Samba provisioning when joining an existing Windows server.
	+ Fixed s4sync to ignore all sub-OUs for a set of OUs so those tree
	  branches are not synced with samba or deleted from OpenLDAP by mistake.
	+ The Administrator user should be hidden.
3.1.5
	+ Adapted user-addon to right panel view
	+ (u|g)idNumber is now generated by Samba directly by default.
	+ Added support to BuiltinDomain objectClass and synced CN=Builtin,...
	  container as a LDAP OU.
	+ Adapted to updatedRowNotify call with no changes in values
	+ Added menu icon
	+ Added objectByObjectGUID to retrieve an LDB object from its LDAP
	  replica.
	+ Added _linkWithUsersEntry && _linkWithUsersObject and called for every
	  Samba object created from the users module, so we have a direct link
	  between objects.
	+ All LDBObject based objects will have the objectGUID field availble.
	+ Removed unused method EBox::LDB::existsDN.
	+ Updated EBox::LDB class to use the new EBox::LDAPBase to share code.
	+ Updated s4sync to handle OUs and contacts sync.
	+ Removed configuration key 'treat_contacts_as_users'. We handle now
	  Contacts and distribution groups natively.
	+ EBox::Samba::LdbObject inherites from EBox::Users::LdapObject to reuse
	  as much code as possible.
	+ Added a special case to map 'Domain Admins' DN from OpenLDAP to LDB.
	+ Don't allow a share with file system root as path
	+ Adapt firewall rules to new accept chains
	+ Add config key to skip writting homeDirectory and homeDrive attribute
	+ Do not store in samba_access table 4 records each 10s when antivirus
	  daemon is not running
	+ Adapted user addon to multi-OU tree view
	+ Ignored SIDs are now synced to LDAP, but hidden on the interface
	  according to the regexps in /etc/zentyal/sids-to-hide.regex
	+ Do not try to start nmbd if smb.conf is not written
	+ Use krb5 keys on new users when plain password not available
	+ Removed EBox::Samba::Group::usersNotIn() method. It was not used neither
	  valid for samba groups.
	+ New EBox::Samba::computers() to get all objects with computer class
	+ Implemented security group and distribution group concept from AD.
	+ Created an OrganizationalPerson object to reuse code between User
	  accounts and Contacts.
	+ Added incompatiblity with external AD authentication mode
3.1.4
	+ Fix SIDs to ignore list, add missing end of line character in regular
	  expressions
	+ NetBIOS computer name is now updated before reprovision and after
	  hostname change
	+ Use new EBox::Users namespace instead of EBox::UsersAndGroups
3.1.3
	+ Removed deprecated backup domains implementation
	+ Fix id mapping for users and groups added by the s4sync daemon
3.1.2
	+ Fix hostname change when having Samba installed: was trying to create
	  again Administrator user, now we just update the credentials, ignore
	  existing groups
3.1.1
	+ Fixed wrong setting of state in EBox::Samba::Provision
3.1
	+ Replace /home/samba/.provisioned file with a key in redis state
	+ Depend on zentyal-core 3.1
3.0.17
	+ New join_vista_with_guest_shares option in /etc/zentyal/samba.conf to
	  allow join of Windows Vista machines if guest shares are enabled
	+ New sync_disabled_users option in /etc/zentyal/samba.conf to sync
	  users with a disabled account in s4sync
	+ Removed 3.0.X migration code
	+ New s4sync-groups.ignore file to avoid sync internal groups to LDAP
	+ Allow to set "disable_fullaudit" config key in /etc/zentyal/samba.conf
	  to fully disable recording of samba VFS operations in the system log
	+ Added Pre-Depends on samba4 to avoid problems with upgrades
	+ Added Pre-Depends on mysql-server to avoid problems with upgrades
3.0.16
	+ Workaround with retries for the chown __USERS__ bug
	+ Hide sync with cloud options in shares list if remoteservices
	  is not installed
	+ Setup filesystem now writes a valid fstab file even if the filesystem
	  does not have any mount option
	+ Remove idmap_ldb:use_rf2307 option unnecessary with Samba 4.0.5
	+ Clearer error messages when EBox::LDB::safeConnect fails
	+ Raise exception if during the provision either the domain
	  administrator user or the domain administrator group are
	  incorrectly mapped
	+ Adapted firewallCaptivePortalExceptions method to API change
	+ Mark kerberos principal users as internal to be properly filtered
	+ Delete .provisioned file when purging zentyal-samba
	+ Avoid not numeric warning in hash size comparation during provision
	+ Allow user names composed only of digits
	+ Do not add firewall rules to loopback interface
	+ Improve checks when upgrading from 3.0.11
3.0.15
	+ Better check for the incompatibility of Samba with master/slave
	+ Samba can now be reprovisioned if the hostname or domain changes
	+ Depend on users module to fix save changes order during reprovision
	+ Set roaming profile and home drive for new created users if server
	  is first DC
	+ Default value of sync option in SambaShares is now 0
3.0.14
	+ Improve management of DNS zones stored in samba LDAP
	+ Add classes to decode DNS data from samba LDAP
	+ Use less costly LDB operations when adding or removing members
	  from a group
	+ Added EBox:Samba::LDBObject::deleteValues method
	+ Fix wrong URL on provision message
	+ Better error messages when the environment checks for provision fail
	+ Forbid provision if the server is replicating users either master or slave
3.0.13
	+ Integration of new samba 4.0.3 bundled version
	+ Samba daemon is now managed with init.d to avoid unexpected fork problems
	+ Reduce dns resolver timeout on provision checks when joining a domain
	+ Let zentyal manage all samba dependant daemons. Automatic start/stop
	  is disabled now.
	+ Add script to transfer FSMO roles to local server, useful to
	  migrate from Windows to Zentyal
	+ New FSMO management module
	+ Import sysvol maintaining ACLs
	+ Fixed configuration backup problems, stopping the daemon is no longer
	  needed when backing up and ACLs and dns partitions hard links are
	  recreated when restoring.
	+ Remove deprecated code related to printers module
	+ Remove unnecessary pidfiles declarations for upstart daemons
	+ Improve provision procedure
	+ Use clamd socket instead of shared library for antivirus, this is
	  faster and reduces memory consumption
	+ Do not create quarantine share if antivirus is not enabled
	+ Empty text files are created now when a virus is found on a share
	+ Modified 'size' field in samba_disk_usage and samba_disk_usage_report
	  tables from INT to BIGINT
3.0.12
	+ New advanced 'unmanaged_acls' option in /etc/zentyal/samba.conf to
	  disable overwriting of ACLs when saving changes
	+ Notify cloud-prof when installed when changes happen in
	  SyncShares and SambaShares models
	+ shareByFilename method now also returns the path and type of the share
	+ Fix shareByFilename method
	+ Update Loghelper to the new log formats
	+ Remove duplicated slash in samba shares and profiles paths
3.0.11
	+ Fixed EBox::Samba::LdbObject::get in list context
3.0.10
	+ Decode utf8 data in LdbObject::get() to avoid encoding problems
	+ Integration with Disaster Recovery service
	+ Restored backupDomains implementation
	+ Explicit set of folder name as default value implementation has changed
	+ Check in group pre-addition whether it already exists as built-in
	+ Added existsDN method to EBox::LDB
	+ Grant rx access on privileged ldap socket to allow user corner to
	  update user passwords
3.0.9
	+ Improve domain join process updating the joined domain DNS server
	+ Set kerberos keys when importing users from samba to zentyal
	+ Fix ACLs for system type shares
3.0.8
	+ Depend on Samba4 RC5
	+ Fix bug in enforceServiceState causing samba to restart twice while
	  saving changes
	+ Set pid file path for nmbd daemon
	+ Set bootDepends in yaml file
	+ Adapted to changes in EBox::LogHelper::_convertTimestamp
	+ Use proper constant in userShares method used by remoteservices module
3.0.7
	+ Sync passwords to samba also when using kerberos keys
3.0.6
	+ Added missing use of UnwillingToPerform exception
	+ Fix bug importing service principals when it is not yet created in
	  LDAP
	+ Roaming profiles and drive letter options cannot be set when joining
	  to an existing domain to avoid overwritting per-user settings
	+ Use the new LdapUserBase interface methods preAddUser and preAddGroup
	  to create the user in samba before in zentyal LDAP. The uidNumber or
	  gidNumber of the Zentyal user is infered from the RID to guarantee
	  unique value in the domain
	+ Infer user's uidNumber and group's gidNumber from RID when this is
	  attribute is not present while synchronizing users. This guarantees
	  the same value for users and groups in all domain controllers
	+ Implement new preAdd(User|Group)Failed and add(User|Group)Failed to
	  remove the object from samba database if something goes wrong
	+ Do not add disabled accounts to Zentyal in s4sync
3.0.5
	+ Enabled optional signed SMB protocol in smb.conf
	+ Delete users and groups from shares ACL when these are deleted
	+ Refuse to delete system critical objects
	+ Added syncFolders information method to allow file syncing
	+ Implement SysInfo::Observer to disallow host or domain name changes if
	  module is configured and update the required fields if it is not
	+ Import sysvol after joining a domain, and add an upstart job to sync it
	  each 5 to 10 minutes (one way).
	+ Map root account to domain administrator account
	+ Reset sysvol ACLs after provision
3.0.4
	+ Fix netlogon share wrong path
	+ Depend on samba4 rc2+zentyal2, which include nmbd daemon for netbios
	  browsing support
3.0.3
	+ Update smb.conf for samba4 RC2
	+ During domain join precedure, wait a couple of seconds for samba to start
	+ Add configkey 'treat_contacts_as_users' to import distribution groups
	  containing contacts. The mail account name is used to locate an user with
	  that name and add it to the group.
	+ Improvements synchronizing group members.
	+ The 'users' method of EBox::Samba::Group has been renamed to 'members' and
	  also returns nested groups
	+ Do not import users and groups after join a domain. The s4sync script will
	  do the job
	+ Search for users and groups to synchronize outside CN=Users
	+ Add more SID's to the list of users and groups to avoid synchronize from
	  samba
	+ Improve GeneralSettings fields validation
	+ Remove duplicated disabled module warning on recycle bin and antivirus
	  modules
	+ Added method to GeneralSettings to update hostname-dependent fields
	+ Tolerate domains ended in .local
3.0.2
	+ Fix samba group members not imported to Zentyal in groups added by
	  the synchronizer
	+ Fix s4sync not starting on boot
	+ Restore DNS setup on domain join failure
	+ Add a line to /etc/fstab to increase the size of /var/lock to 50MB.
	  Samba stores there some tdb files (for example to track connections), so
	  if this fs goes out of space connections can be dropped.
3.0.1
	+ Stop daemon before restoring backup and start when finished
	+ Throw exceptions in checkEnvironment also during first install,
	  otherwise the module is not disabled if DNS is not properly
	  configured.
3.0
	+ Add parameter to _checkEnvironment to set the desired error level
	  (ignore, print on log or throw exception)
	+ Stop daemon while taking backup to avoid samba daemon modifying files
	  while being tarred
	+ Fix share type exceptions on antivirus and recycle bin
	+ Fix enabling guest access on shares need to save changes twice
	+ Fix wrong ACL that was denying access to quarantine folder to guest
	  users
	+ Fix error creating shares with spaces in the path
	+ Implemented configuration backup and restore
	+ Fix checking domain name in General Settings Model
	+ Fixed some strings
2.3.14
	+ Fix access for domain users to shares when guest access is enabled
	  on the share
	+ Setup quarantine directory for zavs and grant access to domain admins only
	+ Write zavs settings on smb.conf
2.3.13
	+ Change default domain netbios to match the left-most part of the
	  host dns domain
	+ Check environment is properly configured before provision samba
	+ Generate random administrator password instead of having a default
	  one for security reasons, to join machines to the domain any user
	  belonging to the Domain Admins group is enough, so there was no
	  need to show this password on the interface
	+ Removed dashboard widgets no longer compatible with samba4
	+ Depend on samba 4.0 beta 8
	+ Check provisioned flag and module enabled in s4sync script
	+ Set the provisioned flag at the end of provision function
	+ shareByFilename() method is now working with samba4
	+ Improved DNS management of the Samba internal domain
	+ Fixed labels on SambaSharePermissions model
	+ Fix guest access to shares (client do not ask for password)
	+ Map nobody and nogroup to domain guest and guests accounts
	+ Add missing use statement on EBox::Samba::User
	+ Fix updating Zentyal LDAP users kerberos keys from samba users
	+ Ensure proper permissions on the samba privileged socket
	+ Check that account names does not exists in the whole domain when
	  adding users and groups from the LdapModuleBase callbacks
	+ Do not notify samba module when deleting Zentyal users and groups
	  through the synchronizer script
	+ Improve netbios name validation (no dots)
	+ Validate netbios domain name as netbios name
	+ Force zentyal-dns dependency version
	+ Fix bug managing the dns domain when enabling/disabling the module
	+ Improvements in daemons management to avoid restarting them twice
	  while saving changes.
2.3.12
	+ Support additional domain controller mode
	+ Remove user addon to set the user as domain admin. Add it to the
	  domain admins group instead.
	+ Sync domain administrator and domain admins accounts to zentyal
	+ Increase log level from 1 to 3 to trace problems.
	+ Provision database only when saving changes, not in module
	  enable.
	+ Change samba home to /home/samba instead /home/ebox/samba
	+ Use the privileged LDAP socket to connect to samba LDAP.
	+ Provision using bind9 DLZ backend.
	+ Add config key to choose the fileserver to use, 'ntvfs' or 's3fs'
	+ Removed wrong empty string translations
	+ Enable printing daemon. Printers ACLs stored in a model within
	  printers module.
2.3.11
	+ Added modeldepends to yaml schema
	+ Enable printing daemon. Printers ACLs are now stored in a model within
	  printers module
	+ Removed wrong empty string translations
2.3.10
	+ Fix exception creating shares
	+ Sync passwords from LDAP to LDB directly from hashes
2.3.9
	+ Fields in General Settings can be edited now, with the exception
	  of domain and computer names
	+ Added methods to get the paths used by shares, users and groups
	  to generate disk usage reports
	+ User addon to enable/disable the account and set the user as
	  domain administrator
	+ Group addon to create group shares
	+ Added method to give captive portal module firewall rules to
	  allow domain joins
2.3.8
	+ Recycle Bin feature is now working with samba4
	+ Remove unnecessary dns enable depend as users already depend on it
	+ Integration with samba 4.0 beta2 which uses samba4 for
	  the Active Directory domain services and the samba3 daemon
	  for the file sharing and printing services
	+ Added LogObserver support
	+ Avoid showing admin password if provision command fails
	+ Add domain name validation, cannot be equal to host name
	+ Fix provision bug caused by passwords containing spaces
	+ Threaded synchronizer script
	+ Roaming profiles implementation
	+ Home drive implementation
	+ Guest access implementation
	+ Delete directories from disk when shares are removed
2.3.7
	+ Fixed problems with provision in fresh install
	+ Adapted to new Model management framework
	+ Store printers in redis using the new JSON config objects
2.3.6
	+ Integrate with zentyal DNS
	+ Fix loop over array reference in funcion usesPort
2.3.5
	+ New samba4 synchronization based on LDB module and LDIF files
	+ Depend on samba-zentyal-modules instead of libldb-perl
	+ Custom build of samba4 is no longer needed
2.3.4
	+ Packaging fixes for precise
	+ Code typo fix in Samba::Model::GeneralSettings::_checkDomainName
2.3.3
	+ Validate domain admin password in general settings
	+ Fixed bugs when adding users or groups with spaces
2.3.2
	+ Ignore mailfilter users in s4sync
2.3.1
	+ Samba4 integration
	+ Service description is now translatable
	+ Restore samba-vscan dependency
2.3
	+ Adapted to new MySQL logs backend
	+ Remove samba-vscan dependency as it is not yet available for precise
	+ Replaced autotools with zbuildtools
	+ Use always the same string to refer to the NetBIOS computer name
	+ Validation of maximum length of domain name, validation against
	  reserved words of netbios and domain names
2.1.7
	+ Allow non-ascii characters in share names and comments
2.1.6
	+ Added config key to set Zentyal folders and default domain prefix
	+ Removed /zentyal prefix from URLs
	+ Added maximum limits to PDC options
	+ Avoid duplicated restart during postinst
2.1.5
	+ Removed wrong quotes in smb.conf
	+ Added missing touch and minsize options in /etc/zentyal/samba.conf
	  for Recycle Bin
2.1.4
	+ Better validation of samba shares paths
	+ Improve smb.conf template: delete use_client_driver and allow include
	  per client
	+ Always depend on samba-vscan
	+ Use quote column option for periodic and report log consolidation
2.1.3
	+ Now deleted users and groups are removed correctly from printers
	  permissions lists
	+ Show group comment if exists as share description
	+ Fixed SQL in activity report section
	+ Removed redundant code _dumpSharesTree and _loadSharesTree
2.1.2
	+ Domain names ending in ".local" are no longer allowed
2.1.1
	+ Quotas are now included in users module
	+ Bugfix: disabled shares are correctly ignored now
	+ Bugfix: fixed bad column name in report consolidation
	+ Renamed internal-backups and quarantine shares from ebox- to zentyal-
	+ Bug fix: default file sharing quota works properly now
2.1
	+ Remove ebox- prefix from helper scripts names
	+ Use new standard enable-module script
	+ Replace /etc/ebox/80samba.conf with /etc/zentyal/samba.conf
	+ Use new initial-setup in postinst and delete old migrations
	+ Bug fix: Home directory is mapped when accessing from a Windows 7 client
	+ User quotas are now stored in configuration backup and users directory
	+ Bug fix: Share size is estimated although some files cannot be read
	+ Bug fix: Removed permissions are actually removed
	+ Roaming profiles with correct file attribs
	+ The files in a group share can be modified by all the members in the
	  group
	+ Show forbidden paths in the "Path not allowed" exception text
	+ Truncate the resource field to avoid overflow error of log database
2.0.7
	+ Removed printers are ignored during backup restore
	+ Added backup domain
	+ Added printers as restore dependency
2.0.6
	+ Check for incompatibility between PDC and PAM on slaves
	+ Improved performance by adding samba LDAP indexes
	+ Only set shares ACL if needed
	+ Set default order for dashboard widgets
2.0.5
	+ Only ASCII characters are now allowed for share names and comments
	+ Bug fix: guest shares also work if PDC not enabled
2.0.4
	+ Fixed quarantine folder permissions
	+ Don't ask for password in guest shares
2.0.3
	+ Bug fix: guest shares now work on Windows clients
	+ Fixed log retrieving for quarantine alerts
2.0.2
	+ Fixed problems in backup restoration
	+ Bug fix: support users and groups with spaces and so on in ACLs
2.0.1
	+ Bug fix: cups daemon is now started before samba one
	+ Bug fix: samba can be enabled now if filesystem does not support quotas
	+ Removed warning due to mix numeric and string values in printer hash.
	+ New CUPS printers are also stored in redis when editing groups
	+ Deleted obsolete code regarding external/non-external printers
1.5.9
	+ Rebranded domain name and description
1.5.8
	+ Zentyal rebrand
	+ On smb.conf.mas: use client driver = no to allow printer server
	  to give clients the uploaded drivers.
1.5.7
	+ Avoid antivirus scan on large files to fix read problems
	+ Add a keyconf to Samba listen on external interfaces
	+ Added more report subsections
1.5.6
	+ Move NSS from ebox-samba to ebox-usersandgroups
	+ Home directories are under /home now
	+ Shares permissions model now states if the ACL is for a user or a group
1.5.5
	+ Bug fix: set proper permissions on guest shares
	+ Bug fix: avoid parse of non-word characters in vscan log entries
1.5.4
	+ Added bridged mode support in firewall helper
1.5.3
	+ Bug fix: do not add acl attribute in /etc/fstab when using xfs
1.5.2
	+ Enforce uniqueness of 'user/group' filed in shares permissions
	+ Enable full audit feature as it's working again in samba 3.4.6
	+ Allow guest shares
1.5.1
	+ Add support for file system ACLs. Modify /etc/fstab
	  accordingly. Add dependency on acl.
	+ Bug fix: check if a group has been deleted when configurer printers,
	  otherwise users end up with a blank screen when granting printer
	  permissions
	+ Use the new upstart scripts that the Ubuntu samba packages ships
	  in Lucid
1.4.2
	+ Add missing samba_virus_report table
1.4.1
	+ Restored RecycleBin feature lost when merged breadcrumbs
1.3.15
	+ Added 'hide files' directive by default in smb.conf.mas
	+ Bug fix: PDC password policy settings are kept after samba restarts
1.3.14
	+ Add DefaultUser model to be used in users and groups default user
	  template. Admins can select if they wish to enable the file sharing
	  account by default when creating new users.
1.3.13
	+ Disable full_audit until fixed in a newer samba version
1.3.12
	+ Add breadcrumbs
1.3.11
	+ Added report support
1.3.10
	+ bugfix: ignore case when comparing domain and netbios names
	+ Added support for Recycle Bin in shares
	+ bugfix: restore Domain Users with GID 513 and not 512.
	  as this made Domain Admins not work
	+ Remove unused quota related methods
1.3.7
	+ Create .V2 profile directories. Windows Vista looks for them.
	+ remove extendedBackup, data files must be backuped using ebackup
1.3.6
	+ bugfix: do not allow netbios names longer than 15 characters
1.3.4
	+ bugfix: some samba actions never appeared in the access log
1.3.3
	+ bugfix: we dont consults users when users is not configured in EBox::Samba::existsShareResource
1.3.1
	+ bugfix: use right number for Domain Computers group
1.3.0
	+ bugfix: keep sambaMinPwdLength attribute
1.1.30
	+ bugfix: add user works if quota is disabled
	+ bugfix: replaced storeElementByName with store to avoid bug when restoring
1.1.20
	+ samba allows the use of internal virtual ifaces now
	+ bugfix: importFromLdif was calling a maethod that was removed in a previous merge
1.1.10
	+ Only update sambaPaths on users with sambaSamAccount object
	class
	+ UI imrpovement: in general setting some fileds are disabled when
	PDC is not selected
1.1
	+ Bugfix: issue with codepages on shares
	+ Home drive letter can be changed now from general settings
	+ Added new PDC model with password settings
	+ Use the new row() and ids() API
	+ Windows user's profiles are backed up only in extended backups
	+ Enable quota support again
	+ Bugfix: when importing data from ldiff we assure that the
	default group is created before any group assignment to avoid
	'group not existent' errors

0.12.101
	+ Bugfix: set force directory mode and force create mode to 0660 in shares
0.12.100
	+ Admin user method is more robust in face of user's incomplete
	groups membership
	+ Bugfix: `printers` method returns an empty list when
	`ebox-printers` package is not installed
	+ Add per-user disk quota
0.12.99
	+ New release
0.12.6.101
	+ Bugfix. roaming profiles are not created automatically when they are
	disabled
0.12.6.100
	+ Support for external printers configured with CUPS
	+ Bugfix. Set users and groups suffix properly in smb.conf
0.12.5
	+ Bugfix. Set loginShell when adding users. By default it takes /bin/false
	but users can change it using /etc/ebox/80samba.conf
0.12.4
	+ Bugfix. Check and correct if there is a user or group with a wrong SID.
	It's possible to run into that scenarion depending when the user/group is
	created
	+ Do not delete some domain attributes that are used to store password
	attributes such us password length, expiration...
0.12.3
	+ Add configuration variable to enable/disable quota support
	  as it might be really slow if we have many users
0.12.2
	+ Restore group share names when restoring a backup
0.12.1
	+ Leave Logon Home empty, as Logon Home = "" as stated by smb.conf
	documentation doesn't seem to work
	+ Make sure  workgroup and netbios names are different
0.12
	+ Add help to model fields
	+ Fix typo in defaultEnabledValue. Now shares are enabled by default.
	+ Fix typo in administrator label
	+ Mark shares strings to translate
	+ Use eBox OID number in LDAP schemas
	+ Do not use shares that don't have permission for any user or group
	+ Remove deprecated printer admin configuration key in smb.conf.mas
	+ Enable dns proxy in smb.conf.mas
0.11.103
	+ Bugfix. Add and use EBox::Samba::Types::Select to avoid
	  issues with the options cache
0.11.102
	+ Extend functinality to add custom shares and not only one per-group:
		- Any share within the file system
		- Any share automatically created under /home/samba/shares
		- Fine-grained access to the share: read-only, read and write,
		  administrator, per user and per group.
	+ Set editable attribute to 1 in User field. To comply with
	  what the type expects and avoid warnings

0.11.101
	+ New release
0.11.100
	+ Change slapd.conf ownership to module users
	+ Fix typos
	+ onInstall() functionality moved to migration script
0.11.99
	+ Allow others to read contents from users home directory to
	publish HTML
0.11
	+ New release
0.10.99
	+ New release
0.10
	+ Create directory with 0770
	+ Add users to Domain Users group
0.9.100
	+ New release
0.9.99
	+ New release
0.9.3
	+ New release
0.9.2
	+ Add ebox backup directory as a shared resource to download/upload
	  files
	+ Create smbldap_bind.conf which contains password with mask 0600
0.9.1
	+ New release
0.9
	+ Added Polish translation
	+ Added German translation
	+ Added Dutch  translation

0.8.99
	+ New release
0.8.1
	+ bugfix. Do not mess up home directories when upgrading
	+ Minor workaround. Create slapd run directory in case it does not
	  exist
0.8
	+ New release
0.7.99
	+ Full backup mode stores shared files
	+ Unlimited i-node quota
	+ Various bug-fixes
	+ Portuguese translation

0.7.1
	+ Initial support for PDC
	+ GUI improvements
	+ Added update/clean actions to eobx-samba-ldap
	+ Use EBox::LDAP singleton
	+ Debian package fixes
	+ Fetch SID from configuration file
	+ Use of ebox-sudoers-friendly

0.7
	+ First public release
0.6
	+ move to client
	+ API documented using naturaldocs
	+ Update install
	+ Update debian scripts
	+ Enable/disable printer sharing and file sharing independentely
	+ Use new syntax to define ACLs in slapd.conf
	+ Implements usesPort
	+ Add full support for printers
	+ Several bugfixes

0.5.2
	+ Fix some packaging issues

0.5.1
	+ Convert module to new menu system

0.5
	+ Initial release<|MERGE_RESOLUTION|>--- conflicted
+++ resolved
@@ -1,9 +1,6 @@
-<<<<<<< HEAD
 3.2
 	+ Set version to 3.2
-=======
 3.1.14
->>>>>>> 679712dc
 	+ Fixed provisioning flag also in DC mode
 	+ Do not automatically start service in LDB.pm
 	+ Added missing EBox::Gettext uses
