--- conflicted
+++ resolved
@@ -1,5 +1,5 @@
 HEAD
-<<<<<<< HEAD
+	+ Check samAccountName is unique in entire domain adding users and groups
 	+ Ignore cloud-sync warnings from cron
 3.5.7
 	+ Check DN not exists on the same container creating contacts
@@ -22,9 +22,6 @@
 	+ Resolve schema master dns name and try to connect to all returned IP
 	  addresses until success
 	+ Skip schema extensions if module disabled
-=======
-	+ Check samAccountName is unique in entire domain adding users and groups
->>>>>>> 37e4ed00
 3.5.3
 	+ Use bash as default shell
 	+ Added external AD field to LDAP information model
