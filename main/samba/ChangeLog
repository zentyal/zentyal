--- conflicted
+++ resolved
@@ -1,5 +1,5 @@
 HEAD
-<<<<<<< HEAD
+	+ Remove deprecated sids-to-hide file and associated methods
 	+ Fixed sort order of EBox::Samba::users method
 	+ Adapted migration code from 3.2 to 4.0
 	+ Added waitForLDAPObject to EBox::Module::LDAP
@@ -7,9 +7,6 @@
 	+ Add 'drs:max object sync' parameter to avoid replication error
 	  after loading schemas
 	+ Override smbd and nmbd daemons when migrating from 3.2
-=======
-	+ Remove deprecated sids-to-hide file and associated methods
->>>>>>> 10dcb617
 	+ Increased default max log size to 100 MB
 	+ Backup and restore module's kerberos service password file
 4.0.5
