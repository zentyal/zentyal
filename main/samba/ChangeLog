--- conflicted
+++ resolved
@@ -1,11 +1,8 @@
-<<<<<<< HEAD
-3.2.21
-=======
 HEAD
 	+ Do not abort and throw exception on the first error setting ACLs on
 	  shares. Now the process will continue and will throw an exception at
 	  the end.
->>>>>>> 62570c36
+3.2.21
 	+ Backup/restore s4sync timestamp
 	+ Disabled nmbd logging
 3.2.20
