<<<<<<< HEAD
3.4
	+ Moved to use Net::LDAP::Control::Relax object to relax LDAP restrictions
	  and forced the critical flag to 0 so Samba accepts it
	+ Added EBox::Samba::LdbObject::isCritical method to simplify all checks
	  of the isCriticalSystemObject attribute
	+ EBox::Samba::LdbObject::setCritical cannot use lazy flag to work
	  correctly
	+ Split openchange configuration into its own config file and set correct
	  permissions on it
	+ Remove printers from dependencies list if the module is not installed
	+ Updated EBox::Samba::Users::setCredentials to stop using the lazy flag
	  and added a note about why it cannot be used in the method documentation
	+ Write openchange options to use mysql as backend
	+ Use new addModuleToPostSave Global interface in Provision class
	+ Depend on new samba packaging instead of old samba4 one
	+ Use service instead of deprecated invoke-rc.d for init.d scripts
	+ Set version to 3.4
=======
HEAD
	+ ad-migrate: Detect offline role owner and seize roles
	+ s4sync: Check samba daemon is running
	+ Removed obsolete dns-$hostname account from OpenLDAP, it should be only
	  available in Samba
	+ Ignored and logged as errors the users, contacts and groups in OpenLDAP
	  that are not linked with Samba objects
	+ Fix edit Group Policy Link after UI changes
	+ Fix GPO models UI
	+ Fix revert resolvconf configuration after joining domain
	+ Fix delete GPLink: use gPLink attribute name as our checkers are
	  case sensitive
>>>>>>> 5c102c4c
	+ Set allow_non_scanned_files = True on samba.conf by default to
	  avoid issues with antivirus when editing files
	+ EBox::Samba::LdbObject::setCritical cannot use lazy flag to work
	  correctly
	+ Fix NT_STATUS_ACCESS_DENIED opening files quering the DOS attributes
	  and passing them to open function
	+ Set OpenChange as not provisioned when Samba is reprovisioned
	+ Added a way to check whether we are managing the AD schema or not
	+ Samba provision failures when IPs are not set no longer talk
	  wrongly about internal interfaces
	+ Create directories in _setConf to avoid invalid group __USERS__ error
	+ Clean up openchange section in stub smb.conf file
	+ Fixed bug in EBox::LDB::users which made the method to not
	  return users inside Organization Units
	+ Fix typo in SambaLdapUser that fixes error in change email
	+ Change user modification hook from _modifyUser to _preModifyUser
	+ Throw DataExists exception if the user try to rename a user on a
	  container and already exists
	+ Check for duplicated DN on user creation and show a proper error, not
	  an internal exception.
	+ Fixed s4sync's breakage when tries to sync serviceprincipals to
	  OpenLDAP. Those users are ignored on EBox::LDB::users method
	+ Remove group share on group deletion
	+ Set the setShareRightsReset flag on SambaSharesPermissions row deletion
	+ Samba log helper is now aware of utf8
	+ EBox::Samba::LdbObject::deleteObject - Delete all childs before self
	  deletion
	+ User profiles are only created if the OpenLDAP sync exists, otherwise,
	  defer it until s4sync does the synchronization
	+ Typo fix in netbios validation
	+ Check if objects are system critical before deletion
3.3
	+ Renamed printableName to File Sharing and Domain Services
	+ Split settings in two menu entries: Domain and File Sharing
	+ Switch from Error to TryCatch for exception handling
	+ Provision - Clear link attribute on __USERS__ entry when provisioning as
				  adc
	  adc
	+ Provision - Remove DomainAdmins,Administrator and Guest from openLDAP
	              when reprovisioning as additional DC
	+ Do not hide domain guest account
	+ Fix share guest access, based on domain guest account enabled status
	+ LDB - Do not return users holding a servicePrincipalName by default
	+ Provision - Improve the LDAP OUs purge after join domain
	+ s4sync - Serveral fixes to make it more robust
	+ OU - Improve creation code
	+ LDB - Return OUs ordered, parents before childs
	+ Provision - Link accounts holding zentyal service principals
	+ Provision - Improve OU loading, skip zentyal internal OUs and linked
	+ Provision - Link containers at provision stage, creating them if not
	              exists. Ignore not linked OUs for sync operations.
	+ Provision - Set kerberos linked OU as visible only in advanced mode
	+ Provision - Check no OUs are created below OU=Users. This violate the
	              AD DIT, as OU=Users is linked to CN=Users.
	+ Do not import accounts while provisioning or joining a domain, rely on
	  s4sync
	+ Remove useless chown workaround
	+ Forbid sharing '/opt'
	+ Add filesystem format check defining system shares
	+ Update user CN on user modifications
	+ Revert case sensitive shares. Use new SMB raw client library feature
	  per packet case sensitive.
	+ Throw external exception instead internal if error changing user password
	+ Show user friendly error creating system shares
	+ Add precondition to GPO models, do not allow edition if server is ADC
	+ Fix error in backup or clicking on edit GPO when server is ADC and
	  sysvol is not yet replicated
	+ Check if file system share path is a directory
	+ Fixed unhandled exception when checking filesystem options
	+ Added missing EBox::Exceptions uses
	+ Group membership mapping between OpenLDAP and Samba is using now Samba's
	  objectGUID unique id to be 100% sure we match the right objects
	+ Fixed a typo in a info message
	+ Depend on the new Samba 4.1.1, also with fixed init script
	+ Improve GPO models preconditions to avoid cannot connect to samba
	  LDAP
	+ Fix regression in unmanaged ACLs option
	+ Prevent _postServiceHook code execution outside Save Changes
	+ Fixed openLDAP -> samba integration for users, contacts and groups using
	  non ascii characters
	+ Check for acl and user_xattr mount options when adding system shares
	+ Depend on new samba4 version that fixes 0-byte size problems
	+ NT SD are now written to hidden and readonly files
	+ Remove no longer used antivirus options
	+ Get ldb object in s4sync after the initial wait
	+ Use resolvconf tool to modify resolv.conf when joining as ADC
	+ Set zavsd socket mode to 0777
	+ Fix already defined variable warning
	+ Fixed Samba share ACLs for guest-shares do not contain 'Domain Users'
	  (Contributed by on-jz)
	+ Disable debug to parse ldbsearch command output when looking on idmap.ldb
	+ Set case sensitive on a per share basis
	+ Fix netbios name no being updated when hostname change and samba module
	  is not enabled
	+ Disable debug to parse ldbsearch command output when looking for DNS
	  zones stored in samba
	+ Open files with minimal access mask to set the security descriptors
	+ Added new 'Apply ACLs recursively' feature - one checkbox per samba share.
	  If unchecked, changed ACLs will only be written to top-level share.
	  Subfolders' ACLs will be left unchanged. Default is checked.
	  (Contributed by on-jz)
	+ Fixed Samba share ACLs for 'All users' are not written to filesystem
	+ Listen on all interfaces to avoid problems when more than one IP address
	  is configured in the DNS module
	+ Removed unnecessary FirewallHelper implementation
	+ Delete unused updateHostnameFields() method
	+ Mark network module as changed when upgrading from 3.0
	+ Enforce set of shares ACLs when upgrading from 3.0
	+ Remove old keytab when exporting new one
	+ Add ForestDnsZones and DomainDnsZones partitions DNS records after
	  join domain as additional domain controller
	+ Removed old migration code from 3.0 to 3.2
	+ Set version to 3.3
	+ Ignore container 'Microsoft Exchange System Objects' when quering
	  users stored in LDB
	+ Write openchange options to smb.conf if module installed
	+ Fix precondition on GPOScripts model
3.2.2
	+ Added retry mechanism in SmbClient to wait until samba is ready
	+ Do not try to get domainSID in s4sync if not ready
	+ Improve retrying log messages in safeConnect
	+ Setup quarantine directory in postHook instead of setConf
	+ Don't use Samba's LDB before it's started
	+ Rewrote a couple of methods to use file access directly instead of LDB
	  so it doesn't depend on the service running
	+ Stop starting samba on safeConnect calls
3.2.1
	+ Fixed start of samba after reboot
3.2
	+ Migrated the Samba provision status into redis
	+ Fixed migration of disabled accounts
	+ Execute the mapping of special accounts method on migration
	+ Set version to 3.2
3.1.14
	+ Fixed provisioning flag also in DC mode
	+ Do not automatically start service in LDB.pm
	+ Added missing EBox::Gettext uses
	+ Prevent member sync between Domain Users and __USERS__ both are handled
	  automatically.
3.1.13
	+ Improve samba daemon startup wait condition
	+ Improve GPO code to be more robust.
	+ Set Administrator user as internal when migrating from 3.0
	+ Do not try to migrate from 3.0 if module is not configured
	+ Override daemons when migrating from 3.0
	+ Migrate disabled accounts from 3.0
3.1.12
	+ Only set share permissions when there is really a permission change
	  instead of doing it on every samba restart.
	+ Fix provisioning flag management on error
3.1.11
	+ Added migration code to be executed when upgrading from 3.0
3.1.10
	+ Wait until all the samba services are ready before trying to connect
	+ Removed useless and problematic enforceServiceState override
3.1.9
	+ Antivirus daemon unlinks the cache file before creating new one
	+ Fix user accounts not enabled when created by s4sync
	+ Wait for RID pool allocation after join domain as DC
	+ Remove no longer needed workaround for DNS SPN
	+ Add samba as a DomainDnsZones and ForestDnsZones replica holder
	  when joining as additional DC (samba bug #9200)
	+ Fixes for LDAP-LDB OUs synchronization
	+ Force restart of DNS module while provisioning to reload zones from LDB
	+ Block until samba LDAP task is listening when restarting module
	+ New state flag 'provisioning'
	+ Added 'All users' option to ACL group permissions
	+ Fix precondition on GPOScripts model
3.1.8
	+ Added EBox::LDB::securityGroups to get the list of security groups from
	  Samba.
	+ Requested SLAPD to add an index on the msdsObjectGUID field.
	+ Added support to set permissions recursively.
	+ Moved the code that sets the share permissions to EBox::Samba to execute
	  it on EBox::Module::Service::_postServiceHook hook so we are sure samba
	  is already started with the new configuration.
	+ Shares are created even if no permissions are assigned nor is a guest
	  shared. Administrators will always have permissions now, so the share
	  should exist.
	+ Fixed zentyal group memberships sync with Samba to handle all supported
	  members and to sync on group creation, not just on group update.
	+ Improved the way we sync group memberships from Samba to Zentyal so we
	  are able to sync nested groups if they are not yet created at that point.
	+ Allowed nested groups sync with OpenLDAP and reused as much as possible
	  code from EBox::Users::Group from EBox::Samba::Group.
	+ Do nothing with shares that are disabled.
	+ Fixed s4sync when checking for OUs updates.
	+ Ignore system ACLs for samba shares, use libsamba-perl library instead.
	+ Disabled custom auth methods for guests, so Kerberos authentication
	  works. This should be reverted once Guest support is fixed on Samba 4.
	+ Synced all members of Zentyal Groups, not just users, when provisioning
	  with Samba.
	+ Stop creating special users or groups on provision time, s4sync will do
	  it for us.
	+ Services principals are copied to Samba before Groups, so we can keep
	  memberships intact.
	+ Mark internal users and groups properly when creating them in LDAP
	+ Filter internal users and groups in ACLs selectors
	+ Fixed bad usage of OpenLDAP when it should be using LDB.
	+ Force a trace back printing when an LDB connection is not possible.
	+ Handled mail field sync for Group, User and Contact.
	+ Use new libsamba-perl for GPOs
	+ Fixed mail and given name sync for Contacts.
	+ Stop s4sync while dumping configuration backup
	+ Ignore Asterisk Queues OU in s4sync
	+ Added hiddenSid() method
	+ Change default description to Zentyal Server instead of File Server
	+ Don't put duplicate bridge interfaces in smb.conf
	+ Mapped group 'Domain Users' to '__USERS__' directly.
	+ Added isInAdvancedViewOnly and renamed setViewInAdvancedOnly to
	  setInAdvancedViewOnly to match the attribute name.
	+ Allowed the syncronization of Users, Groups and Contacts tagged as to be
	  shown only on the Advanced view.
	+ Allowed sync of users without kerberos credentials (Guest account).
	+ Linked Kerberos accounts from Samba with their copy in OpenLDAP.
	+ Removed sync_disabled_users key. We sync all users now.
	+ Removed the useraddon to enable or disable file sharing per user, you
	  can now enable or disable a user directly.
	+ Used text strings to reference userAccountControl flags instead of plain
	  numbers.
	+ Syncronized account disabled / enabled between OpenLDAP and Samba.
	+ Removed deprecated objectClass objects not required anymore because
	  Windows breaks when creating objects with those unused objectClass.
3.1.7
	+ When we are going to start a reprovision, we set the provision flag to
	  false and reset the LDB connection to clear any cached value.
	+ Handle the case where ou=Groups exist in OpenLDAP and a Windows AD, so
	  we map both on provision time instead of breaking.
	+ Fixed wrong call to _linkWithUsersObject in Provision
	+ DNS is now properly restarted after provision
3.1.6
	+ Fix Samba provisioning when joining an existing Windows server.
	+ Fixed s4sync to ignore all sub-OUs for a set of OUs so those tree
	  branches are not synced with samba or deleted from OpenLDAP by mistake.
	+ The Administrator user should be hidden.
3.1.5
	+ Adapted user-addon to right panel view
	+ (u|g)idNumber is now generated by Samba directly by default.
	+ Added support to BuiltinDomain objectClass and synced CN=Builtin,...
	  container as a LDAP OU.
	+ Adapted to updatedRowNotify call with no changes in values
	+ Added menu icon
	+ Added objectByObjectGUID to retrieve an LDB object from its LDAP
	  replica.
	+ Added _linkWithUsersEntry && _linkWithUsersObject and called for every
	  Samba object created from the users module, so we have a direct link
	  between objects.
	+ All LDBObject based objects will have the objectGUID field availble.
	+ Removed unused method EBox::LDB::existsDN.
	+ Updated EBox::LDB class to use the new EBox::LDAPBase to share code.
	+ Updated s4sync to handle OUs and contacts sync.
	+ Removed configuration key 'treat_contacts_as_users'. We handle now
	  Contacts and distribution groups natively.
	+ EBox::Samba::LdbObject inherites from EBox::Users::LdapObject to reuse
	  as much code as possible.
	+ Added a special case to map 'Domain Admins' DN from OpenLDAP to LDB.
	+ Don't allow a share with file system root as path
	+ Adapt firewall rules to new accept chains
	+ Add config key to skip writting homeDirectory and homeDrive attribute
	+ Do not store in samba_access table 4 records each 10s when antivirus
	  daemon is not running
	+ Adapted user addon to multi-OU tree view
	+ Ignored SIDs are now synced to LDAP, but hidden on the interface
	  according to the regexps in /etc/zentyal/sids-to-hide.regex
	+ Do not try to start nmbd if smb.conf is not written
	+ Use krb5 keys on new users when plain password not available
	+ Removed EBox::Samba::Group::usersNotIn() method. It was not used neither
	  valid for samba groups.
	+ New EBox::Samba::computers() to get all objects with computer class
	+ Implemented security group and distribution group concept from AD.
	+ Created an OrganizationalPerson object to reuse code between User
	  accounts and Contacts.
	+ Added incompatiblity with external AD authentication mode
3.1.4
	+ Fix SIDs to ignore list, add missing end of line character in regular
	  expressions
	+ NetBIOS computer name is now updated before reprovision and after
	  hostname change
	+ Use new EBox::Users namespace instead of EBox::UsersAndGroups
3.1.3
	+ Removed deprecated backup domains implementation
	+ Fix id mapping for users and groups added by the s4sync daemon
3.1.2
	+ Fix hostname change when having Samba installed: was trying to create
	  again Administrator user, now we just update the credentials, ignore
	  existing groups
3.1.1
	+ Fixed wrong setting of state in EBox::Samba::Provision
3.1
	+ Replace /home/samba/.provisioned file with a key in redis state
	+ Depend on zentyal-core 3.1
3.0.17
	+ New join_vista_with_guest_shares option in /etc/zentyal/samba.conf to
	  allow join of Windows Vista machines if guest shares are enabled
	+ New sync_disabled_users option in /etc/zentyal/samba.conf to sync
	  users with a disabled account in s4sync
	+ Removed 3.0.X migration code
	+ New s4sync-groups.ignore file to avoid sync internal groups to LDAP
	+ Allow to set "disable_fullaudit" config key in /etc/zentyal/samba.conf
	  to fully disable recording of samba VFS operations in the system log
	+ Added Pre-Depends on samba4 to avoid problems with upgrades
	+ Added Pre-Depends on mysql-server to avoid problems with upgrades
3.0.16
	+ Workaround with retries for the chown __USERS__ bug
	+ Hide sync with cloud options in shares list if remoteservices
	  is not installed
	+ Setup filesystem now writes a valid fstab file even if the filesystem
	  does not have any mount option
	+ Remove idmap_ldb:use_rf2307 option unnecessary with Samba 4.0.5
	+ Clearer error messages when EBox::LDB::safeConnect fails
	+ Raise exception if during the provision either the domain
	  administrator user or the domain administrator group are
	  incorrectly mapped
	+ Adapted firewallCaptivePortalExceptions method to API change
	+ Mark kerberos principal users as internal to be properly filtered
	+ Delete .provisioned file when purging zentyal-samba
	+ Avoid not numeric warning in hash size comparation during provision
	+ Allow user names composed only of digits
	+ Do not add firewall rules to loopback interface
	+ Improve checks when upgrading from 3.0.11
3.0.15
	+ Better check for the incompatibility of Samba with master/slave
	+ Samba can now be reprovisioned if the hostname or domain changes
	+ Depend on users module to fix save changes order during reprovision
	+ Set roaming profile and home drive for new created users if server
	  is first DC
	+ Default value of sync option in SambaShares is now 0
3.0.14
	+ Improve management of DNS zones stored in samba LDAP
	+ Add classes to decode DNS data from samba LDAP
	+ Use less costly LDB operations when adding or removing members
	  from a group
	+ Added EBox:Samba::LDBObject::deleteValues method
	+ Fix wrong URL on provision message
	+ Better error messages when the environment checks for provision fail
	+ Forbid provision if the server is replicating users either master or slave
3.0.13
	+ Integration of new samba 4.0.3 bundled version
	+ Samba daemon is now managed with init.d to avoid unexpected fork problems
	+ Reduce dns resolver timeout on provision checks when joining a domain
	+ Let zentyal manage all samba dependant daemons. Automatic start/stop
	  is disabled now.
	+ Add script to transfer FSMO roles to local server, useful to
	  migrate from Windows to Zentyal
	+ New FSMO management module
	+ Import sysvol maintaining ACLs
	+ Fixed configuration backup problems, stopping the daemon is no longer
	  needed when backing up and ACLs and dns partitions hard links are
	  recreated when restoring.
	+ Remove deprecated code related to printers module
	+ Remove unnecessary pidfiles declarations for upstart daemons
	+ Improve provision procedure
	+ Use clamd socket instead of shared library for antivirus, this is
	  faster and reduces memory consumption
	+ Do not create quarantine share if antivirus is not enabled
	+ Empty text files are created now when a virus is found on a share
	+ Modified 'size' field in samba_disk_usage and samba_disk_usage_report
	  tables from INT to BIGINT
3.0.12
	+ New advanced 'unmanaged_acls' option in /etc/zentyal/samba.conf to
	  disable overwriting of ACLs when saving changes
	+ Notify cloud-prof when installed when changes happen in
	  SyncShares and SambaShares models
	+ shareByFilename method now also returns the path and type of the share
	+ Fix shareByFilename method
	+ Update Loghelper to the new log formats
	+ Remove duplicated slash in samba shares and profiles paths
3.0.11
	+ Fixed EBox::Samba::LdbObject::get in list context
3.0.10
	+ Decode utf8 data in LdbObject::get() to avoid encoding problems
	+ Integration with Disaster Recovery service
	+ Restored backupDomains implementation
	+ Explicit set of folder name as default value implementation has changed
	+ Check in group pre-addition whether it already exists as built-in
	+ Added existsDN method to EBox::LDB
	+ Grant rx access on privileged ldap socket to allow user corner to
	  update user passwords
3.0.9
	+ Improve domain join process updating the joined domain DNS server
	+ Set kerberos keys when importing users from samba to zentyal
	+ Fix ACLs for system type shares
3.0.8
	+ Depend on Samba4 RC5
	+ Fix bug in enforceServiceState causing samba to restart twice while
	  saving changes
	+ Set pid file path for nmbd daemon
	+ Set bootDepends in yaml file
	+ Adapted to changes in EBox::LogHelper::_convertTimestamp
	+ Use proper constant in userShares method used by remoteservices module
3.0.7
	+ Sync passwords to samba also when using kerberos keys
3.0.6
	+ Added missing use of UnwillingToPerform exception
	+ Fix bug importing service principals when it is not yet created in
	  LDAP
	+ Roaming profiles and drive letter options cannot be set when joining
	  to an existing domain to avoid overwritting per-user settings
	+ Use the new LdapUserBase interface methods preAddUser and preAddGroup
	  to create the user in samba before in zentyal LDAP. The uidNumber or
	  gidNumber of the Zentyal user is infered from the RID to guarantee
	  unique value in the domain
	+ Infer user's uidNumber and group's gidNumber from RID when this is
	  attribute is not present while synchronizing users. This guarantees
	  the same value for users and groups in all domain controllers
	+ Implement new preAdd(User|Group)Failed and add(User|Group)Failed to
	  remove the object from samba database if something goes wrong
	+ Do not add disabled accounts to Zentyal in s4sync
3.0.5
	+ Enabled optional signed SMB protocol in smb.conf
	+ Delete users and groups from shares ACL when these are deleted
	+ Refuse to delete system critical objects
	+ Added syncFolders information method to allow file syncing
	+ Implement SysInfo::Observer to disallow host or domain name changes if
	  module is configured and update the required fields if it is not
	+ Import sysvol after joining a domain, and add an upstart job to sync it
	  each 5 to 10 minutes (one way).
	+ Map root account to domain administrator account
	+ Reset sysvol ACLs after provision
3.0.4
	+ Fix netlogon share wrong path
	+ Depend on samba4 rc2+zentyal2, which include nmbd daemon for netbios
	  browsing support
3.0.3
	+ Update smb.conf for samba4 RC2
	+ During domain join precedure, wait a couple of seconds for samba to start
	+ Add configkey 'treat_contacts_as_users' to import distribution groups
	  containing contacts. The mail account name is used to locate an user with
	  that name and add it to the group.
	+ Improvements synchronizing group members.
	+ The 'users' method of EBox::Samba::Group has been renamed to 'members' and
	  also returns nested groups
	+ Do not import users and groups after join a domain. The s4sync script will
	  do the job
	+ Search for users and groups to synchronize outside CN=Users
	+ Add more SID's to the list of users and groups to avoid synchronize from
	  samba
	+ Improve GeneralSettings fields validation
	+ Remove duplicated disabled module warning on recycle bin and antivirus
	  modules
	+ Added method to GeneralSettings to update hostname-dependent fields
	+ Tolerate domains ended in .local
3.0.2
	+ Fix samba group members not imported to Zentyal in groups added by
	  the synchronizer
	+ Fix s4sync not starting on boot
	+ Restore DNS setup on domain join failure
	+ Add a line to /etc/fstab to increase the size of /var/lock to 50MB.
	  Samba stores there some tdb files (for example to track connections), so
	  if this fs goes out of space connections can be dropped.
3.0.1
	+ Stop daemon before restoring backup and start when finished
	+ Throw exceptions in checkEnvironment also during first install,
	  otherwise the module is not disabled if DNS is not properly
	  configured.
3.0
	+ Add parameter to _checkEnvironment to set the desired error level
	  (ignore, print on log or throw exception)
	+ Stop daemon while taking backup to avoid samba daemon modifying files
	  while being tarred
	+ Fix share type exceptions on antivirus and recycle bin
	+ Fix enabling guest access on shares need to save changes twice
	+ Fix wrong ACL that was denying access to quarantine folder to guest
	  users
	+ Fix error creating shares with spaces in the path
	+ Implemented configuration backup and restore
	+ Fix checking domain name in General Settings Model
	+ Fixed some strings
2.3.14
	+ Fix access for domain users to shares when guest access is enabled
	  on the share
	+ Setup quarantine directory for zavs and grant access to domain admins only
	+ Write zavs settings on smb.conf
2.3.13
	+ Change default domain netbios to match the left-most part of the
	  host dns domain
	+ Check environment is properly configured before provision samba
	+ Generate random administrator password instead of having a default
	  one for security reasons, to join machines to the domain any user
	  belonging to the Domain Admins group is enough, so there was no
	  need to show this password on the interface
	+ Removed dashboard widgets no longer compatible with samba4
	+ Depend on samba 4.0 beta 8
	+ Check provisioned flag and module enabled in s4sync script
	+ Set the provisioned flag at the end of provision function
	+ shareByFilename() method is now working with samba4
	+ Improved DNS management of the Samba internal domain
	+ Fixed labels on SambaSharePermissions model
	+ Fix guest access to shares (client do not ask for password)
	+ Map nobody and nogroup to domain guest and guests accounts
	+ Add missing use statement on EBox::Samba::User
	+ Fix updating Zentyal LDAP users kerberos keys from samba users
	+ Ensure proper permissions on the samba privileged socket
	+ Check that account names does not exists in the whole domain when
	  adding users and groups from the LdapModuleBase callbacks
	+ Do not notify samba module when deleting Zentyal users and groups
	  through the synchronizer script
	+ Improve netbios name validation (no dots)
	+ Validate netbios domain name as netbios name
	+ Force zentyal-dns dependency version
	+ Fix bug managing the dns domain when enabling/disabling the module
	+ Improvements in daemons management to avoid restarting them twice
	  while saving changes.
2.3.12
	+ Support additional domain controller mode
	+ Remove user addon to set the user as domain admin. Add it to the
	  domain admins group instead.
	+ Sync domain administrator and domain admins accounts to zentyal
	+ Increase log level from 1 to 3 to trace problems.
	+ Provision database only when saving changes, not in module
	  enable.
	+ Change samba home to /home/samba instead /home/ebox/samba
	+ Use the privileged LDAP socket to connect to samba LDAP.
	+ Provision using bind9 DLZ backend.
	+ Add config key to choose the fileserver to use, 'ntvfs' or 's3fs'
	+ Removed wrong empty string translations
	+ Enable printing daemon. Printers ACLs stored in a model within
	  printers module.
2.3.11
	+ Added modeldepends to yaml schema
	+ Enable printing daemon. Printers ACLs are now stored in a model within
	  printers module
	+ Removed wrong empty string translations
2.3.10
	+ Fix exception creating shares
	+ Sync passwords from LDAP to LDB directly from hashes
2.3.9
	+ Fields in General Settings can be edited now, with the exception
	  of domain and computer names
	+ Added methods to get the paths used by shares, users and groups
	  to generate disk usage reports
	+ User addon to enable/disable the account and set the user as
	  domain administrator
	+ Group addon to create group shares
	+ Added method to give captive portal module firewall rules to
	  allow domain joins
2.3.8
	+ Recycle Bin feature is now working with samba4
	+ Remove unnecessary dns enable depend as users already depend on it
	+ Integration with samba 4.0 beta2 which uses samba4 for
	  the Active Directory domain services and the samba3 daemon
	  for the file sharing and printing services
	+ Added LogObserver support
	+ Avoid showing admin password if provision command fails
	+ Add domain name validation, cannot be equal to host name
	+ Fix provision bug caused by passwords containing spaces
	+ Threaded synchronizer script
	+ Roaming profiles implementation
	+ Home drive implementation
	+ Guest access implementation
	+ Delete directories from disk when shares are removed
2.3.7
	+ Fixed problems with provision in fresh install
	+ Adapted to new Model management framework
	+ Store printers in redis using the new JSON config objects
2.3.6
	+ Integrate with zentyal DNS
	+ Fix loop over array reference in funcion usesPort
2.3.5
	+ New samba4 synchronization based on LDB module and LDIF files
	+ Depend on samba-zentyal-modules instead of libldb-perl
	+ Custom build of samba4 is no longer needed
2.3.4
	+ Packaging fixes for precise
	+ Code typo fix in Samba::Model::GeneralSettings::_checkDomainName
2.3.3
	+ Validate domain admin password in general settings
	+ Fixed bugs when adding users or groups with spaces
2.3.2
	+ Ignore mailfilter users in s4sync
2.3.1
	+ Samba4 integration
	+ Service description is now translatable
	+ Restore samba-vscan dependency
2.3
	+ Adapted to new MySQL logs backend
	+ Remove samba-vscan dependency as it is not yet available for precise
	+ Replaced autotools with zbuildtools
	+ Use always the same string to refer to the NetBIOS computer name
	+ Validation of maximum length of domain name, validation against
	  reserved words of netbios and domain names
2.1.7
	+ Allow non-ascii characters in share names and comments
2.1.6
	+ Added config key to set Zentyal folders and default domain prefix
	+ Removed /zentyal prefix from URLs
	+ Added maximum limits to PDC options
	+ Avoid duplicated restart during postinst
2.1.5
	+ Removed wrong quotes in smb.conf
	+ Added missing touch and minsize options in /etc/zentyal/samba.conf
	  for Recycle Bin
2.1.4
	+ Better validation of samba shares paths
	+ Improve smb.conf template: delete use_client_driver and allow include
	  per client
	+ Always depend on samba-vscan
	+ Use quote column option for periodic and report log consolidation
2.1.3
	+ Now deleted users and groups are removed correctly from printers
	  permissions lists
	+ Show group comment if exists as share description
	+ Fixed SQL in activity report section
	+ Removed redundant code _dumpSharesTree and _loadSharesTree
2.1.2
	+ Domain names ending in ".local" are no longer allowed
2.1.1
	+ Quotas are now included in users module
	+ Bugfix: disabled shares are correctly ignored now
	+ Bugfix: fixed bad column name in report consolidation
	+ Renamed internal-backups and quarantine shares from ebox- to zentyal-
	+ Bug fix: default file sharing quota works properly now
2.1
	+ Remove ebox- prefix from helper scripts names
	+ Use new standard enable-module script
	+ Replace /etc/ebox/80samba.conf with /etc/zentyal/samba.conf
	+ Use new initial-setup in postinst and delete old migrations
	+ Bug fix: Home directory is mapped when accessing from a Windows 7 client
	+ User quotas are now stored in configuration backup and users directory
	+ Bug fix: Share size is estimated although some files cannot be read
	+ Bug fix: Removed permissions are actually removed
	+ Roaming profiles with correct file attribs
	+ The files in a group share can be modified by all the members in the
	  group
	+ Show forbidden paths in the "Path not allowed" exception text
	+ Truncate the resource field to avoid overflow error of log database
2.0.7
	+ Removed printers are ignored during backup restore
	+ Added backup domain
	+ Added printers as restore dependency
2.0.6
	+ Check for incompatibility between PDC and PAM on slaves
	+ Improved performance by adding samba LDAP indexes
	+ Only set shares ACL if needed
	+ Set default order for dashboard widgets
2.0.5
	+ Only ASCII characters are now allowed for share names and comments
	+ Bug fix: guest shares also work if PDC not enabled
2.0.4
	+ Fixed quarantine folder permissions
	+ Don't ask for password in guest shares
2.0.3
	+ Bug fix: guest shares now work on Windows clients
	+ Fixed log retrieving for quarantine alerts
2.0.2
	+ Fixed problems in backup restoration
	+ Bug fix: support users and groups with spaces and so on in ACLs
2.0.1
	+ Bug fix: cups daemon is now started before samba one
	+ Bug fix: samba can be enabled now if filesystem does not support quotas
	+ Removed warning due to mix numeric and string values in printer hash.
	+ New CUPS printers are also stored in redis when editing groups
	+ Deleted obsolete code regarding external/non-external printers
1.5.9
	+ Rebranded domain name and description
1.5.8
	+ Zentyal rebrand
	+ On smb.conf.mas: use client driver = no to allow printer server
	  to give clients the uploaded drivers.
1.5.7
	+ Avoid antivirus scan on large files to fix read problems
	+ Add a keyconf to Samba listen on external interfaces
	+ Added more report subsections
1.5.6
	+ Move NSS from ebox-samba to ebox-usersandgroups
	+ Home directories are under /home now
	+ Shares permissions model now states if the ACL is for a user or a group
1.5.5
	+ Bug fix: set proper permissions on guest shares
	+ Bug fix: avoid parse of non-word characters in vscan log entries
1.5.4
	+ Added bridged mode support in firewall helper
1.5.3
	+ Bug fix: do not add acl attribute in /etc/fstab when using xfs
1.5.2
	+ Enforce uniqueness of 'user/group' filed in shares permissions
	+ Enable full audit feature as it's working again in samba 3.4.6
	+ Allow guest shares
1.5.1
	+ Add support for file system ACLs. Modify /etc/fstab
	  accordingly. Add dependency on acl.
	+ Bug fix: check if a group has been deleted when configurer printers,
	  otherwise users end up with a blank screen when granting printer
	  permissions
	+ Use the new upstart scripts that the Ubuntu samba packages ships
	  in Lucid
1.4.2
	+ Add missing samba_virus_report table
1.4.1
	+ Restored RecycleBin feature lost when merged breadcrumbs
1.3.15
	+ Added 'hide files' directive by default in smb.conf.mas
	+ Bug fix: PDC password policy settings are kept after samba restarts
1.3.14
	+ Add DefaultUser model to be used in users and groups default user
	  template. Admins can select if they wish to enable the file sharing
	  account by default when creating new users.
1.3.13
	+ Disable full_audit until fixed in a newer samba version
1.3.12
	+ Add breadcrumbs
1.3.11
	+ Added report support
1.3.10
	+ bugfix: ignore case when comparing domain and netbios names
	+ Added support for Recycle Bin in shares
	+ bugfix: restore Domain Users with GID 513 and not 512.
	  as this made Domain Admins not work
	+ Remove unused quota related methods
1.3.7
	+ Create .V2 profile directories. Windows Vista looks for them.
	+ remove extendedBackup, data files must be backuped using ebackup
1.3.6
	+ bugfix: do not allow netbios names longer than 15 characters
1.3.4
	+ bugfix: some samba actions never appeared in the access log
1.3.3
	+ bugfix: we dont consults users when users is not configured in EBox::Samba::existsShareResource
1.3.1
	+ bugfix: use right number for Domain Computers group
1.3.0
	+ bugfix: keep sambaMinPwdLength attribute
1.1.30
	+ bugfix: add user works if quota is disabled
	+ bugfix: replaced storeElementByName with store to avoid bug when restoring
1.1.20
	+ samba allows the use of internal virtual ifaces now
	+ bugfix: importFromLdif was calling a maethod that was removed in a previous merge
1.1.10
	+ Only update sambaPaths on users with sambaSamAccount object
	class
	+ UI imrpovement: in general setting some fileds are disabled when
	PDC is not selected
1.1
	+ Bugfix: issue with codepages on shares
	+ Home drive letter can be changed now from general settings
	+ Added new PDC model with password settings
	+ Use the new row() and ids() API
	+ Windows user's profiles are backed up only in extended backups
	+ Enable quota support again
	+ Bugfix: when importing data from ldiff we assure that the
	default group is created before any group assignment to avoid
	'group not existent' errors

0.12.101
	+ Bugfix: set force directory mode and force create mode to 0660 in shares
0.12.100
	+ Admin user method is more robust in face of user's incomplete
	groups membership
	+ Bugfix: `printers` method returns an empty list when
	`ebox-printers` package is not installed
	+ Add per-user disk quota
0.12.99
	+ New release
0.12.6.101
	+ Bugfix. roaming profiles are not created automatically when they are
	disabled
0.12.6.100
	+ Support for external printers configured with CUPS
	+ Bugfix. Set users and groups suffix properly in smb.conf
0.12.5
	+ Bugfix. Set loginShell when adding users. By default it takes /bin/false
	but users can change it using /etc/ebox/80samba.conf
0.12.4
	+ Bugfix. Check and correct if there is a user or group with a wrong SID.
	It's possible to run into that scenarion depending when the user/group is
	created
	+ Do not delete some domain attributes that are used to store password
	attributes such us password length, expiration...
0.12.3
	+ Add configuration variable to enable/disable quota support
	  as it might be really slow if we have many users
0.12.2
	+ Restore group share names when restoring a backup
0.12.1
	+ Leave Logon Home empty, as Logon Home = "" as stated by smb.conf
	documentation doesn't seem to work
	+ Make sure  workgroup and netbios names are different
0.12
	+ Add help to model fields
	+ Fix typo in defaultEnabledValue. Now shares are enabled by default.
	+ Fix typo in administrator label
	+ Mark shares strings to translate
	+ Use eBox OID number in LDAP schemas
	+ Do not use shares that don't have permission for any user or group
	+ Remove deprecated printer admin configuration key in smb.conf.mas
	+ Enable dns proxy in smb.conf.mas
0.11.103
	+ Bugfix. Add and use EBox::Samba::Types::Select to avoid
	  issues with the options cache
0.11.102
	+ Extend functinality to add custom shares and not only one per-group:
		- Any share within the file system
		- Any share automatically created under /home/samba/shares
		- Fine-grained access to the share: read-only, read and write,
		  administrator, per user and per group.
	+ Set editable attribute to 1 in User field. To comply with
	  what the type expects and avoid warnings

0.11.101
	+ New release
0.11.100
	+ Change slapd.conf ownership to module users
	+ Fix typos
	+ onInstall() functionality moved to migration script
0.11.99
	+ Allow others to read contents from users home directory to
	publish HTML
0.11
	+ New release
0.10.99
	+ New release
0.10
	+ Create directory with 0770
	+ Add users to Domain Users group
0.9.100
	+ New release
0.9.99
	+ New release
0.9.3
	+ New release
0.9.2
	+ Add ebox backup directory as a shared resource to download/upload
	  files
	+ Create smbldap_bind.conf which contains password with mask 0600
0.9.1
	+ New release
0.9
	+ Added Polish translation
	+ Added German translation
	+ Added Dutch  translation

0.8.99
	+ New release
0.8.1
	+ bugfix. Do not mess up home directories when upgrading
	+ Minor workaround. Create slapd run directory in case it does not
	  exist
0.8
	+ New release
0.7.99
	+ Full backup mode stores shared files
	+ Unlimited i-node quota
	+ Various bug-fixes
	+ Portuguese translation

0.7.1
	+ Initial support for PDC
	+ GUI improvements
	+ Added update/clean actions to eobx-samba-ldap
	+ Use EBox::LDAP singleton
	+ Debian package fixes
	+ Fetch SID from configuration file
	+ Use of ebox-sudoers-friendly

0.7
	+ First public release
0.6
	+ move to client
	+ API documented using naturaldocs
	+ Update install
	+ Update debian scripts
	+ Enable/disable printer sharing and file sharing independentely
	+ Use new syntax to define ACLs in slapd.conf
	+ Implements usesPort
	+ Add full support for printers
	+ Several bugfixes

0.5.2
	+ Fix some packaging issues

0.5.1
	+ Convert module to new menu system

0.5
	+ Initial release<|MERGE_RESOLUTION|>--- conflicted
+++ resolved
@@ -1,4 +1,3 @@
-<<<<<<< HEAD
 3.4
 	+ Moved to use Net::LDAP::Control::Relax object to relax LDAP restrictions
 	  and forced the critical flag to 0 so Samba accepts it
@@ -16,12 +15,8 @@
 	+ Depend on new samba packaging instead of old samba4 one
 	+ Use service instead of deprecated invoke-rc.d for init.d scripts
 	+ Set version to 3.4
-=======
-HEAD
 	+ ad-migrate: Detect offline role owner and seize roles
 	+ s4sync: Check samba daemon is running
-	+ Removed obsolete dns-$hostname account from OpenLDAP, it should be only
-	  available in Samba
 	+ Ignored and logged as errors the users, contacts and groups in OpenLDAP
 	  that are not linked with Samba objects
 	+ Fix edit Group Policy Link after UI changes
@@ -29,7 +24,6 @@
 	+ Fix revert resolvconf configuration after joining domain
 	+ Fix delete GPLink: use gPLink attribute name as our checkers are
 	  case sensitive
->>>>>>> 5c102c4c
 	+ Set allow_non_scanned_files = True on samba.conf by default to
 	  avoid issues with antivirus when editing files
 	+ EBox::Samba::LdbObject::setCritical cannot use lazy flag to work
