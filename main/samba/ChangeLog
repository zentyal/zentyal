--- conflicted
+++ resolved
@@ -1,11 +1,7 @@
-<<<<<<< HEAD
 3.3
-=======
-3.2.9
 	+ Depend on the new Samba 4.1.1, also with fixed init script
 	+ Improve GPO models preconditions to avoid cannot connect to samba
 	  LDAP
->>>>>>> e280469b
 	+ Fix regression in unmanaged ACLs option
 	+ Prevent _postServiceHook code execution outside Save Changes
 	+ Fixed openLDAP -> samba integration for users, contacts and groups using
