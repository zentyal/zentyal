--- conflicted
+++ resolved
@@ -1,11 +1,8 @@
 HEAD
-<<<<<<< HEAD
+	+ Deprecate _schemasAdded redis key, checking if schema is extended in
+	  module _regenConfig
 	+ Fixed use of deprecated attributes uid and gid instantiating users and
 	  groups
-=======
-	+ Deprecate _schemasAdded redis key, checking if schema is extended in
-	  module _regenConfig
->>>>>>> b0e29500
 3.5.1
 	+ Display correctly tree elements on external AD mode
 	+ Fixed user creation when remove user from a group in the
