--- conflicted
+++ resolved
@@ -1,10 +1,7 @@
 HEAD
-<<<<<<< HEAD
+	+ Allow restore backup when samba is not provisioned
 	+ Set roaming profile for new users
 4.0.6
-=======
-	+ Allow restore backup when samba is not provisioned
->>>>>>> d4321726
 	+ Remove deprecated sids-to-hide file and associated methods
 	+ Fixed sort order of EBox::Samba::users method
 	+ Adapted migration code from 3.2 to 4.0
