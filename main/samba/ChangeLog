HEAD
<<<<<<< HEAD
	+ Samba4 integration
=======
	+ Service description is now translatable
	+ Restore samba-vscan dependency
>>>>>>> 5d679c62
2.3
	+ Adapted to new MySQL logs backend
	+ Remove samba-vscan dependency as it is not yet available for precise
	+ Replaced autotools with zbuildtools
	+ Use always the same string to refer to the NetBIOS computer name
	+ Validation of maximum length of domain name, validation against
	  reserved words of netbios and domain names
2.1.7
	+ Allow non-ascii characters in share names and comments
2.1.6
	+ Added config key to set Zentyal folders and default domain prefix
	+ Removed /zentyal prefix from URLs
	+ Added maximum limits to PDC options
	+ Avoid duplicated restart during postinst
2.1.5
	+ Removed wrong quotes in smb.conf
	+ Added missing touch and minsize options in /etc/zentyal/samba.conf
	  for Recycle Bin
2.1.4
	+ Better validation of samba shares paths
	+ Improve smb.conf template: delete use_client_driver and allow include
	  per client
	+ Always depend on samba-vscan
	+ Use quote column option for periodic and report log consolidation
2.1.3
	+ Now deleted users and groups are removed correctly from printers
	  permissions lists
	+ Show group comment if exists as share description
	+ Fixed SQL in activity report section
	+ Removed redundant code _dumpSharesTree and _loadSharesTree
2.1.2
	+ Domain names ending in ".local" are no longer allowed
2.1.1
	+ Quotas are now included in users module
	+ Bugfix: disabled shares are correctly ignored now
	+ Bugfix: fixed bad column name in report consolidation
	+ Renamed internal-backups and quarantine shares from ebox- to zentyal-
	+ Bug fix: default file sharing quota works properly now
2.1
	+ Remove ebox- prefix from helper scripts names
	+ Use new standard enable-module script
	+ Replace /etc/ebox/80samba.conf with /etc/zentyal/samba.conf
	+ Use new initial-setup in postinst and delete old migrations
	+ Bug fix: Home directory is mapped when accessing from a Windows 7 client
	+ User quotas are now stored in configuration backup and users directory
	+ Bug fix: Share size is estimated although some files cannot be read
	+ Bug fix: Removed permissions are actually removed
	+ Roaming profiles with correct file attribs
	+ The files in a group share can be modified by all the members in the
	  group
	+ Show forbidden paths in the "Path not allowed" exception text
	+ Truncate the resource field to avoid overflow error of log database
2.0.7
	+ Removed printers are ignored during backup restore
	+ Added backup domain
	+ Added printers as restore dependency
2.0.6
	+ Check for incompatibility between PDC and PAM on slaves
	+ Improved performance by adding samba LDAP indexes
	+ Only set shares ACL if needed
	+ Set default order for dashboard widgets
2.0.5
	+ Only ASCII characters are now allowed for share names and comments
	+ Bug fix: guest shares also work if PDC not enabled
2.0.4
	+ Fixed quarantine folder permissions
	+ Don't ask for password in guest shares
2.0.3
	+ Bug fix: guest shares now work on Windows clients
	+ Fixed log retrieving for quarantine alerts
2.0.2
	+ Fixed problems in backup restoration
	+ Bug fix: support users and groups with spaces and so on in ACLs
2.0.1
	+ Bug fix: cups daemon is now started before samba one
	+ Bug fix: samba can be enabled now if filesystem does not support quotas
	+ Removed warning due to mix numeric and string values in printer hash.
	+ New CUPS printers are also stored in redis when editing groups
	+ Deleted obsolete code regarding external/non-external printers
1.5.9
	+ Rebranded domain name and description
1.5.8
	+ Zentyal rebrand
	+ On smb.conf.mas: use client driver = no to allow printer server
	  to give clients the uploaded drivers.
1.5.7
	+ Avoid antivirus scan on large files to fix read problems
	+ Add a keyconf to Samba listen on external interfaces
	+ Added more report subsections
1.5.6
	+ Move NSS from ebox-samba to ebox-usersandgroups
	+ Home directories are under /home now
	+ Shares permissions model now states if the ACL is for a user or a group
1.5.5
	+ Bug fix: set proper permissions on guest shares
	+ Bug fix: avoid parse of non-word characters in vscan log entries
1.5.4
	+ Added bridged mode support in firewall helper
1.5.3
	+ Bug fix: do not add acl attribute in /etc/fstab when using xfs
1.5.2
	+ Enforce uniqueness of 'user/group' filed in shares permissions
	+ Enable full audit feature as it's working again in samba 3.4.6
	+ Allow guest shares
1.5.1
	+ Add support for file system ACLs. Modify /etc/fstab
	  accordingly. Add dependency on acl.
	+ Bug fix: check if a group has been deleted when configurer printers,
	  otherwise users end up with a blank screen when granting printer
	  permissions
	+ Use the new upstart scripts that the Ubuntu samba packages ships
	  in Lucid
1.4.2
	+ Add missing samba_virus_report table
1.4.1
	+ Restored RecycleBin feature lost when merged breadcrumbs
1.3.15
	+ Added 'hide files' directive by default in smb.conf.mas
	+ Bug fix: PDC password policy settings are kept after samba restarts
1.3.14
	+ Add DefaultUser model to be used in users and groups default user
	  template. Admins can select if they wish to enable the file sharing
	  account by default when creating new users.
1.3.13
	+ Disable full_audit until fixed in a newer samba version
1.3.12
	+ Add breadcrumbs
1.3.11
	+ Added report support
1.3.10
	+ bugfix: ignore case when comparing domain and netbios names
	+ Added support for Recycle Bin in shares
	+ bugfix: restore Domain Users with GID 513 and not 512.
	  as this made Domain Admins not work
	+ Remove unused quota related methods
1.3.7
	+ Create .V2 profile directories. Windows Vista looks for them.
	+ remove extendedBackup, data files must be backuped using ebackup
1.3.6
	+ bugfix: do not allow netbios names longer than 15 characters
1.3.4
	+ bugfix: some samba actions never appeared in the access log
1.3.3
	+ bugfix: we dont consults users when users is not configured in EBox::Samba::existsShareResource
1.3.1
	+ bugfix: use right number for Domain Computers group
1.3.0
	+ bugfix: keep sambaMinPwdLength attribute
1.1.30
	+ bugfix: add user works if quota is disabled
	+ bugfix: replaced storeElementByName with store to avoid bug when restoring
1.1.20
	+ samba allows the use of internal virtual ifaces now
	+ bugfix: importFromLdif was calling a maethod that was removed in a previous merge
1.1.10
	+ Only update sambaPaths on users with sambaSamAccount object
	class
	+ UI imrpovement: in general setting some fileds are disabled when
	PDC is not selected
1.1
	+ Bugfix: issue with codepages on shares
	+ Home drive letter can be changed now from general settings
	+ Added new PDC model with password settings
	+ Use the new row() and ids() API
	+ Windows user's profiles are backed up only in extended backups
	+ Enable quota support again
	+ Bugfix: when importing data from ldiff we assure that the
	default group is created before any group assignment to avoid
	'group not existent' errors

0.12.101
	+ Bugfix: set force directory mode and force create mode to 0660 in shares
0.12.100
	+ Admin user method is more robust in face of user's incomplete
	groups membership
	+ Bugfix: `printers` method returns an empty list when
	`ebox-printers` package is not installed
	+ Add per-user disk quota
0.12.99
	+ New release
0.12.6.101
	+ Bugfix. roaming profiles are not created automatically when they are
	disabled
0.12.6.100
	+ Support for external printers configured with CUPS
	+ Bugfix. Set users and groups suffix properly in smb.conf
0.12.5
	+ Bugfix. Set loginShell when adding users. By default it takes /bin/false
	but users can change it using /etc/ebox/80samba.conf
0.12.4
	+ Bugfix. Check and correct if there is a user or group with a wrong SID.
	It's possible to run into that scenarion depending when the user/group is
	created
	+ Do not delete some domain attributes that are used to store password
	attributes such us password length, expiration...
0.12.3
	+ Add configuration variable to enable/disable quota support
	  as it might be really slow if we have many users
0.12.2
	+ Restore group share names when restoring a backup
0.12.1
	+ Leave Logon Home empty, as Logon Home = "" as stated by smb.conf
	documentation doesn't seem to work
	+ Make sure  workgroup and netbios names are different
0.12
	+ Add help to model fields
	+ Fix typo in defaultEnabledValue. Now shares are enabled by default.
	+ Fix typo in administrator label
	+ Mark shares strings to translate
	+ Use eBox OID number in LDAP schemas
	+ Do not use shares that don't have permission for any user or group
	+ Remove deprecated printer admin configuration key in smb.conf.mas
	+ Enable dns proxy in smb.conf.mas
0.11.103
	+ Bugfix. Add and use EBox::Samba::Types::Select to avoid 
	  issues with the options cache
0.11.102
	+ Extend functinality to add custom shares and not only one per-group:
		- Any share within the file system
		- Any share automatically created under /home/samba/shares
		- Fine-grained access to the share: read-only, read and write,
		  administrator, per user and per group.
	+ Set editable attribute to 1 in User field. To comply with
	  what the type expects and avoid warnings

0.11.101
	+ New release
0.11.100
	+ Change slapd.conf ownership to module users
	+ Fix typos
	+ onInstall() functionality moved to migration script 
0.11.99
	+ Allow others to read contents from users home directory to
	publish HTML
0.11
	+ New release
0.10.99
	+ New release
0.10
	+ Create directory with 0770
	+ Add users to Domain Users group
0.9.100
	+ New release
0.9.99
	+ New release
0.9.3
	+ New release
0.9.2
	+ Add ebox backup directory as a shared resource to download/upload
	  files
	+ Create smbldap_bind.conf which contains password with mask 0600
0.9.1
	+ New release
0.9
	+ Added Polish translation
	+ Added German translation
	+ Added Dutch  translation

0.8.99
	+ New release
0.8.1
	+ bugfix. Do not mess up home directories when upgrading
	+ Minor workaround. Create slapd run directory in case it does not
	  exist
0.8
	+ New release
0.7.99
	+ Full backup mode stores shared files
	+ Unlimited i-node quota
	+ Various bug-fixes
	+ Portuguese translation
 
0.7.1
	+ Initial support for PDC
	+ GUI improvements
	+ Added update/clean actions to eobx-samba-ldap
	+ Use EBox::LDAP singleton
	+ Debian package fixes
	+ Fetch SID from configuration file
	+ Use of ebox-sudoers-friendly

0.7
	+ First public release
0.6
	+ move to client
	+ API documented using naturaldocs
	+ Update install
	+ Update debian scripts
	+ Enable/disable printer sharing and file sharing independentely
	+ Use new syntax to define ACLs in slapd.conf
	+ Implements usesPort
	+ Add full support for printers
	+ Several bugfixes

0.5.2
	+ Fix some packaging issues

0.5.1
	+ Convert module to new menu system

0.5
	+ Initial release<|MERGE_RESOLUTION|>--- conflicted
+++ resolved
@@ -1,10 +1,7 @@
 HEAD
-<<<<<<< HEAD
 	+ Samba4 integration
-=======
 	+ Service description is now translatable
 	+ Restore samba-vscan dependency
->>>>>>> 5d679c62
 2.3
 	+ Adapted to new MySQL logs backend
 	+ Remove samba-vscan dependency as it is not yet available for precise
