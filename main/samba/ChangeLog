<<<<<<< HEAD
3.4
	+ Split openchange configuration into its own config file and set correct
	  permissions on it
	+ Remove printers from dependencies list if the module is not installed
	+ Updated EBox::Samba::Users::setCredentials to stop using the lazy flag
	  and added a note about why it cannot be used in the method documentation
	+ Write openchange options to use mysql as backend
	+ Use new addModuleToPostSave Global interface in Provision class
	+ Depend on new samba packaging instead of old samba4 one
	+ Use service instead of deprecated invoke-rc.d for init.d scripts
	+ Set version to 3.4
=======
HEAD
	+ EBox::Samba::LdbObject::setCritical cannot use lazy flag to work
	  correctly
3.2.14
>>>>>>> b29034aa
	+ Fix NT_STATUS_ACCESS_DENIED opening files quering the DOS attributes
	  and passing them to open function
	+ Set OpenChange as not provisioned when Samba is reprovisioned
	+ Added a way to check whether we are managing the AD schema or not
	+ Samba provision failures when IPs are not set no longer talk
	  wrongly about internal interfaces
	+ Create directories in _setConf to avoid invalid group __USERS__ error
	+ Clean up openchange section in stub smb.conf file
	+ Fixed bug in EBox::LDB::users which made the method to not
	  return users inside Organization Units
	+ Fix typo in SambaLdapUser that fixes error in change email
	+ Change user modification hook from _modifyUser to _preModifyUser
	+ Throw DataExists exception if the user try to rename a user on a
	  container and already exists
	+ Check for duplicated DN on user creation and show a proper error, not
	  an internal exception.
	+ Fixed s4sync's breakage when tries to sync serviceprincipals to
	  OpenLDAP. Those users are ignored on EBox::LDB::users method
	+ Remove group share on group deletion
	+ Set the setShareRightsReset flag on SambaSharesPermissions row deletion
	+ Samba log helper is now aware of utf8
	+ EBox::Samba::LdbObject::deleteObject - Delete all childs before self
	  deletion
	+ User profiles are only created if the OpenLDAP sync exists, otherwise,
	  defer it until s4sync does the synchronization
	+ Typo fix in netbios validation
	+ Check if objects are system critical before deletion
3.3
	+ Renamed printableName to File Sharing and Domain Services
	+ Split settings in two menu entries: Domain and File Sharing
	+ Switch from Error to TryCatch for exception handling
	+ Provision - Clear link attribute on __USERS__ entry when provisioning as
				  adc
	  adc
	+ Provision - Remove DomainAdmins,Administrator and Guest from openLDAP
	              when reprovisioning as additional DC
	+ Do not hide domain guest account
	+ Fix share guest access, based on domain guest account enabled status
	+ LDB - Do not return users holding a servicePrincipalName by default
	+ Provision - Improve the LDAP OUs purge after join domain
	+ s4sync - Serveral fixes to make it more robust
	+ OU - Improve creation code
	+ LDB - Return OUs ordered, parents before childs
	+ Provision - Link accounts holding zentyal service principals
	+ Provision - Improve OU loading, skip zentyal internal OUs and linked
	+ Provision - Link containers at provision stage, creating them if not
	              exists. Ignore not linked OUs for sync operations.
	+ Provision - Set kerberos linked OU as visible only in advanced mode
	+ Provision - Check no OUs are created below OU=Users. This violate the
	              AD DIT, as OU=Users is linked to CN=Users.
	+ Do not import accounts while provisioning or joining a domain, rely on
	  s4sync
	+ Remove useless chown workaround
	+ Forbid sharing '/opt'
	+ Add filesystem format check defining system shares
	+ Update user CN on user modifications
	+ Revert case sensitive shares. Use new SMB raw client library feature
	  per packet case sensitive.
	+ Throw external exception instead internal if error changing user password
	+ Show user friendly error creating system shares
	+ Add precondition to GPO models, do not allow edition if server is ADC
	+ Fix error in backup or clicking on edit GPO when server is ADC and
	  sysvol is not yet replicated
	+ Check if file system share path is a directory
	+ Fixed unhandled exception when checking filesystem options
	+ Added missing EBox::Exceptions uses
	+ Group membership mapping between OpenLDAP and Samba is using now Samba's
	  objectGUID unique id to be 100% sure we match the right objects
	+ Fixed a typo in a info message
	+ Depend on the new Samba 4.1.1, also with fixed init script
	+ Improve GPO models preconditions to avoid cannot connect to samba
	  LDAP
	+ Fix regression in unmanaged ACLs option
	+ Prevent _postServiceHook code execution outside Save Changes
	+ Fixed openLDAP -> samba integration for users, contacts and groups using
	  non ascii characters
	+ Check for acl and user_xattr mount options when adding system shares
	+ Depend on new samba4 version that fixes 0-byte size problems
	+ NT SD are now written to hidden and readonly files
	+ Remove no longer used antivirus options
	+ Get ldb object in s4sync after the initial wait
	+ Use resolvconf tool to modify resolv.conf when joining as ADC
	+ Set zavsd socket mode to 0777
	+ Fix already defined variable warning
	+ Fixed Samba share ACLs for guest-shares do not contain 'Domain Users'
	  (Contributed by on-jz)
	+ Disable debug to parse ldbsearch command output when looking on idmap.ldb
	+ Set case sensitive on a per share basis
	+ Fix netbios name no being updated when hostname change and samba module
	  is not enabled
	+ Disable debug to parse ldbsearch command output when looking for DNS
	  zones stored in samba
	+ Open files with minimal access mask to set the security descriptors
	+ Added new 'Apply ACLs recursively' feature - one checkbox per samba share.
	  If unchecked, changed ACLs will only be written to top-level share.
	  Subfolders' ACLs will be left unchanged. Default is checked.
	  (Contributed by on-jz)
	+ Fixed Samba share ACLs for 'All users' are not written to filesystem
	+ Listen on all interfaces to avoid problems when more than one IP address
	  is configured in the DNS module
	+ Removed unnecessary FirewallHelper implementation
	+ Delete unused updateHostnameFields() method
	+ Mark network module as changed when upgrading from 3.0
	+ Enforce set of shares ACLs when upgrading from 3.0
	+ Remove old keytab when exporting new one
	+ Add ForestDnsZones and DomainDnsZones partitions DNS records after
	  join domain as additional domain controller
	+ Removed old migration code from 3.0 to 3.2
	+ Set version to 3.3
	+ Ignore container 'Microsoft Exchange System Objects' when quering
	  users stored in LDB
	+ Write openchange options to smb.conf if module installed
	+ Fix precondition on GPOScripts model
3.2.2
	+ Added retry mechanism in SmbClient to wait until samba is ready
	+ Do not try to get domainSID in s4sync if not ready
	+ Improve retrying log messages in safeConnect
	+ Setup quarantine directory in postHook instead of setConf
	+ Don't use Samba's LDB before it's started
	+ Rewrote a couple of methods to use file access directly instead of LDB
	  so it doesn't depend on the service running
	+ Stop starting samba on safeConnect calls
3.2.1
	+ Fixed start of samba after reboot
3.2
	+ Migrated the Samba provision status into redis
	+ Fixed migration of disabled accounts
	+ Execute the mapping of special accounts method on migration
	+ Set version to 3.2
3.1.14
	+ Fixed provisioning flag also in DC mode
	+ Do not automatically start service in LDB.pm
	+ Added missing EBox::Gettext uses
	+ Prevent member sync between Domain Users and __USERS__ both are handled
	  automatically.
3.1.13
	+ Improve samba daemon startup wait condition
	+ Improve GPO code to be more robust.
	+ Set Administrator user as internal when migrating from 3.0
	+ Do not try to migrate from 3.0 if module is not configured
	+ Override daemons when migrating from 3.0
	+ Migrate disabled accounts from 3.0
3.1.12
	+ Only set share permissions when there is really a permission change
	  instead of doing it on every samba restart.
	+ Fix provisioning flag management on error
3.1.11
	+ Added migration code to be executed when upgrading from 3.0
3.1.10
	+ Wait until all the samba services are ready before trying to connect
	+ Removed useless and problematic enforceServiceState override
3.1.9
	+ Antivirus daemon unlinks the cache file before creating new one
	+ Fix user accounts not enabled when created by s4sync
	+ Wait for RID pool allocation after join domain as DC
	+ Remove no longer needed workaround for DNS SPN
	+ Add samba as a DomainDnsZones and ForestDnsZones replica holder
	  when joining as additional DC (samba bug #9200)
	+ Fixes for LDAP-LDB OUs synchronization
	+ Force restart of DNS module while provisioning to reload zones from LDB
	+ Block until samba LDAP task is listening when restarting module
	+ New state flag 'provisioning'
	+ Added 'All users' option to ACL group permissions
	+ Fix precondition on GPOScripts model
3.1.8
	+ Added EBox::LDB::securityGroups to get the list of security groups from
	  Samba.
	+ Requested SLAPD to add an index on the msdsObjectGUID field.
	+ Added support to set permissions recursively.
	+ Moved the code that sets the share permissions to EBox::Samba to execute
	  it on EBox::Module::Service::_postServiceHook hook so we are sure samba
	  is already started with the new configuration.
	+ Shares are created even if no permissions are assigned nor is a guest
	  shared. Administrators will always have permissions now, so the share
	  should exist.
	+ Fixed zentyal group memberships sync with Samba to handle all supported
	  members and to sync on group creation, not just on group update.
	+ Improved the way we sync group memberships from Samba to Zentyal so we
	  are able to sync nested groups if they are not yet created at that point.
	+ Allowed nested groups sync with OpenLDAP and reused as much as possible
	  code from EBox::Users::Group from EBox::Samba::Group.
	+ Do nothing with shares that are disabled.
	+ Fixed s4sync when checking for OUs updates.
	+ Ignore system ACLs for samba shares, use libsamba-perl library instead.
	+ Disabled custom auth methods for guests, so Kerberos authentication
	  works. This should be reverted once Guest support is fixed on Samba 4.
	+ Synced all members of Zentyal Groups, not just users, when provisioning
	  with Samba.
	+ Stop creating special users or groups on provision time, s4sync will do
	  it for us.
	+ Services principals are copied to Samba before Groups, so we can keep
	  memberships intact.
	+ Mark internal users and groups properly when creating them in LDAP
	+ Filter internal users and groups in ACLs selectors
	+ Fixed bad usage of OpenLDAP when it should be using LDB.
	+ Force a trace back printing when an LDB connection is not possible.
	+ Handled mail field sync for Group, User and Contact.
	+ Use new libsamba-perl for GPOs
	+ Fixed mail and given name sync for Contacts.
	+ Stop s4sync while dumping configuration backup
	+ Ignore Asterisk Queues OU in s4sync
	+ Added hiddenSid() method
	+ Change default description to Zentyal Server instead of File Server
	+ Don't put duplicate bridge interfaces in smb.conf
	+ Mapped group 'Domain Users' to '__USERS__' directly.
	+ Added isInAdvancedViewOnly and renamed setViewInAdvancedOnly to
	  setInAdvancedViewOnly to match the attribute name.
	+ Allowed the syncronization of Users, Groups and Contacts tagged as to be
	  shown only on the Advanced view.
	+ Allowed sync of users without kerberos credentials (Guest account).
	+ Linked Kerberos accounts from Samba with their copy in OpenLDAP.
	+ Removed sync_disabled_users key. We sync all users now.
	+ Removed the useraddon to enable or disable file sharing per user, you
	  can now enable or disable a user directly.
	+ Used text strings to reference userAccountControl flags instead of plain
	  numbers.
	+ Syncronized account disabled / enabled between OpenLDAP and Samba.
	+ Removed deprecated objectClass objects not required anymore because
	  Windows breaks when creating objects with those unused objectClass.
3.1.7
	+ When we are going to start a reprovision, we set the provision flag to
	  false and reset the LDB connection to clear any cached value.
	+ Handle the case where ou=Groups exist in OpenLDAP and a Windows AD, so
	  we map both on provision time instead of breaking.
	+ Fixed wrong call to _linkWithUsersObject in Provision
	+ DNS is now properly restarted after provision
3.1.6
	+ Fix Samba provisioning when joining an existing Windows server.
	+ Fixed s4sync to ignore all sub-OUs for a set of OUs so those tree
	  branches are not synced with samba or deleted from OpenLDAP by mistake.
	+ The Administrator user should be hidden.
3.1.5
	+ Adapted user-addon to right panel view
	+ (u|g)idNumber is now generated by Samba directly by default.
	+ Added support to BuiltinDomain objectClass and synced CN=Builtin,...
	  container as a LDAP OU.
	+ Adapted to updatedRowNotify call with no changes in values
	+ Added menu icon
	+ Added objectByObjectGUID to retrieve an LDB object from its LDAP
	  replica.
	+ Added _linkWithUsersEntry && _linkWithUsersObject and called for every
	  Samba object created from the users module, so we have a direct link
	  between objects.
	+ All LDBObject based objects will have the objectGUID field availble.
	+ Removed unused method EBox::LDB::existsDN.
	+ Updated EBox::LDB class to use the new EBox::LDAPBase to share code.
	+ Updated s4sync to handle OUs and contacts sync.
	+ Removed configuration key 'treat_contacts_as_users'. We handle now
	  Contacts and distribution groups natively.
	+ EBox::Samba::LdbObject inherites from EBox::Users::LdapObject to reuse
	  as much code as possible.
	+ Added a special case to map 'Domain Admins' DN from OpenLDAP to LDB.
	+ Don't allow a share with file system root as path
	+ Adapt firewall rules to new accept chains
	+ Add config key to skip writting homeDirectory and homeDrive attribute
	+ Do not store in samba_access table 4 records each 10s when antivirus
	  daemon is not running
	+ Adapted user addon to multi-OU tree view
	+ Ignored SIDs are now synced to LDAP, but hidden on the interface
	  according to the regexps in /etc/zentyal/sids-to-hide.regex
	+ Do not try to start nmbd if smb.conf is not written
	+ Use krb5 keys on new users when plain password not available
	+ Removed EBox::Samba::Group::usersNotIn() method. It was not used neither
	  valid for samba groups.
	+ New EBox::Samba::computers() to get all objects with computer class
	+ Implemented security group and distribution group concept from AD.
	+ Created an OrganizationalPerson object to reuse code between User
	  accounts and Contacts.
	+ Added incompatiblity with external AD authentication mode
3.1.4
	+ Fix SIDs to ignore list, add missing end of line character in regular
	  expressions
	+ NetBIOS computer name is now updated before reprovision and after
	  hostname change
	+ Use new EBox::Users namespace instead of EBox::UsersAndGroups
3.1.3
	+ Removed deprecated backup domains implementation
	+ Fix id mapping for users and groups added by the s4sync daemon
3.1.2
	+ Fix hostname change when having Samba installed: was trying to create
	  again Administrator user, now we just update the credentials, ignore
	  existing groups
3.1.1
	+ Fixed wrong setting of state in EBox::Samba::Provision
3.1
	+ Replace /home/samba/.provisioned file with a key in redis state
	+ Depend on zentyal-core 3.1
3.0.17
	+ New join_vista_with_guest_shares option in /etc/zentyal/samba.conf to
	  allow join of Windows Vista machines if guest shares are enabled
	+ New sync_disabled_users option in /etc/zentyal/samba.conf to sync
	  users with a disabled account in s4sync
	+ Removed 3.0.X migration code
	+ New s4sync-groups.ignore file to avoid sync internal groups to LDAP
	+ Allow to set "disable_fullaudit" config key in /etc/zentyal/samba.conf
	  to fully disable recording of samba VFS operations in the system log
	+ Added Pre-Depends on samba4 to avoid problems with upgrades
	+ Added Pre-Depends on mysql-server to avoid problems with upgrades
3.0.16
	+ Workaround with retries for the chown __USERS__ bug
	+ Hide sync with cloud options in shares list if remoteservices
	  is not installed
	+ Setup filesystem now writes a valid fstab file even if the filesystem
	  does not have any mount option
	+ Remove idmap_ldb:use_rf2307 option unnecessary with Samba 4.0.5
	+ Clearer error messages when EBox::LDB::safeConnect fails
	+ Raise exception if during the provision either the domain
	  administrator user or the domain administrator group are
	  incorrectly mapped
	+ Adapted firewallCaptivePortalExceptions method to API change
	+ Mark kerberos principal users as internal to be properly filtered
	+ Delete .provisioned file when purging zentyal-samba
	+ Avoid not numeric warning in hash size comparation during provision
	+ Allow user names composed only of digits
	+ Do not add firewall rules to loopback interface
	+ Improve checks when upgrading from 3.0.11
3.0.15
	+ Better check for the incompatibility of Samba with master/slave
	+ Samba can now be reprovisioned if the hostname or domain changes
	+ Depend on users module to fix save changes order during reprovision
	+ Set roaming profile and home drive for new created users if server
	  is first DC
	+ Default value of sync option in SambaShares is now 0
3.0.14
	+ Improve management of DNS zones stored in samba LDAP
	+ Add classes to decode DNS data from samba LDAP
	+ Use less costly LDB operations when adding or removing members
	  from a group
	+ Added EBox:Samba::LDBObject::deleteValues method
	+ Fix wrong URL on provision message
	+ Better error messages when the environment checks for provision fail
	+ Forbid provision if the server is replicating users either master or slave
3.0.13
	+ Integration of new samba 4.0.3 bundled version
	+ Samba daemon is now managed with init.d to avoid unexpected fork problems
	+ Reduce dns resolver timeout on provision checks when joining a domain
	+ Let zentyal manage all samba dependant daemons. Automatic start/stop
	  is disabled now.
	+ Add script to transfer FSMO roles to local server, useful to
	  migrate from Windows to Zentyal
	+ New FSMO management module
	+ Import sysvol maintaining ACLs
	+ Fixed configuration backup problems, stopping the daemon is no longer
	  needed when backing up and ACLs and dns partitions hard links are
	  recreated when restoring.
	+ Remove deprecated code related to printers module
	+ Remove unnecessary pidfiles declarations for upstart daemons
	+ Improve provision procedure
	+ Use clamd socket instead of shared library for antivirus, this is
	  faster and reduces memory consumption
	+ Do not create quarantine share if antivirus is not enabled
	+ Empty text files are created now when a virus is found on a share
	+ Modified 'size' field in samba_disk_usage and samba_disk_usage_report
	  tables from INT to BIGINT
3.0.12
	+ New advanced 'unmanaged_acls' option in /etc/zentyal/samba.conf to
	  disable overwriting of ACLs when saving changes
	+ Notify cloud-prof when installed when changes happen in
	  SyncShares and SambaShares models
	+ shareByFilename method now also returns the path and type of the share
	+ Fix shareByFilename method
	+ Update Loghelper to the new log formats
	+ Remove duplicated slash in samba shares and profiles paths
3.0.11
	+ Fixed EBox::Samba::LdbObject::get in list context
3.0.10
	+ Decode utf8 data in LdbObject::get() to avoid encoding problems
	+ Integration with Disaster Recovery service
	+ Restored backupDomains implementation
	+ Explicit set of folder name as default value implementation has changed
	+ Check in group pre-addition whether it already exists as built-in
	+ Added existsDN method to EBox::LDB
	+ Grant rx access on privileged ldap socket to allow user corner to
	  update user passwords
3.0.9
	+ Improve domain join process updating the joined domain DNS server
	+ Set kerberos keys when importing users from samba to zentyal
	+ Fix ACLs for system type shares
3.0.8
	+ Depend on Samba4 RC5
	+ Fix bug in enforceServiceState causing samba to restart twice while
	  saving changes
	+ Set pid file path for nmbd daemon
	+ Set bootDepends in yaml file
	+ Adapted to changes in EBox::LogHelper::_convertTimestamp
	+ Use proper constant in userShares method used by remoteservices module
3.0.7
	+ Sync passwords to samba also when using kerberos keys
3.0.6
	+ Added missing use of UnwillingToPerform exception
	+ Fix bug importing service principals when it is not yet created in
	  LDAP
	+ Roaming profiles and drive letter options cannot be set when joining
	  to an existing domain to avoid overwritting per-user settings
	+ Use the new LdapUserBase interface methods preAddUser and preAddGroup
	  to create the user in samba before in zentyal LDAP. The uidNumber or
	  gidNumber of the Zentyal user is infered from the RID to guarantee
	  unique value in the domain
	+ Infer user's uidNumber and group's gidNumber from RID when this is
	  attribute is not present while synchronizing users. This guarantees
	  the same value for users and groups in all domain controllers
	+ Implement new preAdd(User|Group)Failed and add(User|Group)Failed to
	  remove the object from samba database if something goes wrong
	+ Do not add disabled accounts to Zentyal in s4sync
3.0.5
	+ Enabled optional signed SMB protocol in smb.conf
	+ Delete users and groups from shares ACL when these are deleted
	+ Refuse to delete system critical objects
	+ Added syncFolders information method to allow file syncing
	+ Implement SysInfo::Observer to disallow host or domain name changes if
	  module is configured and update the required fields if it is not
	+ Import sysvol after joining a domain, and add an upstart job to sync it
	  each 5 to 10 minutes (one way).
	+ Map root account to domain administrator account
	+ Reset sysvol ACLs after provision
3.0.4
	+ Fix netlogon share wrong path
	+ Depend on samba4 rc2+zentyal2, which include nmbd daemon for netbios
	  browsing support
3.0.3
	+ Update smb.conf for samba4 RC2
	+ During domain join precedure, wait a couple of seconds for samba to start
	+ Add configkey 'treat_contacts_as_users' to import distribution groups
	  containing contacts. The mail account name is used to locate an user with
	  that name and add it to the group.
	+ Improvements synchronizing group members.
	+ The 'users' method of EBox::Samba::Group has been renamed to 'members' and
	  also returns nested groups
	+ Do not import users and groups after join a domain. The s4sync script will
	  do the job
	+ Search for users and groups to synchronize outside CN=Users
	+ Add more SID's to the list of users and groups to avoid synchronize from
	  samba
	+ Improve GeneralSettings fields validation
	+ Remove duplicated disabled module warning on recycle bin and antivirus
	  modules
	+ Added method to GeneralSettings to update hostname-dependent fields
	+ Tolerate domains ended in .local
3.0.2
	+ Fix samba group members not imported to Zentyal in groups added by
	  the synchronizer
	+ Fix s4sync not starting on boot
	+ Restore DNS setup on domain join failure
	+ Add a line to /etc/fstab to increase the size of /var/lock to 50MB.
	  Samba stores there some tdb files (for example to track connections), so
	  if this fs goes out of space connections can be dropped.
3.0.1
	+ Stop daemon before restoring backup and start when finished
	+ Throw exceptions in checkEnvironment also during first install,
	  otherwise the module is not disabled if DNS is not properly
	  configured.
3.0
	+ Add parameter to _checkEnvironment to set the desired error level
	  (ignore, print on log or throw exception)
	+ Stop daemon while taking backup to avoid samba daemon modifying files
	  while being tarred
	+ Fix share type exceptions on antivirus and recycle bin
	+ Fix enabling guest access on shares need to save changes twice
	+ Fix wrong ACL that was denying access to quarantine folder to guest
	  users
	+ Fix error creating shares with spaces in the path
	+ Implemented configuration backup and restore
	+ Fix checking domain name in General Settings Model
	+ Fixed some strings
2.3.14
	+ Fix access for domain users to shares when guest access is enabled
	  on the share
	+ Setup quarantine directory for zavs and grant access to domain admins only
	+ Write zavs settings on smb.conf
2.3.13
	+ Change default domain netbios to match the left-most part of the
	  host dns domain
	+ Check environment is properly configured before provision samba
	+ Generate random administrator password instead of having a default
	  one for security reasons, to join machines to the domain any user
	  belonging to the Domain Admins group is enough, so there was no
	  need to show this password on the interface
	+ Removed dashboard widgets no longer compatible with samba4
	+ Depend on samba 4.0 beta 8
	+ Check provisioned flag and module enabled in s4sync script
	+ Set the provisioned flag at the end of provision function
	+ shareByFilename() method is now working with samba4
	+ Improved DNS management of the Samba internal domain
	+ Fixed labels on SambaSharePermissions model
	+ Fix guest access to shares (client do not ask for password)
	+ Map nobody and nogroup to domain guest and guests accounts
	+ Add missing use statement on EBox::Samba::User
	+ Fix updating Zentyal LDAP users kerberos keys from samba users
	+ Ensure proper permissions on the samba privileged socket
	+ Check that account names does not exists in the whole domain when
	  adding users and groups from the LdapModuleBase callbacks
	+ Do not notify samba module when deleting Zentyal users and groups
	  through the synchronizer script
	+ Improve netbios name validation (no dots)
	+ Validate netbios domain name as netbios name
	+ Force zentyal-dns dependency version
	+ Fix bug managing the dns domain when enabling/disabling the module
	+ Improvements in daemons management to avoid restarting them twice
	  while saving changes.
2.3.12
	+ Support additional domain controller mode
	+ Remove user addon to set the user as domain admin. Add it to the
	  domain admins group instead.
	+ Sync domain administrator and domain admins accounts to zentyal
	+ Increase log level from 1 to 3 to trace problems.
	+ Provision database only when saving changes, not in module
	  enable.
	+ Change samba home to /home/samba instead /home/ebox/samba
	+ Use the privileged LDAP socket to connect to samba LDAP.
	+ Provision using bind9 DLZ backend.
	+ Add config key to choose the fileserver to use, 'ntvfs' or 's3fs'
	+ Removed wrong empty string translations
	+ Enable printing daemon. Printers ACLs stored in a model within
	  printers module.
2.3.11
	+ Added modeldepends to yaml schema
	+ Enable printing daemon. Printers ACLs are now stored in a model within
	  printers module
	+ Removed wrong empty string translations
2.3.10
	+ Fix exception creating shares
	+ Sync passwords from LDAP to LDB directly from hashes
2.3.9
	+ Fields in General Settings can be edited now, with the exception
	  of domain and computer names
	+ Added methods to get the paths used by shares, users and groups
	  to generate disk usage reports
	+ User addon to enable/disable the account and set the user as
	  domain administrator
	+ Group addon to create group shares
	+ Added method to give captive portal module firewall rules to
	  allow domain joins
2.3.8
	+ Recycle Bin feature is now working with samba4
	+ Remove unnecessary dns enable depend as users already depend on it
	+ Integration with samba 4.0 beta2 which uses samba4 for
	  the Active Directory domain services and the samba3 daemon
	  for the file sharing and printing services
	+ Added LogObserver support
	+ Avoid showing admin password if provision command fails
	+ Add domain name validation, cannot be equal to host name
	+ Fix provision bug caused by passwords containing spaces
	+ Threaded synchronizer script
	+ Roaming profiles implementation
	+ Home drive implementation
	+ Guest access implementation
	+ Delete directories from disk when shares are removed
2.3.7
	+ Fixed problems with provision in fresh install
	+ Adapted to new Model management framework
	+ Store printers in redis using the new JSON config objects
2.3.6
	+ Integrate with zentyal DNS
	+ Fix loop over array reference in funcion usesPort
2.3.5
	+ New samba4 synchronization based on LDB module and LDIF files
	+ Depend on samba-zentyal-modules instead of libldb-perl
	+ Custom build of samba4 is no longer needed
2.3.4
	+ Packaging fixes for precise
	+ Code typo fix in Samba::Model::GeneralSettings::_checkDomainName
2.3.3
	+ Validate domain admin password in general settings
	+ Fixed bugs when adding users or groups with spaces
2.3.2
	+ Ignore mailfilter users in s4sync
2.3.1
	+ Samba4 integration
	+ Service description is now translatable
	+ Restore samba-vscan dependency
2.3
	+ Adapted to new MySQL logs backend
	+ Remove samba-vscan dependency as it is not yet available for precise
	+ Replaced autotools with zbuildtools
	+ Use always the same string to refer to the NetBIOS computer name
	+ Validation of maximum length of domain name, validation against
	  reserved words of netbios and domain names
2.1.7
	+ Allow non-ascii characters in share names and comments
2.1.6
	+ Added config key to set Zentyal folders and default domain prefix
	+ Removed /zentyal prefix from URLs
	+ Added maximum limits to PDC options
	+ Avoid duplicated restart during postinst
2.1.5
	+ Removed wrong quotes in smb.conf
	+ Added missing touch and minsize options in /etc/zentyal/samba.conf
	  for Recycle Bin
2.1.4
	+ Better validation of samba shares paths
	+ Improve smb.conf template: delete use_client_driver and allow include
	  per client
	+ Always depend on samba-vscan
	+ Use quote column option for periodic and report log consolidation
2.1.3
	+ Now deleted users and groups are removed correctly from printers
	  permissions lists
	+ Show group comment if exists as share description
	+ Fixed SQL in activity report section
	+ Removed redundant code _dumpSharesTree and _loadSharesTree
2.1.2
	+ Domain names ending in ".local" are no longer allowed
2.1.1
	+ Quotas are now included in users module
	+ Bugfix: disabled shares are correctly ignored now
	+ Bugfix: fixed bad column name in report consolidation
	+ Renamed internal-backups and quarantine shares from ebox- to zentyal-
	+ Bug fix: default file sharing quota works properly now
2.1
	+ Remove ebox- prefix from helper scripts names
	+ Use new standard enable-module script
	+ Replace /etc/ebox/80samba.conf with /etc/zentyal/samba.conf
	+ Use new initial-setup in postinst and delete old migrations
	+ Bug fix: Home directory is mapped when accessing from a Windows 7 client
	+ User quotas are now stored in configuration backup and users directory
	+ Bug fix: Share size is estimated although some files cannot be read
	+ Bug fix: Removed permissions are actually removed
	+ Roaming profiles with correct file attribs
	+ The files in a group share can be modified by all the members in the
	  group
	+ Show forbidden paths in the "Path not allowed" exception text
	+ Truncate the resource field to avoid overflow error of log database
2.0.7
	+ Removed printers are ignored during backup restore
	+ Added backup domain
	+ Added printers as restore dependency
2.0.6
	+ Check for incompatibility between PDC and PAM on slaves
	+ Improved performance by adding samba LDAP indexes
	+ Only set shares ACL if needed
	+ Set default order for dashboard widgets
2.0.5
	+ Only ASCII characters are now allowed for share names and comments
	+ Bug fix: guest shares also work if PDC not enabled
2.0.4
	+ Fixed quarantine folder permissions
	+ Don't ask for password in guest shares
2.0.3
	+ Bug fix: guest shares now work on Windows clients
	+ Fixed log retrieving for quarantine alerts
2.0.2
	+ Fixed problems in backup restoration
	+ Bug fix: support users and groups with spaces and so on in ACLs
2.0.1
	+ Bug fix: cups daemon is now started before samba one
	+ Bug fix: samba can be enabled now if filesystem does not support quotas
	+ Removed warning due to mix numeric and string values in printer hash.
	+ New CUPS printers are also stored in redis when editing groups
	+ Deleted obsolete code regarding external/non-external printers
1.5.9
	+ Rebranded domain name and description
1.5.8
	+ Zentyal rebrand
	+ On smb.conf.mas: use client driver = no to allow printer server
	  to give clients the uploaded drivers.
1.5.7
	+ Avoid antivirus scan on large files to fix read problems
	+ Add a keyconf to Samba listen on external interfaces
	+ Added more report subsections
1.5.6
	+ Move NSS from ebox-samba to ebox-usersandgroups
	+ Home directories are under /home now
	+ Shares permissions model now states if the ACL is for a user or a group
1.5.5
	+ Bug fix: set proper permissions on guest shares
	+ Bug fix: avoid parse of non-word characters in vscan log entries
1.5.4
	+ Added bridged mode support in firewall helper
1.5.3
	+ Bug fix: do not add acl attribute in /etc/fstab when using xfs
1.5.2
	+ Enforce uniqueness of 'user/group' filed in shares permissions
	+ Enable full audit feature as it's working again in samba 3.4.6
	+ Allow guest shares
1.5.1
	+ Add support for file system ACLs. Modify /etc/fstab
	  accordingly. Add dependency on acl.
	+ Bug fix: check if a group has been deleted when configurer printers,
	  otherwise users end up with a blank screen when granting printer
	  permissions
	+ Use the new upstart scripts that the Ubuntu samba packages ships
	  in Lucid
1.4.2
	+ Add missing samba_virus_report table
1.4.1
	+ Restored RecycleBin feature lost when merged breadcrumbs
1.3.15
	+ Added 'hide files' directive by default in smb.conf.mas
	+ Bug fix: PDC password policy settings are kept after samba restarts
1.3.14
	+ Add DefaultUser model to be used in users and groups default user
	  template. Admins can select if they wish to enable the file sharing
	  account by default when creating new users.
1.3.13
	+ Disable full_audit until fixed in a newer samba version
1.3.12
	+ Add breadcrumbs
1.3.11
	+ Added report support
1.3.10
	+ bugfix: ignore case when comparing domain and netbios names
	+ Added support for Recycle Bin in shares
	+ bugfix: restore Domain Users with GID 513 and not 512.
	  as this made Domain Admins not work
	+ Remove unused quota related methods
1.3.7
	+ Create .V2 profile directories. Windows Vista looks for them.
	+ remove extendedBackup, data files must be backuped using ebackup
1.3.6
	+ bugfix: do not allow netbios names longer than 15 characters
1.3.4
	+ bugfix: some samba actions never appeared in the access log
1.3.3
	+ bugfix: we dont consults users when users is not configured in EBox::Samba::existsShareResource
1.3.1
	+ bugfix: use right number for Domain Computers group
1.3.0
	+ bugfix: keep sambaMinPwdLength attribute
1.1.30
	+ bugfix: add user works if quota is disabled
	+ bugfix: replaced storeElementByName with store to avoid bug when restoring
1.1.20
	+ samba allows the use of internal virtual ifaces now
	+ bugfix: importFromLdif was calling a maethod that was removed in a previous merge
1.1.10
	+ Only update sambaPaths on users with sambaSamAccount object
	class
	+ UI imrpovement: in general setting some fileds are disabled when
	PDC is not selected
1.1
	+ Bugfix: issue with codepages on shares
	+ Home drive letter can be changed now from general settings
	+ Added new PDC model with password settings
	+ Use the new row() and ids() API
	+ Windows user's profiles are backed up only in extended backups
	+ Enable quota support again
	+ Bugfix: when importing data from ldiff we assure that the
	default group is created before any group assignment to avoid
	'group not existent' errors

0.12.101
	+ Bugfix: set force directory mode and force create mode to 0660 in shares
0.12.100
	+ Admin user method is more robust in face of user's incomplete
	groups membership
	+ Bugfix: `printers` method returns an empty list when
	`ebox-printers` package is not installed
	+ Add per-user disk quota
0.12.99
	+ New release
0.12.6.101
	+ Bugfix. roaming profiles are not created automatically when they are
	disabled
0.12.6.100
	+ Support for external printers configured with CUPS
	+ Bugfix. Set users and groups suffix properly in smb.conf
0.12.5
	+ Bugfix. Set loginShell when adding users. By default it takes /bin/false
	but users can change it using /etc/ebox/80samba.conf
0.12.4
	+ Bugfix. Check and correct if there is a user or group with a wrong SID.
	It's possible to run into that scenarion depending when the user/group is
	created
	+ Do not delete some domain attributes that are used to store password
	attributes such us password length, expiration...
0.12.3
	+ Add configuration variable to enable/disable quota support
	  as it might be really slow if we have many users
0.12.2
	+ Restore group share names when restoring a backup
0.12.1
	+ Leave Logon Home empty, as Logon Home = "" as stated by smb.conf
	documentation doesn't seem to work
	+ Make sure  workgroup and netbios names are different
0.12
	+ Add help to model fields
	+ Fix typo in defaultEnabledValue. Now shares are enabled by default.
	+ Fix typo in administrator label
	+ Mark shares strings to translate
	+ Use eBox OID number in LDAP schemas
	+ Do not use shares that don't have permission for any user or group
	+ Remove deprecated printer admin configuration key in smb.conf.mas
	+ Enable dns proxy in smb.conf.mas
0.11.103
	+ Bugfix. Add and use EBox::Samba::Types::Select to avoid
	  issues with the options cache
0.11.102
	+ Extend functinality to add custom shares and not only one per-group:
		- Any share within the file system
		- Any share automatically created under /home/samba/shares
		- Fine-grained access to the share: read-only, read and write,
		  administrator, per user and per group.
	+ Set editable attribute to 1 in User field. To comply with
	  what the type expects and avoid warnings

0.11.101
	+ New release
0.11.100
	+ Change slapd.conf ownership to module users
	+ Fix typos
	+ onInstall() functionality moved to migration script
0.11.99
	+ Allow others to read contents from users home directory to
	publish HTML
0.11
	+ New release
0.10.99
	+ New release
0.10
	+ Create directory with 0770
	+ Add users to Domain Users group
0.9.100
	+ New release
0.9.99
	+ New release
0.9.3
	+ New release
0.9.2
	+ Add ebox backup directory as a shared resource to download/upload
	  files
	+ Create smbldap_bind.conf which contains password with mask 0600
0.9.1
	+ New release
0.9
	+ Added Polish translation
	+ Added German translation
	+ Added Dutch  translation

0.8.99
	+ New release
0.8.1
	+ bugfix. Do not mess up home directories when upgrading
	+ Minor workaround. Create slapd run directory in case it does not
	  exist
0.8
	+ New release
0.7.99
	+ Full backup mode stores shared files
	+ Unlimited i-node quota
	+ Various bug-fixes
	+ Portuguese translation

0.7.1
	+ Initial support for PDC
	+ GUI improvements
	+ Added update/clean actions to eobx-samba-ldap
	+ Use EBox::LDAP singleton
	+ Debian package fixes
	+ Fetch SID from configuration file
	+ Use of ebox-sudoers-friendly

0.7
	+ First public release
0.6
	+ move to client
	+ API documented using naturaldocs
	+ Update install
	+ Update debian scripts
	+ Enable/disable printer sharing and file sharing independentely
	+ Use new syntax to define ACLs in slapd.conf
	+ Implements usesPort
	+ Add full support for printers
	+ Several bugfixes

0.5.2
	+ Fix some packaging issues

0.5.1
	+ Convert module to new menu system

0.5
	+ Initial release<|MERGE_RESOLUTION|>--- conflicted
+++ resolved
@@ -1,5 +1,6 @@
-<<<<<<< HEAD
 3.4
+	+ EBox::Samba::LdbObject::setCritical cannot use lazy flag to work
+	  correctly
 	+ Split openchange configuration into its own config file and set correct
 	  permissions on it
 	+ Remove printers from dependencies list if the module is not installed
@@ -10,12 +11,6 @@
 	+ Depend on new samba packaging instead of old samba4 one
 	+ Use service instead of deprecated invoke-rc.d for init.d scripts
 	+ Set version to 3.4
-=======
-HEAD
-	+ EBox::Samba::LdbObject::setCritical cannot use lazy flag to work
-	  correctly
-3.2.14
->>>>>>> b29034aa
 	+ Fix NT_STATUS_ACCESS_DENIED opening files quering the DOS attributes
 	  and passing them to open function
 	+ Set OpenChange as not provisioned when Samba is reprovisioned
