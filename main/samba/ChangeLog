--- conflicted
+++ resolved
@@ -1,10 +1,7 @@
 HEAD
-<<<<<<< HEAD
+	+ Fix revert resolvconf configuration after joining domain
 	+ Set allow_non_scanned_files = True on samba.conf by default to
 	  avoid issues with antivirus when editing files
-=======
-	+ Fix revert resolvconf configuration after joining domain
->>>>>>> 70f8a1af
 3.3.4
 	+ EBox::Samba::LdbObject::setCritical cannot use lazy flag to work
 	  correctly
