HEAD
<<<<<<< HEAD
	+ ad-migrate: Detect offline role owner and seize roles
=======
	+ Fixed setting of printers permissions
>>>>>>> 34f6270c
	+ s4sync: Check samba daemon is running
	+ Removed obsolete dns-$hostname account from OpenLDAP, it should be only
	  available in Samba
	+ Ignored and logged as errors the users, contacts and groups in OpenLDAP
	  that are not linked with Samba objects
	+ Fix edit Group Policy Link after UI changes
	+ Fix GPO models UI
	+ Fix revert resolvconf configuration after joining domain
	+ Fix delete GPLink: use gPLink attribute name as our checkers are
	  case sensitive
	+ Set allow_non_scanned_files = True on samba.conf by default to
	  avoid issues with antivirus when editing files
3.3.4
	+ EBox::Samba::LdbObject::setCritical cannot use lazy flag to work
	  correctly
	+ Fix NT_STATUS_ACCESS_DENIED opening files quering the DOS attributes
	  and passing them to open function
	+ Set OpenChange as not provisioned when Samba is reprovisioned
	+ Added a way to check whether we are managing the AD schema or not
	+ Samba provision failures when IPs are not set no longer talk
	  wrongly about internal interfaces
	+ Create directories in _setConf to avoid invalid group __USERS__ error
	+ Clean up openchange section in stub smb.conf file
	+ Fixed bug in EBox::LDB::users which made the method to not
	  return users inside Organization Units
3.3.3
	+ Fix typo in SambaLdapUser that fixes error in change email
3.3.2
	+ Change user modification hook from _modifyUser to _preModifyUser
	+ Throw DataExists exception if the user try to rename a user on a
	  container and already exists
	+ Check for duplicated DN on user creation and show a proper error, not
	  an internal exception.
3.3.1
	+ Fixed s4sync's breakage when tries to sync serviceprincipals to
	  OpenLDAP. Those users are ignored on EBox::LDB::users method
	+ Remove group share on group deletion
	+ Set the setShareRightsReset flag on SambaSharesPermissions row deletion
	+ Samba log helper is now aware of utf8
	+ EBox::Samba::LdbObject::deleteObject - Delete all childs before self
	  deletion
	+ User profiles are only created if the OpenLDAP sync exists, otherwise,
	  defer it until s4sync does the synchronization
	+ Typo fix in netbios validation
	+ Check if objects are system critical before deletion
3.3
	+ Renamed printableName to File Sharing and Domain Services
	+ Split settings in two menu entries: Domain and File Sharing
	+ Switch from Error to TryCatch for exception handling
	+ Improved migration code from 3.2.11
	+ Provision - Clear link attribute on __USERS__ entry when provisioning as
	  adc
	+ Provision - Remove DomainAdmins,Administrator and Guest from openLDAP
	              when reprovisioning as additional DC
	+ Do not hide domain guest account
	+ Fix share guest access, based on domain guest account enabled status
	+ LDB - Do not return users holding a servicePrincipalName by default
	+ Provision - Improve the LDAP OUs purge after join domain
	+ s4sync - Serveral fixes to make it more robust
	+ OU - Improve creation code
	+ LDB - Return OUs ordered, parents before childs
	+ Provision - Link accounts holding zentyal service principals
	+ Provision - Improve OU loading, skip zentyal internal OUs and linked
	+ Provision - Link containers at provision stage, creating them if not
	              exists. Ignore not linked OUs for sync operations.
	+ Provision - Set kerberos linked OU as visible only in advanced mode
	+ Provision - Check no OUs are created below OU=Users. This violate the
	              AD DIT, as OU=Users is linked to CN=Users.
	+ Do not import accounts while provisioning or joining a domain, rely on
	  s4sync
	+ Remove useless chown workaround
	+ Forbid sharing '/opt'
	+ Add filesystem format check defining system shares
	+ Update user CN on user modifications
	+ Revert case sensitive shares. Use new SMB raw client library feature
	  per packet case sensitive.
	+ Throw external exception instead internal if error changing user password
	+ Show user friendly error creating system shares
	+ Add precondition to GPO models, do not allow edition if server is ADC
	+ Fix error in backup or clicking on edit GPO when server is ADC and
	  sysvol is not yet replicated
	+ Check if file system share path is a directory
	+ Fixed unhandled exception when checking filesystem options
	+ Added missing EBox::Exceptions uses
	+ Group membership mapping between OpenLDAP and Samba is using now Samba's
	  objectGUID unique id to be 100% sure we match the right objects
	+ Fixed a typo in a info message
	+ Depend on the new Samba 4.1.1, also with fixed init script
	+ Improve GPO models preconditions to avoid cannot connect to samba
	  LDAP
	+ Fix regression in unmanaged ACLs option
	+ Prevent _postServiceHook code execution outside Save Changes
	+ Fixed openLDAP -> samba integration for users, contacts and groups using
	  non ascii characters
	+ Check for acl and user_xattr mount options when adding system shares
	+ Depend on new samba4 version that fixes 0-byte size problems
	+ NT SD are now written to hidden and readonly files
	+ Remove no longer used antivirus options
	+ Get ldb object in s4sync after the initial wait
	+ Use resolvconf tool to modify resolv.conf when joining as ADC
	+ Set zavsd socket mode to 0777
	+ Fix already defined variable warning
	+ Fixed Samba share ACLs for guest-shares do not contain 'Domain Users'
	  (Contributed by on-jz)
	+ Disable debug to parse ldbsearch command output when looking on idmap.ldb
	+ Set case sensitive on a per share basis
	+ Fix netbios name no being updated when hostname change and samba module
	  is not enabled
	+ Disable debug to parse ldbsearch command output when looking for DNS
	  zones stored in samba
	+ Open files with minimal access mask to set the security descriptors
	+ Added new 'Apply ACLs recursively' feature - one checkbox per samba share.
	  If unchecked, changed ACLs will only be written to top-level share.
	  Subfolders' ACLs will be left unchanged. Default is checked.
	  (Contributed by on-jz)
	+ Fixed Samba share ACLs for 'All users' are not written to filesystem
	+ Listen on all interfaces to avoid problems when more than one IP address
	  is configured in the DNS module
	+ Removed unnecessary FirewallHelper implementation
	+ Delete unused updateHostnameFields() method
	+ Mark network module as changed when upgrading from 3.0
	+ Enforce set of shares ACLs when upgrading from 3.0
	+ Remove old keytab when exporting new one
	+ Add ForestDnsZones and DomainDnsZones partitions DNS records after
	  join domain as additional domain controller
	+ Removed old migration code from 3.0 to 3.2
	+ Set version to 3.3
	+ Ignore container 'Microsoft Exchange System Objects' when quering
	  users stored in LDB
	+ Write openchange options to smb.conf if module installed
	+ Fix precondition on GPOScripts model
3.2.2
	+ Added retry mechanism in SmbClient to wait until samba is ready
	+ Do not try to get domainSID in s4sync if not ready
	+ Improve retrying log messages in safeConnect
	+ Setup quarantine directory in postHook instead of setConf
	+ Don't use Samba's LDB before it's started
	+ Rewrote a couple of methods to use file access directly instead of LDB
	  so it doesn't depend on the service running
	+ Stop starting samba on safeConnect calls
3.2.1
	+ Fixed start of samba after reboot
3.2
	+ Migrated the Samba provision status into redis
	+ Fixed migration of disabled accounts
	+ Execute the mapping of special accounts method on migration
	+ Set version to 3.2
3.1.14
	+ Fixed provisioning flag also in DC mode
	+ Do not automatically start service in LDB.pm
	+ Added missing EBox::Gettext uses
	+ Prevent member sync between Domain Users and __USERS__ both are handled
	  automatically.
3.1.13
	+ Improve samba daemon startup wait condition
	+ Improve GPO code to be more robust.
	+ Set Administrator user as internal when migrating from 3.0
	+ Do not try to migrate from 3.0 if module is not configured
	+ Override daemons when migrating from 3.0
	+ Migrate disabled accounts from 3.0
3.1.12
	+ Only set share permissions when there is really a permission change
	  instead of doing it on every samba restart.
	+ Fix provisioning flag management on error
3.1.11
	+ Added migration code to be executed when upgrading from 3.0
3.1.10
	+ Wait until all the samba services are ready before trying to connect
	+ Removed useless and problematic enforceServiceState override
3.1.9
	+ Antivirus daemon unlinks the cache file before creating new one
	+ Fix user accounts not enabled when created by s4sync
	+ Wait for RID pool allocation after join domain as DC
	+ Remove no longer needed workaround for DNS SPN
	+ Add samba as a DomainDnsZones and ForestDnsZones replica holder
	  when joining as additional DC (samba bug #9200)
	+ Fixes for LDAP-LDB OUs synchronization
	+ Force restart of DNS module while provisioning to reload zones from LDB
	+ Block until samba LDAP task is listening when restarting module
	+ New state flag 'provisioning'
	+ Added 'All users' option to ACL group permissions
	+ Fix precondition on GPOScripts model
3.1.8
	+ Added EBox::LDB::securityGroups to get the list of security groups from
	  Samba.
	+ Requested SLAPD to add an index on the msdsObjectGUID field.
	+ Added support to set permissions recursively.
	+ Moved the code that sets the share permissions to EBox::Samba to execute
	  it on EBox::Module::Service::_postServiceHook hook so we are sure samba
	  is already started with the new configuration.
	+ Shares are created even if no permissions are assigned nor is a guest
	  shared. Administrators will always have permissions now, so the share
	  should exist.
	+ Fixed zentyal group memberships sync with Samba to handle all supported
	  members and to sync on group creation, not just on group update.
	+ Improved the way we sync group memberships from Samba to Zentyal so we
	  are able to sync nested groups if they are not yet created at that point.
	+ Allowed nested groups sync with OpenLDAP and reused as much as possible
	  code from EBox::Users::Group from EBox::Samba::Group.
	+ Do nothing with shares that are disabled.
	+ Fixed s4sync when checking for OUs updates.
	+ Ignore system ACLs for samba shares, use libsamba-perl library instead.
	+ Disabled custom auth methods for guests, so Kerberos authentication
	  works. This should be reverted once Guest support is fixed on Samba 4.
	+ Synced all members of Zentyal Groups, not just users, when provisioning
	  with Samba.
	+ Stop creating special users or groups on provision time, s4sync will do
	  it for us.
	+ Services principals are copied to Samba before Groups, so we can keep
	  memberships intact.
	+ Mark internal users and groups properly when creating them in LDAP
	+ Filter internal users and groups in ACLs selectors
	+ Fixed bad usage of OpenLDAP when it should be using LDB.
	+ Force a trace back printing when an LDB connection is not possible.
	+ Handled mail field sync for Group, User and Contact.
	+ Use new libsamba-perl for GPOs
	+ Fixed mail and given name sync for Contacts.
	+ Stop s4sync while dumping configuration backup
	+ Ignore Asterisk Queues OU in s4sync
	+ Added hiddenSid() method
	+ Change default description to Zentyal Server instead of File Server
	+ Don't put duplicate bridge interfaces in smb.conf
	+ Mapped group 'Domain Users' to '__USERS__' directly.
	+ Added isInAdvancedViewOnly and renamed setViewInAdvancedOnly to
	  setInAdvancedViewOnly to match the attribute name.
	+ Allowed the syncronization of Users, Groups and Contacts tagged as to be
	  shown only on the Advanced view.
	+ Allowed sync of users without kerberos credentials (Guest account).
	+ Linked Kerberos accounts from Samba with their copy in OpenLDAP.
	+ Removed sync_disabled_users key. We sync all users now.
	+ Removed the useraddon to enable or disable file sharing per user, you
	  can now enable or disable a user directly.
	+ Used text strings to reference userAccountControl flags instead of plain
	  numbers.
	+ Syncronized account disabled / enabled between OpenLDAP and Samba.
	+ Removed deprecated objectClass objects not required anymore because
	  Windows breaks when creating objects with those unused objectClass.
3.1.7
	+ When we are going to start a reprovision, we set the provision flag to
	  false and reset the LDB connection to clear any cached value.
	+ Handle the case where ou=Groups exist in OpenLDAP and a Windows AD, so
	  we map both on provision time instead of breaking.
	+ Fixed wrong call to _linkWithUsersObject in Provision
	+ DNS is now properly restarted after provision
3.1.6
	+ Fix Samba provisioning when joining an existing Windows server.
	+ Fixed s4sync to ignore all sub-OUs for a set of OUs so those tree
	  branches are not synced with samba or deleted from OpenLDAP by mistake.
	+ The Administrator user should be hidden.
3.1.5
	+ Adapted user-addon to right panel view
	+ (u|g)idNumber is now generated by Samba directly by default.
	+ Added support to BuiltinDomain objectClass and synced CN=Builtin,...
	  container as a LDAP OU.
	+ Adapted to updatedRowNotify call with no changes in values
	+ Added menu icon
	+ Added objectByObjectGUID to retrieve an LDB object from its LDAP
	  replica.
	+ Added _linkWithUsersEntry && _linkWithUsersObject and called for every
	  Samba object created from the users module, so we have a direct link
	  between objects.
	+ All LDBObject based objects will have the objectGUID field availble.
	+ Removed unused method EBox::LDB::existsDN.
	+ Updated EBox::LDB class to use the new EBox::LDAPBase to share code.
	+ Updated s4sync to handle OUs and contacts sync.
	+ Removed configuration key 'treat_contacts_as_users'. We handle now
	  Contacts and distribution groups natively.
	+ EBox::Samba::LdbObject inherites from EBox::Users::LdapObject to reuse
	  as much code as possible.
	+ Added a special case to map 'Domain Admins' DN from OpenLDAP to LDB.
	+ Don't allow a share with file system root as path
	+ Adapt firewall rules to new accept chains
	+ Add config key to skip writting homeDirectory and homeDrive attribute
	+ Do not store in samba_access table 4 records each 10s when antivirus
	  daemon is not running
	+ Adapted user addon to multi-OU tree view
	+ Ignored SIDs are now synced to LDAP, but hidden on the interface
	  according to the regexps in /etc/zentyal/sids-to-hide.regex
	+ Do not try to start nmbd if smb.conf is not written
	+ Use krb5 keys on new users when plain password not available
	+ Removed EBox::Samba::Group::usersNotIn() method. It was not used neither
	  valid for samba groups.
	+ New EBox::Samba::computers() to get all objects with computer class
	+ Implemented security group and distribution group concept from AD.
	+ Created an OrganizationalPerson object to reuse code between User
	  accounts and Contacts.
	+ Added incompatiblity with external AD authentication mode
3.1.4
	+ Fix SIDs to ignore list, add missing end of line character in regular
	  expressions
	+ NetBIOS computer name is now updated before reprovision and after
	  hostname change
	+ Use new EBox::Users namespace instead of EBox::UsersAndGroups
3.1.3
	+ Removed deprecated backup domains implementation
	+ Fix id mapping for users and groups added by the s4sync daemon
3.1.2
	+ Fix hostname change when having Samba installed: was trying to create
	  again Administrator user, now we just update the credentials, ignore
	  existing groups
3.1.1
	+ Fixed wrong setting of state in EBox::Samba::Provision
3.1
	+ Replace /home/samba/.provisioned file with a key in redis state
	+ Depend on zentyal-core 3.1
3.0.17
	+ New join_vista_with_guest_shares option in /etc/zentyal/samba.conf to
	  allow join of Windows Vista machines if guest shares are enabled
	+ New sync_disabled_users option in /etc/zentyal/samba.conf to sync
	  users with a disabled account in s4sync
	+ Removed 3.0.X migration code
	+ New s4sync-groups.ignore file to avoid sync internal groups to LDAP
	+ Allow to set "disable_fullaudit" config key in /etc/zentyal/samba.conf
	  to fully disable recording of samba VFS operations in the system log
	+ Added Pre-Depends on samba4 to avoid problems with upgrades
	+ Added Pre-Depends on mysql-server to avoid problems with upgrades
3.0.16
	+ Workaround with retries for the chown __USERS__ bug
	+ Hide sync with cloud options in shares list if remoteservices
	  is not installed
	+ Setup filesystem now writes a valid fstab file even if the filesystem
	  does not have any mount option
	+ Remove idmap_ldb:use_rf2307 option unnecessary with Samba 4.0.5
	+ Clearer error messages when EBox::LDB::safeConnect fails
	+ Raise exception if during the provision either the domain
	  administrator user or the domain administrator group are
	  incorrectly mapped
	+ Adapted firewallCaptivePortalExceptions method to API change
	+ Mark kerberos principal users as internal to be properly filtered
	+ Delete .provisioned file when purging zentyal-samba
	+ Avoid not numeric warning in hash size comparation during provision
	+ Allow user names composed only of digits
	+ Do not add firewall rules to loopback interface
	+ Improve checks when upgrading from 3.0.11
3.0.15
	+ Better check for the incompatibility of Samba with master/slave
	+ Samba can now be reprovisioned if the hostname or domain changes
	+ Depend on users module to fix save changes order during reprovision
	+ Set roaming profile and home drive for new created users if server
	  is first DC
	+ Default value of sync option in SambaShares is now 0
3.0.14
	+ Improve management of DNS zones stored in samba LDAP
	+ Add classes to decode DNS data from samba LDAP
	+ Use less costly LDB operations when adding or removing members
	  from a group
	+ Added EBox:Samba::LDBObject::deleteValues method
	+ Fix wrong URL on provision message
	+ Better error messages when the environment checks for provision fail
	+ Forbid provision if the server is replicating users either master or slave
3.0.13
	+ Integration of new samba 4.0.3 bundled version
	+ Samba daemon is now managed with init.d to avoid unexpected fork problems
	+ Reduce dns resolver timeout on provision checks when joining a domain
	+ Let zentyal manage all samba dependant daemons. Automatic start/stop
	  is disabled now.
	+ Add script to transfer FSMO roles to local server, useful to
	  migrate from Windows to Zentyal
	+ New FSMO management module
	+ Import sysvol maintaining ACLs
	+ Fixed configuration backup problems, stopping the daemon is no longer
	  needed when backing up and ACLs and dns partitions hard links are
	  recreated when restoring.
	+ Remove deprecated code related to printers module
	+ Remove unnecessary pidfiles declarations for upstart daemons
	+ Improve provision procedure
	+ Use clamd socket instead of shared library for antivirus, this is
	  faster and reduces memory consumption
	+ Do not create quarantine share if antivirus is not enabled
	+ Empty text files are created now when a virus is found on a share
	+ Modified 'size' field in samba_disk_usage and samba_disk_usage_report
	  tables from INT to BIGINT
3.0.12
	+ New advanced 'unmanaged_acls' option in /etc/zentyal/samba.conf to
	  disable overwriting of ACLs when saving changes
	+ Notify cloud-prof when installed when changes happen in
	  SyncShares and SambaShares models
	+ shareByFilename method now also returns the path and type of the share
	+ Fix shareByFilename method
	+ Update Loghelper to the new log formats
	+ Remove duplicated slash in samba shares and profiles paths
3.0.11
	+ Fixed EBox::Samba::LdbObject::get in list context
3.0.10
	+ Decode utf8 data in LdbObject::get() to avoid encoding problems
	+ Integration with Disaster Recovery service
	+ Restored backupDomains implementation
	+ Explicit set of folder name as default value implementation has changed
	+ Check in group pre-addition whether it already exists as built-in
	+ Added existsDN method to EBox::LDB
	+ Grant rx access on privileged ldap socket to allow user corner to
	  update user passwords
3.0.9
	+ Improve domain join process updating the joined domain DNS server
	+ Set kerberos keys when importing users from samba to zentyal
	+ Fix ACLs for system type shares
3.0.8
	+ Depend on Samba4 RC5
	+ Fix bug in enforceServiceState causing samba to restart twice while
	  saving changes
	+ Set pid file path for nmbd daemon
	+ Set bootDepends in yaml file
	+ Adapted to changes in EBox::LogHelper::_convertTimestamp
	+ Use proper constant in userShares method used by remoteservices module
3.0.7
	+ Sync passwords to samba also when using kerberos keys
3.0.6
	+ Added missing use of UnwillingToPerform exception
	+ Fix bug importing service principals when it is not yet created in
	  LDAP
	+ Roaming profiles and drive letter options cannot be set when joining
	  to an existing domain to avoid overwritting per-user settings
	+ Use the new LdapUserBase interface methods preAddUser and preAddGroup
	  to create the user in samba before in zentyal LDAP. The uidNumber or
	  gidNumber of the Zentyal user is infered from the RID to guarantee
	  unique value in the domain
	+ Infer user's uidNumber and group's gidNumber from RID when this is
	  attribute is not present while synchronizing users. This guarantees
	  the same value for users and groups in all domain controllers
	+ Implement new preAdd(User|Group)Failed and add(User|Group)Failed to
	  remove the object from samba database if something goes wrong
	+ Do not add disabled accounts to Zentyal in s4sync
3.0.5
	+ Enabled optional signed SMB protocol in smb.conf
	+ Delete users and groups from shares ACL when these are deleted
	+ Refuse to delete system critical objects
	+ Added syncFolders information method to allow file syncing
	+ Implement SysInfo::Observer to disallow host or domain name changes if
	  module is configured and update the required fields if it is not
	+ Import sysvol after joining a domain, and add an upstart job to sync it
	  each 5 to 10 minutes (one way).
	+ Map root account to domain administrator account
	+ Reset sysvol ACLs after provision
3.0.4
	+ Fix netlogon share wrong path
	+ Depend on samba4 rc2+zentyal2, which include nmbd daemon for netbios
	  browsing support
3.0.3
	+ Update smb.conf for samba4 RC2
	+ During domain join precedure, wait a couple of seconds for samba to start
	+ Add configkey 'treat_contacts_as_users' to import distribution groups
	  containing contacts. The mail account name is used to locate an user with
	  that name and add it to the group.
	+ Improvements synchronizing group members.
	+ The 'users' method of EBox::Samba::Group has been renamed to 'members' and
	  also returns nested groups
	+ Do not import users and groups after join a domain. The s4sync script will
	  do the job
	+ Search for users and groups to synchronize outside CN=Users
	+ Add more SID's to the list of users and groups to avoid synchronize from
	  samba
	+ Improve GeneralSettings fields validation
	+ Remove duplicated disabled module warning on recycle bin and antivirus
	  modules
	+ Added method to GeneralSettings to update hostname-dependent fields
	+ Tolerate domains ended in .local
3.0.2
	+ Fix samba group members not imported to Zentyal in groups added by
	  the synchronizer
	+ Fix s4sync not starting on boot
	+ Restore DNS setup on domain join failure
	+ Add a line to /etc/fstab to increase the size of /var/lock to 50MB.
	  Samba stores there some tdb files (for example to track connections), so
	  if this fs goes out of space connections can be dropped.
3.0.1
	+ Stop daemon before restoring backup and start when finished
	+ Throw exceptions in checkEnvironment also during first install,
	  otherwise the module is not disabled if DNS is not properly
	  configured.
3.0
	+ Add parameter to _checkEnvironment to set the desired error level
	  (ignore, print on log or throw exception)
	+ Stop daemon while taking backup to avoid samba daemon modifying files
	  while being tarred
	+ Fix share type exceptions on antivirus and recycle bin
	+ Fix enabling guest access on shares need to save changes twice
	+ Fix wrong ACL that was denying access to quarantine folder to guest
	  users
	+ Fix error creating shares with spaces in the path
	+ Implemented configuration backup and restore
	+ Fix checking domain name in General Settings Model
	+ Fixed some strings
2.3.14
	+ Fix access for domain users to shares when guest access is enabled
	  on the share
	+ Setup quarantine directory for zavs and grant access to domain admins only
	+ Write zavs settings on smb.conf
2.3.13
	+ Change default domain netbios to match the left-most part of the
	  host dns domain
	+ Check environment is properly configured before provision samba
	+ Generate random administrator password instead of having a default
	  one for security reasons, to join machines to the domain any user
	  belonging to the Domain Admins group is enough, so there was no
	  need to show this password on the interface
	+ Removed dashboard widgets no longer compatible with samba4
	+ Depend on samba 4.0 beta 8
	+ Check provisioned flag and module enabled in s4sync script
	+ Set the provisioned flag at the end of provision function
	+ shareByFilename() method is now working with samba4
	+ Improved DNS management of the Samba internal domain
	+ Fixed labels on SambaSharePermissions model
	+ Fix guest access to shares (client do not ask for password)
	+ Map nobody and nogroup to domain guest and guests accounts
	+ Add missing use statement on EBox::Samba::User
	+ Fix updating Zentyal LDAP users kerberos keys from samba users
	+ Ensure proper permissions on the samba privileged socket
	+ Check that account names does not exists in the whole domain when
	  adding users and groups from the LdapModuleBase callbacks
	+ Do not notify samba module when deleting Zentyal users and groups
	  through the synchronizer script
	+ Improve netbios name validation (no dots)
	+ Validate netbios domain name as netbios name
	+ Force zentyal-dns dependency version
	+ Fix bug managing the dns domain when enabling/disabling the module
	+ Improvements in daemons management to avoid restarting them twice
	  while saving changes.
2.3.12
	+ Support additional domain controller mode
	+ Remove user addon to set the user as domain admin. Add it to the
	  domain admins group instead.
	+ Sync domain administrator and domain admins accounts to zentyal
	+ Increase log level from 1 to 3 to trace problems.
	+ Provision database only when saving changes, not in module
	  enable.
	+ Change samba home to /home/samba instead /home/ebox/samba
	+ Use the privileged LDAP socket to connect to samba LDAP.
	+ Provision using bind9 DLZ backend.
	+ Add config key to choose the fileserver to use, 'ntvfs' or 's3fs'
	+ Removed wrong empty string translations
	+ Enable printing daemon. Printers ACLs stored in a model within
	  printers module.
2.3.11
	+ Added modeldepends to yaml schema
	+ Enable printing daemon. Printers ACLs are now stored in a model within
	  printers module
	+ Removed wrong empty string translations
2.3.10
	+ Fix exception creating shares
	+ Sync passwords from LDAP to LDB directly from hashes
2.3.9
	+ Fields in General Settings can be edited now, with the exception
	  of domain and computer names
	+ Added methods to get the paths used by shares, users and groups
	  to generate disk usage reports
	+ User addon to enable/disable the account and set the user as
	  domain administrator
	+ Group addon to create group shares
	+ Added method to give captive portal module firewall rules to
	  allow domain joins
2.3.8
	+ Recycle Bin feature is now working with samba4
	+ Remove unnecessary dns enable depend as users already depend on it
	+ Integration with samba 4.0 beta2 which uses samba4 for
	  the Active Directory domain services and the samba3 daemon
	  for the file sharing and printing services
	+ Added LogObserver support
	+ Avoid showing admin password if provision command fails
	+ Add domain name validation, cannot be equal to host name
	+ Fix provision bug caused by passwords containing spaces
	+ Threaded synchronizer script
	+ Roaming profiles implementation
	+ Home drive implementation
	+ Guest access implementation
	+ Delete directories from disk when shares are removed
2.3.7
	+ Fixed problems with provision in fresh install
	+ Adapted to new Model management framework
	+ Store printers in redis using the new JSON config objects
2.3.6
	+ Integrate with zentyal DNS
	+ Fix loop over array reference in funcion usesPort
2.3.5
	+ New samba4 synchronization based on LDB module and LDIF files
	+ Depend on samba-zentyal-modules instead of libldb-perl
	+ Custom build of samba4 is no longer needed
2.3.4
	+ Packaging fixes for precise
	+ Code typo fix in Samba::Model::GeneralSettings::_checkDomainName
2.3.3
	+ Validate domain admin password in general settings
	+ Fixed bugs when adding users or groups with spaces
2.3.2
	+ Ignore mailfilter users in s4sync
2.3.1
	+ Samba4 integration
	+ Service description is now translatable
	+ Restore samba-vscan dependency
2.3
	+ Adapted to new MySQL logs backend
	+ Remove samba-vscan dependency as it is not yet available for precise
	+ Replaced autotools with zbuildtools
	+ Use always the same string to refer to the NetBIOS computer name
	+ Validation of maximum length of domain name, validation against
	  reserved words of netbios and domain names
2.1.7
	+ Allow non-ascii characters in share names and comments
2.1.6
	+ Added config key to set Zentyal folders and default domain prefix
	+ Removed /zentyal prefix from URLs
	+ Added maximum limits to PDC options
	+ Avoid duplicated restart during postinst
2.1.5
	+ Removed wrong quotes in smb.conf
	+ Added missing touch and minsize options in /etc/zentyal/samba.conf
	  for Recycle Bin
2.1.4
	+ Better validation of samba shares paths
	+ Improve smb.conf template: delete use_client_driver and allow include
	  per client
	+ Always depend on samba-vscan
	+ Use quote column option for periodic and report log consolidation
2.1.3
	+ Now deleted users and groups are removed correctly from printers
	  permissions lists
	+ Show group comment if exists as share description
	+ Fixed SQL in activity report section
	+ Removed redundant code _dumpSharesTree and _loadSharesTree
2.1.2
	+ Domain names ending in ".local" are no longer allowed
2.1.1
	+ Quotas are now included in users module
	+ Bugfix: disabled shares are correctly ignored now
	+ Bugfix: fixed bad column name in report consolidation
	+ Renamed internal-backups and quarantine shares from ebox- to zentyal-
	+ Bug fix: default file sharing quota works properly now
2.1
	+ Remove ebox- prefix from helper scripts names
	+ Use new standard enable-module script
	+ Replace /etc/ebox/80samba.conf with /etc/zentyal/samba.conf
	+ Use new initial-setup in postinst and delete old migrations
	+ Bug fix: Home directory is mapped when accessing from a Windows 7 client
	+ User quotas are now stored in configuration backup and users directory
	+ Bug fix: Share size is estimated although some files cannot be read
	+ Bug fix: Removed permissions are actually removed
	+ Roaming profiles with correct file attribs
	+ The files in a group share can be modified by all the members in the
	  group
	+ Show forbidden paths in the "Path not allowed" exception text
	+ Truncate the resource field to avoid overflow error of log database
2.0.7
	+ Removed printers are ignored during backup restore
	+ Added backup domain
	+ Added printers as restore dependency
2.0.6
	+ Check for incompatibility between PDC and PAM on slaves
	+ Improved performance by adding samba LDAP indexes
	+ Only set shares ACL if needed
	+ Set default order for dashboard widgets
2.0.5
	+ Only ASCII characters are now allowed for share names and comments
	+ Bug fix: guest shares also work if PDC not enabled
2.0.4
	+ Fixed quarantine folder permissions
	+ Don't ask for password in guest shares
2.0.3
	+ Bug fix: guest shares now work on Windows clients
	+ Fixed log retrieving for quarantine alerts
2.0.2
	+ Fixed problems in backup restoration
	+ Bug fix: support users and groups with spaces and so on in ACLs
2.0.1
	+ Bug fix: cups daemon is now started before samba one
	+ Bug fix: samba can be enabled now if filesystem does not support quotas
	+ Removed warning due to mix numeric and string values in printer hash.
	+ New CUPS printers are also stored in redis when editing groups
	+ Deleted obsolete code regarding external/non-external printers
1.5.9
	+ Rebranded domain name and description
1.5.8
	+ Zentyal rebrand
	+ On smb.conf.mas: use client driver = no to allow printer server
	  to give clients the uploaded drivers.
1.5.7
	+ Avoid antivirus scan on large files to fix read problems
	+ Add a keyconf to Samba listen on external interfaces
	+ Added more report subsections
1.5.6
	+ Move NSS from ebox-samba to ebox-usersandgroups
	+ Home directories are under /home now
	+ Shares permissions model now states if the ACL is for a user or a group
1.5.5
	+ Bug fix: set proper permissions on guest shares
	+ Bug fix: avoid parse of non-word characters in vscan log entries
1.5.4
	+ Added bridged mode support in firewall helper
1.5.3
	+ Bug fix: do not add acl attribute in /etc/fstab when using xfs
1.5.2
	+ Enforce uniqueness of 'user/group' filed in shares permissions
	+ Enable full audit feature as it's working again in samba 3.4.6
	+ Allow guest shares
1.5.1
	+ Add support for file system ACLs. Modify /etc/fstab
	  accordingly. Add dependency on acl.
	+ Bug fix: check if a group has been deleted when configurer printers,
	  otherwise users end up with a blank screen when granting printer
	  permissions
	+ Use the new upstart scripts that the Ubuntu samba packages ships
	  in Lucid
1.4.2
	+ Add missing samba_virus_report table
1.4.1
	+ Restored RecycleBin feature lost when merged breadcrumbs
1.3.15
	+ Added 'hide files' directive by default in smb.conf.mas
	+ Bug fix: PDC password policy settings are kept after samba restarts
1.3.14
	+ Add DefaultUser model to be used in users and groups default user
	  template. Admins can select if they wish to enable the file sharing
	  account by default when creating new users.
1.3.13
	+ Disable full_audit until fixed in a newer samba version
1.3.12
	+ Add breadcrumbs
1.3.11
	+ Added report support
1.3.10
	+ bugfix: ignore case when comparing domain and netbios names
	+ Added support for Recycle Bin in shares
	+ bugfix: restore Domain Users with GID 513 and not 512.
	  as this made Domain Admins not work
	+ Remove unused quota related methods
1.3.7
	+ Create .V2 profile directories. Windows Vista looks for them.
	+ remove extendedBackup, data files must be backuped using ebackup
1.3.6
	+ bugfix: do not allow netbios names longer than 15 characters
1.3.4
	+ bugfix: some samba actions never appeared in the access log
1.3.3
	+ bugfix: we dont consults users when users is not configured in EBox::Samba::existsShareResource
1.3.1
	+ bugfix: use right number for Domain Computers group
1.3.0
	+ bugfix: keep sambaMinPwdLength attribute
1.1.30
	+ bugfix: add user works if quota is disabled
	+ bugfix: replaced storeElementByName with store to avoid bug when restoring
1.1.20
	+ samba allows the use of internal virtual ifaces now
	+ bugfix: importFromLdif was calling a maethod that was removed in a previous merge
1.1.10
	+ Only update sambaPaths on users with sambaSamAccount object
	class
	+ UI imrpovement: in general setting some fileds are disabled when
	PDC is not selected
1.1
	+ Bugfix: issue with codepages on shares
	+ Home drive letter can be changed now from general settings
	+ Added new PDC model with password settings
	+ Use the new row() and ids() API
	+ Windows user's profiles are backed up only in extended backups
	+ Enable quota support again
	+ Bugfix: when importing data from ldiff we assure that the
	default group is created before any group assignment to avoid
	'group not existent' errors

0.12.101
	+ Bugfix: set force directory mode and force create mode to 0660 in shares
0.12.100
	+ Admin user method is more robust in face of user's incomplete
	groups membership
	+ Bugfix: `printers` method returns an empty list when
	`ebox-printers` package is not installed
	+ Add per-user disk quota
0.12.99
	+ New release
0.12.6.101
	+ Bugfix. roaming profiles are not created automatically when they are
	disabled
0.12.6.100
	+ Support for external printers configured with CUPS
	+ Bugfix. Set users and groups suffix properly in smb.conf
0.12.5
	+ Bugfix. Set loginShell when adding users. By default it takes /bin/false
	but users can change it using /etc/ebox/80samba.conf
0.12.4
	+ Bugfix. Check and correct if there is a user or group with a wrong SID.
	It's possible to run into that scenarion depending when the user/group is
	created
	+ Do not delete some domain attributes that are used to store password
	attributes such us password length, expiration...
0.12.3
	+ Add configuration variable to enable/disable quota support
	  as it might be really slow if we have many users
0.12.2
	+ Restore group share names when restoring a backup
0.12.1
	+ Leave Logon Home empty, as Logon Home = "" as stated by smb.conf
	documentation doesn't seem to work
	+ Make sure  workgroup and netbios names are different
0.12
	+ Add help to model fields
	+ Fix typo in defaultEnabledValue. Now shares are enabled by default.
	+ Fix typo in administrator label
	+ Mark shares strings to translate
	+ Use eBox OID number in LDAP schemas
	+ Do not use shares that don't have permission for any user or group
	+ Remove deprecated printer admin configuration key in smb.conf.mas
	+ Enable dns proxy in smb.conf.mas
0.11.103
	+ Bugfix. Add and use EBox::Samba::Types::Select to avoid
	  issues with the options cache
0.11.102
	+ Extend functinality to add custom shares and not only one per-group:
		- Any share within the file system
		- Any share automatically created under /home/samba/shares
		- Fine-grained access to the share: read-only, read and write,
		  administrator, per user and per group.
	+ Set editable attribute to 1 in User field. To comply with
	  what the type expects and avoid warnings

0.11.101
	+ New release
0.11.100
	+ Change slapd.conf ownership to module users
	+ Fix typos
	+ onInstall() functionality moved to migration script
0.11.99
	+ Allow others to read contents from users home directory to
	publish HTML
0.11
	+ New release
0.10.99
	+ New release
0.10
	+ Create directory with 0770
	+ Add users to Domain Users group
0.9.100
	+ New release
0.9.99
	+ New release
0.9.3
	+ New release
0.9.2
	+ Add ebox backup directory as a shared resource to download/upload
	  files
	+ Create smbldap_bind.conf which contains password with mask 0600
0.9.1
	+ New release
0.9
	+ Added Polish translation
	+ Added German translation
	+ Added Dutch  translation

0.8.99
	+ New release
0.8.1
	+ bugfix. Do not mess up home directories when upgrading
	+ Minor workaround. Create slapd run directory in case it does not
	  exist
0.8
	+ New release
0.7.99
	+ Full backup mode stores shared files
	+ Unlimited i-node quota
	+ Various bug-fixes
	+ Portuguese translation

0.7.1
	+ Initial support for PDC
	+ GUI improvements
	+ Added update/clean actions to eobx-samba-ldap
	+ Use EBox::LDAP singleton
	+ Debian package fixes
	+ Fetch SID from configuration file
	+ Use of ebox-sudoers-friendly

0.7
	+ First public release
0.6
	+ move to client
	+ API documented using naturaldocs
	+ Update install
	+ Update debian scripts
	+ Enable/disable printer sharing and file sharing independentely
	+ Use new syntax to define ACLs in slapd.conf
	+ Implements usesPort
	+ Add full support for printers
	+ Several bugfixes

0.5.2
	+ Fix some packaging issues

0.5.1
	+ Convert module to new menu system

0.5
	+ Initial release<|MERGE_RESOLUTION|>--- conflicted
+++ resolved
@@ -1,9 +1,6 @@
 HEAD
-<<<<<<< HEAD
 	+ ad-migrate: Detect offline role owner and seize roles
-=======
 	+ Fixed setting of printers permissions
->>>>>>> 34f6270c
 	+ s4sync: Check samba daemon is running
 	+ Removed obsolete dns-$hostname account from OpenLDAP, it should be only
 	  available in Samba
