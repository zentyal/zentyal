<<<<<<< HEAD
HEAD
	+ Added syncFolders information method to allow file syncing
=======
2.3.13
	+ Change default domain netbios to match the left-most part of the
	  host dns domain
	+ Check environment is properly configured before provision samba
	+ Generate random administrator password instead of having a default
	  one for security reasons, to join machines to the domain any user
	  belonging to the Domain Admins group is enough, so there was no
	  need to show this password on the interface
	+ Removed dashboard widgets no longer compatible with samba4
	+ Depend on samba 4.0 beta 8
	+ Check provisioned flag and module enabled in s4sync script
	+ Set the provisioned flag at the end of provision function
	+ shareByFilename() method is now working with samba4
	+ Improved DNS management of the Samba internal domain
	+ Fixed labels on SambaSharePermissions model
	+ Fix guest access to shares (client do not ask for password)
	+ Map nobody and nogroup to domain guest and guests accounts
	+ Add missing use statement on EBox::Samba::User
	+ Fix updating Zentyal LDAP users kerberos keys from samba users
	+ Ensure proper permissions on the samba privileged socket
	+ Check that account names does not exists in the whole domain when
	  adding users and groups from the LdapModuleBase callbacks
	+ Do not notify samba module when deleting Zentyal users and groups
	  through the synchronizer script
	+ Improve netbios name validation (no dots)
	+ Validate netbios domain name as netbios name
	+ Force zentyal-dns dependency version
	+ Fix bug managing the dns domain when enabling/disabling the module
	+ Improvements in daemons management to avoid restarting them twice
	  while saving changes.
2.3.12
	+ Support additional domain controller mode
	+ Remove user addon to set the user as domain admin. Add it to the
	  domain admins group instead.
	+ Sync domain administrator and domain admins accounts to zentyal
	+ Increase log level from 1 to 3 to trace problems.
	+ Provision database only when saving changes, not in module
	  enable.
	+ Change samba home to /home/samba instead /home/ebox/samba
	+ Use the privileged LDAP socket to connect to samba LDAP.
	+ Provision using bind9 DLZ backend.
	+ Add config key to choose the fileserver to use, 'ntvfs' or 's3fs'
	+ Removed wrong empty string translations
	+ Enable printing daemon. Printers ACLs stored in a model within
	  printers module.
2.3.11
	+ Added modeldepends to yaml schema
	+ Enable printing daemon. Printers ACLs are now stored in a model within
	  printers module
	+ Removed wrong empty string translations
2.3.10
>>>>>>> 2aa89dce
	+ Fix exception creating shares
	+ Sync passwords from LDAP to LDB directly from hashes
2.3.9
	+ Fields in General Settings can be edited now, with the exception
	  of domain and computer names
	+ Added methods to get the paths used by shares, users and groups
	  to generate disk usage reports
	+ User addon to enable/disable the account and set the user as
	  domain administrator
	+ Group addon to create group shares
	+ Added method to give captive portal module firewall rules to
	  allow domain joins
2.3.8
	+ Recycle Bin feature is now working with samba4
	+ Remove unnecessary dns enable depend as users already depend on it
	+ Integration with samba 4.0 beta2 which uses samba4 for
	  the Active Directory domain services and the samba3 daemon
	  for the file sharing and printing services
	+ Added LogObserver support
	+ Avoid showing admin password if provision command fails
	+ Add domain name validation, cannot be equal to host name
	+ Fix provision bug caused by passwords containing spaces
	+ Threaded synchronizer script
	+ Roaming profiles implementation
	+ Home drive implementation
	+ Guest access implementation
	+ Delete directories from disk when shares are removed
2.3.7
	+ Fixed problems with provision in fresh install
	+ Adapted to new Model management framework
	+ Store printers in redis using the new JSON config objects
2.3.6
	+ Integrate with zentyal DNS
	+ Fix loop over array reference in funcion usesPort
2.3.5
	+ New samba4 synchronization based on LDB module and LDIF files
	+ Depend on samba-zentyal-modules instead of libldb-perl
	+ Custom build of samba4 is no longer needed
2.3.4
	+ Packaging fixes for precise
	+ Code typo fix in Samba::Model::GeneralSettings::_checkDomainName
2.3.3
	+ Validate domain admin password in general settings
	+ Fixed bugs when adding users or groups with spaces
2.3.2
	+ Ignore mailfilter users in s4sync
2.3.1
	+ Samba4 integration
	+ Service description is now translatable
	+ Restore samba-vscan dependency
2.3
	+ Adapted to new MySQL logs backend
	+ Remove samba-vscan dependency as it is not yet available for precise
	+ Replaced autotools with zbuildtools
	+ Use always the same string to refer to the NetBIOS computer name
	+ Validation of maximum length of domain name, validation against
	  reserved words of netbios and domain names
2.1.7
	+ Allow non-ascii characters in share names and comments
2.1.6
	+ Added config key to set Zentyal folders and default domain prefix
	+ Removed /zentyal prefix from URLs
	+ Added maximum limits to PDC options
	+ Avoid duplicated restart during postinst
2.1.5
	+ Removed wrong quotes in smb.conf
	+ Added missing touch and minsize options in /etc/zentyal/samba.conf
	  for Recycle Bin
2.1.4
	+ Better validation of samba shares paths
	+ Improve smb.conf template: delete use_client_driver and allow include
	  per client
	+ Always depend on samba-vscan
	+ Use quote column option for periodic and report log consolidation
2.1.3
	+ Now deleted users and groups are removed correctly from printers
	  permissions lists
	+ Show group comment if exists as share description
	+ Fixed SQL in activity report section
	+ Removed redundant code _dumpSharesTree and _loadSharesTree
2.1.2
	+ Domain names ending in ".local" are no longer allowed
2.1.1
	+ Quotas are now included in users module
	+ Bugfix: disabled shares are correctly ignored now
	+ Bugfix: fixed bad column name in report consolidation
	+ Renamed internal-backups and quarantine shares from ebox- to zentyal-
	+ Bug fix: default file sharing quota works properly now
2.1
	+ Remove ebox- prefix from helper scripts names
	+ Use new standard enable-module script
	+ Replace /etc/ebox/80samba.conf with /etc/zentyal/samba.conf
	+ Use new initial-setup in postinst and delete old migrations
	+ Bug fix: Home directory is mapped when accessing from a Windows 7 client
	+ User quotas are now stored in configuration backup and users directory
	+ Bug fix: Share size is estimated although some files cannot be read
	+ Bug fix: Removed permissions are actually removed
	+ Roaming profiles with correct file attribs
	+ The files in a group share can be modified by all the members in the
	  group
	+ Show forbidden paths in the "Path not allowed" exception text
	+ Truncate the resource field to avoid overflow error of log database
2.0.7
	+ Removed printers are ignored during backup restore
	+ Added backup domain
	+ Added printers as restore dependency
2.0.6
	+ Check for incompatibility between PDC and PAM on slaves
	+ Improved performance by adding samba LDAP indexes
	+ Only set shares ACL if needed
	+ Set default order for dashboard widgets
2.0.5
	+ Only ASCII characters are now allowed for share names and comments
	+ Bug fix: guest shares also work if PDC not enabled
2.0.4
	+ Fixed quarantine folder permissions
	+ Don't ask for password in guest shares
2.0.3
	+ Bug fix: guest shares now work on Windows clients
	+ Fixed log retrieving for quarantine alerts
2.0.2
	+ Fixed problems in backup restoration
	+ Bug fix: support users and groups with spaces and so on in ACLs
2.0.1
	+ Bug fix: cups daemon is now started before samba one
	+ Bug fix: samba can be enabled now if filesystem does not support quotas
	+ Removed warning due to mix numeric and string values in printer hash.
	+ New CUPS printers are also stored in redis when editing groups
	+ Deleted obsolete code regarding external/non-external printers
1.5.9
	+ Rebranded domain name and description
1.5.8
	+ Zentyal rebrand
	+ On smb.conf.mas: use client driver = no to allow printer server
	  to give clients the uploaded drivers.
1.5.7
	+ Avoid antivirus scan on large files to fix read problems
	+ Add a keyconf to Samba listen on external interfaces
	+ Added more report subsections
1.5.6
	+ Move NSS from ebox-samba to ebox-usersandgroups
	+ Home directories are under /home now
	+ Shares permissions model now states if the ACL is for a user or a group
1.5.5
	+ Bug fix: set proper permissions on guest shares
	+ Bug fix: avoid parse of non-word characters in vscan log entries
1.5.4
	+ Added bridged mode support in firewall helper
1.5.3
	+ Bug fix: do not add acl attribute in /etc/fstab when using xfs
1.5.2
	+ Enforce uniqueness of 'user/group' filed in shares permissions
	+ Enable full audit feature as it's working again in samba 3.4.6
	+ Allow guest shares
1.5.1
	+ Add support for file system ACLs. Modify /etc/fstab
	  accordingly. Add dependency on acl.
	+ Bug fix: check if a group has been deleted when configurer printers,
	  otherwise users end up with a blank screen when granting printer
	  permissions
	+ Use the new upstart scripts that the Ubuntu samba packages ships
	  in Lucid
1.4.2
	+ Add missing samba_virus_report table
1.4.1
	+ Restored RecycleBin feature lost when merged breadcrumbs
1.3.15
	+ Added 'hide files' directive by default in smb.conf.mas
	+ Bug fix: PDC password policy settings are kept after samba restarts
1.3.14
	+ Add DefaultUser model to be used in users and groups default user
	  template. Admins can select if they wish to enable the file sharing
	  account by default when creating new users.
1.3.13
	+ Disable full_audit until fixed in a newer samba version
1.3.12
	+ Add breadcrumbs
1.3.11
	+ Added report support
1.3.10
	+ bugfix: ignore case when comparing domain and netbios names
	+ Added support for Recycle Bin in shares
	+ bugfix: restore Domain Users with GID 513 and not 512.
	  as this made Domain Admins not work
	+ Remove unused quota related methods
1.3.7
	+ Create .V2 profile directories. Windows Vista looks for them.
	+ remove extendedBackup, data files must be backuped using ebackup
1.3.6
	+ bugfix: do not allow netbios names longer than 15 characters
1.3.4
	+ bugfix: some samba actions never appeared in the access log
1.3.3
	+ bugfix: we dont consults users when users is not configured in EBox::Samba::existsShareResource
1.3.1
	+ bugfix: use right number for Domain Computers group
1.3.0
	+ bugfix: keep sambaMinPwdLength attribute
1.1.30
	+ bugfix: add user works if quota is disabled
	+ bugfix: replaced storeElementByName with store to avoid bug when restoring
1.1.20
	+ samba allows the use of internal virtual ifaces now
	+ bugfix: importFromLdif was calling a maethod that was removed in a previous merge
1.1.10
	+ Only update sambaPaths on users with sambaSamAccount object
	class
	+ UI imrpovement: in general setting some fileds are disabled when
	PDC is not selected
1.1
	+ Bugfix: issue with codepages on shares
	+ Home drive letter can be changed now from general settings
	+ Added new PDC model with password settings
	+ Use the new row() and ids() API
	+ Windows user's profiles are backed up only in extended backups
	+ Enable quota support again
	+ Bugfix: when importing data from ldiff we assure that the
	default group is created before any group assignment to avoid
	'group not existent' errors

0.12.101
	+ Bugfix: set force directory mode and force create mode to 0660 in shares
0.12.100
	+ Admin user method is more robust in face of user's incomplete
	groups membership
	+ Bugfix: `printers` method returns an empty list when
	`ebox-printers` package is not installed
	+ Add per-user disk quota
0.12.99
	+ New release
0.12.6.101
	+ Bugfix. roaming profiles are not created automatically when they are
	disabled
0.12.6.100
	+ Support for external printers configured with CUPS
	+ Bugfix. Set users and groups suffix properly in smb.conf
0.12.5
	+ Bugfix. Set loginShell when adding users. By default it takes /bin/false
	but users can change it using /etc/ebox/80samba.conf
0.12.4
	+ Bugfix. Check and correct if there is a user or group with a wrong SID.
	It's possible to run into that scenarion depending when the user/group is
	created
	+ Do not delete some domain attributes that are used to store password
	attributes such us password length, expiration...
0.12.3
	+ Add configuration variable to enable/disable quota support
	  as it might be really slow if we have many users
0.12.2
	+ Restore group share names when restoring a backup
0.12.1
	+ Leave Logon Home empty, as Logon Home = "" as stated by smb.conf
	documentation doesn't seem to work
	+ Make sure  workgroup and netbios names are different
0.12
	+ Add help to model fields
	+ Fix typo in defaultEnabledValue. Now shares are enabled by default.
	+ Fix typo in administrator label
	+ Mark shares strings to translate
	+ Use eBox OID number in LDAP schemas
	+ Do not use shares that don't have permission for any user or group
	+ Remove deprecated printer admin configuration key in smb.conf.mas
	+ Enable dns proxy in smb.conf.mas
0.11.103
	+ Bugfix. Add and use EBox::Samba::Types::Select to avoid
	  issues with the options cache
0.11.102
	+ Extend functinality to add custom shares and not only one per-group:
		- Any share within the file system
		- Any share automatically created under /home/samba/shares
		- Fine-grained access to the share: read-only, read and write,
		  administrator, per user and per group.
	+ Set editable attribute to 1 in User field. To comply with
	  what the type expects and avoid warnings

0.11.101
	+ New release
0.11.100
	+ Change slapd.conf ownership to module users
	+ Fix typos
	+ onInstall() functionality moved to migration script
0.11.99
	+ Allow others to read contents from users home directory to
	publish HTML
0.11
	+ New release
0.10.99
	+ New release
0.10
	+ Create directory with 0770
	+ Add users to Domain Users group
0.9.100
	+ New release
0.9.99
	+ New release
0.9.3
	+ New release
0.9.2
	+ Add ebox backup directory as a shared resource to download/upload
	  files
	+ Create smbldap_bind.conf which contains password with mask 0600
0.9.1
	+ New release
0.9
	+ Added Polish translation
	+ Added German translation
	+ Added Dutch  translation

0.8.99
	+ New release
0.8.1
	+ bugfix. Do not mess up home directories when upgrading
	+ Minor workaround. Create slapd run directory in case it does not
	  exist
0.8
	+ New release
0.7.99
	+ Full backup mode stores shared files
	+ Unlimited i-node quota
	+ Various bug-fixes
	+ Portuguese translation

0.7.1
	+ Initial support for PDC
	+ GUI improvements
	+ Added update/clean actions to eobx-samba-ldap
	+ Use EBox::LDAP singleton
	+ Debian package fixes
	+ Fetch SID from configuration file
	+ Use of ebox-sudoers-friendly

0.7
	+ First public release
0.6
	+ move to client
	+ API documented using naturaldocs
	+ Update install
	+ Update debian scripts
	+ Enable/disable printer sharing and file sharing independentely
	+ Use new syntax to define ACLs in slapd.conf
	+ Implements usesPort
	+ Add full support for printers
	+ Several bugfixes

0.5.2
	+ Fix some packaging issues

0.5.1
	+ Convert module to new menu system

0.5
	+ Initial release<|MERGE_RESOLUTION|>--- conflicted
+++ resolved
@@ -1,7 +1,5 @@
-<<<<<<< HEAD
 HEAD
 	+ Added syncFolders information method to allow file syncing
-=======
 2.3.13
 	+ Change default domain netbios to match the left-most part of the
 	  host dns domain
@@ -53,7 +51,6 @@
 	  printers module
 	+ Removed wrong empty string translations
 2.3.10
->>>>>>> 2aa89dce
 	+ Fix exception creating shares
 	+ Sync passwords from LDAP to LDB directly from hashes
 2.3.9
