--- conflicted
+++ resolved
@@ -1,10 +1,5 @@
-<<<<<<< HEAD
 3.3
-=======
-HEAD
 	+ Use resolvconf tool to modify resolv.conf when joining as ADC
-3.2.6
->>>>>>> 01e8c77b
 	+ Set zavsd socket mode to 0777
 	+ Fix already defined variable warning
 	+ Fixed Samba share ACLs for guest-shares do not contain 'Domain Users'
