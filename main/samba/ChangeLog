--- conflicted
+++ resolved
@@ -1,13 +1,10 @@
-<<<<<<< HEAD
 HEAD
 	+ Use upstart instead of init.d
-=======
 3.2.7
 	+ Depend on new samba4 version that fixes 0-byte size problems
 	+ NT SD are now written to hidden and readonly files
 	+ Remove no longer used antivirus options
 	+ Get ldb object in s4sync after the initial wait
->>>>>>> 7269b331
 	+ Use resolvconf tool to modify resolv.conf when joining as ADC
 3.2.6
 	+ Set zavsd socket mode to 0777
