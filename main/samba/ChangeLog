--- conflicted
+++ resolved
@@ -1,12 +1,9 @@
 HEAD
-<<<<<<< HEAD
+	+ Fix s4sync not starting on boot
 	+ Restore DNS setup on domain join failure
 	+ Add a line to /etc/fstab to increase the size of /var/lock to 50MB.
 	  Samba stores there some tdb files (for example to track connections), so
 	  if this fs goes out of space connections can be dropped.
-=======
-	+ Fix s4sync not starting on boot
->>>>>>> 89e5b451
 3.0.1
 	+ Stop daemon before restoring backup and start when finished
 	+ Throw exceptions in checkEnvironment also during first install,
