HEAD
<<<<<<< HEAD
	+ Updated s4sync to handle OUs and contacts sync.
	+ Removed configuration key 'treat_contacts_as_users'. We handle now
	  Contacts and distribution groups natively.
	+ EBox::Samba::LdbObject inherites from EBox::Users::LdapObject to reuse
	  as much code as possible.
=======
	+ Fixed ldbDNFromLDAPDN to convert uid= into CN=.
	+ Adapt firewall rules to new accept chains
	+ Add config key to skip writting homeDirectory and homeDrive attribute
	+ Do not store in samba_access table 4 records each 10s when antivirus
	  daemon is not running
	+ Adapted user addon to multi-OU tree view
	+ Ignored SIDs are now synced to LDAP, but hidden on the interface
	  according to the regexps in /etc/zentyal/sids-to-hide.regex
>>>>>>> dc9b2b68
	+ Do not try to start nmbd if smb.conf is not written
	+ Use krb5 keys on new users when plain password not available
	+ Removed EBox::Samba::Group::usersNotIn() method. It was not used neither
	  valid for samba groups.
	+ New EBox::Samba::computers() to get all objects with computer class
	+ Implemented security group and distribution group concept from AD.
	+ Created an OrganizationalPerson object to reuse code between User
	  accounts and Contacts.
	+ Added incompatiblity with external AD authentication mode
3.1.4
	+ Fix SIDs to ignore list, add missing end of line character in regular
	  expressions
	+ NetBIOS computer name is now updated before reprovision and after
	  hostname change
	+ Use new EBox::Users namespace instead of EBox::UsersAndGroups
3.1.3
	+ Removed deprecated backup domains implementation
	+ Fix id mapping for users and groups added by the s4sync daemon
3.1.2
	+ Fix hostname change when having Samba installed: was trying to create
	  again Administrator user, now we just update the credentials, ignore
	  existing groups
3.1.1
	+ Fixed wrong setting of state in EBox::Samba::Provision
3.1
	+ Replace /home/samba/.provisioned file with a key in redis state
	+ Depend on zentyal-core 3.1
3.0.17
	+ New join_vista_with_guest_shares option in /etc/zentyal/samba.conf to
	  allow join of Windows Vista machines if guest shares are enabled
	+ New sync_disabled_users option in /etc/zentyal/samba.conf to sync
	  users with a disabled account in s4sync
	+ Removed 3.0.X migration code
	+ New s4sync-groups.ignore file to avoid sync internal groups to LDAP
	+ Allow to set "disable_fullaudit" config key in /etc/zentyal/samba.conf
	  to fully disable recording of samba VFS operations in the system log
	+ Added Pre-Depends on samba4 to avoid problems with upgrades
	+ Added Pre-Depends on mysql-server to avoid problems with upgrades
3.0.16
	+ Workaround with retries for the chown __USERS__ bug
	+ Hide sync with cloud options in shares list if remoteservices
	  is not installed
	+ Setup filesystem now writes a valid fstab file even if the filesystem
	  does not have any mount option
	+ Remove idmap_ldb:use_rf2307 option unnecessary with Samba 4.0.5
	+ Clearer error messages when EBox::LDB::safeConnect fails
	+ Raise exception if during the provision either the domain
	  administrator user or the domain administrator group are
	  incorrectly mapped
	+ Adapted firewallCaptivePortalExceptions method to API change
	+ Mark kerberos principal users as internal to be properly filtered
	+ Delete .provisioned file when purging zentyal-samba
	+ Avoid not numeric warning in hash size comparation during provision
	+ Allow user names composed only of digits
	+ Do not add firewall rules to loopback interface
	+ Improve checks when upgrading from 3.0.11
3.0.15
	+ Better check for the incompatibility of Samba with master/slave
	+ Samba can now be reprovisioned if the hostname or domain changes
	+ Depend on users module to fix save changes order during reprovision
	+ Set roaming profile and home drive for new created users if server
	  is first DC
	+ Default value of sync option in SambaShares is now 0
3.0.14
	+ Improve management of DNS zones stored in samba LDAP
	+ Add classes to decode DNS data from samba LDAP
	+ Use less costly LDB operations when adding or removing members
	  from a group
	+ Added EBox:Samba::LDBObject::deleteValues method
	+ Fix wrong URL on provision message
	+ Better error messages when the environment checks for provision fail
	+ Forbid provision if the server is replicating users either master or slave
3.0.13
	+ Integration of new samba 4.0.3 bundled version
	+ Samba daemon is now managed with init.d to avoid unexpected fork problems
	+ Reduce dns resolver timeout on provision checks when joining a domain
	+ Let zentyal manage all samba dependant daemons. Automatic start/stop
	  is disabled now.
	+ Add script to transfer FSMO roles to local server, useful to
	  migrate from Windows to Zentyal
	+ New FSMO management module
	+ Import sysvol maintaining ACLs
	+ Fixed configuration backup problems, stopping the daemon is no longer
	  needed when backing up and ACLs and dns partitions hard links are
	  recreated when restoring.
	+ Remove deprecated code related to printers module
	+ Remove unnecessary pidfiles declarations for upstart daemons
	+ Improve provision procedure
	+ Use clamd socket instead of shared library for antivirus, this is
	  faster and reduces memory consumption
	+ Do not create quarantine share if antivirus is not enabled
	+ Empty text files are created now when a virus is found on a share
	+ Modified 'size' field in samba_disk_usage and samba_disk_usage_report
	  tables from INT to BIGINT
3.0.12
	+ New advanced 'unmanaged_acls' option in /etc/zentyal/samba.conf to
	  disable overwriting of ACLs when saving changes
	+ Notify cloud-prof when installed when changes happen in
	  SyncShares and SambaShares models
	+ shareByFilename method now also returns the path and type of the share
	+ Fix shareByFilename method
	+ Update Loghelper to the new log formats
	+ Remove duplicated slash in samba shares and profiles paths
3.0.11
	+ Fixed EBox::Samba::LdbObject::get in list context
3.0.10
	+ Decode utf8 data in LdbObject::get() to avoid encoding problems
	+ Integration with Disaster Recovery service
	+ Restored backupDomains implementation
	+ Explicit set of folder name as default value implementation has changed
	+ Check in group pre-addition whether it already exists as built-in
	+ Added existsDN method to EBox::LDB
	+ Grant rx access on privileged ldap socket to allow user corner to
	  update user passwords
3.0.9
	+ Improve domain join process updating the joined domain DNS server
	+ Set kerberos keys when importing users from samba to zentyal
	+ Fix ACLs for system type shares
3.0.8
	+ Depend on Samba4 RC5
	+ Fix bug in enforceServiceState causing samba to restart twice while
	  saving changes
	+ Set pid file path for nmbd daemon
	+ Set bootDepends in yaml file
	+ Adapted to changes in EBox::LogHelper::_convertTimestamp
	+ Use proper constant in userShares method used by remoteservices module
3.0.7
	+ Sync passwords to samba also when using kerberos keys
3.0.6
	+ Added missing use of UnwillingToPerform exception
	+ Fix bug importing service principals when it is not yet created in
	  LDAP
	+ Roaming profiles and drive letter options cannot be set when joining
	  to an existing domain to avoid overwritting per-user settings
	+ Use the new LdapUserBase interface methods preAddUser and preAddGroup
	  to create the user in samba before in zentyal LDAP. The uidNumber or
	  gidNumber of the Zentyal user is infered from the RID to guarantee
	  unique value in the domain
	+ Infer user's uidNumber and group's gidNumber from RID when this is
	  attribute is not present while synchronizing users. This guarantees
	  the same value for users and groups in all domain controllers
	+ Implement new preAdd(User|Group)Failed and add(User|Group)Failed to
	  remove the object from samba database if something goes wrong
	+ Do not add disabled accounts to Zentyal in s4sync
3.0.5
	+ Enabled optional signed SMB protocol in smb.conf
	+ Delete users and groups from shares ACL when these are deleted
	+ Refuse to delete system critical objects
	+ Added syncFolders information method to allow file syncing
	+ Implement SysInfo::Observer to disallow host or domain name changes if
	  module is configured and update the required fields if it is not
	+ Import sysvol after joining a domain, and add an upstart job to sync it
	  each 5 to 10 minutes (one way).
	+ Map root account to domain administrator account
	+ Reset sysvol ACLs after provision
3.0.4
	+ Fix netlogon share wrong path
	+ Depend on samba4 rc2+zentyal2, which include nmbd daemon for netbios
	  browsing support
3.0.3
	+ Update smb.conf for samba4 RC2
	+ During domain join precedure, wait a couple of seconds for samba to start
	+ Add configkey 'treat_contacts_as_users' to import distribution groups
	  containing contacts. The mail account name is used to locate an user with
	  that name and add it to the group.
	+ Improvements synchronizing group members.
	+ The 'users' method of EBox::Samba::Group has been renamed to 'members' and
	  also returns nested groups
	+ Do not import users and groups after join a domain. The s4sync script will
	  do the job
	+ Search for users and groups to synchronize outside CN=Users
	+ Add more SID's to the list of users and groups to avoid synchronize from
	  samba
	+ Improve GeneralSettings fields validation
	+ Remove duplicated disabled module warning on recycle bin and antivirus
	  modules
	+ Added method to GeneralSettings to update hostname-dependent fields
	+ Tolerate domains ended in .local
3.0.2
	+ Fix samba group members not imported to Zentyal in groups added by
	  the synchronizer
	+ Fix s4sync not starting on boot
	+ Restore DNS setup on domain join failure
	+ Add a line to /etc/fstab to increase the size of /var/lock to 50MB.
	  Samba stores there some tdb files (for example to track connections), so
	  if this fs goes out of space connections can be dropped.
3.0.1
	+ Stop daemon before restoring backup and start when finished
	+ Throw exceptions in checkEnvironment also during first install,
	  otherwise the module is not disabled if DNS is not properly
	  configured.
3.0
	+ Add parameter to _checkEnvironment to set the desired error level
	  (ignore, print on log or throw exception)
	+ Stop daemon while taking backup to avoid samba daemon modifying files
	  while being tarred
	+ Fix share type exceptions on antivirus and recycle bin
	+ Fix enabling guest access on shares need to save changes twice
	+ Fix wrong ACL that was denying access to quarantine folder to guest
	  users
	+ Fix error creating shares with spaces in the path
	+ Implemented configuration backup and restore
	+ Fix checking domain name in General Settings Model
	+ Fixed some strings
2.3.14
	+ Fix access for domain users to shares when guest access is enabled
	  on the share
	+ Setup quarantine directory for zavs and grant access to domain admins only
	+ Write zavs settings on smb.conf
2.3.13
	+ Change default domain netbios to match the left-most part of the
	  host dns domain
	+ Check environment is properly configured before provision samba
	+ Generate random administrator password instead of having a default
	  one for security reasons, to join machines to the domain any user
	  belonging to the Domain Admins group is enough, so there was no
	  need to show this password on the interface
	+ Removed dashboard widgets no longer compatible with samba4
	+ Depend on samba 4.0 beta 8
	+ Check provisioned flag and module enabled in s4sync script
	+ Set the provisioned flag at the end of provision function
	+ shareByFilename() method is now working with samba4
	+ Improved DNS management of the Samba internal domain
	+ Fixed labels on SambaSharePermissions model
	+ Fix guest access to shares (client do not ask for password)
	+ Map nobody and nogroup to domain guest and guests accounts
	+ Add missing use statement on EBox::Samba::User
	+ Fix updating Zentyal LDAP users kerberos keys from samba users
	+ Ensure proper permissions on the samba privileged socket
	+ Check that account names does not exists in the whole domain when
	  adding users and groups from the LdapModuleBase callbacks
	+ Do not notify samba module when deleting Zentyal users and groups
	  through the synchronizer script
	+ Improve netbios name validation (no dots)
	+ Validate netbios domain name as netbios name
	+ Force zentyal-dns dependency version
	+ Fix bug managing the dns domain when enabling/disabling the module
	+ Improvements in daemons management to avoid restarting them twice
	  while saving changes.
2.3.12
	+ Support additional domain controller mode
	+ Remove user addon to set the user as domain admin. Add it to the
	  domain admins group instead.
	+ Sync domain administrator and domain admins accounts to zentyal
	+ Increase log level from 1 to 3 to trace problems.
	+ Provision database only when saving changes, not in module
	  enable.
	+ Change samba home to /home/samba instead /home/ebox/samba
	+ Use the privileged LDAP socket to connect to samba LDAP.
	+ Provision using bind9 DLZ backend.
	+ Add config key to choose the fileserver to use, 'ntvfs' or 's3fs'
	+ Removed wrong empty string translations
	+ Enable printing daemon. Printers ACLs stored in a model within
	  printers module.
2.3.11
	+ Added modeldepends to yaml schema
	+ Enable printing daemon. Printers ACLs are now stored in a model within
	  printers module
	+ Removed wrong empty string translations
2.3.10
	+ Fix exception creating shares
	+ Sync passwords from LDAP to LDB directly from hashes
2.3.9
	+ Fields in General Settings can be edited now, with the exception
	  of domain and computer names
	+ Added methods to get the paths used by shares, users and groups
	  to generate disk usage reports
	+ User addon to enable/disable the account and set the user as
	  domain administrator
	+ Group addon to create group shares
	+ Added method to give captive portal module firewall rules to
	  allow domain joins
2.3.8
	+ Recycle Bin feature is now working with samba4
	+ Remove unnecessary dns enable depend as users already depend on it
	+ Integration with samba 4.0 beta2 which uses samba4 for
	  the Active Directory domain services and the samba3 daemon
	  for the file sharing and printing services
	+ Added LogObserver support
	+ Avoid showing admin password if provision command fails
	+ Add domain name validation, cannot be equal to host name
	+ Fix provision bug caused by passwords containing spaces
	+ Threaded synchronizer script
	+ Roaming profiles implementation
	+ Home drive implementation
	+ Guest access implementation
	+ Delete directories from disk when shares are removed
2.3.7
	+ Fixed problems with provision in fresh install
	+ Adapted to new Model management framework
	+ Store printers in redis using the new JSON config objects
2.3.6
	+ Integrate with zentyal DNS
	+ Fix loop over array reference in funcion usesPort
2.3.5
	+ New samba4 synchronization based on LDB module and LDIF files
	+ Depend on samba-zentyal-modules instead of libldb-perl
	+ Custom build of samba4 is no longer needed
2.3.4
	+ Packaging fixes for precise
	+ Code typo fix in Samba::Model::GeneralSettings::_checkDomainName
2.3.3
	+ Validate domain admin password in general settings
	+ Fixed bugs when adding users or groups with spaces
2.3.2
	+ Ignore mailfilter users in s4sync
2.3.1
	+ Samba4 integration
	+ Service description is now translatable
	+ Restore samba-vscan dependency
2.3
	+ Adapted to new MySQL logs backend
	+ Remove samba-vscan dependency as it is not yet available for precise
	+ Replaced autotools with zbuildtools
	+ Use always the same string to refer to the NetBIOS computer name
	+ Validation of maximum length of domain name, validation against
	  reserved words of netbios and domain names
2.1.7
	+ Allow non-ascii characters in share names and comments
2.1.6
	+ Added config key to set Zentyal folders and default domain prefix
	+ Removed /zentyal prefix from URLs
	+ Added maximum limits to PDC options
	+ Avoid duplicated restart during postinst
2.1.5
	+ Removed wrong quotes in smb.conf
	+ Added missing touch and minsize options in /etc/zentyal/samba.conf
	  for Recycle Bin
2.1.4
	+ Better validation of samba shares paths
	+ Improve smb.conf template: delete use_client_driver and allow include
	  per client
	+ Always depend on samba-vscan
	+ Use quote column option for periodic and report log consolidation
2.1.3
	+ Now deleted users and groups are removed correctly from printers
	  permissions lists
	+ Show group comment if exists as share description
	+ Fixed SQL in activity report section
	+ Removed redundant code _dumpSharesTree and _loadSharesTree
2.1.2
	+ Domain names ending in ".local" are no longer allowed
2.1.1
	+ Quotas are now included in users module
	+ Bugfix: disabled shares are correctly ignored now
	+ Bugfix: fixed bad column name in report consolidation
	+ Renamed internal-backups and quarantine shares from ebox- to zentyal-
	+ Bug fix: default file sharing quota works properly now
2.1
	+ Remove ebox- prefix from helper scripts names
	+ Use new standard enable-module script
	+ Replace /etc/ebox/80samba.conf with /etc/zentyal/samba.conf
	+ Use new initial-setup in postinst and delete old migrations
	+ Bug fix: Home directory is mapped when accessing from a Windows 7 client
	+ User quotas are now stored in configuration backup and users directory
	+ Bug fix: Share size is estimated although some files cannot be read
	+ Bug fix: Removed permissions are actually removed
	+ Roaming profiles with correct file attribs
	+ The files in a group share can be modified by all the members in the
	  group
	+ Show forbidden paths in the "Path not allowed" exception text
	+ Truncate the resource field to avoid overflow error of log database
2.0.7
	+ Removed printers are ignored during backup restore
	+ Added backup domain
	+ Added printers as restore dependency
2.0.6
	+ Check for incompatibility between PDC and PAM on slaves
	+ Improved performance by adding samba LDAP indexes
	+ Only set shares ACL if needed
	+ Set default order for dashboard widgets
2.0.5
	+ Only ASCII characters are now allowed for share names and comments
	+ Bug fix: guest shares also work if PDC not enabled
2.0.4
	+ Fixed quarantine folder permissions
	+ Don't ask for password in guest shares
2.0.3
	+ Bug fix: guest shares now work on Windows clients
	+ Fixed log retrieving for quarantine alerts
2.0.2
	+ Fixed problems in backup restoration
	+ Bug fix: support users and groups with spaces and so on in ACLs
2.0.1
	+ Bug fix: cups daemon is now started before samba one
	+ Bug fix: samba can be enabled now if filesystem does not support quotas
	+ Removed warning due to mix numeric and string values in printer hash.
	+ New CUPS printers are also stored in redis when editing groups
	+ Deleted obsolete code regarding external/non-external printers
1.5.9
	+ Rebranded domain name and description
1.5.8
	+ Zentyal rebrand
	+ On smb.conf.mas: use client driver = no to allow printer server
	  to give clients the uploaded drivers.
1.5.7
	+ Avoid antivirus scan on large files to fix read problems
	+ Add a keyconf to Samba listen on external interfaces
	+ Added more report subsections
1.5.6
	+ Move NSS from ebox-samba to ebox-usersandgroups
	+ Home directories are under /home now
	+ Shares permissions model now states if the ACL is for a user or a group
1.5.5
	+ Bug fix: set proper permissions on guest shares
	+ Bug fix: avoid parse of non-word characters in vscan log entries
1.5.4
	+ Added bridged mode support in firewall helper
1.5.3
	+ Bug fix: do not add acl attribute in /etc/fstab when using xfs
1.5.2
	+ Enforce uniqueness of 'user/group' filed in shares permissions
	+ Enable full audit feature as it's working again in samba 3.4.6
	+ Allow guest shares
1.5.1
	+ Add support for file system ACLs. Modify /etc/fstab
	  accordingly. Add dependency on acl.
	+ Bug fix: check if a group has been deleted when configurer printers,
	  otherwise users end up with a blank screen when granting printer
	  permissions
	+ Use the new upstart scripts that the Ubuntu samba packages ships
	  in Lucid
1.4.2
	+ Add missing samba_virus_report table
1.4.1
	+ Restored RecycleBin feature lost when merged breadcrumbs
1.3.15
	+ Added 'hide files' directive by default in smb.conf.mas
	+ Bug fix: PDC password policy settings are kept after samba restarts
1.3.14
	+ Add DefaultUser model to be used in users and groups default user
	  template. Admins can select if they wish to enable the file sharing
	  account by default when creating new users.
1.3.13
	+ Disable full_audit until fixed in a newer samba version
1.3.12
	+ Add breadcrumbs
1.3.11
	+ Added report support
1.3.10
	+ bugfix: ignore case when comparing domain and netbios names
	+ Added support for Recycle Bin in shares
	+ bugfix: restore Domain Users with GID 513 and not 512.
	  as this made Domain Admins not work
	+ Remove unused quota related methods
1.3.7
	+ Create .V2 profile directories. Windows Vista looks for them.
	+ remove extendedBackup, data files must be backuped using ebackup
1.3.6
	+ bugfix: do not allow netbios names longer than 15 characters
1.3.4
	+ bugfix: some samba actions never appeared in the access log
1.3.3
	+ bugfix: we dont consults users when users is not configured in EBox::Samba::existsShareResource
1.3.1
	+ bugfix: use right number for Domain Computers group
1.3.0
	+ bugfix: keep sambaMinPwdLength attribute
1.1.30
	+ bugfix: add user works if quota is disabled
	+ bugfix: replaced storeElementByName with store to avoid bug when restoring
1.1.20
	+ samba allows the use of internal virtual ifaces now
	+ bugfix: importFromLdif was calling a maethod that was removed in a previous merge
1.1.10
	+ Only update sambaPaths on users with sambaSamAccount object
	class
	+ UI imrpovement: in general setting some fileds are disabled when
	PDC is not selected
1.1
	+ Bugfix: issue with codepages on shares
	+ Home drive letter can be changed now from general settings
	+ Added new PDC model with password settings
	+ Use the new row() and ids() API
	+ Windows user's profiles are backed up only in extended backups
	+ Enable quota support again
	+ Bugfix: when importing data from ldiff we assure that the
	default group is created before any group assignment to avoid
	'group not existent' errors

0.12.101
	+ Bugfix: set force directory mode and force create mode to 0660 in shares
0.12.100
	+ Admin user method is more robust in face of user's incomplete
	groups membership
	+ Bugfix: `printers` method returns an empty list when
	`ebox-printers` package is not installed
	+ Add per-user disk quota
0.12.99
	+ New release
0.12.6.101
	+ Bugfix. roaming profiles are not created automatically when they are
	disabled
0.12.6.100
	+ Support for external printers configured with CUPS
	+ Bugfix. Set users and groups suffix properly in smb.conf
0.12.5
	+ Bugfix. Set loginShell when adding users. By default it takes /bin/false
	but users can change it using /etc/ebox/80samba.conf
0.12.4
	+ Bugfix. Check and correct if there is a user or group with a wrong SID.
	It's possible to run into that scenarion depending when the user/group is
	created
	+ Do not delete some domain attributes that are used to store password
	attributes such us password length, expiration...
0.12.3
	+ Add configuration variable to enable/disable quota support
	  as it might be really slow if we have many users
0.12.2
	+ Restore group share names when restoring a backup
0.12.1
	+ Leave Logon Home empty, as Logon Home = "" as stated by smb.conf
	documentation doesn't seem to work
	+ Make sure  workgroup and netbios names are different
0.12
	+ Add help to model fields
	+ Fix typo in defaultEnabledValue. Now shares are enabled by default.
	+ Fix typo in administrator label
	+ Mark shares strings to translate
	+ Use eBox OID number in LDAP schemas
	+ Do not use shares that don't have permission for any user or group
	+ Remove deprecated printer admin configuration key in smb.conf.mas
	+ Enable dns proxy in smb.conf.mas
0.11.103
	+ Bugfix. Add and use EBox::Samba::Types::Select to avoid
	  issues with the options cache
0.11.102
	+ Extend functinality to add custom shares and not only one per-group:
		- Any share within the file system
		- Any share automatically created under /home/samba/shares
		- Fine-grained access to the share: read-only, read and write,
		  administrator, per user and per group.
	+ Set editable attribute to 1 in User field. To comply with
	  what the type expects and avoid warnings

0.11.101
	+ New release
0.11.100
	+ Change slapd.conf ownership to module users
	+ Fix typos
	+ onInstall() functionality moved to migration script
0.11.99
	+ Allow others to read contents from users home directory to
	publish HTML
0.11
	+ New release
0.10.99
	+ New release
0.10
	+ Create directory with 0770
	+ Add users to Domain Users group
0.9.100
	+ New release
0.9.99
	+ New release
0.9.3
	+ New release
0.9.2
	+ Add ebox backup directory as a shared resource to download/upload
	  files
	+ Create smbldap_bind.conf which contains password with mask 0600
0.9.1
	+ New release
0.9
	+ Added Polish translation
	+ Added German translation
	+ Added Dutch  translation

0.8.99
	+ New release
0.8.1
	+ bugfix. Do not mess up home directories when upgrading
	+ Minor workaround. Create slapd run directory in case it does not
	  exist
0.8
	+ New release
0.7.99
	+ Full backup mode stores shared files
	+ Unlimited i-node quota
	+ Various bug-fixes
	+ Portuguese translation

0.7.1
	+ Initial support for PDC
	+ GUI improvements
	+ Added update/clean actions to eobx-samba-ldap
	+ Use EBox::LDAP singleton
	+ Debian package fixes
	+ Fetch SID from configuration file
	+ Use of ebox-sudoers-friendly

0.7
	+ First public release
0.6
	+ move to client
	+ API documented using naturaldocs
	+ Update install
	+ Update debian scripts
	+ Enable/disable printer sharing and file sharing independentely
	+ Use new syntax to define ACLs in slapd.conf
	+ Implements usesPort
	+ Add full support for printers
	+ Several bugfixes

0.5.2
	+ Fix some packaging issues

0.5.1
	+ Convert module to new menu system

0.5
	+ Initial release<|MERGE_RESOLUTION|>--- conflicted
+++ resolved
@@ -1,11 +1,9 @@
 HEAD
-<<<<<<< HEAD
 	+ Updated s4sync to handle OUs and contacts sync.
 	+ Removed configuration key 'treat_contacts_as_users'. We handle now
 	  Contacts and distribution groups natively.
 	+ EBox::Samba::LdbObject inherites from EBox::Users::LdapObject to reuse
 	  as much code as possible.
-=======
 	+ Fixed ldbDNFromLDAPDN to convert uid= into CN=.
 	+ Adapt firewall rules to new accept chains
 	+ Add config key to skip writting homeDirectory and homeDrive attribute
@@ -14,7 +12,6 @@
 	+ Adapted user addon to multi-OU tree view
 	+ Ignored SIDs are now synced to LDAP, but hidden on the interface
 	  according to the regexps in /etc/zentyal/sids-to-hide.regex
->>>>>>> dc9b2b68
 	+ Do not try to start nmbd if smb.conf is not written
 	+ Use krb5 keys on new users when plain password not available
 	+ Removed EBox::Samba::Group::usersNotIn() method. It was not used neither
