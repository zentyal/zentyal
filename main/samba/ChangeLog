--- conflicted
+++ resolved
@@ -1,5 +1,5 @@
 HEAD
-<<<<<<< HEAD
+	+ Calling correctly to removeGroupShare from the CGI
 	+ Added disable_uid_sync conf key to save resources when RSAT
 	  or ADC mode is not used
 	+ Migrate mailboxes when upgrading from Zentyal 3.2
@@ -39,21 +39,6 @@
 	+ Ignore cloud-sync warnings from cron
 	+ Check DN not exists on the same container creating contacts
 	+ Add missing 'use EBox::LDAP::ExternalAD' to Samba.pm
-=======
-	+ Calling correctly to removeGroupShare from the CGI
-	+ Disable antivirus vfs if zentyal-antivirus is not installed
-	+ Increased default max log size to 100 MB
-3.2.23
-	+ Add dpkg trigger for samba4 package
-3.2.22
-	+ Do not abort and throw exception on the first error setting ACLs on
-	  shares. Now the process will continue and will throw an exception at
-	  the end.
-3.2.21
-	+ Backup/restore s4sync timestamp
-	+ Disabled nmbd logging
-3.2.20
->>>>>>> 93fb527b
 	+ Improve save changes speed avoiding loop in postServiceHook if no changes
 	  made to roaming profiles
 	+ Implement nameserverAdded and nameserverDelete from NetworkObserver to
