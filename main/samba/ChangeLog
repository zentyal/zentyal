<<<<<<< HEAD
4.0
	+ Set version to 4.0
=======
HEAD
	+ Do not check for acl and user_xattr filesystem options if filesystem is
	  btrfs
	+ Provision: Check domain netbios name is not equal to host netbios name
	+ Resolve schema master dns name and try to connect to all returned IP
	  addresses until success
>>>>>>> b74e1b6e
	+ Skip schema extensions if module disabled
	+ Use bash as default shell
	+ Added external AD field to LDAP information model
	+ Allow unsafe chars on admin account to use for join a domain
	+ Improve the LDIF files parsing created by output of ldbsearch command
	+ Fixed problems with checking mail address duplicates
	+ Fixed bug which could delete the group mail account after a
	  group edit
	+ openchange.conf named properties config uses splitted params
	+ Added EBox::module::LDAP::_loadSchemasFiles
	+ Added EBox::Samba::LdapObject::hasObjectClass
	+ Hide the dns-hostname account after join a domain
	+ Remove mail account management logic from edit user form. This field
	  is now disabled when the mail module is installed, so account management
	  like create, rename or delete it must be done in the mail module user
	  addon
	+ Added code for migration from 3.4
	+ Instance groups using gid parameter is no longer allowed
3.5.2
	+ Fix sssd bug not finding users and groups
	+ Deprecate _schemasAdded redis key, checking if schema is extended in
	  module _regenConfig
	+ Fixed use of deprecated attributes uid and gid instantiating users and
	  groups
3.5.1
	+ Display correctly tree elements on external AD mode
	+ Fixed user creation when remove user from a group in the
	  EditGroup CGI
	+ The groups and groupsNotIn methods have now the same behaviour
	  for all EBox::Samba::OrganizationalPerson classes
	+ When removing a share the 'has files' check is not longer
	  dependent on ACLs
	+ Restored external AD mode
	+ Better errors in GPO models when losing parent row
	+ Catch error trying to add an already added or delete an already deleted
	  user to group
	+ Avoid warning flag on smart match experimental feature
3.5
	+ Setup roaming profiles for each user only when the setting changes
	  in the UI
	+ Remove duplicate entries from the custom shell list
	+ Hide krbtgt user in external AD mode
	+ EBox::Samba::DNS::Zone always return lowercase zone name
	+ Fix members of 'Domain Admins' group not able to delete items from
	  recycle bin
	+ Grant rwx rights to Domain guest and Everybody on guest shares
	+ Added new domainControllers() method
	+ Override daemons when migrating from previous versions
	+ Remove the use of method canonicalName for greater performance, use
	  object DNs instead
	  the end of the work loop
	+ Show Administrator account in the UI so it can be handled from Zentyal
	+ Merge zentyal-users and zentyal-samba in a single package
	+ Added EBox::Samba::User::hasValue to check if a certain value is present
	+ Do not duplicate cloud ops when REST call fails
	+ Use samba instead of slapd + heimdal
	+ Create a container CN=Groups when provisioning as DC
	+ Set gidNumber for new users to Domain Users to have NSS + PAM working
	+ Set gidNumber based on RID for new groups
	+ Set gidNumber to Domain Users and Domain Admin for NSS + PAM
	+ Change default group container to cn=Users as Windows does
	+ Include PAM + NSS services with SSSd to authenticate LDB users
	  in the system
	+ New EBox::Module::LDAP replacing EBox::LdapModule and using
	  EBox::Module::Service as base class, schemas are now loaded
	  in _regenConfig instead of manually in enableActions
	+ Display message when creating a user which username has more
	  than 20 characters
	+ Fixed error when editing user email address when mail module is
	  not installed
	+ Fix domain controllers shown on the computers OU in Manage model
	+ Using paged serch in EBox::Samba::users() method
	+ Added EBox::LDAPBase::pagedSearch method
	+ Added support for addon components when user is in a
	  non-standard OU
	+ Better control for edit user quota
	+ Sent zentyal-usercorner trigger on install / upgrade to restart it if
	  it's installed
	+ Avoid apparmor errors in trusty
	+ Set version to 3.5
	+ Fixed bug when altering mail address through the edit user form
	+ Better integration between mail addon and mail field
	+ Remove method canonicalName and use object DNs for greater performance
	+ Migrate previous configuration from 3.3 when upgrading
3.4
	+ Updated EBox::Samba::Model::Password to use
	  EBox::Usercorner::updateSessionPassword method and the new samba
	  location
	+ Stop changing users and contacts' cn field on object edition, allowed to
	  edit the displayName field, just as Windows does
	+ Disable OpenLDAP users sync in favor of Samba AD replication
	+ Avoid warning when checking whether we are in the usercorner
	+ Updated to use Plack / PSGI instead of mod_perl
	+ Updated to use the new haproxy API
	+ Use service instead of deprecated invoke-rc.d for init.d scripts
	+ Fixed soap.conf for apache 2.4
	+ Depend on apache2-utils, required to run htpasswd
	+ Set version to 3.4
	+ Add script to update the credentials when mode is external AD
	+ Added and used checkMailNotInUse method
	+ Updated cloud sync to ignore any change done in cloud to internal users
	  or groups
	+ Fixed EBox::CloudSync::Slave to sync uid and gid numbers on user update
	  and added unit tests for it
	+ Added EBox::Samba::Group::setInternal method
	+ Allow to use lazy flag with EBox::Samba::User::setInternal
	+ Added unit tests for cloud sync code
	+ Check available IP addresses when enable module
	+ Added lock to cloud-sync script
	+ Better integration of edit groups for mail group aliases
	+ Update group icon when type of group changes
	+ Implement _preModifyUser on LdapUserBase
	+ Throw exceptions on EBox::USers::LdapObject::get when entry not exists
	+ Fixed regression in LDAP info page for external AD mode
	+ Print slave-sync output to zentyal.log instead of stdout
	+ Fixed excesive restrictive validation of external AD password in wizard
3.3
	+ Forbid to create OUs inside Users, Groups or Computer OUs
	  because we not support them when Samba is enabled
	+ Forbid and print specific  error message when trying to put two
	  objects with the same CN in the same container
	+ Switch from Error to TryCatch for exception handling
	+ Remove useless warning when deleting a user or group with offer 2013
	+ Show system but not internal groups in user edition form
	+ Allow unsafe characters for user and password in external AD mode.
	+ Fixed bug in external AD connection. Reuse already estabished
	  external AD connection.
	+ The "sub ous" return the OUs hierarquically ordered
	+ Check for defined uidNumber and gidNumber creating users and groups
	+ Revert useless chown workaround
	+ Wait for the services before ending the start daemon action to prevent
	  its usage before being ready
	+ Better error handling when the default group is not found
	+ Fixed distribution group edition
	+ Add error, errorText and errorDescription methods to
	  EBox::Exceptions::LDAP
	+ Added missing EBox::Exceptions uses
	+ Better error handling when we get a LdapObject that doesn't exists
	+ Remove undefined warnings on users/group creation
	+ Fix 'Cannot connect to samba LDAP' error in manage model when samba
	  is installed but disabled
	+ Add missing use to EBox::Samba::LDAP::ExternalAD
	+ Force DNS restart when users mode changed
	+ Force service principals update on _postServiceHook in external AD mode
	+ Don't use slave cloud sync if not subscribed
	+ Adapted cloud sync to changes in user modules
	+ Added childrenObjectClass parameter to EBox::Samba::LdapObject::children
	+ userExists and groupExists discriminates between shown objects and
	  objects hid by SID
	+ Fixed wrong path in ExternalAD::connectWithKerberos
	+ Update names in tree view when either user or contact is edited
	+ Fixed wizard error when setting external AD mode
	+ Fixed EBox::Samba::groupDn method
	+ In contact edition do not store full name in cn but use
	  givenname and sn to get fullname.
	+ Use paginated search when getting children nodes in LdapObject
	+ UTF8 decode DN when retrieving it from a LDAP object
	+ Removed old migration code from 3.0 to 3.2
	+ Set version to 3.3
	+ Fixed cloud-sync script
3.2
	+ Set version to 3.2
	+ Add objectClass shadowAccount in 3.0 migration to fix disabled accounts
3.1.11
	+ Added migration code to be sure that we have all users added as members
	  of __USERS__ group on OpenLDAP.
	+ Fixed user creation to make all users belong to __USERS__ group
3.1.10
	+ Do not crash when deleting a group if LDB object does not exist
	+ Do not try to migrate from 3.0 if module is not configured
	+ Override daemons when migrating from 3.0
3.1.9
	+ Fix typo in setSecurityGroup when no GID is set yet
	+ Show group in slave as read-only
	+ Show in a slave when the user is not a member of any group
	+ Check email address for a group is done
	+ Add group dialog can now set the e-mail
	+ Master/Slave synchronisation works again
3.1.8
	+ Enable upgrade from 3.0 in initialSetup
	+ Fixed wrong calls to isSystem() in master-slave after API changes
	+ Fix regression trying to join slave after external AD changes
	+ Fix regression in slave host address after nginx integration
	+ Throw DataExists error when adding an OU which already exists
3.1.7
	+ Readded memberUid to the fields to index for SLAPD.
	+ Ignored members that are not valid perl objects to avoid undef entries
	  on EBox::Samba::Group::members method.
	+ Rewrites to share more code with samba module.
	+ Added 'mail' field on zentyalDistributionGroup schema.
	+ Added E-Mail field for Users and Groups when managing them from the UI.
	+ Changed E-Mail field to optional for Contacts.
	+ Updated master-slave sync to use the new User and Group fields.
	+ Look for ssl.cert instead of ssl.pem in Slave::soapClient()
	+ Changed description field to be always input text instead of textarea.
	+ Warn instead of throw exception if home directory already exists
	+ Forbid deletion of Domain Admins group
	+ Forbid deletion of Users, Groups and Computers OUs
	+ Filter also internal users and groups in membership comboboxes
	+ Hide Samba objects that should be shown only on Advance view mode
	+ Added support for disabled accounts
3.1.6
	+ Ignored samba module while (re)provisioning on __USERS__ group creation.
	+ Removed deprecated configuration file keys related with external AD
3.1.5
	+ Fixed EBox::Samba::LdapObject::canonicalName to propagate the flag to
	  get or ignore the root's namedContext canonical name.
	+ The Administrator user is hidden now using the samba module functionality
	  to hide SIDs instead of hardcoded in the code.
3.1.4
	+ Remove needReload notification for group addons
	+ When a new system user is created with uid 0 we also create its home.
	  This is required by Samba for the Administrator account.
	+ Added Net::LDAPBase::existsDN method
	+ Better error control on reprovision, do not clear the
	  reprovision flg on error
	+ Fixed code typo in slave setup
	+ Added menu icon
	+ Added new userCorner method to password model
	+ Usercorner uses the ldap_ro credentials to retrieve user DNs.
	+ preAdd callbacks get a second argument noting the parent when this
	  new object will be created.
	+ All LdapObject based objects will have the 'entryUUID' field available.
	+ Created an EBox::LDAPBase class to share code with the Samba's EBox::LDB
	  one.
	+ Reimplemented EBox::Samba::Group::members to retrieve the members of the
	  group directly instead of searching for the objects that are set as
	  members of the group.
	+ Avoid "cannot return outside of a subroutine" warning in cloud-sync
	+ Added foldable user and group add-ons to dialogs
	+ Replaced package breaks parameter with depends statement
	+ Fixed error in the baseName() method for an Ldap Object
	+ Fixed bug which make delete group dialog to show errors when
	  there was warnings
	+ Added a way to use Net::LDAP mock object for unit testing.
	+ Fixed cloud sync setup when user number is unlimited
	+ Fixed error in server master form when checking if
	  controls are editable
	+ Added a way to retrieve a group by its dn.
	+ New TreeView to manage users, groups and OUs
	+ Configuration key multiple_ous removed as this is now enabled by default
	+ Renamed namespace from UsersAndGroups to Users
	+ Added support for Contacts handling.
	+ Added support for external Active Directory authorization
3.1.3
	+ Renamed namespace from UsersAndGroups to Users
	+ Fixed maximum users check when not using cloud sync
3.1.2
	+ Remove deprecated backup domain methods
	+ Fixed password change in user corner when using samba
	+ Changed reload action to force-reload for nscd init.d daemon
3.1.1
	+ Fixed error message when trying to add a user above the edition maximum
	+ Migrated SOAP services to use Nginx for SSL.
3.1
	+ Updated to reflect the Apache -> WebAdmin rename.
	+ Removed 3.0.X migration code
	+ Added Pre-Depends on slapd to avoid problems with upgrades
	+ Depend on zentyal-core 3.1
3.0.18
	+ Check for already existent service principals before create them.
	  Required because squid and zarafa share the HTTP SPN
3.0.17
	+ Migration to remove leftover need_reprovision key in redis ro
	+ Retrieve global instance correctly in UsersSync
3.0.16
	+ Assure that we don't have a phantom need_reprovision key in
	  read-only tree
	+ Check for maximum number of users depending on the edition
	+ More frequent polling in EBox::Ldap::safeConnect() and
	  more explicit error when it fails
3.0.15
	+ Always mark as changed if it needs LDAP reprovision
	+ Fixed member removal operation for groups
3.0.14
	+ Tentative workaround against home directory chown bug
	+ Slave setup refactored to reuse common code with reprovision
	+ Reprovision LDAP for all LDAP based modules
	+ Don't try to update samba password in user corner when samba is
	  not configured
	+ Add operation arguments on LDAP error whenever is possible
	+ EBox::Samba::User::create() allows now an internal attribute
	+ Users marked as internal are not displayed on the interface
	+ New realUsers() method to filter only non-internal ones
3.0.13
	+ Search in user table now is standard instead of filter only for uid
	+ A bit more explicit text for EBox::Exceptions::LDAP
	+ Reload nscd also when creating new groups
3.0.12
	+ Fixed typo in exception class name in EBox::Ldap
	+ Added missing use statement in EBox::Users and
	  EBox::Samba::LDAPObject classes
3.0.11
	+ Dont loop through the group members when adding/removing members
	+ Added EBox::Exceptions::LDAP
	+ Allow unsafe characters in commentary field
	+ Better check for the incompatibility of Samba with master/slave
	+ Fix modules extending LdapUserBase not notified modifying groups
	+ Allow domain name change in System -> General reprovisioning LDAP db
	+ Depend on dns module to fix save changes order during reprovision
3.0.10
	+ Use less costly LDAP operations when adding or removing members
	  from a group
	+ Added EBox:Users::LdapObject::deleteValues method
	+ Faster custom row id filter for Users model
	+ Forbid user synchronization with other zentyals if samba is provisioned
	+ Display users groups in slave mode
	+ Avoided hang when the local host is wrongly used as master slave
	+ Ldap modules should do a slaveSetup when slave mode enabled
3.0.9
	+ Stop heimdal daemons on enableActions
	+ Fixed alphabetical order in listing of users and groups
3.0.8
	+ Filter in users table no longer matches LDAP dn
	+ Recover better of no-usercorner journal error in slave-sync
	+ Added read-only rootDn and password to LDAP settings screen
	+ Don't allow empty first name in CGIs for user
	  creation/modification. Otherwise you can get LDAP errors.
	+ Operator typo fix in EBox::UsersAndGroup::User::_checkQuota
3.0.7
	+ Fixed LdapObject::get() for list context
	+ Decode utf8 attributes from LDAP at LdapObject::get()
	+ Removed unused method _utf8Attrs
	+ Integration with Disaster Recovery service
	+ Include /home as disk usage facility
	+ Fix enable quotas without rebooting when module is enabled.
	+ Users and groups cannot longer share names because it is incompatible
	  with AD accounts
	+ Use upstart to manage heimdal daemons
	+ Increase the maximum UID number to avoid problems with samba integration
	+ Fixed bug in group creation which on error could call a method
	  in a undefined value
	+ Do not stop openldap daemon when dumping database
	+ Generate kerberos AES keys to be compatible with active directory in
	  W2k8 or higher functional levels
	+ Fixed user quota edition in slave server
	+ Update user password also in samba ldap when changed from user corner
	+ Update 'cn' attribute in cloud-sync
3.0.6
	+ Set userPassword attribute when setting kerberos keys for user
	+ Fixed delGroup operation on cloud slave
	+ Include exception message when there is an error notifying a slave
	+ Fix enable quotas without rebooting when module is enabled
	+ Delete syncjournal files when slave is removed
3.0.5
	+ Fixed reinstall script to stop samba module, otherwise new slapd
	  cannot start because the port is taken
	+ Sync password changes made from cloud to any slave
	+ When syncing, do not update ldap of unchanged entries
3.0.4
	+ Added missing use of UnwillingToPerform exception
	+ New methods on LdapUserBase (preAddUser, preAddUserFailed, preAddGroup
	  and preAddGroupFailed) to notify observers
3.0.3
	+ Setup Cloud slave on first save changes
	+ Synchronize uidNumber in master-slave
	+ Check master's REALM when adding a new slave
	+ Fixed some errors on RESTClient after API change
	+ Updated REST journaling behavior
	+ Do not show unavailable options in master select
	+ Added new EBox::Samba::newUserUidNumber() function
	+ Added check to assure that a no-ldap user has the same uid than
	  a new user
	+ Implement SysInfo::Observer to disallow host domain changes after the
	  kerberos realm has been initialized, and to update the LDAP base DN
	  if module is not yet configured
	+ Added LDAP index for ou attribute
	+ Always write slave-sync script
	+ Increase default quota value to 500MB
3.0.2
	+ Added clearCache() to LdapObject and force reload of krb5Keys
	+ Do not allow user corner password change on slaves
3.0.1
	+ Do not notify samba about users created while restoring backup. Samba
	  will restore its users from its own LDB backup.
3.0
	+ Write NSS config on enableService, modules depending on users may require
	  uid/gid numbers from LDAP
	+ Filter special kerberos and samba users out from the users list
	+ Added dns as restore depend
	+ Reviewed registration strings
2.3.17
	+ Do not translate the service principal names to upper case
	+ Set LDAP service as denined by default for internal networks
	+ Set the managed domain as read only as well as records
2.3.16
	+ Fixed PAM when kerberos is enabled
	+ Fixed addUser operation on slaves
	+ Catch exceptions thrown by notified modules adding LDAP users and groups
	  to rollback the operation and delete the object added prior to notification.
2.3.15
	+ Fixed password change at user corner
	+ Change KDC port to 8880 to preserve the classic default for user corner
2.3.14
	+ Ignore the LDAP error 'no attributes to update' on save
	+ Instantiate users by uid and groups by gid
	+ Change kerberos ports from 88/464 to 8888/8464. This avoid conflicts
	  and management logic of the heimdal daemons. Kerberos records are added
	  with lower priority over samba ones.
	+ Respect the optionality of the 'salt' field inside the kerberos keys
	  in the 'setKerberosKeys' funcion of the User class.
	+ Do not remove service principals when samba is enabled/disabled. Samba
	  will import the keys
	+ Add method to set the user kerberos keys
	+ Stop samba daemon if module is disabled to ensure that port 88 is free
	+ Initialize kerberos realm in lowercase to match the host domain
	+ User template account default options not longer shown in slave servers
	+ Added users filter by OU
2.3.13
	+ Better password policies for LDAP backend
	+ Added user synchronization with Zentyal Cloud
	+ Removed deprecated conf keys (password hashes selection)
	+ Sync kerberos hashes on master-slave
	+ Resolve slave hostname during registering
	+ Fixed framework changes related regression getting redis keys directly
2.3.12
	+ Ask for the host domain in the wizard instead of the old mode selector
	+ Fixed user name validation
2.3.11
	+ Remove deprecated reference to AD Sync in wizard
	+ Check to make sure that quota has been really assigned logs an error
	  instead of raising an exeception, because some file systems does not
	  support quotas
	+ Adapt lastUid and lastGid to the new API and make them compatible
	  with multiple OUs
2.3.10
	+ Use DataForm::ReadOnly::_content instead of acquirers in LdapInfo
	+ Delete obsolete daemons and attributes regarding old replication
	+ Better error control in _loadACLDirectory
	+ Adapted to new Model management framework
	+ Adapted Password type to new framework
	+ Added NTP as enable dependency
2.3.9
	+ Heimdal Kerberos integration for SSO features
	+ Better validation of user names and groups names. Better message
	  when this validation fails
	+ Added user() and group methods() to EBox::Users
	+ Added quota limit check
	+ Added backup domain for /home
	+ Adapted ldapvi to changes in port
	+ Setup master method can now take a custom password
2.3.8
	+ Restart apache after changing master configuration
	+ Removed all files + code cleaning
	+ Disable user editing in slaves
2.3.7
	+ New modifications() method to allow retrieving modifications made to
	  the LDAP object in the last call to 'save'
	+ Create users without password and set it after that, needed for samba4
	+ Removed auth_type warnings
2.3.6
	+ Use the new unified tableBody.mas instead of tableBodyWithoutActions.mas
2.3.5
	+ Packaging fixes for precise
2.3.4
	+ Updated Standard-Versions to 3.9.2
2.3.3
	+ New master-slave architecture
	+ Image in initial configuration wizard is shown again
2.3.2
	+ Added printableName to service and modified description
	+ Fixed executable permissions in src/scripts
	+ Added checks for small business subscription
	+ Bugfix: lastGid method was calling MINUID and SYSMINUID
	+ Reload nscd before trying to init users and groups
2.3.1
	+ Use Digest::SHA instead of Digest::SHA1 and remove libdigest-sha1-perl
	  dependency which no longer exists on precise
2.3
	+ Commented unused code in cleanUser method
	+ Replaced autotools with zbuildtools
2.2.5
	+ Bugfix: ad-sync can now populate groups with more than 1500 users
	+ Bugfix: do not allow adsync passwords longer than 16 chars to avoid
	  crash in pwdsync-server that keeps respawning
	+ Bugfix: mark apache as changed in enableActions to avoid problems adding
	  users before the new nsswitch conf is available for apache, also do not
	  allow to add users if module is not really enabled after save changes
	+ Make sure the default DN does not contains invalid characters
	+ Do not allow malformed LDAP DNs in Mode
2.2.4
	+ Make LDAP ready after enableActions restarting the service to
	  avoid problems when adding users or groups
	+ Fixed corruption when adding ldap attributes
	+ Also disable apparmor in ad-sync mode
	+ Renamed default adsync username from eboxadsync to adsyncuser
2.2.3
	+ Adapt pwdsync user and password offsets to the new hook implementation
	+ Always ignore ForeignSecurityPrincipals accounts in ad-sync
	+ Added more debug messages and improved existing ones in ad-sync
	+ Avoid warnings trying to get userPrincipalName in ad-sync
	+ Skip machine accounts in ad-sync
	+ Use paged queries in ad-sync
	+ Allow to specify custom DN to bind to Windows Server in ad-sync
	+ Ingore empty users in ad-sync
2.2.2
	+ Fixed validation of secret key length in ADSync Options model
	+ Removed useless validation of AD username in ADSync Options model
	+ Show different error when adding users from Windows with invalid chars
	+ Fixed bug managing slapd on ad-sync
2.2.1
	+ Do not enable ADSync to avoid launching daemon before configuration
	+ Also manage slapd daemon on ad-sync setups
	+ Avoid slave connection to incompatible masters
	+ Added quota change form on slaves
	+ Allowed '\' character in ad-sync username
2.1.14
	+ Fixed regression in usercorner link
2.1.13
	+ Moved apache soap configuration from setConf to enableActions
	+ Init slave users on enable (now home directories are created)
	+ Create LDAP indexes during slave enable
2.1.12
	+ Users::lastUid() now takes also into account non-ldap users
	+ Stop old ldap daemons in reinstall script, needed before changing mode
2.1.11
	+ Use a safer mode() implementation to avoid recursions with ModelManager
2.1.10
	+ Start slapd daemon when a module fails to connect
	+ Help in wizard is show again if no custom_prefix defined
2.1.9
	+ Hide help with link in wizard if custom_prefix defined
	+ Removed /zentyal prefix from URLs
	+ Disable autocompletion in user form
	+ Avoid duplicated restart during postinst
2.1.8
	+ Include quota schema in slaves LDAP (fixes replication)
	+ Do not stop slapd daemons after slave enable
	+ Fixed users and groups retrieval if module is disabled
	+ Manage slapd daemon in master mode
	+ Make the optional 'comment' field to also appear as optional on the UI
	+ Ignore users also in pwdsync-server, not only in the ad-sync script
2.1.7
	+ Set submenu items order for integration with the User Corner menu
	+ Avoid undefined dn warning
2.1.6
	+ Fix adsync mode check for zentyal-users cronjob
	+ Removed bad default value for adsync_dn option
	+ Update wizard pages with new order option
	+ Use Unix socket for LDAP connections on standalone and slave without PAM
2.1.5
	+ Manage zentyal-users cronjob with configuration keys for sync times
	  instead of debian/lucid/zentyal-users.cron.d and src/scripts/ad-sync.cron
	+ Configuration key to not to create homes (usefull on LDAP master servers)
	+ New ad-sync-info to show info of ADsync configuration
	+ Allow multiple BDC for ADsync mode with adsync_bdc confkey
	+ Add ADsync service by default and move port value to a confkey
	+ userInfo() tolerates missing quota LDAP attribute
	+ Added captiveportal to the list of modules in the reinstall script
2.1.4
	+ Moved redis_port_usercorner key to usercorner.conf in zentyal-usercorner
	+ Move users/conf/user-eboxlog.conf to usercorner/conf/usercorner-log.conf
2.1.3
	+ Fixed issues with html html attributes quotation
	+ Allow to specify a base DN to bind to AD
	+ Add locking to slave-sync to avoid spawn multiple instances in the
	  event of not being able to connect to a slave
	+ Do not modify users and groups in AD sync if attributes are not changed
	+ Wipe ignored users in AD sync
	+ Allow contacts synchronization in AD sync
	+ New checks in AD sync to avoid warnings
	+ Added update package list command to reinstall script
2.1.2
	+ Non-editable user fields in slaves no longer appear as editable inputs
	+ Numeric 0 is accepted as value for LDAP users attributes
	+ Minor fixes in default quota from user template
	+ Fixed error when writing ad-sync cron file
	+ Do not allow to create users if their home directory already exists
2.1.1
	+ Quotas are now included in users module
	+ System users don't require password
	+ Fixed bug that allowed to create LDAP users whith the same name
	  than users with UID 0 (like root)
2.1
	+ Separate usercorner module to the new zentyal-usercorner package
	+ Remove zentyal- prefix from rejoin-slave and ldapvi scripts
	+ Move /usr/share/ebox-usersandgroups/ebox-usersandgroups/reinstall
	  to /usr/share/zentyal-users/reinstall
	+ Show enableActions for master also in ad-slave mode
	+ Deleted obsolete migrations and use new initialSetup method
	+ Added locks to prevent overlapping in ad-sync script
	+ Fix slave failed operation string on slave hostname
	+ Replace /etc/ebox/80users.conf with /etc/zentyal/users.conf
	+ Added indexes for common LDAP attributes
	+ Replace /var/log/ebox-usercorner with /var/log/zentyal-usercorner
2.0.10
	+ Now the AD synchronization can be disabled at any moment and a
	  server with AD-slave mode can be master for other Zentyal slaves
	+ New /etc/ebox/ad-sync_ignore.users and ad-sync_ignore.groups files
	  to ignore users and groups in the AD synchronization process
	+ Improved zentyal-ldapvi script that works on slave servers
	+ Creates the default group if not exists during restore
	+ Added restore backup precheck to assure there are not conflicts between
	  system users and Zentyal LDAP users (currently only works for masters)
2.0.9
	+ Make sure to create the base directory for user homes before create them
	+ Reconnect to LDAP on backup restore
	+ Better log messages
	+ Save configuration files during restore
	+ Catch possible SIGPIPE on LDAP reconnect
2.0.8
	+ Fix Samba PDC on slaves
	+ Check for incompatibility between Samba PDC and PAM on slaves
	+ Optimize slave-sync script if there are no pending operations
	+ Remove useless call to mode() on slave-sync script (faster now)
	+ Replica LDAP listens in all interfaces
2.0.7
	+ Added index add mechanism to LdapModule
	+ Fixed NSS DN config in masters
2.0.6
	+ Added zentyal-rejoin-slave to rejoin a slave to its master
	+ Fixed NSS/PAM in slave machines
2.0.5
	+ Removed wrong hooks implementation
2.0.4
	+ Fixed infinite recursion when setting up some models on slave servers
	+ Added support for addUser/delUser hooks
2.0.3
	+ Allow LDAP users and groups up to 128 characters
	+ Show precondition message for user corner on slave servers
	+ Unconfigure ftp and zarafa in reinstall script
	+ Do not show adsync debug messages if debug is disabled in config
	+ Allow more than one dot in usernames
2.0.2
	+ Fixed master/slave synchronization issues
	+ Remove userjournal dir when removing a slave
	+ Added lock during module enable to avoid initialization problems
	+ Fixed AD slave synchronization task
2.0.1
	+ Fixed incorrect LDAP binding in some cases
2.0
	+ Fixed user journal dir creation on master
	+ Fixed failed login error on user corner
	+ Default login_shell under PAM Settings UI instead of 80users.conf
	+ Replaced /bin/false with /usr/sbin/nologin as default shell
1.5.10
	+ Some refactorizations centered in safer LDAP connections and defensive
	  code
1.5.9
	+ More info link added in wizard
1.5.8
	+ Zentyal rebrand
1.5.7
	+ Removed NSS in slave configurations
	+ Nasty bug page replaced by the new eBox error page
1.5.6
	+ Fixed user corner access problems with redis server
1.5.5
	+ LDAP master creation optimized and less error-prone
1.5.4
	+ Bug fix: adding a user name with spaces no longer fails
1.5.3
	+ Move NSS from ebox-samba to ebox-usersandgroups
	+ Home directories are under /home now
	+ New options to configure shell and home directory umask
	+ New setup wizard
1.5.2
	+ Bug fix: fixed dbus init for usercorner
1.5.1
	+ Bug fix: fixed nasty bug with the last version of openldap in lucid
	+ Bug fix: do not call processDir if there are no slaves in slave-sync
	+ Bug fix: ebox-usersandgroups-reinstall now unconfigures all ldap modules
	+ Bug fix: updateSchema() returns unless the schema to update is
	  available
	+ Bug fix: Set proper owner and permissions when updating a schema
	+ Bug fix: some problems with the AD synchronization solved
	+ Bug fix: userscorner title icon
	+ Bug fix: addUser() now checks if the user already exists as a
	  system user
	+ Removed deprecated executable 'import-from-ldif'
	+ Bug fix: addUser() now checks for password argument
	+ Bug fix: when restoring we use the new users DN to init users
1.5
	+ Bug fix: don't try to contact slaves from within a slave when groups
	  are updated
	+ Use built-in EBox::ThirdParty::Apache2::AuthCookie
1.4.2
	+ Bug fix: fix wrong migration number
1.4.1
	+ Bug fix: surround LDAP migration with a try/catch to make sure the rest
	  it is run
	+ Bug fix: do not allow \w with localized characters as LDAP schema does not
	  allow them for home directory attribute. (Closes #1713)
1.4
	+ Allow the master to pass extra parameters in SOAP calls to slaves
1.3.17
	+ Bug fix: Set style for login page in user corner
1.3.16
	+ Bug fix: keep menu open on LDAP Info
1.3.15
	+ Add support for ldaps
	+ Add support for slaves running Apache in ports different than 443
	+ Allow to remove slaves from slave list
	+ Added ebox-usersandgroups-reinstall to easily reset the LDAP mode
	+ Bug fix: issue with user deletion in French (Closes #1651)
	+ Bug fix: anonymous connection for getting DN is retried several
	  times, this fixes a bug when restoring configuration backup
1.3.14
	+ Synchronize all the users from the AD and not only from CN=Users
	+ Add operation name and username on updateGroup
	+ Add slave notification for group modify and delete
	+ Change button order to "Add" and "Add and Edit" in Add User
	  template. If users press return in the form it adds a new user
	  and stays on the same page.
1.3.13
	+ Usability enhancements: (Closes #1649)
		* Create a unique Users And Group Folder
		* Unify Add User/Edit User in a single page
		* Unify Add Group/Edit Group in a single page
		* Two buttons: "Add and Edit" and "Add"
		* Add breadcrumbs
	+ Add UserTemplate composite to configure default options that are used when
	  a new user is created
	+ Add defaultUserModel to LdapUserBase.pm
	+ Specify folder for SlaveInfo
	+ Add menu entry with information about LDAP including password
	+ Change enableActions to use the new LDAP default structure from Karmic
1.3.12
	+ Add EBox::Ldap::lastModificationTime to know when the master LDAP
	  database was modified for the last time
	+ Index uid and memberUid to avoid some warnings and improve performance,
	  plus remove some old code and fix some broken one in that part of the code
	+ Bugfix: disable edition of users and groups in ad-slave mode
	+ Don't allow modification of ldap password in Mode model if
	  it has been autogenerated by the eBox installer
	+ Add page title
	+ Separate the Windows AD options in a different model
	+ Fixed the warning of "Edit User" when there are no users in a slave
	+ Remove 'optional' from remote in Mode and also useless validateRow
1.3.10
	+ Use disableApparmorProfile from EBox::Module::Service twice.
	  First in enableActions. And also in setConf to avoid issues
	  if apparmor is installed after users is enabled.
1.3.9
	+ Bugfix: return empty array in usedFiles if it's not master mode
1.3.8
	+ Bugfix: fixed wrong disable of fields in selecting ad-slave in Mode model
1.3.7
	+ Synchronization with Windows Active Directory (#1443)
1.3.6
	+ Use anonymous bind to fetch dn
1.3.5
	+ Disable slapd apparmor profile in enableActions
	+ Reload nscd when adding users and groups
	+ Bugfix: backup bug report now works again
	+ Bugfix: slave-sync does not try to real journal dir when not
	  configured or in slave mode. Journal dir created on
	  master's setup.
1.3.0
	+ eBox LDAP architecture now supports a master-slave configuration
	+ bugfix: Update usercorner service when there is a change on the port number
1.1.30
	+ Added widget to manage group belonging from Edit User page
	+ Fixed backup/restore problem with paswords and given/last names
	+ Changed the way users are stored in LDAP, added givenName in addition
	  to sn, now cn=givenName+sn instead of cn=uid, this fixes a
	  incompatibility bug with eGroupware
	+ In the Edit User interface now Name and Last name are separate
	fields
	+ Usercorner web server certificate can be changed via the CA module
1.1.20
	+ New release
1.1.10
	+ Make slapd listen only on 127.0.0.1
1.1
	+ Added bind v2 compability needed by squid auth, slapd conf
	  regenerated and daemon restarted in postinst to commit possibles
	  changes in configuration
	+ Added group model
	+ Use the new ids() and row() API to optimize the management of hundreds of
	users
	+ Allow dashes in user and group names
	+ Initial release of UserCorner which allow users to change their password
	+ Store multiple password hashes and scrap clear text passwords
0.12.100
	+ Restore backup is more robust: inexistent users in a group are
	  ignored
	+ Make and restore backup more robust: removed slapd.conf
	  parameters in both slapadd and slapcat invokations, so we can use
	  the module with sldap with configuration in the directory itself
0.12.99
	+ New release
0.12.1
	+ Bugfix: Remove eBox system users when restoring backup. This solves
	  an issue restoring backups from 0.12
0.12
	+ Use the new EBox::Model::Row api
	+ Check if there is any added user and show a message
	  in case there isn't any.
	+ Restore users reading from ldiff and adding them through
	  eBox API
	+ Set password-hash in slapd.conf to make password changes from samba sync
	  the user password
0.11.101
	+ New release
0.11.100
	+ onInstall() functionality moved to migration script
	+ Fixed several typos
0.11.99
	+ Remove use of Apache::Singleton
0.11.3
	+ Check used uid's on every posixAccount object under dc=ebox,
	  instead of only under ou=Users,dc=ebox. This solves nasty issues
	  with Samba PDC when adding machines and creating users with
	  repeated uid
0.11.2
	+ Do not generate a new LDAP password if it already exists
0.11.1
	+ Fix issue with module naming which prevented backups from being
	restored
0.11
	+ Initial Ubuntu packaging
	+ bugfix. fix issue with module naming which prevented backups from being
	  restored
0.10.99
	+ Create pseudo-model to use the users table with Ajax
0.10
	+ Allow dots in user names
0.9.100
	+ New release
0.9.99
	+ Bugfix in EBox::Ldap
0.9.3
	+ New release
0.9.2
	+ New release
0.9.1
	+ Make OpenLDAP listen on internal interfaces
0.9
	+ Added Polish translation
	+ Added Aragonese translation
	+ Added Dutch translation
	+ Added German translation
0.8.99
	+ New release
0.8.1
	+ Minor workaround. Create slapd run directory in case it does not
	  exist
0.8
	+ Fix message
0.7.99
	+ Add extended backup support for LDAP
	+ Performance tuning to slapd
	+ Some minor code improvements
	+ Quota now allows unlimited space and i-nodes number
0.7.1
	+ Add delObjectclass (useful for ldap clean actions)
	+ Detect and recover when ldap connection is broken (#25)
	+ Make EBox::Ldap a singleton class
	+ Initial factoring
	+ Use of ebox-sudoers-friendly
0.7
	+ New public release
0.6
	+ Move to client
	+ API documented using naturaldocs
	+ Update install
	+ Update debian scripts
	+ Use new syntax to define ACLs for ldap
	+ Add function to create system users
	+ Move ldap db under ebox directory
0.5.2
	+ Fix some packaging issues
0.5.1
	+ Convert module to new menu system
0.5
	+ Initial release<|MERGE_RESOLUTION|>--- conflicted
+++ resolved
@@ -1,14 +1,10 @@
-<<<<<<< HEAD
 4.0
 	+ Set version to 4.0
-=======
-HEAD
 	+ Do not check for acl and user_xattr filesystem options if filesystem is
 	  btrfs
 	+ Provision: Check domain netbios name is not equal to host netbios name
 	+ Resolve schema master dns name and try to connect to all returned IP
 	  addresses until success
->>>>>>> b74e1b6e
 	+ Skip schema extensions if module disabled
 	+ Use bash as default shell
 	+ Added external AD field to LDAP information model
