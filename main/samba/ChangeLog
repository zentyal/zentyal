--- conflicted
+++ resolved
@@ -1,12 +1,9 @@
 HEAD
-<<<<<<< HEAD
+	+ Backup/restore s4sync timestamp
 	+ Disabled nmbd logging
 3.2.20
 	+ Improve save changes speed avoiding loop in postServiceHook if no changes
 	  made to roaming profiles
-=======
-	+ Backup/restore s4sync timestamp
->>>>>>> 526f2bed
 3.2.19
 	+ Setup roaming profiles for each user only when the setting changes
 	  in the UI
