<<<<<<< HEAD
4.0.3
	+ Nested OUs are properly shown in GPO Links tree
=======
HEAD
	+ Fix empty LDIF parsing loading DNS zones stored in LDB
>>>>>>> 2fe72c5c
	+ Avoid notifying slaves while setting the password as it is does
	  by addUser called below
4.0.2
	+ Fix regression in showing the Administrator account
4.0.1
	+ A change in first or last name make DN to change
	+ Do not show administrator password in provision command
	+ Fix ADC mode from the wizard
4.0
	+ Re-enable user synchronization with Zentyal Cloud
	+ Proper notifications when a share is sync'ed with Zentyal Cloud
	+ Fix realUsers count to remove Administrator and Guest account from it
	+ Write broker configuration for mapiproxy server in openchange.conf
	+ Add daemon to check users and groups to have uidNumber and gidNumber
	+ Add confirmation when removing mail account via the edit user form
	+ Add hostname change confirmation dialog to wizard
	+ Fixed EBox::LDAPBase::lastModificationTime
	+ Join as additional domain controller on initial configuration wizard
	+ Name in Module Status is now "Domain Controller and File Sharing"
	+ Set version to 4.0
	+ Fix migration to preserve group type
	+ Do not complain about lack of ACL support with XFS filesystem
	+ Better error message when the root DSE is not found in external
	  AD mode
	+ Do not try to dump config backup if not provisioned
	+ Check samAccountName is unique in entire domain adding users and groups
	+ Ignore cloud-sync warnings from cron
	+ Check DN not exists on the same container creating contacts
	+ Add missing 'use EBox::LDAP::ExternalAD' to Samba.pm
	+ Improve save changes speed avoiding loop in postServiceHook if no changes
	  made to roaming profiles
	+ Implement nameserverAdded and nameserverDelete from NetworkObserver to
	  reset LDAP connection if name servers change in external AD mode
	+ Add dpkg trigger to restart module when samba package is upgraded
	+ Fix ad-migrate script mode check
	+ Adapted to changes in group mail account
	+ Show a warning on post save changes dialog if errors happend while
	  setting shares ACLs
	+ Do not check for acl and user_xattr filesystem options if filesystem is
	  btrfs
	+ Provision: Check domain netbios name is not equal to host netbios name
	+ Resolve schema master dns name and try to connect to all returned IP
	  addresses until success
	+ Skip schema extensions if module disabled
	+ Use bash as default shell
	+ Added external AD field to LDAP information model
	+ Allow unsafe chars on admin account to use for join a domain
	+ Improve the LDIF files parsing created by output of ldbsearch command
	+ Fixed problems with checking mail address duplicates
	+ Fixed bug which could delete the group mail account after a
	  group edit
	+ openchange.conf named properties config uses splitted params
	+ Added EBox::module::LDAP::_loadSchemasFiles
	+ Added EBox::Samba::LdapObject::hasObjectClass
	+ Hide the dns-hostname account after join a domain
	+ Remove mail account management logic from edit user form. This field
	  is now disabled when the mail module is installed, so account management
	  like create, rename or delete it must be done in the mail module user
	  addon
	+ Added code for migration from 3.4
	+ Instance groups using gid parameter is no longer allowed
3.5.2
	+ Fix sssd bug not finding users and groups
	+ Deprecate _schemasAdded redis key, checking if schema is extended in
	  module _regenConfig
	+ Fixed use of deprecated attributes uid and gid instantiating users and
	  groups
3.5.1
	+ Display correctly tree elements on external AD mode
	+ Fixed user creation when remove user from a group in the
	  EditGroup CGI
	+ The groups and groupsNotIn methods have now the same behaviour
	  for all EBox::Samba::OrganizationalPerson classes
	+ When removing a share the 'has files' check is not longer
	  dependent on ACLs
	+ Restored external AD mode
	+ Better errors in GPO models when losing parent row
	+ Catch error trying to add an already added or delete an already deleted
	  user to group
	+ Avoid warning flag on smart match experimental feature
3.5
	+ Setup roaming profiles for each user only when the setting changes
	  in the UI
	+ Remove duplicate entries from the custom shell list
	+ Hide krbtgt user in external AD mode
	+ EBox::Samba::DNS::Zone always return lowercase zone name
	+ Fix members of 'Domain Admins' group not able to delete items from
	  recycle bin
	+ Grant rwx rights to Domain guest and Everybody on guest shares
	+ Added new domainControllers() method
	+ Override daemons when migrating from previous versions
	+ Remove the use of method canonicalName for greater performance, use
	  object DNs instead
	  the end of the work loop
	+ Show Administrator account in the UI so it can be handled from Zentyal
	+ Merge zentyal-users and zentyal-samba in a single package
	+ Added EBox::Samba::User::hasValue to check if a certain value is present
	+ Do not duplicate cloud ops when REST call fails
	+ Use samba instead of slapd + heimdal
	+ Create a container CN=Groups when provisioning as DC
	+ Set gidNumber for new users to Domain Users to have NSS + PAM working
	+ Set gidNumber based on RID for new groups
	+ Set gidNumber to Domain Users and Domain Admin for NSS + PAM
	+ Change default group container to cn=Users as Windows does
	+ Include PAM + NSS services with SSSd to authenticate LDB users
	  in the system
	+ New EBox::Module::LDAP replacing EBox::LdapModule and using
	  EBox::Module::Service as base class, schemas are now loaded
	  in _regenConfig instead of manually in enableActions
	+ Display message when creating a user which username has more
	  than 20 characters
	+ Fixed error when editing user email address when mail module is
	  not installed
	+ Fix domain controllers shown on the computers OU in Manage model
	+ Using paged serch in EBox::Samba::users() method
	+ Added EBox::LDAPBase::pagedSearch method
	+ Added support for addon components when user is in a
	  non-standard OU
	+ Better control for edit user quota
	+ Sent zentyal-usercorner trigger on install / upgrade to restart it if
	  it's installed
	+ Avoid apparmor errors in trusty
	+ Set version to 3.5
	+ Fixed bug when altering mail address through the edit user form
	+ Better integration between mail addon and mail field
	+ Remove method canonicalName and use object DNs for greater performance
	+ Migrate previous configuration from 3.3 when upgrading
3.4
	+ Updated EBox::Samba::Model::Password to use
	  EBox::Usercorner::updateSessionPassword method and the new samba
	  location
	+ Stop changing users and contacts' cn field on object edition, allowed to
	  edit the displayName field, just as Windows does
	+ Disable OpenLDAP users sync in favor of Samba AD replication
	+ Avoid warning when checking whether we are in the usercorner
	+ Updated to use Plack / PSGI instead of mod_perl
	+ Updated to use the new haproxy API
	+ Use service instead of deprecated invoke-rc.d for init.d scripts
	+ Fixed soap.conf for apache 2.4
	+ Depend on apache2-utils, required to run htpasswd
	+ Set version to 3.4
	+ Add script to update the credentials when mode is external AD
	+ Added and used checkMailNotInUse method
	+ Updated cloud sync to ignore any change done in cloud to internal users
	  or groups
	+ Fixed EBox::CloudSync::Slave to sync uid and gid numbers on user update
	  and added unit tests for it
	+ Added EBox::Samba::Group::setInternal method
	+ Allow to use lazy flag with EBox::Samba::User::setInternal
	+ Added unit tests for cloud sync code
	+ Check available IP addresses when enable module
	+ Added lock to cloud-sync script
	+ Better integration of edit groups for mail group aliases
	+ Update group icon when type of group changes
	+ Implement _preModifyUser on LdapUserBase
	+ Throw exceptions on EBox::USers::LdapObject::get when entry not exists
	+ Fixed regression in LDAP info page for external AD mode
	+ Print slave-sync output to zentyal.log instead of stdout
	+ Fixed excesive restrictive validation of external AD password in wizard
3.3
	+ Forbid to create OUs inside Users, Groups or Computer OUs
	  because we not support them when Samba is enabled
	+ Forbid and print specific  error message when trying to put two
	  objects with the same CN in the same container
	+ Switch from Error to TryCatch for exception handling
	+ Remove useless warning when deleting a user or group with offer 2013
	+ Show system but not internal groups in user edition form
	+ Allow unsafe characters for user and password in external AD mode.
	+ Fixed bug in external AD connection. Reuse already estabished
	  external AD connection.
	+ The "sub ous" return the OUs hierarquically ordered
	+ Check for defined uidNumber and gidNumber creating users and groups
	+ Revert useless chown workaround
	+ Wait for the services before ending the start daemon action to prevent
	  its usage before being ready
	+ Better error handling when the default group is not found
	+ Fixed distribution group edition
	+ Add error, errorText and errorDescription methods to
	  EBox::Exceptions::LDAP
	+ Added missing EBox::Exceptions uses
	+ Better error handling when we get a LdapObject that doesn't exists
	+ Remove undefined warnings on users/group creation
	+ Fix 'Cannot connect to samba LDAP' error in manage model when samba
	  is installed but disabled
	+ Add missing use to EBox::Samba::LDAP::ExternalAD
	+ Force DNS restart when users mode changed
	+ Force service principals update on _postServiceHook in external AD mode
	+ Don't use slave cloud sync if not subscribed
	+ Adapted cloud sync to changes in user modules
	+ Added childrenObjectClass parameter to EBox::Samba::LdapObject::children
	+ userExists and groupExists discriminates between shown objects and
	  objects hid by SID
	+ Fixed wrong path in ExternalAD::connectWithKerberos
	+ Update names in tree view when either user or contact is edited
	+ Fixed wizard error when setting external AD mode
	+ Fixed EBox::Samba::groupDn method
	+ In contact edition do not store full name in cn but use
	  givenname and sn to get fullname.
	+ Use paginated search when getting children nodes in LdapObject
	+ UTF8 decode DN when retrieving it from a LDAP object
	+ Removed old migration code from 3.0 to 3.2
	+ Set version to 3.3
	+ Fixed cloud-sync script
3.2
	+ Set version to 3.2
	+ Add objectClass shadowAccount in 3.0 migration to fix disabled accounts
3.1.11
	+ Added migration code to be sure that we have all users added as members
	  of __USERS__ group on OpenLDAP.
	+ Fixed user creation to make all users belong to __USERS__ group
3.1.10
	+ Do not crash when deleting a group if LDB object does not exist
	+ Do not try to migrate from 3.0 if module is not configured
	+ Override daemons when migrating from 3.0
3.1.9
	+ Fix typo in setSecurityGroup when no GID is set yet
	+ Show group in slave as read-only
	+ Show in a slave when the user is not a member of any group
	+ Check email address for a group is done
	+ Add group dialog can now set the e-mail
	+ Master/Slave synchronisation works again
3.1.8
	+ Enable upgrade from 3.0 in initialSetup
	+ Fixed wrong calls to isSystem() in master-slave after API changes
	+ Fix regression trying to join slave after external AD changes
	+ Fix regression in slave host address after nginx integration
	+ Throw DataExists error when adding an OU which already exists
3.1.7
	+ Readded memberUid to the fields to index for SLAPD.
	+ Ignored members that are not valid perl objects to avoid undef entries
	  on EBox::Samba::Group::members method.
	+ Rewrites to share more code with samba module.
	+ Added 'mail' field on zentyalDistributionGroup schema.
	+ Added E-Mail field for Users and Groups when managing them from the UI.
	+ Changed E-Mail field to optional for Contacts.
	+ Updated master-slave sync to use the new User and Group fields.
	+ Look for ssl.cert instead of ssl.pem in Slave::soapClient()
	+ Changed description field to be always input text instead of textarea.
	+ Warn instead of throw exception if home directory already exists
	+ Forbid deletion of Domain Admins group
	+ Forbid deletion of Users, Groups and Computers OUs
	+ Filter also internal users and groups in membership comboboxes
	+ Hide Samba objects that should be shown only on Advance view mode
	+ Added support for disabled accounts
3.1.6
	+ Ignored samba module while (re)provisioning on __USERS__ group creation.
	+ Removed deprecated configuration file keys related with external AD
3.1.5
	+ Fixed EBox::Samba::LdapObject::canonicalName to propagate the flag to
	  get or ignore the root's namedContext canonical name.
	+ The Administrator user is hidden now using the samba module functionality
	  to hide SIDs instead of hardcoded in the code.
3.1.4
	+ Remove needReload notification for group addons
	+ When a new system user is created with uid 0 we also create its home.
	  This is required by Samba for the Administrator account.
	+ Added Net::LDAPBase::existsDN method
	+ Better error control on reprovision, do not clear the
	  reprovision flg on error
	+ Fixed code typo in slave setup
	+ Added menu icon
	+ Added new userCorner method to password model
	+ Usercorner uses the ldap_ro credentials to retrieve user DNs.
	+ preAdd callbacks get a second argument noting the parent when this
	  new object will be created.
	+ All LdapObject based objects will have the 'entryUUID' field available.
	+ Created an EBox::LDAPBase class to share code with the Samba's EBox::LDB
	  one.
	+ Reimplemented EBox::Samba::Group::members to retrieve the members of the
	  group directly instead of searching for the objects that are set as
	  members of the group.
	+ Avoid "cannot return outside of a subroutine" warning in cloud-sync
	+ Added foldable user and group add-ons to dialogs
	+ Replaced package breaks parameter with depends statement
	+ Fixed error in the baseName() method for an Ldap Object
	+ Fixed bug which make delete group dialog to show errors when
	  there was warnings
	+ Added a way to use Net::LDAP mock object for unit testing.
	+ Fixed cloud sync setup when user number is unlimited
	+ Fixed error in server master form when checking if
	  controls are editable
	+ Added a way to retrieve a group by its dn.
	+ New TreeView to manage users, groups and OUs
	+ Configuration key multiple_ous removed as this is now enabled by default
	+ Renamed namespace from UsersAndGroups to Users
	+ Added support for Contacts handling.
	+ Added support for external Active Directory authorization
3.1.3
	+ Renamed namespace from UsersAndGroups to Users
	+ Fixed maximum users check when not using cloud sync
3.1.2
	+ Remove deprecated backup domain methods
	+ Fixed password change in user corner when using samba
	+ Changed reload action to force-reload for nscd init.d daemon
3.1.1
	+ Fixed error message when trying to add a user above the edition maximum
	+ Migrated SOAP services to use Nginx for SSL.
3.1
	+ Updated to reflect the Apache -> WebAdmin rename.
	+ Removed 3.0.X migration code
	+ Added Pre-Depends on slapd to avoid problems with upgrades
	+ Depend on zentyal-core 3.1
3.0.18
	+ Check for already existent service principals before create them.
	  Required because squid and zarafa share the HTTP SPN
3.0.17
	+ Migration to remove leftover need_reprovision key in redis ro
	+ Retrieve global instance correctly in UsersSync
3.0.16
	+ Assure that we don't have a phantom need_reprovision key in
	  read-only tree
	+ Check for maximum number of users depending on the edition
	+ More frequent polling in EBox::Ldap::safeConnect() and
	  more explicit error when it fails
3.0.15
	+ Always mark as changed if it needs LDAP reprovision
	+ Fixed member removal operation for groups
3.0.14
	+ Tentative workaround against home directory chown bug
	+ Slave setup refactored to reuse common code with reprovision
	+ Reprovision LDAP for all LDAP based modules
	+ Don't try to update samba password in user corner when samba is
	  not configured
	+ Add operation arguments on LDAP error whenever is possible
	+ EBox::Samba::User::create() allows now an internal attribute
	+ Users marked as internal are not displayed on the interface
	+ New realUsers() method to filter only non-internal ones
3.0.13
	+ Search in user table now is standard instead of filter only for uid
	+ A bit more explicit text for EBox::Exceptions::LDAP
	+ Reload nscd also when creating new groups
3.0.12
	+ Fixed typo in exception class name in EBox::Ldap
	+ Added missing use statement in EBox::Users and
	  EBox::Samba::LDAPObject classes
3.0.11
	+ Dont loop through the group members when adding/removing members
	+ Added EBox::Exceptions::LDAP
	+ Allow unsafe characters in commentary field
	+ Better check for the incompatibility of Samba with master/slave
	+ Fix modules extending LdapUserBase not notified modifying groups
	+ Allow domain name change in System -> General reprovisioning LDAP db
	+ Depend on dns module to fix save changes order during reprovision
3.0.10
	+ Use less costly LDAP operations when adding or removing members
	  from a group
	+ Added EBox:Users::LdapObject::deleteValues method
	+ Faster custom row id filter for Users model
	+ Forbid user synchronization with other zentyals if samba is provisioned
	+ Display users groups in slave mode
	+ Avoided hang when the local host is wrongly used as master slave
	+ Ldap modules should do a slaveSetup when slave mode enabled
3.0.9
	+ Stop heimdal daemons on enableActions
	+ Fixed alphabetical order in listing of users and groups
3.0.8
	+ Filter in users table no longer matches LDAP dn
	+ Recover better of no-usercorner journal error in slave-sync
	+ Added read-only rootDn and password to LDAP settings screen
	+ Don't allow empty first name in CGIs for user
	  creation/modification. Otherwise you can get LDAP errors.
	+ Operator typo fix in EBox::UsersAndGroup::User::_checkQuota
3.0.7
	+ Fixed LdapObject::get() for list context
	+ Decode utf8 attributes from LDAP at LdapObject::get()
	+ Removed unused method _utf8Attrs
	+ Integration with Disaster Recovery service
	+ Include /home as disk usage facility
	+ Fix enable quotas without rebooting when module is enabled.
	+ Users and groups cannot longer share names because it is incompatible
	  with AD accounts
	+ Use upstart to manage heimdal daemons
	+ Increase the maximum UID number to avoid problems with samba integration
	+ Fixed bug in group creation which on error could call a method
	  in a undefined value
	+ Do not stop openldap daemon when dumping database
	+ Generate kerberos AES keys to be compatible with active directory in
	  W2k8 or higher functional levels
	+ Fixed user quota edition in slave server
	+ Update user password also in samba ldap when changed from user corner
	+ Update 'cn' attribute in cloud-sync
3.0.6
	+ Set userPassword attribute when setting kerberos keys for user
	+ Fixed delGroup operation on cloud slave
	+ Include exception message when there is an error notifying a slave
	+ Fix enable quotas without rebooting when module is enabled
	+ Delete syncjournal files when slave is removed
3.0.5
	+ Fixed reinstall script to stop samba module, otherwise new slapd
	  cannot start because the port is taken
	+ Sync password changes made from cloud to any slave
	+ When syncing, do not update ldap of unchanged entries
3.0.4
	+ Added missing use of UnwillingToPerform exception
	+ New methods on LdapUserBase (preAddUser, preAddUserFailed, preAddGroup
	  and preAddGroupFailed) to notify observers
3.0.3
	+ Setup Cloud slave on first save changes
	+ Synchronize uidNumber in master-slave
	+ Check master's REALM when adding a new slave
	+ Fixed some errors on RESTClient after API change
	+ Updated REST journaling behavior
	+ Do not show unavailable options in master select
	+ Added new EBox::Samba::newUserUidNumber() function
	+ Added check to assure that a no-ldap user has the same uid than
	  a new user
	+ Implement SysInfo::Observer to disallow host domain changes after the
	  kerberos realm has been initialized, and to update the LDAP base DN
	  if module is not yet configured
	+ Added LDAP index for ou attribute
	+ Always write slave-sync script
	+ Increase default quota value to 500MB
3.0.2
	+ Added clearCache() to LdapObject and force reload of krb5Keys
	+ Do not allow user corner password change on slaves
3.0.1
	+ Do not notify samba about users created while restoring backup. Samba
	  will restore its users from its own LDB backup.
3.0
	+ Write NSS config on enableService, modules depending on users may require
	  uid/gid numbers from LDAP
	+ Filter special kerberos and samba users out from the users list
	+ Added dns as restore depend
	+ Reviewed registration strings
2.3.17
	+ Do not translate the service principal names to upper case
	+ Set LDAP service as denined by default for internal networks
	+ Set the managed domain as read only as well as records
2.3.16
	+ Fixed PAM when kerberos is enabled
	+ Fixed addUser operation on slaves
	+ Catch exceptions thrown by notified modules adding LDAP users and groups
	  to rollback the operation and delete the object added prior to notification.
2.3.15
	+ Fixed password change at user corner
	+ Change KDC port to 8880 to preserve the classic default for user corner
2.3.14
	+ Ignore the LDAP error 'no attributes to update' on save
	+ Instantiate users by uid and groups by gid
	+ Change kerberos ports from 88/464 to 8888/8464. This avoid conflicts
	  and management logic of the heimdal daemons. Kerberos records are added
	  with lower priority over samba ones.
	+ Respect the optionality of the 'salt' field inside the kerberos keys
	  in the 'setKerberosKeys' funcion of the User class.
	+ Do not remove service principals when samba is enabled/disabled. Samba
	  will import the keys
	+ Add method to set the user kerberos keys
	+ Stop samba daemon if module is disabled to ensure that port 88 is free
	+ Initialize kerberos realm in lowercase to match the host domain
	+ User template account default options not longer shown in slave servers
	+ Added users filter by OU
2.3.13
	+ Better password policies for LDAP backend
	+ Added user synchronization with Zentyal Cloud
	+ Removed deprecated conf keys (password hashes selection)
	+ Sync kerberos hashes on master-slave
	+ Resolve slave hostname during registering
	+ Fixed framework changes related regression getting redis keys directly
2.3.12
	+ Ask for the host domain in the wizard instead of the old mode selector
	+ Fixed user name validation
2.3.11
	+ Remove deprecated reference to AD Sync in wizard
	+ Check to make sure that quota has been really assigned logs an error
	  instead of raising an exeception, because some file systems does not
	  support quotas
	+ Adapt lastUid and lastGid to the new API and make them compatible
	  with multiple OUs
2.3.10
	+ Use DataForm::ReadOnly::_content instead of acquirers in LdapInfo
	+ Delete obsolete daemons and attributes regarding old replication
	+ Better error control in _loadACLDirectory
	+ Adapted to new Model management framework
	+ Adapted Password type to new framework
	+ Added NTP as enable dependency
2.3.9
	+ Heimdal Kerberos integration for SSO features
	+ Better validation of user names and groups names. Better message
	  when this validation fails
	+ Added user() and group methods() to EBox::Users
	+ Added quota limit check
	+ Added backup domain for /home
	+ Adapted ldapvi to changes in port
	+ Setup master method can now take a custom password
2.3.8
	+ Restart apache after changing master configuration
	+ Removed all files + code cleaning
	+ Disable user editing in slaves
2.3.7
	+ New modifications() method to allow retrieving modifications made to
	  the LDAP object in the last call to 'save'
	+ Create users without password and set it after that, needed for samba4
	+ Removed auth_type warnings
2.3.6
	+ Use the new unified tableBody.mas instead of tableBodyWithoutActions.mas
2.3.5
	+ Packaging fixes for precise
2.3.4
	+ Updated Standard-Versions to 3.9.2
2.3.3
	+ New master-slave architecture
	+ Image in initial configuration wizard is shown again
2.3.2
	+ Added printableName to service and modified description
	+ Fixed executable permissions in src/scripts
	+ Added checks for small business subscription
	+ Bugfix: lastGid method was calling MINUID and SYSMINUID
	+ Reload nscd before trying to init users and groups
2.3.1
	+ Use Digest::SHA instead of Digest::SHA1 and remove libdigest-sha1-perl
	  dependency which no longer exists on precise
2.3
	+ Commented unused code in cleanUser method
	+ Replaced autotools with zbuildtools
2.2.5
	+ Bugfix: ad-sync can now populate groups with more than 1500 users
	+ Bugfix: do not allow adsync passwords longer than 16 chars to avoid
	  crash in pwdsync-server that keeps respawning
	+ Bugfix: mark apache as changed in enableActions to avoid problems adding
	  users before the new nsswitch conf is available for apache, also do not
	  allow to add users if module is not really enabled after save changes
	+ Make sure the default DN does not contains invalid characters
	+ Do not allow malformed LDAP DNs in Mode
2.2.4
	+ Make LDAP ready after enableActions restarting the service to
	  avoid problems when adding users or groups
	+ Fixed corruption when adding ldap attributes
	+ Also disable apparmor in ad-sync mode
	+ Renamed default adsync username from eboxadsync to adsyncuser
2.2.3
	+ Adapt pwdsync user and password offsets to the new hook implementation
	+ Always ignore ForeignSecurityPrincipals accounts in ad-sync
	+ Added more debug messages and improved existing ones in ad-sync
	+ Avoid warnings trying to get userPrincipalName in ad-sync
	+ Skip machine accounts in ad-sync
	+ Use paged queries in ad-sync
	+ Allow to specify custom DN to bind to Windows Server in ad-sync
	+ Ingore empty users in ad-sync
2.2.2
	+ Fixed validation of secret key length in ADSync Options model
	+ Removed useless validation of AD username in ADSync Options model
	+ Show different error when adding users from Windows with invalid chars
	+ Fixed bug managing slapd on ad-sync
2.2.1
	+ Do not enable ADSync to avoid launching daemon before configuration
	+ Also manage slapd daemon on ad-sync setups
	+ Avoid slave connection to incompatible masters
	+ Added quota change form on slaves
	+ Allowed '\' character in ad-sync username
2.1.14
	+ Fixed regression in usercorner link
2.1.13
	+ Moved apache soap configuration from setConf to enableActions
	+ Init slave users on enable (now home directories are created)
	+ Create LDAP indexes during slave enable
2.1.12
	+ Users::lastUid() now takes also into account non-ldap users
	+ Stop old ldap daemons in reinstall script, needed before changing mode
2.1.11
	+ Use a safer mode() implementation to avoid recursions with ModelManager
2.1.10
	+ Start slapd daemon when a module fails to connect
	+ Help in wizard is show again if no custom_prefix defined
2.1.9
	+ Hide help with link in wizard if custom_prefix defined
	+ Removed /zentyal prefix from URLs
	+ Disable autocompletion in user form
	+ Avoid duplicated restart during postinst
2.1.8
	+ Include quota schema in slaves LDAP (fixes replication)
	+ Do not stop slapd daemons after slave enable
	+ Fixed users and groups retrieval if module is disabled
	+ Manage slapd daemon in master mode
	+ Make the optional 'comment' field to also appear as optional on the UI
	+ Ignore users also in pwdsync-server, not only in the ad-sync script
2.1.7
	+ Set submenu items order for integration with the User Corner menu
	+ Avoid undefined dn warning
2.1.6
	+ Fix adsync mode check for zentyal-users cronjob
	+ Removed bad default value for adsync_dn option
	+ Update wizard pages with new order option
	+ Use Unix socket for LDAP connections on standalone and slave without PAM
2.1.5
	+ Manage zentyal-users cronjob with configuration keys for sync times
	  instead of debian/lucid/zentyal-users.cron.d and src/scripts/ad-sync.cron
	+ Configuration key to not to create homes (usefull on LDAP master servers)
	+ New ad-sync-info to show info of ADsync configuration
	+ Allow multiple BDC for ADsync mode with adsync_bdc confkey
	+ Add ADsync service by default and move port value to a confkey
	+ userInfo() tolerates missing quota LDAP attribute
	+ Added captiveportal to the list of modules in the reinstall script
2.1.4
	+ Moved redis_port_usercorner key to usercorner.conf in zentyal-usercorner
	+ Move users/conf/user-eboxlog.conf to usercorner/conf/usercorner-log.conf
2.1.3
	+ Fixed issues with html html attributes quotation
	+ Allow to specify a base DN to bind to AD
	+ Add locking to slave-sync to avoid spawn multiple instances in the
	  event of not being able to connect to a slave
	+ Do not modify users and groups in AD sync if attributes are not changed
	+ Wipe ignored users in AD sync
	+ Allow contacts synchronization in AD sync
	+ New checks in AD sync to avoid warnings
	+ Added update package list command to reinstall script
2.1.2
	+ Non-editable user fields in slaves no longer appear as editable inputs
	+ Numeric 0 is accepted as value for LDAP users attributes
	+ Minor fixes in default quota from user template
	+ Fixed error when writing ad-sync cron file
	+ Do not allow to create users if their home directory already exists
2.1.1
	+ Quotas are now included in users module
	+ System users don't require password
	+ Fixed bug that allowed to create LDAP users whith the same name
	  than users with UID 0 (like root)
2.1
	+ Separate usercorner module to the new zentyal-usercorner package
	+ Remove zentyal- prefix from rejoin-slave and ldapvi scripts
	+ Move /usr/share/ebox-usersandgroups/ebox-usersandgroups/reinstall
	  to /usr/share/zentyal-users/reinstall
	+ Show enableActions for master also in ad-slave mode
	+ Deleted obsolete migrations and use new initialSetup method
	+ Added locks to prevent overlapping in ad-sync script
	+ Fix slave failed operation string on slave hostname
	+ Replace /etc/ebox/80users.conf with /etc/zentyal/users.conf
	+ Added indexes for common LDAP attributes
	+ Replace /var/log/ebox-usercorner with /var/log/zentyal-usercorner
2.0.10
	+ Now the AD synchronization can be disabled at any moment and a
	  server with AD-slave mode can be master for other Zentyal slaves
	+ New /etc/ebox/ad-sync_ignore.users and ad-sync_ignore.groups files
	  to ignore users and groups in the AD synchronization process
	+ Improved zentyal-ldapvi script that works on slave servers
	+ Creates the default group if not exists during restore
	+ Added restore backup precheck to assure there are not conflicts between
	  system users and Zentyal LDAP users (currently only works for masters)
2.0.9
	+ Make sure to create the base directory for user homes before create them
	+ Reconnect to LDAP on backup restore
	+ Better log messages
	+ Save configuration files during restore
	+ Catch possible SIGPIPE on LDAP reconnect
2.0.8
	+ Fix Samba PDC on slaves
	+ Check for incompatibility between Samba PDC and PAM on slaves
	+ Optimize slave-sync script if there are no pending operations
	+ Remove useless call to mode() on slave-sync script (faster now)
	+ Replica LDAP listens in all interfaces
2.0.7
	+ Added index add mechanism to LdapModule
	+ Fixed NSS DN config in masters
2.0.6
	+ Added zentyal-rejoin-slave to rejoin a slave to its master
	+ Fixed NSS/PAM in slave machines
2.0.5
	+ Removed wrong hooks implementation
2.0.4
	+ Fixed infinite recursion when setting up some models on slave servers
	+ Added support for addUser/delUser hooks
2.0.3
	+ Allow LDAP users and groups up to 128 characters
	+ Show precondition message for user corner on slave servers
	+ Unconfigure ftp and zarafa in reinstall script
	+ Do not show adsync debug messages if debug is disabled in config
	+ Allow more than one dot in usernames
2.0.2
	+ Fixed master/slave synchronization issues
	+ Remove userjournal dir when removing a slave
	+ Added lock during module enable to avoid initialization problems
	+ Fixed AD slave synchronization task
2.0.1
	+ Fixed incorrect LDAP binding in some cases
2.0
	+ Fixed user journal dir creation on master
	+ Fixed failed login error on user corner
	+ Default login_shell under PAM Settings UI instead of 80users.conf
	+ Replaced /bin/false with /usr/sbin/nologin as default shell
1.5.10
	+ Some refactorizations centered in safer LDAP connections and defensive
	  code
1.5.9
	+ More info link added in wizard
1.5.8
	+ Zentyal rebrand
1.5.7
	+ Removed NSS in slave configurations
	+ Nasty bug page replaced by the new eBox error page
1.5.6
	+ Fixed user corner access problems with redis server
1.5.5
	+ LDAP master creation optimized and less error-prone
1.5.4
	+ Bug fix: adding a user name with spaces no longer fails
1.5.3
	+ Move NSS from ebox-samba to ebox-usersandgroups
	+ Home directories are under /home now
	+ New options to configure shell and home directory umask
	+ New setup wizard
1.5.2
	+ Bug fix: fixed dbus init for usercorner
1.5.1
	+ Bug fix: fixed nasty bug with the last version of openldap in lucid
	+ Bug fix: do not call processDir if there are no slaves in slave-sync
	+ Bug fix: ebox-usersandgroups-reinstall now unconfigures all ldap modules
	+ Bug fix: updateSchema() returns unless the schema to update is
	  available
	+ Bug fix: Set proper owner and permissions when updating a schema
	+ Bug fix: some problems with the AD synchronization solved
	+ Bug fix: userscorner title icon
	+ Bug fix: addUser() now checks if the user already exists as a
	  system user
	+ Removed deprecated executable 'import-from-ldif'
	+ Bug fix: addUser() now checks for password argument
	+ Bug fix: when restoring we use the new users DN to init users
1.5
	+ Bug fix: don't try to contact slaves from within a slave when groups
	  are updated
	+ Use built-in EBox::ThirdParty::Apache2::AuthCookie
1.4.2
	+ Bug fix: fix wrong migration number
1.4.1
	+ Bug fix: surround LDAP migration with a try/catch to make sure the rest
	  it is run
	+ Bug fix: do not allow \w with localized characters as LDAP schema does not
	  allow them for home directory attribute. (Closes #1713)
1.4
	+ Allow the master to pass extra parameters in SOAP calls to slaves
1.3.17
	+ Bug fix: Set style for login page in user corner
1.3.16
	+ Bug fix: keep menu open on LDAP Info
1.3.15
	+ Add support for ldaps
	+ Add support for slaves running Apache in ports different than 443
	+ Allow to remove slaves from slave list
	+ Added ebox-usersandgroups-reinstall to easily reset the LDAP mode
	+ Bug fix: issue with user deletion in French (Closes #1651)
	+ Bug fix: anonymous connection for getting DN is retried several
	  times, this fixes a bug when restoring configuration backup
1.3.14
	+ Synchronize all the users from the AD and not only from CN=Users
	+ Add operation name and username on updateGroup
	+ Add slave notification for group modify and delete
	+ Change button order to "Add" and "Add and Edit" in Add User
	  template. If users press return in the form it adds a new user
	  and stays on the same page.
1.3.13
	+ Usability enhancements: (Closes #1649)
		* Create a unique Users And Group Folder
		* Unify Add User/Edit User in a single page
		* Unify Add Group/Edit Group in a single page
		* Two buttons: "Add and Edit" and "Add"
		* Add breadcrumbs
	+ Add UserTemplate composite to configure default options that are used when
	  a new user is created
	+ Add defaultUserModel to LdapUserBase.pm
	+ Specify folder for SlaveInfo
	+ Add menu entry with information about LDAP including password
	+ Change enableActions to use the new LDAP default structure from Karmic
1.3.12
	+ Add EBox::Ldap::lastModificationTime to know when the master LDAP
	  database was modified for the last time
	+ Index uid and memberUid to avoid some warnings and improve performance,
	  plus remove some old code and fix some broken one in that part of the code
	+ Bugfix: disable edition of users and groups in ad-slave mode
	+ Don't allow modification of ldap password in Mode model if
	  it has been autogenerated by the eBox installer
	+ Add page title
	+ Separate the Windows AD options in a different model
	+ Fixed the warning of "Edit User" when there are no users in a slave
	+ Remove 'optional' from remote in Mode and also useless validateRow
1.3.10
	+ Use disableApparmorProfile from EBox::Module::Service twice.
	  First in enableActions. And also in setConf to avoid issues
	  if apparmor is installed after users is enabled.
1.3.9
	+ Bugfix: return empty array in usedFiles if it's not master mode
1.3.8
	+ Bugfix: fixed wrong disable of fields in selecting ad-slave in Mode model
1.3.7
	+ Synchronization with Windows Active Directory (#1443)
1.3.6
	+ Use anonymous bind to fetch dn
1.3.5
	+ Disable slapd apparmor profile in enableActions
	+ Reload nscd when adding users and groups
	+ Bugfix: backup bug report now works again
	+ Bugfix: slave-sync does not try to real journal dir when not
	  configured or in slave mode. Journal dir created on
	  master's setup.
1.3.0
	+ eBox LDAP architecture now supports a master-slave configuration
	+ bugfix: Update usercorner service when there is a change on the port number
1.1.30
	+ Added widget to manage group belonging from Edit User page
	+ Fixed backup/restore problem with paswords and given/last names
	+ Changed the way users are stored in LDAP, added givenName in addition
	  to sn, now cn=givenName+sn instead of cn=uid, this fixes a
	  incompatibility bug with eGroupware
	+ In the Edit User interface now Name and Last name are separate
	fields
	+ Usercorner web server certificate can be changed via the CA module
1.1.20
	+ New release
1.1.10
	+ Make slapd listen only on 127.0.0.1
1.1
	+ Added bind v2 compability needed by squid auth, slapd conf
	  regenerated and daemon restarted in postinst to commit possibles
	  changes in configuration
	+ Added group model
	+ Use the new ids() and row() API to optimize the management of hundreds of
	users
	+ Allow dashes in user and group names
	+ Initial release of UserCorner which allow users to change their password
	+ Store multiple password hashes and scrap clear text passwords
0.12.100
	+ Restore backup is more robust: inexistent users in a group are
	  ignored
	+ Make and restore backup more robust: removed slapd.conf
	  parameters in both slapadd and slapcat invokations, so we can use
	  the module with sldap with configuration in the directory itself
0.12.99
	+ New release
0.12.1
	+ Bugfix: Remove eBox system users when restoring backup. This solves
	  an issue restoring backups from 0.12
0.12
	+ Use the new EBox::Model::Row api
	+ Check if there is any added user and show a message
	  in case there isn't any.
	+ Restore users reading from ldiff and adding them through
	  eBox API
	+ Set password-hash in slapd.conf to make password changes from samba sync
	  the user password
0.11.101
	+ New release
0.11.100
	+ onInstall() functionality moved to migration script
	+ Fixed several typos
0.11.99
	+ Remove use of Apache::Singleton
0.11.3
	+ Check used uid's on every posixAccount object under dc=ebox,
	  instead of only under ou=Users,dc=ebox. This solves nasty issues
	  with Samba PDC when adding machines and creating users with
	  repeated uid
0.11.2
	+ Do not generate a new LDAP password if it already exists
0.11.1
	+ Fix issue with module naming which prevented backups from being
	restored
0.11
	+ Initial Ubuntu packaging
	+ bugfix. fix issue with module naming which prevented backups from being
	  restored
0.10.99
	+ Create pseudo-model to use the users table with Ajax
0.10
	+ Allow dots in user names
0.9.100
	+ New release
0.9.99
	+ Bugfix in EBox::Ldap
0.9.3
	+ New release
0.9.2
	+ New release
0.9.1
	+ Make OpenLDAP listen on internal interfaces
0.9
	+ Added Polish translation
	+ Added Aragonese translation
	+ Added Dutch translation
	+ Added German translation
0.8.99
	+ New release
0.8.1
	+ Minor workaround. Create slapd run directory in case it does not
	  exist
0.8
	+ Fix message
0.7.99
	+ Add extended backup support for LDAP
	+ Performance tuning to slapd
	+ Some minor code improvements
	+ Quota now allows unlimited space and i-nodes number
0.7.1
	+ Add delObjectclass (useful for ldap clean actions)
	+ Detect and recover when ldap connection is broken (#25)
	+ Make EBox::Ldap a singleton class
	+ Initial factoring
	+ Use of ebox-sudoers-friendly
0.7
	+ New public release
0.6
	+ Move to client
	+ API documented using naturaldocs
	+ Update install
	+ Update debian scripts
	+ Use new syntax to define ACLs for ldap
	+ Add function to create system users
	+ Move ldap db under ebox directory
0.5.2
	+ Fix some packaging issues
0.5.1
	+ Convert module to new menu system
0.5
	+ Initial release<|MERGE_RESOLUTION|>--- conflicted
+++ resolved
@@ -1,10 +1,7 @@
-<<<<<<< HEAD
+HEAD
+	+ Fix empty LDIF parsing loading DNS zones stored in LDB
 4.0.3
 	+ Nested OUs are properly shown in GPO Links tree
-=======
-HEAD
-	+ Fix empty LDIF parsing loading DNS zones stored in LDB
->>>>>>> 2fe72c5c
 	+ Avoid notifying slaves while setting the password as it is does
 	  by addUser called below
 4.0.2
