--- conflicted
+++ resolved
@@ -1,11 +1,8 @@
-<<<<<<< HEAD
 HEAD
 	+ Update user CN on user modifications
-=======
 3.2.10
 	+ Revert case sensitive shares. Use new SMB raw client library feature
 	  per packet case sensitive.
->>>>>>> a1d17d0a
 	+ Throw external exception instead internal if error changing user password
 	+ Show user friendly error creating system shares
 	+ Add precondition to GPO models, do not allow edition if server is ADC
