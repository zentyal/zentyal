<<<<<<< HEAD
3.4
	+ Moved to use Net::LDAP::Control::Relax object to relax LDAP restrictions
	  and forced the critical flag to 0 so Samba accepts it
	+ Added EBox::Samba::LdbObject::isCritical method to simplify all checks
	  of the isCriticalSystemObject attribute
	+ EBox::Samba::LdbObject::setCritical cannot use lazy flag to work
	  correctly
	+ Split openchange configuration into its own config file and set correct
	  permissions on it
	+ Remove printers from dependencies list if the module is not installed
	+ Updated EBox::Samba::Users::setCredentials to stop using the lazy flag
	  and added a note about why it cannot be used in the method documentation
	+ Write openchange options to use mysql as backend
	+ Use new addModuleToPostSave Global interface in Provision class
	+ Depend on new samba packaging instead of old samba4 one
	+ Use service instead of deprecated invoke-rc.d for init.d scripts
	+ Set version to 3.4
=======
HEAD
	+ Set allow_non_scanned_files = True on samba.conf by default to
	  avoid issues with antivirus when editing files
3.3.4
>>>>>>> 11045e2e
	+ EBox::Samba::LdbObject::setCritical cannot use lazy flag to work
	  correctly
	+ Fix NT_STATUS_ACCESS_DENIED opening files quering the DOS attributes
	  and passing them to open function
	+ Set OpenChange as not provisioned when Samba is reprovisioned
	+ Added a way to check whether we are managing the AD schema or not
	+ Samba provision failures when IPs are not set no longer talk
	  wrongly about internal interfaces
	+ Create directories in _setConf to avoid invalid group __USERS__ error
	+ Clean up openchange section in stub smb.conf file
	+ Fixed bug in EBox::LDB::users which made the method to not
	  return users inside Organization Units
	+ Fix typo in SambaLdapUser that fixes error in change email
	+ Change user modification hook from _modifyUser to _preModifyUser
	+ Throw DataExists exception if the user try to rename a user on a
	  container and already exists
	+ Check for duplicated DN on user creation and show a proper error, not
	  an internal exception.
	+ Fixed s4sync's breakage when tries to sync serviceprincipals to
	  OpenLDAP. Those users are ignored on EBox::LDB::users method
	+ Remove group share on group deletion
	+ Set the setShareRightsReset flag on SambaSharesPermissions row deletion
	+ Samba log helper is now aware of utf8
	+ EBox::Samba::LdbObject::deleteObject - Delete all childs before self
	  deletion
	+ User profiles are only created if the OpenLDAP sync exists, otherwise,
	  defer it until s4sync does the synchronization
	+ Typo fix in netbios validation
	+ Check if objects are system critical before deletion
3.3
	+ Renamed printableName to File Sharing and Domain Services
	+ Split settings in two menu entries: Domain and File Sharing
	+ Switch from Error to TryCatch for exception handling
	+ Provision - Clear link attribute on __USERS__ entry when provisioning as
				  adc
	  adc
	+ Provision - Remove DomainAdmins,Administrator and Guest from openLDAP
	              when reprovisioning as additional DC
	+ Do not hide domain guest account
	+ Fix share guest access, based on domain guest account enabled status
	+ LDB - Do not return users holding a servicePrincipalName by default
	+ Provision - Improve the LDAP OUs purge after join domain
	+ s4sync - Serveral fixes to make it more robust
	+ OU - Improve creation code
	+ LDB - Return OUs ordered, parents before childs
	+ Provision - Link accounts holding zentyal service principals
	+ Provision - Improve OU loading, skip zentyal internal OUs and linked
	+ Provision - Link containers at provision stage, creating them if not
	              exists. Ignore not linked OUs for sync operations.
	+ Provision - Set kerberos linked OU as visible only in advanced mode
	+ Provision - Check no OUs are created below OU=Users. This violate the
	              AD DIT, as OU=Users is linked to CN=Users.
	+ Do not import accounts while provisioning or joining a domain, rely on
	  s4sync
	+ Remove useless chown workaround
	+ Forbid sharing '/opt'
	+ Add filesystem format check defining system shares
	+ Update user CN on user modifications
	+ Revert case sensitive shares. Use new SMB raw client library feature
	  per packet case sensitive.
	+ Throw external exception instead internal if error changing user password
	+ Show user friendly error creating system shares
	+ Add precondition to GPO models, do not allow edition if server is ADC
	+ Fix error in backup or clicking on edit GPO when server is ADC and
	  sysvol is not yet replicated
	+ Check if file system share path is a directory
	+ Fixed unhandled exception when checking filesystem options
	+ Added missing EBox::Exceptions uses
	+ Group membership mapping between OpenLDAP and Samba is using now Samba's
	  objectGUID unique id to be 100% sure we match the right objects
	+ Fixed a typo in a info message
	+ Depend on the new Samba 4.1.1, also with fixed init script
	+ Improve GPO models preconditions to avoid cannot connect to samba
	  LDAP
	+ Fix regression in unmanaged ACLs option
	+ Prevent _postServiceHook code execution outside Save Changes
	+ Fixed openLDAP -> samba integration for users, contacts and groups using
	  non ascii characters
	+ Check for acl and user_xattr mount options when adding system shares
	+ Depend on new samba4 version that fixes 0-byte size problems
	+ NT SD are now written to hidden and readonly files
	+ Remove no longer used antivirus options
	+ Get ldb object in s4sync after the initial wait
	+ Use resolvconf tool to modify resolv.conf when joining as ADC
	+ Set zavsd socket mode to 0777
	+ Fix already defined variable warning
	+ Fixed Samba share ACLs for guest-shares do not contain 'Domain Users'
	  (Contributed by on-jz)
	+ Disable debug to parse ldbsearch command output when looking on idmap.ldb
	+ Set case sensitive on a per share basis
	+ Fix netbios name no being updated when hostname change and samba module
	  is not enabled
	+ Disable debug to parse ldbsearch command output when looking for DNS
	  zones stored in samba
	+ Open files with minimal access mask to set the security descriptors
	+ Added new 'Apply ACLs recursively' feature - one checkbox per samba share.
	  If unchecked, changed ACLs will only be written to top-level share.
	  Subfolders' ACLs will be left unchanged. Default is checked.
	  (Contributed by on-jz)
	+ Fixed Samba share ACLs for 'All users' are not written to filesystem
	+ Listen on all interfaces to avoid problems when more than one IP address
	  is configured in the DNS module
	+ Removed unnecessary FirewallHelper implementation
	+ Delete unused updateHostnameFields() method
	+ Mark network module as changed when upgrading from 3.0
	+ Enforce set of shares ACLs when upgrading from 3.0
	+ Remove old keytab when exporting new one
	+ Add ForestDnsZones and DomainDnsZones partitions DNS records after
	  join domain as additional domain controller
	+ Removed old migration code from 3.0 to 3.2
	+ Set version to 3.3
	+ Ignore container 'Microsoft Exchange System Objects' when quering
	  users stored in LDB
	+ Write openchange options to smb.conf if module installed
	+ Fix precondition on GPOScripts model
3.2.2
	+ Added retry mechanism in SmbClient to wait until samba is ready
	+ Do not try to get domainSID in s4sync if not ready
	+ Improve retrying log messages in safeConnect
	+ Setup quarantine directory in postHook instead of setConf
	+ Don't use Samba's LDB before it's started
	+ Rewrote a couple of methods to use file access directly instead of LDB
	  so it doesn't depend on the service running
	+ Stop starting samba on safeConnect calls
3.2.1
	+ Fixed start of samba after reboot
3.2
	+ Migrated the Samba provision status into redis
	+ Fixed migration of disabled accounts
	+ Execute the mapping of special accounts method on migration
	+ Set version to 3.2
3.1.14
	+ Fixed provisioning flag also in DC mode
	+ Do not automatically start service in LDB.pm
	+ Added missing EBox::Gettext uses
	+ Prevent member sync between Domain Users and __USERS__ both are handled
	  automatically.
3.1.13
	+ Improve samba daemon startup wait condition
	+ Improve GPO code to be more robust.
	+ Set Administrator user as internal when migrating from 3.0
	+ Do not try to migrate from 3.0 if module is not configured
	+ Override daemons when migrating from 3.0
	+ Migrate disabled accounts from 3.0
3.1.12
	+ Only set share permissions when there is really a permission change
	  instead of doing it on every samba restart.
	+ Fix provisioning flag management on error
3.1.11
	+ Added migration code to be executed when upgrading from 3.0
3.1.10
	+ Wait until all the samba services are ready before trying to connect
	+ Removed useless and problematic enforceServiceState override
3.1.9
	+ Antivirus daemon unlinks the cache file before creating new one
	+ Fix user accounts not enabled when created by s4sync
	+ Wait for RID pool allocation after join domain as DC
	+ Remove no longer needed workaround for DNS SPN
	+ Add samba as a DomainDnsZones and ForestDnsZones replica holder
	  when joining as additional DC (samba bug #9200)
	+ Fixes for LDAP-LDB OUs synchronization
	+ Force restart of DNS module while provisioning to reload zones from LDB
	+ Block until samba LDAP task is listening when restarting module
	+ New state flag 'provisioning'
	+ Added 'All users' option to ACL group permissions
	+ Fix precondition on GPOScripts model
3.1.8
	+ Added EBox::LDB::securityGroups to get the list of security groups from
	  Samba.
	+ Requested SLAPD to add an index on the msdsObjectGUID field.
	+ Added support to set permissions recursively.
	+ Moved the code that sets the share permissions to EBox::Samba to execute
	  it on EBox::Module::Service::_postServiceHook hook so we are sure samba
	  is already started with the new configuration.
	+ Shares are created even if no permissions are assigned nor is a guest
	  shared. Administrators will always have permissions now, so the share
	  should exist.
	+ Fixed zentyal group memberships sync with Samba to handle all supported
	  members and to sync on group creation, not just on group update.
	+ Improved the way we sync group memberships from Samba to Zentyal so we
	  are able to sync nested groups if they are not yet created at that point.
	+ Allowed nested groups sync with OpenLDAP and reused as much as possible
	  code from EBox::Users::Group from EBox::Samba::Group.
	+ Do nothing with shares that are disabled.
	+ Fixed s4sync when checking for OUs updates.
	+ Ignore system ACLs for samba shares, use libsamba-perl library instead.
	+ Disabled custom auth methods for guests, so Kerberos authentication
	  works. This should be reverted once Guest support is fixed on Samba 4.
	+ Synced all members of Zentyal Groups, not just users, when provisioning
	  with Samba.
	+ Stop creating special users or groups on provision time, s4sync will do
	  it for us.
	+ Services principals are copied to Samba before Groups, so we can keep
	  memberships intact.
	+ Mark internal users and groups properly when creating them in LDAP
	+ Filter internal users and groups in ACLs selectors
	+ Fixed bad usage of OpenLDAP when it should be using LDB.
	+ Force a trace back printing when an LDB connection is not possible.
	+ Handled mail field sync for Group, User and Contact.
	+ Use new libsamba-perl for GPOs
	+ Fixed mail and given name sync for Contacts.
	+ Stop s4sync while dumping configuration backup
	+ Ignore Asterisk Queues OU in s4sync
	+ Added hiddenSid() method
	+ Change default description to Zentyal Server instead of File Server
	+ Don't put duplicate bridge interfaces in smb.conf
	+ Mapped group 'Domain Users' to '__USERS__' directly.
	+ Added isInAdvancedViewOnly and renamed setViewInAdvancedOnly to
	  setInAdvancedViewOnly to match the attribute name.
	+ Allowed the syncronization of Users, Groups and Contacts tagged as to be
	  shown only on the Advanced view.
	+ Allowed sync of users without kerberos credentials (Guest account).
	+ Linked Kerberos accounts from Samba with their copy in OpenLDAP.
	+ Removed sync_disabled_users key. We sync all users now.
	+ Removed the useraddon to enable or disable file sharing per user, you
	  can now enable or disable a user directly.
	+ Used text strings to reference userAccountControl flags instead of plain
	  numbers.
	+ Syncronized account disabled / enabled between OpenLDAP and Samba.
	+ Removed deprecated objectClass objects not required anymore because
	  Windows breaks when creating objects with those unused objectClass.
3.1.7
	+ When we are going to start a reprovision, we set the provision flag to
	  false and reset the LDB connection to clear any cached value.
	+ Handle the case where ou=Groups exist in OpenLDAP and a Windows AD, so
	  we map both on provision time instead of breaking.
	+ Fixed wrong call to _linkWithUsersObject in Provision
	+ DNS is now properly restarted after provision
3.1.6
	+ Fix Samba provisioning when joining an existing Windows server.
	+ Fixed s4sync to ignore all sub-OUs for a set of OUs so those tree
	  branches are not synced with samba or deleted from OpenLDAP by mistake.
	+ The Administrator user should be hidden.
3.1.5
	+ Adapted user-addon to right panel view
	+ (u|g)idNumber is now generated by Samba directly by default.
	+ Added support to BuiltinDomain objectClass and synced CN=Builtin,...
	  container as a LDAP OU.
	+ Adapted to updatedRowNotify call with no changes in values
	+ Added menu icon
	+ Added objectByObjectGUID to retrieve an LDB object from its LDAP
	  replica.
	+ Added _linkWithUsersEntry && _linkWithUsersObject and called for every
	  Samba object created from the users module, so we have a direct link
	  between objects.
	+ All LDBObject based objects will have the objectGUID field availble.
	+ Removed unused method EBox::LDB::existsDN.
	+ Updated EBox::LDB class to use the new EBox::LDAPBase to share code.
	+ Updated s4sync to handle OUs and contacts sync.
	+ Removed configuration key 'treat_contacts_as_users'. We handle now
	  Contacts and distribution groups natively.
	+ EBox::Samba::LdbObject inherites from EBox::Users::LdapObject to reuse
	  as much code as possible.
	+ Added a special case to map 'Domain Admins' DN from OpenLDAP to LDB.
	+ Don't allow a share with file system root as path
	+ Adapt firewall rules to new accept chains
	+ Add config key to skip writting homeDirectory and homeDrive attribute
	+ Do not store in samba_access table 4 records each 10s when antivirus
	  daemon is not running
	+ Adapted user addon to multi-OU tree view
	+ Ignored SIDs are now synced to LDAP, but hidden on the interface
	  according to the regexps in /etc/zentyal/sids-to-hide.regex
	+ Do not try to start nmbd if smb.conf is not written
	+ Use krb5 keys on new users when plain password not available
	+ Removed EBox::Samba::Group::usersNotIn() method. It was not used neither
	  valid for samba groups.
	+ New EBox::Samba::computers() to get all objects with computer class
	+ Implemented security group and distribution group concept from AD.
	+ Created an OrganizationalPerson object to reuse code between User
	  accounts and Contacts.
	+ Added incompatiblity with external AD authentication mode
3.1.4
	+ Fix SIDs to ignore list, add missing end of line character in regular
	  expressions
	+ NetBIOS computer name is now updated before reprovision and after
	  hostname change
	+ Use new EBox::Users namespace instead of EBox::UsersAndGroups
3.1.3
	+ Removed deprecated backup domains implementation
	+ Fix id mapping for users and groups added by the s4sync daemon
3.1.2
	+ Fix hostname change when having Samba installed: was trying to create
	  again Administrator user, now we just update the credentials, ignore
	  existing groups
3.1.1
	+ Fixed wrong setting of state in EBox::Samba::Provision
3.1
	+ Replace /home/samba/.provisioned file with a key in redis state
	+ Depend on zentyal-core 3.1
3.0.17
	+ New join_vista_with_guest_shares option in /etc/zentyal/samba.conf to
	  allow join of Windows Vista machines if guest shares are enabled
	+ New sync_disabled_users option in /etc/zentyal/samba.conf to sync
	  users with a disabled account in s4sync
	+ Removed 3.0.X migration code
	+ New s4sync-groups.ignore file to avoid sync internal groups to LDAP
	+ Allow to set "disable_fullaudit" config key in /etc/zentyal/samba.conf
	  to fully disable recording of samba VFS operations in the system log
	+ Added Pre-Depends on samba4 to avoid problems with upgrades
	+ Added Pre-Depends on mysql-server to avoid problems with upgrades
3.0.16
	+ Workaround with retries for the chown __USERS__ bug
	+ Hide sync with cloud options in shares list if remoteservices
	  is not installed
	+ Setup filesystem now writes a valid fstab file even if the filesystem
	  does not have any mount option
	+ Remove idmap_ldb:use_rf2307 option unnecessary with Samba 4.0.5
	+ Clearer error messages when EBox::LDB::safeConnect fails
	+ Raise exception if during the provision either the domain
	  administrator user or the domain administrator group are
	  incorrectly mapped
	+ Adapted firewallCaptivePortalExceptions method to API change
	+ Mark kerberos principal users as internal to be properly filtered
	+ Delete .provisioned file when purging zentyal-samba
	+ Avoid not numeric warning in hash size comparation during provision
	+ Allow user names composed only of digits
	+ Do not add firewall rules to loopback interface
	+ Improve checks when upgrading from 3.0.11
3.0.15
	+ Better check for the incompatibility of Samba with master/slave
	+ Samba can now be reprovisioned if the hostname or domain changes
	+ Depend on users module to fix save changes order during reprovision
	+ Set roaming profile and home drive for new created users if server
	  is first DC
	+ Default value of sync option in SambaShares is now 0
3.0.14
	+ Improve management of DNS zones stored in samba LDAP
	+ Add classes to decode DNS data from samba LDAP
	+ Use less costly LDB operations when adding or removing members
	  from a group
	+ Added EBox:Samba::LDBObject::deleteValues method
	+ Fix wrong URL on provision message
	+ Better error messages when the environment checks for provision fail
	+ Forbid provision if the server is replicating users either master or slave
3.0.13
	+ Integration of new samba 4.0.3 bundled version
	+ Samba daemon is now managed with init.d to avoid unexpected fork problems
	+ Reduce dns resolver timeout on provision checks when joining a domain
	+ Let zentyal manage all samba dependant daemons. Automatic start/stop
	  is disabled now.
	+ Add script to transfer FSMO roles to local server, useful to
	  migrate from Windows to Zentyal
	+ New FSMO management module
	+ Import sysvol maintaining ACLs
	+ Fixed configuration backup problems, stopping the daemon is no longer
	  needed when backing up and ACLs and dns partitions hard links are
	  recreated when restoring.
	+ Remove deprecated code related to printers module
	+ Remove unnecessary pidfiles declarations for upstart daemons
	+ Improve provision procedure
	+ Use clamd socket instead of shared library for antivirus, this is
	  faster and reduces memory consumption
	+ Do not create quarantine share if antivirus is not enabled
	+ Empty text files are created now when a virus is found on a share
	+ Modified 'size' field in samba_disk_usage and samba_disk_usage_report
	  tables from INT to BIGINT
3.0.12
	+ New advanced 'unmanaged_acls' option in /etc/zentyal/samba.conf to
	  disable overwriting of ACLs when saving changes
	+ Notify cloud-prof when installed when changes happen in
	  SyncShares and SambaShares models
	+ shareByFilename method now also returns the path and type of the share
	+ Fix shareByFilename method
	+ Update Loghelper to the new log formats
	+ Remove duplicated slash in samba shares and profiles paths
3.0.11
	+ Fixed EBox::Samba::LdbObject::get in list context
3.0.10
	+ Decode utf8 data in LdbObject::get() to avoid encoding problems
	+ Integration with Disaster Recovery service
	+ Restored backupDomains implementation
	+ Explicit set of folder name as default value implementation has changed
	+ Check in group pre-addition whether it already exists as built-in
	+ Added existsDN method to EBox::LDB
	+ Grant rx access on privileged ldap socket to allow user corner to
	  update user passwords
3.0.9
	+ Improve domain join process updating the joined domain DNS server
	+ Set kerberos keys when importing users from samba to zentyal
	+ Fix ACLs for system type shares
3.0.8
	+ Depend on Samba4 RC5
	+ Fix bug in enforceServiceState causing samba to restart twice while
	  saving changes
	+ Set pid file path for nmbd daemon
	+ Set bootDepends in yaml file
	+ Adapted to changes in EBox::LogHelper::_convertTimestamp
	+ Use proper constant in userShares method used by remoteservices module
3.0.7
	+ Sync passwords to samba also when using kerberos keys
3.0.6
	+ Added missing use of UnwillingToPerform exception
	+ Fix bug importing service principals when it is not yet created in
	  LDAP
	+ Roaming profiles and drive letter options cannot be set when joining
	  to an existing domain to avoid overwritting per-user settings
	+ Use the new LdapUserBase interface methods preAddUser and preAddGroup
	  to create the user in samba before in zentyal LDAP. The uidNumber or
	  gidNumber of the Zentyal user is infered from the RID to guarantee
	  unique value in the domain
	+ Infer user's uidNumber and group's gidNumber from RID when this is
	  attribute is not present while synchronizing users. This guarantees
	  the same value for users and groups in all domain controllers
	+ Implement new preAdd(User|Group)Failed and add(User|Group)Failed to
	  remove the object from samba database if something goes wrong
	+ Do not add disabled accounts to Zentyal in s4sync
3.0.5
	+ Enabled optional signed SMB protocol in smb.conf
	+ Delete users and groups from shares ACL when these are deleted
	+ Refuse to delete system critical objects
	+ Added syncFolders information method to allow file syncing
	+ Implement SysInfo::Observer to disallow host or domain name changes if
	  module is configured and update the required fields if it is not
	+ Import sysvol after joining a domain, and add an upstart job to sync it
	  each 5 to 10 minutes (one way).
	+ Map root account to domain administrator account
	+ Reset sysvol ACLs after provision
3.0.4
	+ Fix netlogon share wrong path
	+ Depend on samba4 rc2+zentyal2, which include nmbd daemon for netbios
	  browsing support
3.0.3
	+ Update smb.conf for samba4 RC2
	+ During domain join precedure, wait a couple of seconds for samba to start
	+ Add configkey 'treat_contacts_as_users' to import distribution groups
	  containing contacts. The mail account name is used to locate an user with
	  that name and add it to the group.
	+ Improvements synchronizing group members.
	+ The 'users' method of EBox::Samba::Group has been renamed to 'members' and
	  also returns nested groups
	+ Do not import users and groups after join a domain. The s4sync script will
	  do the job
	+ Search for users and groups to synchronize outside CN=Users
	+ Add more SID's to the list of users and groups to avoid synchronize from
	  samba
	+ Improve GeneralSettings fields validation
	+ Remove duplicated disabled module warning on recycle bin and antivirus
	  modules
	+ Added method to GeneralSettings to update hostname-dependent fields
	+ Tolerate domains ended in .local
3.0.2
	+ Fix samba group members not imported to Zentyal in groups added by
	  the synchronizer
	+ Fix s4sync not starting on boot
	+ Restore DNS setup on domain join failure
	+ Add a line to /etc/fstab to increase the size of /var/lock to 50MB.
	  Samba stores there some tdb files (for example to track connections), so
	  if this fs goes out of space connections can be dropped.
3.0.1
	+ Stop daemon before restoring backup and start when finished
	+ Throw exceptions in checkEnvironment also during first install,
	  otherwise the module is not disabled if DNS is not properly
	  configured.
3.0
	+ Add parameter to _checkEnvironment to set the desired error level
	  (ignore, print on log or throw exception)
	+ Stop daemon while taking backup to avoid samba daemon modifying files
	  while being tarred
	+ Fix share type exceptions on antivirus and recycle bin
	+ Fix enabling guest access on shares need to save changes twice
	+ Fix wrong ACL that was denying access to quarantine folder to guest
	  users
	+ Fix error creating shares with spaces in the path
	+ Implemented configuration backup and restore
	+ Fix checking domain name in General Settings Model
	+ Fixed some strings
2.3.14
	+ Fix access for domain users to shares when guest access is enabled
	  on the share
	+ Setup quarantine directory for zavs and grant access to domain admins only
	+ Write zavs settings on smb.conf
2.3.13
	+ Change default domain netbios to match the left-most part of the
	  host dns domain
	+ Check environment is properly configured before provision samba
	+ Generate random administrator password instead of having a default
	  one for security reasons, to join machines to the domain any user
	  belonging to the Domain Admins group is enough, so there was no
	  need to show this password on the interface
	+ Removed dashboard widgets no longer compatible with samba4
	+ Depend on samba 4.0 beta 8
	+ Check provisioned flag and module enabled in s4sync script
	+ Set the provisioned flag at the end of provision function
	+ shareByFilename() method is now working with samba4
	+ Improved DNS management of the Samba internal domain
	+ Fixed labels on SambaSharePermissions model
	+ Fix guest access to shares (client do not ask for password)
	+ Map nobody and nogroup to domain guest and guests accounts
	+ Add missing use statement on EBox::Samba::User
	+ Fix updating Zentyal LDAP users kerberos keys from samba users
	+ Ensure proper permissions on the samba privileged socket
	+ Check that account names does not exists in the whole domain when
	  adding users and groups from the LdapModuleBase callbacks
	+ Do not notify samba module when deleting Zentyal users and groups
	  through the synchronizer script
	+ Improve netbios name validation (no dots)
	+ Validate netbios domain name as netbios name
	+ Force zentyal-dns dependency version
	+ Fix bug managing the dns domain when enabling/disabling the module
	+ Improvements in daemons management to avoid restarting them twice
	  while saving changes.
2.3.12
	+ Support additional domain controller mode
	+ Remove user addon to set the user as domain admin. Add it to the
	  domain admins group instead.
	+ Sync domain administrator and domain admins accounts to zentyal
	+ Increase log level from 1 to 3 to trace problems.
	+ Provision database only when saving changes, not in module
	  enable.
	+ Change samba home to /home/samba instead /home/ebox/samba
	+ Use the privileged LDAP socket to connect to samba LDAP.
	+ Provision using bind9 DLZ backend.
	+ Add config key to choose the fileserver to use, 'ntvfs' or 's3fs'
	+ Removed wrong empty string translations
	+ Enable printing daemon. Printers ACLs stored in a model within
	  printers module.
2.3.11
	+ Added modeldepends to yaml schema
	+ Enable printing daemon. Printers ACLs are now stored in a model within
	  printers module
	+ Removed wrong empty string translations
2.3.10
	+ Fix exception creating shares
	+ Sync passwords from LDAP to LDB directly from hashes
2.3.9
	+ Fields in General Settings can be edited now, with the exception
	  of domain and computer names
	+ Added methods to get the paths used by shares, users and groups
	  to generate disk usage reports
	+ User addon to enable/disable the account and set the user as
	  domain administrator
	+ Group addon to create group shares
	+ Added method to give captive portal module firewall rules to
	  allow domain joins
2.3.8
	+ Recycle Bin feature is now working with samba4
	+ Remove unnecessary dns enable depend as users already depend on it
	+ Integration with samba 4.0 beta2 which uses samba4 for
	  the Active Directory domain services and the samba3 daemon
	  for the file sharing and printing services
	+ Added LogObserver support
	+ Avoid showing admin password if provision command fails
	+ Add domain name validation, cannot be equal to host name
	+ Fix provision bug caused by passwords containing spaces
	+ Threaded synchronizer script
	+ Roaming profiles implementation
	+ Home drive implementation
	+ Guest access implementation
	+ Delete directories from disk when shares are removed
2.3.7
	+ Fixed problems with provision in fresh install
	+ Adapted to new Model management framework
	+ Store printers in redis using the new JSON config objects
2.3.6
	+ Integrate with zentyal DNS
	+ Fix loop over array reference in funcion usesPort
2.3.5
	+ New samba4 synchronization based on LDB module and LDIF files
	+ Depend on samba-zentyal-modules instead of libldb-perl
	+ Custom build of samba4 is no longer needed
2.3.4
	+ Packaging fixes for precise
	+ Code typo fix in Samba::Model::GeneralSettings::_checkDomainName
2.3.3
	+ Validate domain admin password in general settings
	+ Fixed bugs when adding users or groups with spaces
2.3.2
	+ Ignore mailfilter users in s4sync
2.3.1
	+ Samba4 integration
	+ Service description is now translatable
	+ Restore samba-vscan dependency
2.3
	+ Adapted to new MySQL logs backend
	+ Remove samba-vscan dependency as it is not yet available for precise
	+ Replaced autotools with zbuildtools
	+ Use always the same string to refer to the NetBIOS computer name
	+ Validation of maximum length of domain name, validation against
	  reserved words of netbios and domain names
2.1.7
	+ Allow non-ascii characters in share names and comments
2.1.6
	+ Added config key to set Zentyal folders and default domain prefix
	+ Removed /zentyal prefix from URLs
	+ Added maximum limits to PDC options
	+ Avoid duplicated restart during postinst
2.1.5
	+ Removed wrong quotes in smb.conf
	+ Added missing touch and minsize options in /etc/zentyal/samba.conf
	  for Recycle Bin
2.1.4
	+ Better validation of samba shares paths
	+ Improve smb.conf template: delete use_client_driver and allow include
	  per client
	+ Always depend on samba-vscan
	+ Use quote column option for periodic and report log consolidation
2.1.3
	+ Now deleted users and groups are removed correctly from printers
	  permissions lists
	+ Show group comment if exists as share description
	+ Fixed SQL in activity report section
	+ Removed redundant code _dumpSharesTree and _loadSharesTree
2.1.2
	+ Domain names ending in ".local" are no longer allowed
2.1.1
	+ Quotas are now included in users module
	+ Bugfix: disabled shares are correctly ignored now
	+ Bugfix: fixed bad column name in report consolidation
	+ Renamed internal-backups and quarantine shares from ebox- to zentyal-
	+ Bug fix: default file sharing quota works properly now
2.1
	+ Remove ebox- prefix from helper scripts names
	+ Use new standard enable-module script
	+ Replace /etc/ebox/80samba.conf with /etc/zentyal/samba.conf
	+ Use new initial-setup in postinst and delete old migrations
	+ Bug fix: Home directory is mapped when accessing from a Windows 7 client
	+ User quotas are now stored in configuration backup and users directory
	+ Bug fix: Share size is estimated although some files cannot be read
	+ Bug fix: Removed permissions are actually removed
	+ Roaming profiles with correct file attribs
	+ The files in a group share can be modified by all the members in the
	  group
	+ Show forbidden paths in the "Path not allowed" exception text
	+ Truncate the resource field to avoid overflow error of log database
2.0.7
	+ Removed printers are ignored during backup restore
	+ Added backup domain
	+ Added printers as restore dependency
2.0.6
	+ Check for incompatibility between PDC and PAM on slaves
	+ Improved performance by adding samba LDAP indexes
	+ Only set shares ACL if needed
	+ Set default order for dashboard widgets
2.0.5
	+ Only ASCII characters are now allowed for share names and comments
	+ Bug fix: guest shares also work if PDC not enabled
2.0.4
	+ Fixed quarantine folder permissions
	+ Don't ask for password in guest shares
2.0.3
	+ Bug fix: guest shares now work on Windows clients
	+ Fixed log retrieving for quarantine alerts
2.0.2
	+ Fixed problems in backup restoration
	+ Bug fix: support users and groups with spaces and so on in ACLs
2.0.1
	+ Bug fix: cups daemon is now started before samba one
	+ Bug fix: samba can be enabled now if filesystem does not support quotas
	+ Removed warning due to mix numeric and string values in printer hash.
	+ New CUPS printers are also stored in redis when editing groups
	+ Deleted obsolete code regarding external/non-external printers
1.5.9
	+ Rebranded domain name and description
1.5.8
	+ Zentyal rebrand
	+ On smb.conf.mas: use client driver = no to allow printer server
	  to give clients the uploaded drivers.
1.5.7
	+ Avoid antivirus scan on large files to fix read problems
	+ Add a keyconf to Samba listen on external interfaces
	+ Added more report subsections
1.5.6
	+ Move NSS from ebox-samba to ebox-usersandgroups
	+ Home directories are under /home now
	+ Shares permissions model now states if the ACL is for a user or a group
1.5.5
	+ Bug fix: set proper permissions on guest shares
	+ Bug fix: avoid parse of non-word characters in vscan log entries
1.5.4
	+ Added bridged mode support in firewall helper
1.5.3
	+ Bug fix: do not add acl attribute in /etc/fstab when using xfs
1.5.2
	+ Enforce uniqueness of 'user/group' filed in shares permissions
	+ Enable full audit feature as it's working again in samba 3.4.6
	+ Allow guest shares
1.5.1
	+ Add support for file system ACLs. Modify /etc/fstab
	  accordingly. Add dependency on acl.
	+ Bug fix: check if a group has been deleted when configurer printers,
	  otherwise users end up with a blank screen when granting printer
	  permissions
	+ Use the new upstart scripts that the Ubuntu samba packages ships
	  in Lucid
1.4.2
	+ Add missing samba_virus_report table
1.4.1
	+ Restored RecycleBin feature lost when merged breadcrumbs
1.3.15
	+ Added 'hide files' directive by default in smb.conf.mas
	+ Bug fix: PDC password policy settings are kept after samba restarts
1.3.14
	+ Add DefaultUser model to be used in users and groups default user
	  template. Admins can select if they wish to enable the file sharing
	  account by default when creating new users.
1.3.13
	+ Disable full_audit until fixed in a newer samba version
1.3.12
	+ Add breadcrumbs
1.3.11
	+ Added report support
1.3.10
	+ bugfix: ignore case when comparing domain and netbios names
	+ Added support for Recycle Bin in shares
	+ bugfix: restore Domain Users with GID 513 and not 512.
	  as this made Domain Admins not work
	+ Remove unused quota related methods
1.3.7
	+ Create .V2 profile directories. Windows Vista looks for them.
	+ remove extendedBackup, data files must be backuped using ebackup
1.3.6
	+ bugfix: do not allow netbios names longer than 15 characters
1.3.4
	+ bugfix: some samba actions never appeared in the access log
1.3.3
	+ bugfix: we dont consults users when users is not configured in EBox::Samba::existsShareResource
1.3.1
	+ bugfix: use right number for Domain Computers group
1.3.0
	+ bugfix: keep sambaMinPwdLength attribute
1.1.30
	+ bugfix: add user works if quota is disabled
	+ bugfix: replaced storeElementByName with store to avoid bug when restoring
1.1.20
	+ samba allows the use of internal virtual ifaces now
	+ bugfix: importFromLdif was calling a maethod that was removed in a previous merge
1.1.10
	+ Only update sambaPaths on users with sambaSamAccount object
	class
	+ UI imrpovement: in general setting some fileds are disabled when
	PDC is not selected
1.1
	+ Bugfix: issue with codepages on shares
	+ Home drive letter can be changed now from general settings
	+ Added new PDC model with password settings
	+ Use the new row() and ids() API
	+ Windows user's profiles are backed up only in extended backups
	+ Enable quota support again
	+ Bugfix: when importing data from ldiff we assure that the
	default group is created before any group assignment to avoid
	'group not existent' errors

0.12.101
	+ Bugfix: set force directory mode and force create mode to 0660 in shares
0.12.100
	+ Admin user method is more robust in face of user's incomplete
	groups membership
	+ Bugfix: `printers` method returns an empty list when
	`ebox-printers` package is not installed
	+ Add per-user disk quota
0.12.99
	+ New release
0.12.6.101
	+ Bugfix. roaming profiles are not created automatically when they are
	disabled
0.12.6.100
	+ Support for external printers configured with CUPS
	+ Bugfix. Set users and groups suffix properly in smb.conf
0.12.5
	+ Bugfix. Set loginShell when adding users. By default it takes /bin/false
	but users can change it using /etc/ebox/80samba.conf
0.12.4
	+ Bugfix. Check and correct if there is a user or group with a wrong SID.
	It's possible to run into that scenarion depending when the user/group is
	created
	+ Do not delete some domain attributes that are used to store password
	attributes such us password length, expiration...
0.12.3
	+ Add configuration variable to enable/disable quota support
	  as it might be really slow if we have many users
0.12.2
	+ Restore group share names when restoring a backup
0.12.1
	+ Leave Logon Home empty, as Logon Home = "" as stated by smb.conf
	documentation doesn't seem to work
	+ Make sure  workgroup and netbios names are different
0.12
	+ Add help to model fields
	+ Fix typo in defaultEnabledValue. Now shares are enabled by default.
	+ Fix typo in administrator label
	+ Mark shares strings to translate
	+ Use eBox OID number in LDAP schemas
	+ Do not use shares that don't have permission for any user or group
	+ Remove deprecated printer admin configuration key in smb.conf.mas
	+ Enable dns proxy in smb.conf.mas
0.11.103
	+ Bugfix. Add and use EBox::Samba::Types::Select to avoid
	  issues with the options cache
0.11.102
	+ Extend functinality to add custom shares and not only one per-group:
		- Any share within the file system
		- Any share automatically created under /home/samba/shares
		- Fine-grained access to the share: read-only, read and write,
		  administrator, per user and per group.
	+ Set editable attribute to 1 in User field. To comply with
	  what the type expects and avoid warnings

0.11.101
	+ New release
0.11.100
	+ Change slapd.conf ownership to module users
	+ Fix typos
	+ onInstall() functionality moved to migration script
0.11.99
	+ Allow others to read contents from users home directory to
	publish HTML
0.11
	+ New release
0.10.99
	+ New release
0.10
	+ Create directory with 0770
	+ Add users to Domain Users group
0.9.100
	+ New release
0.9.99
	+ New release
0.9.3
	+ New release
0.9.2
	+ Add ebox backup directory as a shared resource to download/upload
	  files
	+ Create smbldap_bind.conf which contains password with mask 0600
0.9.1
	+ New release
0.9
	+ Added Polish translation
	+ Added German translation
	+ Added Dutch  translation

0.8.99
	+ New release
0.8.1
	+ bugfix. Do not mess up home directories when upgrading
	+ Minor workaround. Create slapd run directory in case it does not
	  exist
0.8
	+ New release
0.7.99
	+ Full backup mode stores shared files
	+ Unlimited i-node quota
	+ Various bug-fixes
	+ Portuguese translation

0.7.1
	+ Initial support for PDC
	+ GUI improvements
	+ Added update/clean actions to eobx-samba-ldap
	+ Use EBox::LDAP singleton
	+ Debian package fixes
	+ Fetch SID from configuration file
	+ Use of ebox-sudoers-friendly

0.7
	+ First public release
0.6
	+ move to client
	+ API documented using naturaldocs
	+ Update install
	+ Update debian scripts
	+ Enable/disable printer sharing and file sharing independentely
	+ Use new syntax to define ACLs in slapd.conf
	+ Implements usesPort
	+ Add full support for printers
	+ Several bugfixes

0.5.2
	+ Fix some packaging issues

0.5.1
	+ Convert module to new menu system

0.5
	+ Initial release<|MERGE_RESOLUTION|>--- conflicted
+++ resolved
@@ -1,4 +1,3 @@
-<<<<<<< HEAD
 3.4
 	+ Moved to use Net::LDAP::Control::Relax object to relax LDAP restrictions
 	  and forced the critical flag to 0 so Samba accepts it
@@ -16,12 +15,8 @@
 	+ Depend on new samba packaging instead of old samba4 one
 	+ Use service instead of deprecated invoke-rc.d for init.d scripts
 	+ Set version to 3.4
-=======
-HEAD
 	+ Set allow_non_scanned_files = True on samba.conf by default to
 	  avoid issues with antivirus when editing files
-3.3.4
->>>>>>> 11045e2e
 	+ EBox::Samba::LdbObject::setCritical cannot use lazy flag to work
 	  correctly
 	+ Fix NT_STATUS_ACCESS_DENIED opening files quering the DOS attributes
