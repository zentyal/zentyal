HEAD
<<<<<<< HEAD
	+ Mark kerberos principal users as internal to be properly filtered
	+ Delete .provisioned file when purging zentyal-samba
	+ Avoid not numeric warning in hash size comparation during provision
=======
	+ Adapted firewallCaptivePortalExceptions method to API change
>>>>>>> d6941782
	+ Allow user names composed only of digits
	+ Do not add firewall rules to loopback interface
	+ Improve checks when upgrading from 3.0.11
3.0.15
	+ Better check for the incompatibility of Samba with master/slave
	+ Samba can now be reprovisioned if the hostname or domain changes
	+ Depend on users module to fix save changes order during reprovision
	+ Set roaming profile and home drive for new created users if server
	  is first DC
	+ Default value of sync option in SambaShares is now 0
3.0.14
	+ Improve management of DNS zones stored in samba LDAP
	+ Add classes to decode DNS data from samba LDAP
	+ Use less costly LDB operations when adding or removing members
	  from a group
	+ Added EBox:Samba::LDBObject::deleteValues method
	+ Fix wrong URL on provision message
	+ Better error messages when the environment checks for provision fail
	+ Forbid provision if the server is replicating users either master or slave
3.0.13
	+ Integration of new samba 4.0.3 bundled version
	+ Samba daemon is now managed with init.d to avoid unexpected fork problems
	+ Reduce dns resolver timeout on provision checks when joining a domain
	+ Let zentyal manage all samba dependant daemons. Automatic start/stop
	  is disabled now.
	+ Add script to transfer FSMO roles to local server, useful to
	  migrate from Windows to Zentyal
	+ New FSMO management module
	+ Import sysvol maintaining ACLs
	+ Fixed configuration backup problems, stopping the daemon is no longer
	  needed when backing up and ACLs and dns partitions hard links are
	  recreated when restoring.
	+ Remove deprecated code related to printers module
	+ Remove unnecessary pidfiles declarations for upstart daemons
	+ Improve provision procedure
	+ Use clamd socket instead of shared library for antivirus, this is
	  faster and reduces memory consumption
	+ Do not create quarantine share if antivirus is not enabled
	+ Empty text files are created now when a virus is found on a share
	+ Modified 'size' field in samba_disk_usage and samba_disk_usage_report
	  tables from INT to BIGINT
3.0.12
	+ New advanced 'unmanaged_acls' option in /etc/zentyal/samba.conf to
	  disable overwriting of ACLs when saving changes
	+ Notify cloud-prof when installed when changes happen in
	  SyncShares and SambaShares models
	+ shareByFilename method now also returns the path and type of the share
	+ Fix shareByFilename method
	+ Update Loghelper to the new log formats
	+ Remove duplicated slash in samba shares and profiles paths
3.0.11
	+ Fixed EBox::Samba::LdbObject::get in list context
3.0.10
	+ Decode utf8 data in LdbObject::get() to avoid encoding problems
	+ Integration with Disaster Recovery service
	+ Restored backupDomains implementation
	+ Explicit set of folder name as default value implementation has changed
	+ Check in group pre-addition whether it already exists as built-in
	+ Added existsDN method to EBox::LDB
	+ Grant rx access on privileged ldap socket to allow user corner to
	  update user passwords
3.0.9
	+ Improve domain join process updating the joined domain DNS server
	+ Set kerberos keys when importing users from samba to zentyal
	+ Fix ACLs for system type shares
3.0.8
	+ Depend on Samba4 RC5
	+ Fix bug in enforceServiceState causing samba to restart twice while
	  saving changes
	+ Set pid file path for nmbd daemon
	+ Set bootDepends in yaml file
	+ Adapted to changes in EBox::LogHelper::_convertTimestamp
	+ Use proper constant in userShares method used by remoteservices module
3.0.7
	+ Sync passwords to samba also when using kerberos keys
3.0.6
	+ Added missing use of UnwillingToPerform exception
	+ Fix bug importing service principals when it is not yet created in
	  LDAP
	+ Roaming profiles and drive letter options cannot be set when joining
	  to an existing domain to avoid overwritting per-user settings
	+ Use the new LdapUserBase interface methods preAddUser and preAddGroup
	  to create the user in samba before in zentyal LDAP. The uidNumber or
	  gidNumber of the Zentyal user is infered from the RID to guarantee
	  unique value in the domain
	+ Infer user's uidNumber and group's gidNumber from RID when this is
	  attribute is not present while synchronizing users. This guarantees
	  the same value for users and groups in all domain controllers
	+ Implement new preAdd(User|Group)Failed and add(User|Group)Failed to
	  remove the object from samba database if something goes wrong
	+ Do not add disabled accounts to Zentyal in s4sync
3.0.5
	+ Enabled optional signed SMB protocol in smb.conf
	+ Delete users and groups from shares ACL when these are deleted
	+ Refuse to delete system critical objects
	+ Added syncFolders information method to allow file syncing
	+ Implement SysInfo::Observer to disallow host or domain name changes if
	  module is configured and update the required fields if it is not
	+ Import sysvol after joining a domain, and add an upstart job to sync it
	  each 5 to 10 minutes (one way).
	+ Map root account to domain administrator account
	+ Reset sysvol ACLs after provision
3.0.4
	+ Fix netlogon share wrong path
	+ Depend on samba4 rc2+zentyal2, which include nmbd daemon for netbios
	  browsing support
3.0.3
	+ Update smb.conf for samba4 RC2
	+ During domain join precedure, wait a couple of seconds for samba to start
	+ Add configkey 'treat_contacts_as_users' to import distribution groups
	  containing contacts. The mail account name is used to locate an user with
	  that name and add it to the group.
	+ Improvements synchronizing group members.
	+ The 'users' method of EBox::Samba::Group has been renamed to 'members' and
	  also returns nested groups
	+ Do not import users and groups after join a domain. The s4sync script will
	  do the job
	+ Search for users and groups to synchronize outside CN=Users
	+ Add more SID's to the list of users and groups to avoid synchronize from
	  samba
	+ Improve GeneralSettings fields validation
	+ Remove duplicated disabled module warning on recycle bin and antivirus
	  modules
	+ Added method to GeneralSettings to update hostname-dependent fields
	+ Tolerate domains ended in .local
3.0.2
	+ Fix samba group members not imported to Zentyal in groups added by
	  the synchronizer
	+ Fix s4sync not starting on boot
	+ Restore DNS setup on domain join failure
	+ Add a line to /etc/fstab to increase the size of /var/lock to 50MB.
	  Samba stores there some tdb files (for example to track connections), so
	  if this fs goes out of space connections can be dropped.
3.0.1
	+ Stop daemon before restoring backup and start when finished
	+ Throw exceptions in checkEnvironment also during first install,
	  otherwise the module is not disabled if DNS is not properly
	  configured.
3.0
	+ Add parameter to _checkEnvironment to set the desired error level
	  (ignore, print on log or throw exception)
	+ Stop daemon while taking backup to avoid samba daemon modifying files
	  while being tarred
	+ Fix share type exceptions on antivirus and recycle bin
	+ Fix enabling guest access on shares need to save changes twice
	+ Fix wrong ACL that was denying access to quarantine folder to guest
	  users
	+ Fix error creating shares with spaces in the path
	+ Implemented configuration backup and restore
	+ Fix checking domain name in General Settings Model
	+ Fixed some strings
2.3.14
	+ Fix access for domain users to shares when guest access is enabled
	  on the share
	+ Setup quarantine directory for zavs and grant access to domain admins only
	+ Write zavs settings on smb.conf
2.3.13
	+ Change default domain netbios to match the left-most part of the
	  host dns domain
	+ Check environment is properly configured before provision samba
	+ Generate random administrator password instead of having a default
	  one for security reasons, to join machines to the domain any user
	  belonging to the Domain Admins group is enough, so there was no
	  need to show this password on the interface
	+ Removed dashboard widgets no longer compatible with samba4
	+ Depend on samba 4.0 beta 8
	+ Check provisioned flag and module enabled in s4sync script
	+ Set the provisioned flag at the end of provision function
	+ shareByFilename() method is now working with samba4
	+ Improved DNS management of the Samba internal domain
	+ Fixed labels on SambaSharePermissions model
	+ Fix guest access to shares (client do not ask for password)
	+ Map nobody and nogroup to domain guest and guests accounts
	+ Add missing use statement on EBox::Samba::User
	+ Fix updating Zentyal LDAP users kerberos keys from samba users
	+ Ensure proper permissions on the samba privileged socket
	+ Check that account names does not exists in the whole domain when
	  adding users and groups from the LdapModuleBase callbacks
	+ Do not notify samba module when deleting Zentyal users and groups
	  through the synchronizer script
	+ Improve netbios name validation (no dots)
	+ Validate netbios domain name as netbios name
	+ Force zentyal-dns dependency version
	+ Fix bug managing the dns domain when enabling/disabling the module
	+ Improvements in daemons management to avoid restarting them twice
	  while saving changes.
2.3.12
	+ Support additional domain controller mode
	+ Remove user addon to set the user as domain admin. Add it to the
	  domain admins group instead.
	+ Sync domain administrator and domain admins accounts to zentyal
	+ Increase log level from 1 to 3 to trace problems.
	+ Provision database only when saving changes, not in module
	  enable.
	+ Change samba home to /home/samba instead /home/ebox/samba
	+ Use the privileged LDAP socket to connect to samba LDAP.
	+ Provision using bind9 DLZ backend.
	+ Add config key to choose the fileserver to use, 'ntvfs' or 's3fs'
	+ Removed wrong empty string translations
	+ Enable printing daemon. Printers ACLs stored in a model within
	  printers module.
2.3.11
	+ Added modeldepends to yaml schema
	+ Enable printing daemon. Printers ACLs are now stored in a model within
	  printers module
	+ Removed wrong empty string translations
2.3.10
	+ Fix exception creating shares
	+ Sync passwords from LDAP to LDB directly from hashes
2.3.9
	+ Fields in General Settings can be edited now, with the exception
	  of domain and computer names
	+ Added methods to get the paths used by shares, users and groups
	  to generate disk usage reports
	+ User addon to enable/disable the account and set the user as
	  domain administrator
	+ Group addon to create group shares
	+ Added method to give captive portal module firewall rules to
	  allow domain joins
2.3.8
	+ Recycle Bin feature is now working with samba4
	+ Remove unnecessary dns enable depend as users already depend on it
	+ Integration with samba 4.0 beta2 which uses samba4 for
	  the Active Directory domain services and the samba3 daemon
	  for the file sharing and printing services
	+ Added LogObserver support
	+ Avoid showing admin password if provision command fails
	+ Add domain name validation, cannot be equal to host name
	+ Fix provision bug caused by passwords containing spaces
	+ Threaded synchronizer script
	+ Roaming profiles implementation
	+ Home drive implementation
	+ Guest access implementation
	+ Delete directories from disk when shares are removed
2.3.7
	+ Fixed problems with provision in fresh install
	+ Adapted to new Model management framework
	+ Store printers in redis using the new JSON config objects
2.3.6
	+ Integrate with zentyal DNS
	+ Fix loop over array reference in funcion usesPort
2.3.5
	+ New samba4 synchronization based on LDB module and LDIF files
	+ Depend on samba-zentyal-modules instead of libldb-perl
	+ Custom build of samba4 is no longer needed
2.3.4
	+ Packaging fixes for precise
	+ Code typo fix in Samba::Model::GeneralSettings::_checkDomainName
2.3.3
	+ Validate domain admin password in general settings
	+ Fixed bugs when adding users or groups with spaces
2.3.2
	+ Ignore mailfilter users in s4sync
2.3.1
	+ Samba4 integration
	+ Service description is now translatable
	+ Restore samba-vscan dependency
2.3
	+ Adapted to new MySQL logs backend
	+ Remove samba-vscan dependency as it is not yet available for precise
	+ Replaced autotools with zbuildtools
	+ Use always the same string to refer to the NetBIOS computer name
	+ Validation of maximum length of domain name, validation against
	  reserved words of netbios and domain names
2.1.7
	+ Allow non-ascii characters in share names and comments
2.1.6
	+ Added config key to set Zentyal folders and default domain prefix
	+ Removed /zentyal prefix from URLs
	+ Added maximum limits to PDC options
	+ Avoid duplicated restart during postinst
2.1.5
	+ Removed wrong quotes in smb.conf
	+ Added missing touch and minsize options in /etc/zentyal/samba.conf
	  for Recycle Bin
2.1.4
	+ Better validation of samba shares paths
	+ Improve smb.conf template: delete use_client_driver and allow include
	  per client
	+ Always depend on samba-vscan
	+ Use quote column option for periodic and report log consolidation
2.1.3
	+ Now deleted users and groups are removed correctly from printers
	  permissions lists
	+ Show group comment if exists as share description
	+ Fixed SQL in activity report section
	+ Removed redundant code _dumpSharesTree and _loadSharesTree
2.1.2
	+ Domain names ending in ".local" are no longer allowed
2.1.1
	+ Quotas are now included in users module
	+ Bugfix: disabled shares are correctly ignored now
	+ Bugfix: fixed bad column name in report consolidation
	+ Renamed internal-backups and quarantine shares from ebox- to zentyal-
	+ Bug fix: default file sharing quota works properly now
2.1
	+ Remove ebox- prefix from helper scripts names
	+ Use new standard enable-module script
	+ Replace /etc/ebox/80samba.conf with /etc/zentyal/samba.conf
	+ Use new initial-setup in postinst and delete old migrations
	+ Bug fix: Home directory is mapped when accessing from a Windows 7 client
	+ User quotas are now stored in configuration backup and users directory
	+ Bug fix: Share size is estimated although some files cannot be read
	+ Bug fix: Removed permissions are actually removed
	+ Roaming profiles with correct file attribs
	+ The files in a group share can be modified by all the members in the
	  group
	+ Show forbidden paths in the "Path not allowed" exception text
	+ Truncate the resource field to avoid overflow error of log database
2.0.7
	+ Removed printers are ignored during backup restore
	+ Added backup domain
	+ Added printers as restore dependency
2.0.6
	+ Check for incompatibility between PDC and PAM on slaves
	+ Improved performance by adding samba LDAP indexes
	+ Only set shares ACL if needed
	+ Set default order for dashboard widgets
2.0.5
	+ Only ASCII characters are now allowed for share names and comments
	+ Bug fix: guest shares also work if PDC not enabled
2.0.4
	+ Fixed quarantine folder permissions
	+ Don't ask for password in guest shares
2.0.3
	+ Bug fix: guest shares now work on Windows clients
	+ Fixed log retrieving for quarantine alerts
2.0.2
	+ Fixed problems in backup restoration
	+ Bug fix: support users and groups with spaces and so on in ACLs
2.0.1
	+ Bug fix: cups daemon is now started before samba one
	+ Bug fix: samba can be enabled now if filesystem does not support quotas
	+ Removed warning due to mix numeric and string values in printer hash.
	+ New CUPS printers are also stored in redis when editing groups
	+ Deleted obsolete code regarding external/non-external printers
1.5.9
	+ Rebranded domain name and description
1.5.8
	+ Zentyal rebrand
	+ On smb.conf.mas: use client driver = no to allow printer server
	  to give clients the uploaded drivers.
1.5.7
	+ Avoid antivirus scan on large files to fix read problems
	+ Add a keyconf to Samba listen on external interfaces
	+ Added more report subsections
1.5.6
	+ Move NSS from ebox-samba to ebox-usersandgroups
	+ Home directories are under /home now
	+ Shares permissions model now states if the ACL is for a user or a group
1.5.5
	+ Bug fix: set proper permissions on guest shares
	+ Bug fix: avoid parse of non-word characters in vscan log entries
1.5.4
	+ Added bridged mode support in firewall helper
1.5.3
	+ Bug fix: do not add acl attribute in /etc/fstab when using xfs
1.5.2
	+ Enforce uniqueness of 'user/group' filed in shares permissions
	+ Enable full audit feature as it's working again in samba 3.4.6
	+ Allow guest shares
1.5.1
	+ Add support for file system ACLs. Modify /etc/fstab
	  accordingly. Add dependency on acl.
	+ Bug fix: check if a group has been deleted when configurer printers,
	  otherwise users end up with a blank screen when granting printer
	  permissions
	+ Use the new upstart scripts that the Ubuntu samba packages ships
	  in Lucid
1.4.2
	+ Add missing samba_virus_report table
1.4.1
	+ Restored RecycleBin feature lost when merged breadcrumbs
1.3.15
	+ Added 'hide files' directive by default in smb.conf.mas
	+ Bug fix: PDC password policy settings are kept after samba restarts
1.3.14
	+ Add DefaultUser model to be used in users and groups default user
	  template. Admins can select if they wish to enable the file sharing
	  account by default when creating new users.
1.3.13
	+ Disable full_audit until fixed in a newer samba version
1.3.12
	+ Add breadcrumbs
1.3.11
	+ Added report support
1.3.10
	+ bugfix: ignore case when comparing domain and netbios names
	+ Added support for Recycle Bin in shares
	+ bugfix: restore Domain Users with GID 513 and not 512.
	  as this made Domain Admins not work
	+ Remove unused quota related methods
1.3.7
	+ Create .V2 profile directories. Windows Vista looks for them.
	+ remove extendedBackup, data files must be backuped using ebackup
1.3.6
	+ bugfix: do not allow netbios names longer than 15 characters
1.3.4
	+ bugfix: some samba actions never appeared in the access log
1.3.3
	+ bugfix: we dont consults users when users is not configured in EBox::Samba::existsShareResource
1.3.1
	+ bugfix: use right number for Domain Computers group
1.3.0
	+ bugfix: keep sambaMinPwdLength attribute
1.1.30
	+ bugfix: add user works if quota is disabled
	+ bugfix: replaced storeElementByName with store to avoid bug when restoring
1.1.20
	+ samba allows the use of internal virtual ifaces now
	+ bugfix: importFromLdif was calling a maethod that was removed in a previous merge
1.1.10
	+ Only update sambaPaths on users with sambaSamAccount object
	class
	+ UI imrpovement: in general setting some fileds are disabled when
	PDC is not selected
1.1
	+ Bugfix: issue with codepages on shares
	+ Home drive letter can be changed now from general settings
	+ Added new PDC model with password settings
	+ Use the new row() and ids() API
	+ Windows user's profiles are backed up only in extended backups
	+ Enable quota support again
	+ Bugfix: when importing data from ldiff we assure that the
	default group is created before any group assignment to avoid
	'group not existent' errors

0.12.101
	+ Bugfix: set force directory mode and force create mode to 0660 in shares
0.12.100
	+ Admin user method is more robust in face of user's incomplete
	groups membership
	+ Bugfix: `printers` method returns an empty list when
	`ebox-printers` package is not installed
	+ Add per-user disk quota
0.12.99
	+ New release
0.12.6.101
	+ Bugfix. roaming profiles are not created automatically when they are
	disabled
0.12.6.100
	+ Support for external printers configured with CUPS
	+ Bugfix. Set users and groups suffix properly in smb.conf
0.12.5
	+ Bugfix. Set loginShell when adding users. By default it takes /bin/false
	but users can change it using /etc/ebox/80samba.conf
0.12.4
	+ Bugfix. Check and correct if there is a user or group with a wrong SID.
	It's possible to run into that scenarion depending when the user/group is
	created
	+ Do not delete some domain attributes that are used to store password
	attributes such us password length, expiration...
0.12.3
	+ Add configuration variable to enable/disable quota support
	  as it might be really slow if we have many users
0.12.2
	+ Restore group share names when restoring a backup
0.12.1
	+ Leave Logon Home empty, as Logon Home = "" as stated by smb.conf
	documentation doesn't seem to work
	+ Make sure  workgroup and netbios names are different
0.12
	+ Add help to model fields
	+ Fix typo in defaultEnabledValue. Now shares are enabled by default.
	+ Fix typo in administrator label
	+ Mark shares strings to translate
	+ Use eBox OID number in LDAP schemas
	+ Do not use shares that don't have permission for any user or group
	+ Remove deprecated printer admin configuration key in smb.conf.mas
	+ Enable dns proxy in smb.conf.mas
0.11.103
	+ Bugfix. Add and use EBox::Samba::Types::Select to avoid
	  issues with the options cache
0.11.102
	+ Extend functinality to add custom shares and not only one per-group:
		- Any share within the file system
		- Any share automatically created under /home/samba/shares
		- Fine-grained access to the share: read-only, read and write,
		  administrator, per user and per group.
	+ Set editable attribute to 1 in User field. To comply with
	  what the type expects and avoid warnings

0.11.101
	+ New release
0.11.100
	+ Change slapd.conf ownership to module users
	+ Fix typos
	+ onInstall() functionality moved to migration script
0.11.99
	+ Allow others to read contents from users home directory to
	publish HTML
0.11
	+ New release
0.10.99
	+ New release
0.10
	+ Create directory with 0770
	+ Add users to Domain Users group
0.9.100
	+ New release
0.9.99
	+ New release
0.9.3
	+ New release
0.9.2
	+ Add ebox backup directory as a shared resource to download/upload
	  files
	+ Create smbldap_bind.conf which contains password with mask 0600
0.9.1
	+ New release
0.9
	+ Added Polish translation
	+ Added German translation
	+ Added Dutch  translation

0.8.99
	+ New release
0.8.1
	+ bugfix. Do not mess up home directories when upgrading
	+ Minor workaround. Create slapd run directory in case it does not
	  exist
0.8
	+ New release
0.7.99
	+ Full backup mode stores shared files
	+ Unlimited i-node quota
	+ Various bug-fixes
	+ Portuguese translation

0.7.1
	+ Initial support for PDC
	+ GUI improvements
	+ Added update/clean actions to eobx-samba-ldap
	+ Use EBox::LDAP singleton
	+ Debian package fixes
	+ Fetch SID from configuration file
	+ Use of ebox-sudoers-friendly

0.7
	+ First public release
0.6
	+ move to client
	+ API documented using naturaldocs
	+ Update install
	+ Update debian scripts
	+ Enable/disable printer sharing and file sharing independentely
	+ Use new syntax to define ACLs in slapd.conf
	+ Implements usesPort
	+ Add full support for printers
	+ Several bugfixes

0.5.2
	+ Fix some packaging issues

0.5.1
	+ Convert module to new menu system

0.5
	+ Initial release<|MERGE_RESOLUTION|>--- conflicted
+++ resolved
@@ -1,11 +1,8 @@
 HEAD
-<<<<<<< HEAD
+	+ Adapted firewallCaptivePortalExceptions method to API change
 	+ Mark kerberos principal users as internal to be properly filtered
 	+ Delete .provisioned file when purging zentyal-samba
 	+ Avoid not numeric warning in hash size comparation during provision
-=======
-	+ Adapted firewallCaptivePortalExceptions method to API change
->>>>>>> d6941782
 	+ Allow user names composed only of digits
 	+ Do not add firewall rules to loopback interface
 	+ Improve checks when upgrading from 3.0.11
