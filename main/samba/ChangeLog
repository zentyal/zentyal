4.0
<<<<<<< HEAD
	+ Forbid backup restore if the server has not the correct hostname
=======
	+ Re-enable user synchronization with Zentyal Cloud
	+ Proper notifications when a share is sync'ed with Zentyal Cloud
	+ Fix realUsers count to remove Administrator and Guest account from it
	+ Write broker configuration for mapiproxy server in openchange.conf
	+ Add daemon to check users and groups to have uidNumber and gidNumber
	+ Add confirmation when removing mail account via the edit user form
	+ Add hostname change confirmation dialog to wizard
>>>>>>> b608461e
	+ Fixed EBox::LDAPBase::lastModificationTime
	+ Join as additional domain controller on initial configuration wizard
	+ Name in Module Status is now "Domain Controller and File Sharing"
	+ Set version to 4.0
	+ Fix migration to preserve group type
	+ Do not complain about lack of ACL support with XFS filesystem
	+ Better error message when the root DSE is not found in external
	  AD mode
	+ Do not try to dump config backup if not provisioned
	+ Check samAccountName is unique in entire domain adding users and groups
	+ Ignore cloud-sync warnings from cron
	+ Check DN not exists on the same container creating contacts
	+ Add missing 'use EBox::LDAP::ExternalAD' to Samba.pm
	+ Improve save changes speed avoiding loop in postServiceHook if no changes
	  made to roaming profiles
	+ Implement nameserverAdded and nameserverDelete from NetworkObserver to
	  reset LDAP connection if name servers change in external AD mode
	+ Add dpkg trigger to restart module when samba package is upgraded
	+ Fix ad-migrate script mode check
	+ Adapted to changes in group mail account
	+ Show a warning on post save changes dialog if errors happend while
	  setting shares ACLs
	+ Do not check for acl and user_xattr filesystem options if filesystem is
	  btrfs
	+ Provision: Check domain netbios name is not equal to host netbios name
	+ Resolve schema master dns name and try to connect to all returned IP
	  addresses until success
	+ Skip schema extensions if module disabled
	+ Use bash as default shell
	+ Added external AD field to LDAP information model
	+ Allow unsafe chars on admin account to use for join a domain
	+ Improve the LDIF files parsing created by output of ldbsearch command
	+ Fixed problems with checking mail address duplicates
	+ Fixed bug which could delete the group mail account after a
	  group edit
	+ openchange.conf named properties config uses splitted params
	+ Added EBox::module::LDAP::_loadSchemasFiles
	+ Added EBox::Samba::LdapObject::hasObjectClass
	+ Hide the dns-hostname account after join a domain
	+ Remove mail account management logic from edit user form. This field
	  is now disabled when the mail module is installed, so account management
	  like create, rename or delete it must be done in the mail module user
	  addon
	+ Added code for migration from 3.4
	+ Instance groups using gid parameter is no longer allowed
3.5.2
	+ Fix sssd bug not finding users and groups
	+ Deprecate _schemasAdded redis key, checking if schema is extended in
	  module _regenConfig
	+ Fixed use of deprecated attributes uid and gid instantiating users and
	  groups
3.5.1
	+ Display correctly tree elements on external AD mode
	+ Fixed user creation when remove user from a group in the
	  EditGroup CGI
	+ The groups and groupsNotIn methods have now the same behaviour
	  for all EBox::Samba::OrganizationalPerson classes
	+ When removing a share the 'has files' check is not longer
	  dependent on ACLs
	+ Restored external AD mode
	+ Better errors in GPO models when losing parent row
	+ Catch error trying to add an already added or delete an already deleted
	  user to group
	+ Avoid warning flag on smart match experimental feature
3.5
	+ Setup roaming profiles for each user only when the setting changes
	  in the UI
	+ Remove duplicate entries from the custom shell list
	+ Hide krbtgt user in external AD mode
	+ EBox::Samba::DNS::Zone always return lowercase zone name
	+ Fix members of 'Domain Admins' group not able to delete items from
	  recycle bin
	+ Grant rwx rights to Domain guest and Everybody on guest shares
	+ Added new domainControllers() method
	+ Override daemons when migrating from previous versions
	+ Remove the use of method canonicalName for greater performance, use
	  object DNs instead
	  the end of the work loop
	+ Show Administrator account in the UI so it can be handled from Zentyal
	+ Merge zentyal-users and zentyal-samba in a single package
	+ Added EBox::Samba::User::hasValue to check if a certain value is present
	+ Do not duplicate cloud ops when REST call fails
	+ Use samba instead of slapd + heimdal
	+ Create a container CN=Groups when provisioning as DC
	+ Set gidNumber for new users to Domain Users to have NSS + PAM working
	+ Set gidNumber based on RID for new groups
	+ Set gidNumber to Domain Users and Domain Admin for NSS + PAM
	+ Change default group container to cn=Users as Windows does
	+ Include PAM + NSS services with SSSd to authenticate LDB users
	  in the system
	+ New EBox::Module::LDAP replacing EBox::LdapModule and using
	  EBox::Module::Service as base class, schemas are now loaded
	  in _regenConfig instead of manually in enableActions
	+ Display message when creating a user which username has more
	  than 20 characters
	+ Fixed error when editing user email address when mail module is
	  not installed
	+ Fix domain controllers shown on the computers OU in Manage model
	+ Using paged serch in EBox::Samba::users() method
	+ Added EBox::LDAPBase::pagedSearch method
	+ Added support for addon components when user is in a
	  non-standard OU
	+ Better control for edit user quota
	+ Sent zentyal-usercorner trigger on install / upgrade to restart it if
	  it's installed
	+ Avoid apparmor errors in trusty
	+ Set version to 3.5
	+ Fixed bug when altering mail address through the edit user form
	+ Better integration between mail addon and mail field
	+ Remove method canonicalName and use object DNs for greater performance
	+ Migrate previous configuration from 3.3 when upgrading
3.4
	+ Updated EBox::Samba::Model::Password to use
	  EBox::Usercorner::updateSessionPassword method and the new samba
	  location
	+ Stop changing users and contacts' cn field on object edition, allowed to
	  edit the displayName field, just as Windows does
	+ Disable OpenLDAP users sync in favor of Samba AD replication
	+ Avoid warning when checking whether we are in the usercorner
	+ Updated to use Plack / PSGI instead of mod_perl
	+ Updated to use the new haproxy API
	+ Use service instead of deprecated invoke-rc.d for init.d scripts
	+ Fixed soap.conf for apache 2.4
	+ Depend on apache2-utils, required to run htpasswd
	+ Set version to 3.4
	+ Add script to update the credentials when mode is external AD
	+ Added and used checkMailNotInUse method
	+ Updated cloud sync to ignore any change done in cloud to internal users
	  or groups
	+ Fixed EBox::CloudSync::Slave to sync uid and gid numbers on user update
	  and added unit tests for it
	+ Added EBox::Samba::Group::setInternal method
	+ Allow to use lazy flag with EBox::Samba::User::setInternal
	+ Added unit tests for cloud sync code
	+ Check available IP addresses when enable module
	+ Added lock to cloud-sync script
	+ Better integration of edit groups for mail group aliases
	+ Update group icon when type of group changes
	+ Implement _preModifyUser on LdapUserBase
	+ Throw exceptions on EBox::USers::LdapObject::get when entry not exists
	+ Fixed regression in LDAP info page for external AD mode
	+ Print slave-sync output to zentyal.log instead of stdout
	+ Fixed excesive restrictive validation of external AD password in wizard
3.3
	+ Forbid to create OUs inside Users, Groups or Computer OUs
	  because we not support them when Samba is enabled
	+ Forbid and print specific  error message when trying to put two
	  objects with the same CN in the same container
	+ Switch from Error to TryCatch for exception handling
	+ Remove useless warning when deleting a user or group with offer 2013
	+ Show system but not internal groups in user edition form
	+ Allow unsafe characters for user and password in external AD mode.
	+ Fixed bug in external AD connection. Reuse already estabished
	  external AD connection.
	+ The "sub ous" return the OUs hierarquically ordered
	+ Check for defined uidNumber and gidNumber creating users and groups
	+ Revert useless chown workaround
	+ Wait for the services before ending the start daemon action to prevent
	  its usage before being ready
	+ Better error handling when the default group is not found
	+ Fixed distribution group edition
	+ Add error, errorText and errorDescription methods to
	  EBox::Exceptions::LDAP
	+ Added missing EBox::Exceptions uses
	+ Better error handling when we get a LdapObject that doesn't exists
	+ Remove undefined warnings on users/group creation
	+ Fix 'Cannot connect to samba LDAP' error in manage model when samba
	  is installed but disabled
	+ Add missing use to EBox::Samba::LDAP::ExternalAD
	+ Force DNS restart when users mode changed
	+ Force service principals update on _postServiceHook in external AD mode
	+ Don't use slave cloud sync if not subscribed
	+ Adapted cloud sync to changes in user modules
	+ Added childrenObjectClass parameter to EBox::Samba::LdapObject::children
	+ userExists and groupExists discriminates between shown objects and
	  objects hid by SID
	+ Fixed wrong path in ExternalAD::connectWithKerberos
	+ Update names in tree view when either user or contact is edited
	+ Fixed wizard error when setting external AD mode
	+ Fixed EBox::Samba::groupDn method
	+ In contact edition do not store full name in cn but use
	  givenname and sn to get fullname.
	+ Use paginated search when getting children nodes in LdapObject
	+ UTF8 decode DN when retrieving it from a LDAP object
	+ Removed old migration code from 3.0 to 3.2
	+ Set version to 3.3
	+ Fixed cloud-sync script
3.2
	+ Set version to 3.2
	+ Add objectClass shadowAccount in 3.0 migration to fix disabled accounts
3.1.11
	+ Added migration code to be sure that we have all users added as members
	  of __USERS__ group on OpenLDAP.
	+ Fixed user creation to make all users belong to __USERS__ group
3.1.10
	+ Do not crash when deleting a group if LDB object does not exist
	+ Do not try to migrate from 3.0 if module is not configured
	+ Override daemons when migrating from 3.0
3.1.9
	+ Fix typo in setSecurityGroup when no GID is set yet
	+ Show group in slave as read-only
	+ Show in a slave when the user is not a member of any group
	+ Check email address for a group is done
	+ Add group dialog can now set the e-mail
	+ Master/Slave synchronisation works again
3.1.8
	+ Enable upgrade from 3.0 in initialSetup
	+ Fixed wrong calls to isSystem() in master-slave after API changes
	+ Fix regression trying to join slave after external AD changes
	+ Fix regression in slave host address after nginx integration
	+ Throw DataExists error when adding an OU which already exists
3.1.7
	+ Readded memberUid to the fields to index for SLAPD.
	+ Ignored members that are not valid perl objects to avoid undef entries
	  on EBox::Samba::Group::members method.
	+ Rewrites to share more code with samba module.
	+ Added 'mail' field on zentyalDistributionGroup schema.
	+ Added E-Mail field for Users and Groups when managing them from the UI.
	+ Changed E-Mail field to optional for Contacts.
	+ Updated master-slave sync to use the new User and Group fields.
	+ Look for ssl.cert instead of ssl.pem in Slave::soapClient()
	+ Changed description field to be always input text instead of textarea.
	+ Warn instead of throw exception if home directory already exists
	+ Forbid deletion of Domain Admins group
	+ Forbid deletion of Users, Groups and Computers OUs
	+ Filter also internal users and groups in membership comboboxes
	+ Hide Samba objects that should be shown only on Advance view mode
	+ Added support for disabled accounts
3.1.6
	+ Ignored samba module while (re)provisioning on __USERS__ group creation.
	+ Removed deprecated configuration file keys related with external AD
3.1.5
	+ Fixed EBox::Samba::LdapObject::canonicalName to propagate the flag to
	  get or ignore the root's namedContext canonical name.
	+ The Administrator user is hidden now using the samba module functionality
	  to hide SIDs instead of hardcoded in the code.
3.1.4
	+ Remove needReload notification for group addons
	+ When a new system user is created with uid 0 we also create its home.
	  This is required by Samba for the Administrator account.
	+ Added Net::LDAPBase::existsDN method
	+ Better error control on reprovision, do not clear the
	  reprovision flg on error
	+ Fixed code typo in slave setup
	+ Added menu icon
	+ Added new userCorner method to password model
	+ Usercorner uses the ldap_ro credentials to retrieve user DNs.
	+ preAdd callbacks get a second argument noting the parent when this
	  new object will be created.
	+ All LdapObject based objects will have the 'entryUUID' field available.
	+ Created an EBox::LDAPBase class to share code with the Samba's EBox::LDB
	  one.
	+ Reimplemented EBox::Samba::Group::members to retrieve the members of the
	  group directly instead of searching for the objects that are set as
	  members of the group.
	+ Avoid "cannot return outside of a subroutine" warning in cloud-sync
	+ Added foldable user and group add-ons to dialogs
	+ Replaced package breaks parameter with depends statement
	+ Fixed error in the baseName() method for an Ldap Object
	+ Fixed bug which make delete group dialog to show errors when
	  there was warnings
	+ Added a way to use Net::LDAP mock object for unit testing.
	+ Fixed cloud sync setup when user number is unlimited
	+ Fixed error in server master form when checking if
	  controls are editable
	+ Added a way to retrieve a group by its dn.
	+ New TreeView to manage users, groups and OUs
	+ Configuration key multiple_ous removed as this is now enabled by default
	+ Renamed namespace from UsersAndGroups to Users
	+ Added support for Contacts handling.
	+ Added support for external Active Directory authorization
3.1.3
	+ Renamed namespace from UsersAndGroups to Users
	+ Fixed maximum users check when not using cloud sync
3.1.2
	+ Remove deprecated backup domain methods
	+ Fixed password change in user corner when using samba
	+ Changed reload action to force-reload for nscd init.d daemon
3.1.1
	+ Fixed error message when trying to add a user above the edition maximum
	+ Migrated SOAP services to use Nginx for SSL.
3.1
	+ Updated to reflect the Apache -> WebAdmin rename.
	+ Removed 3.0.X migration code
	+ Added Pre-Depends on slapd to avoid problems with upgrades
	+ Depend on zentyal-core 3.1
3.0.18
	+ Check for already existent service principals before create them.
	  Required because squid and zarafa share the HTTP SPN
3.0.17
	+ Migration to remove leftover need_reprovision key in redis ro
	+ Retrieve global instance correctly in UsersSync
3.0.16
	+ Assure that we don't have a phantom need_reprovision key in
	  read-only tree
	+ Check for maximum number of users depending on the edition
	+ More frequent polling in EBox::Ldap::safeConnect() and
	  more explicit error when it fails
3.0.15
	+ Always mark as changed if it needs LDAP reprovision
	+ Fixed member removal operation for groups
3.0.14
	+ Tentative workaround against home directory chown bug
	+ Slave setup refactored to reuse common code with reprovision
	+ Reprovision LDAP for all LDAP based modules
	+ Don't try to update samba password in user corner when samba is
	  not configured
	+ Add operation arguments on LDAP error whenever is possible
	+ EBox::Samba::User::create() allows now an internal attribute
	+ Users marked as internal are not displayed on the interface
	+ New realUsers() method to filter only non-internal ones
3.0.13
	+ Search in user table now is standard instead of filter only for uid
	+ A bit more explicit text for EBox::Exceptions::LDAP
	+ Reload nscd also when creating new groups
3.0.12
	+ Fixed typo in exception class name in EBox::Ldap
	+ Added missing use statement in EBox::Users and
	  EBox::Samba::LDAPObject classes
3.0.11
	+ Dont loop through the group members when adding/removing members
	+ Added EBox::Exceptions::LDAP
	+ Allow unsafe characters in commentary field
	+ Better check for the incompatibility of Samba with master/slave
	+ Fix modules extending LdapUserBase not notified modifying groups
	+ Allow domain name change in System -> General reprovisioning LDAP db
	+ Depend on dns module to fix save changes order during reprovision
3.0.10
	+ Use less costly LDAP operations when adding or removing members
	  from a group
	+ Added EBox:Users::LdapObject::deleteValues method
	+ Faster custom row id filter for Users model
	+ Forbid user synchronization with other zentyals if samba is provisioned
	+ Display users groups in slave mode
	+ Avoided hang when the local host is wrongly used as master slave
	+ Ldap modules should do a slaveSetup when slave mode enabled
3.0.9
	+ Stop heimdal daemons on enableActions
	+ Fixed alphabetical order in listing of users and groups
3.0.8
	+ Filter in users table no longer matches LDAP dn
	+ Recover better of no-usercorner journal error in slave-sync
	+ Added read-only rootDn and password to LDAP settings screen
	+ Don't allow empty first name in CGIs for user
	  creation/modification. Otherwise you can get LDAP errors.
	+ Operator typo fix in EBox::UsersAndGroup::User::_checkQuota
3.0.7
	+ Fixed LdapObject::get() for list context
	+ Decode utf8 attributes from LDAP at LdapObject::get()
	+ Removed unused method _utf8Attrs
	+ Integration with Disaster Recovery service
	+ Include /home as disk usage facility
	+ Fix enable quotas without rebooting when module is enabled.
	+ Users and groups cannot longer share names because it is incompatible
	  with AD accounts
	+ Use upstart to manage heimdal daemons
	+ Increase the maximum UID number to avoid problems with samba integration
	+ Fixed bug in group creation which on error could call a method
	  in a undefined value
	+ Do not stop openldap daemon when dumping database
	+ Generate kerberos AES keys to be compatible with active directory in
	  W2k8 or higher functional levels
	+ Fixed user quota edition in slave server
	+ Update user password also in samba ldap when changed from user corner
	+ Update 'cn' attribute in cloud-sync
3.0.6
	+ Set userPassword attribute when setting kerberos keys for user
	+ Fixed delGroup operation on cloud slave
	+ Include exception message when there is an error notifying a slave
	+ Fix enable quotas without rebooting when module is enabled
	+ Delete syncjournal files when slave is removed
3.0.5
	+ Fixed reinstall script to stop samba module, otherwise new slapd
	  cannot start because the port is taken
	+ Sync password changes made from cloud to any slave
	+ When syncing, do not update ldap of unchanged entries
3.0.4
	+ Added missing use of UnwillingToPerform exception
	+ New methods on LdapUserBase (preAddUser, preAddUserFailed, preAddGroup
	  and preAddGroupFailed) to notify observers
3.0.3
	+ Setup Cloud slave on first save changes
	+ Synchronize uidNumber in master-slave
	+ Check master's REALM when adding a new slave
	+ Fixed some errors on RESTClient after API change
	+ Updated REST journaling behavior
	+ Do not show unavailable options in master select
	+ Added new EBox::Samba::newUserUidNumber() function
	+ Added check to assure that a no-ldap user has the same uid than
	  a new user
	+ Implement SysInfo::Observer to disallow host domain changes after the
	  kerberos realm has been initialized, and to update the LDAP base DN
	  if module is not yet configured
	+ Added LDAP index for ou attribute
	+ Always write slave-sync script
	+ Increase default quota value to 500MB
3.0.2
	+ Added clearCache() to LdapObject and force reload of krb5Keys
	+ Do not allow user corner password change on slaves
3.0.1
	+ Do not notify samba about users created while restoring backup. Samba
	  will restore its users from its own LDB backup.
3.0
	+ Write NSS config on enableService, modules depending on users may require
	  uid/gid numbers from LDAP
	+ Filter special kerberos and samba users out from the users list
	+ Added dns as restore depend
	+ Reviewed registration strings
2.3.17
	+ Do not translate the service principal names to upper case
	+ Set LDAP service as denined by default for internal networks
	+ Set the managed domain as read only as well as records
2.3.16
	+ Fixed PAM when kerberos is enabled
	+ Fixed addUser operation on slaves
	+ Catch exceptions thrown by notified modules adding LDAP users and groups
	  to rollback the operation and delete the object added prior to notification.
2.3.15
	+ Fixed password change at user corner
	+ Change KDC port to 8880 to preserve the classic default for user corner
2.3.14
	+ Ignore the LDAP error 'no attributes to update' on save
	+ Instantiate users by uid and groups by gid
	+ Change kerberos ports from 88/464 to 8888/8464. This avoid conflicts
	  and management logic of the heimdal daemons. Kerberos records are added
	  with lower priority over samba ones.
	+ Respect the optionality of the 'salt' field inside the kerberos keys
	  in the 'setKerberosKeys' funcion of the User class.
	+ Do not remove service principals when samba is enabled/disabled. Samba
	  will import the keys
	+ Add method to set the user kerberos keys
	+ Stop samba daemon if module is disabled to ensure that port 88 is free
	+ Initialize kerberos realm in lowercase to match the host domain
	+ User template account default options not longer shown in slave servers
	+ Added users filter by OU
2.3.13
	+ Better password policies for LDAP backend
	+ Added user synchronization with Zentyal Cloud
	+ Removed deprecated conf keys (password hashes selection)
	+ Sync kerberos hashes on master-slave
	+ Resolve slave hostname during registering
	+ Fixed framework changes related regression getting redis keys directly
2.3.12
	+ Ask for the host domain in the wizard instead of the old mode selector
	+ Fixed user name validation
2.3.11
	+ Remove deprecated reference to AD Sync in wizard
	+ Check to make sure that quota has been really assigned logs an error
	  instead of raising an exeception, because some file systems does not
	  support quotas
	+ Adapt lastUid and lastGid to the new API and make them compatible
	  with multiple OUs
2.3.10
	+ Use DataForm::ReadOnly::_content instead of acquirers in LdapInfo
	+ Delete obsolete daemons and attributes regarding old replication
	+ Better error control in _loadACLDirectory
	+ Adapted to new Model management framework
	+ Adapted Password type to new framework
	+ Added NTP as enable dependency
2.3.9
	+ Heimdal Kerberos integration for SSO features
	+ Better validation of user names and groups names. Better message
	  when this validation fails
	+ Added user() and group methods() to EBox::Users
	+ Added quota limit check
	+ Added backup domain for /home
	+ Adapted ldapvi to changes in port
	+ Setup master method can now take a custom password
2.3.8
	+ Restart apache after changing master configuration
	+ Removed all files + code cleaning
	+ Disable user editing in slaves
2.3.7
	+ New modifications() method to allow retrieving modifications made to
	  the LDAP object in the last call to 'save'
	+ Create users without password and set it after that, needed for samba4
	+ Removed auth_type warnings
2.3.6
	+ Use the new unified tableBody.mas instead of tableBodyWithoutActions.mas
2.3.5
	+ Packaging fixes for precise
2.3.4
	+ Updated Standard-Versions to 3.9.2
2.3.3
	+ New master-slave architecture
	+ Image in initial configuration wizard is shown again
2.3.2
	+ Added printableName to service and modified description
	+ Fixed executable permissions in src/scripts
	+ Added checks for small business subscription
	+ Bugfix: lastGid method was calling MINUID and SYSMINUID
	+ Reload nscd before trying to init users and groups
2.3.1
	+ Use Digest::SHA instead of Digest::SHA1 and remove libdigest-sha1-perl
	  dependency which no longer exists on precise
2.3
	+ Commented unused code in cleanUser method
	+ Replaced autotools with zbuildtools
2.2.5
	+ Bugfix: ad-sync can now populate groups with more than 1500 users
	+ Bugfix: do not allow adsync passwords longer than 16 chars to avoid
	  crash in pwdsync-server that keeps respawning
	+ Bugfix: mark apache as changed in enableActions to avoid problems adding
	  users before the new nsswitch conf is available for apache, also do not
	  allow to add users if module is not really enabled after save changes
	+ Make sure the default DN does not contains invalid characters
	+ Do not allow malformed LDAP DNs in Mode
2.2.4
	+ Make LDAP ready after enableActions restarting the service to
	  avoid problems when adding users or groups
	+ Fixed corruption when adding ldap attributes
	+ Also disable apparmor in ad-sync mode
	+ Renamed default adsync username from eboxadsync to adsyncuser
2.2.3
	+ Adapt pwdsync user and password offsets to the new hook implementation
	+ Always ignore ForeignSecurityPrincipals accounts in ad-sync
	+ Added more debug messages and improved existing ones in ad-sync
	+ Avoid warnings trying to get userPrincipalName in ad-sync
	+ Skip machine accounts in ad-sync
	+ Use paged queries in ad-sync
	+ Allow to specify custom DN to bind to Windows Server in ad-sync
	+ Ingore empty users in ad-sync
2.2.2
	+ Fixed validation of secret key length in ADSync Options model
	+ Removed useless validation of AD username in ADSync Options model
	+ Show different error when adding users from Windows with invalid chars
	+ Fixed bug managing slapd on ad-sync
2.2.1
	+ Do not enable ADSync to avoid launching daemon before configuration
	+ Also manage slapd daemon on ad-sync setups
	+ Avoid slave connection to incompatible masters
	+ Added quota change form on slaves
	+ Allowed '\' character in ad-sync username
2.1.14
	+ Fixed regression in usercorner link
2.1.13
	+ Moved apache soap configuration from setConf to enableActions
	+ Init slave users on enable (now home directories are created)
	+ Create LDAP indexes during slave enable
2.1.12
	+ Users::lastUid() now takes also into account non-ldap users
	+ Stop old ldap daemons in reinstall script, needed before changing mode
2.1.11
	+ Use a safer mode() implementation to avoid recursions with ModelManager
2.1.10
	+ Start slapd daemon when a module fails to connect
	+ Help in wizard is show again if no custom_prefix defined
2.1.9
	+ Hide help with link in wizard if custom_prefix defined
	+ Removed /zentyal prefix from URLs
	+ Disable autocompletion in user form
	+ Avoid duplicated restart during postinst
2.1.8
	+ Include quota schema in slaves LDAP (fixes replication)
	+ Do not stop slapd daemons after slave enable
	+ Fixed users and groups retrieval if module is disabled
	+ Manage slapd daemon in master mode
	+ Make the optional 'comment' field to also appear as optional on the UI
	+ Ignore users also in pwdsync-server, not only in the ad-sync script
2.1.7
	+ Set submenu items order for integration with the User Corner menu
	+ Avoid undefined dn warning
2.1.6
	+ Fix adsync mode check for zentyal-users cronjob
	+ Removed bad default value for adsync_dn option
	+ Update wizard pages with new order option
	+ Use Unix socket for LDAP connections on standalone and slave without PAM
2.1.5
	+ Manage zentyal-users cronjob with configuration keys for sync times
	  instead of debian/lucid/zentyal-users.cron.d and src/scripts/ad-sync.cron
	+ Configuration key to not to create homes (usefull on LDAP master servers)
	+ New ad-sync-info to show info of ADsync configuration
	+ Allow multiple BDC for ADsync mode with adsync_bdc confkey
	+ Add ADsync service by default and move port value to a confkey
	+ userInfo() tolerates missing quota LDAP attribute
	+ Added captiveportal to the list of modules in the reinstall script
2.1.4
	+ Moved redis_port_usercorner key to usercorner.conf in zentyal-usercorner
	+ Move users/conf/user-eboxlog.conf to usercorner/conf/usercorner-log.conf
2.1.3
	+ Fixed issues with html html attributes quotation
	+ Allow to specify a base DN to bind to AD
	+ Add locking to slave-sync to avoid spawn multiple instances in the
	  event of not being able to connect to a slave
	+ Do not modify users and groups in AD sync if attributes are not changed
	+ Wipe ignored users in AD sync
	+ Allow contacts synchronization in AD sync
	+ New checks in AD sync to avoid warnings
	+ Added update package list command to reinstall script
2.1.2
	+ Non-editable user fields in slaves no longer appear as editable inputs
	+ Numeric 0 is accepted as value for LDAP users attributes
	+ Minor fixes in default quota from user template
	+ Fixed error when writing ad-sync cron file
	+ Do not allow to create users if their home directory already exists
2.1.1
	+ Quotas are now included in users module
	+ System users don't require password
	+ Fixed bug that allowed to create LDAP users whith the same name
	  than users with UID 0 (like root)
2.1
	+ Separate usercorner module to the new zentyal-usercorner package
	+ Remove zentyal- prefix from rejoin-slave and ldapvi scripts
	+ Move /usr/share/ebox-usersandgroups/ebox-usersandgroups/reinstall
	  to /usr/share/zentyal-users/reinstall
	+ Show enableActions for master also in ad-slave mode
	+ Deleted obsolete migrations and use new initialSetup method
	+ Added locks to prevent overlapping in ad-sync script
	+ Fix slave failed operation string on slave hostname
	+ Replace /etc/ebox/80users.conf with /etc/zentyal/users.conf
	+ Added indexes for common LDAP attributes
	+ Replace /var/log/ebox-usercorner with /var/log/zentyal-usercorner
2.0.10
	+ Now the AD synchronization can be disabled at any moment and a
	  server with AD-slave mode can be master for other Zentyal slaves
	+ New /etc/ebox/ad-sync_ignore.users and ad-sync_ignore.groups files
	  to ignore users and groups in the AD synchronization process
	+ Improved zentyal-ldapvi script that works on slave servers
	+ Creates the default group if not exists during restore
	+ Added restore backup precheck to assure there are not conflicts between
	  system users and Zentyal LDAP users (currently only works for masters)
2.0.9
	+ Make sure to create the base directory for user homes before create them
	+ Reconnect to LDAP on backup restore
	+ Better log messages
	+ Save configuration files during restore
	+ Catch possible SIGPIPE on LDAP reconnect
2.0.8
	+ Fix Samba PDC on slaves
	+ Check for incompatibility between Samba PDC and PAM on slaves
	+ Optimize slave-sync script if there are no pending operations
	+ Remove useless call to mode() on slave-sync script (faster now)
	+ Replica LDAP listens in all interfaces
2.0.7
	+ Added index add mechanism to LdapModule
	+ Fixed NSS DN config in masters
2.0.6
	+ Added zentyal-rejoin-slave to rejoin a slave to its master
	+ Fixed NSS/PAM in slave machines
2.0.5
	+ Removed wrong hooks implementation
2.0.4
	+ Fixed infinite recursion when setting up some models on slave servers
	+ Added support for addUser/delUser hooks
2.0.3
	+ Allow LDAP users and groups up to 128 characters
	+ Show precondition message for user corner on slave servers
	+ Unconfigure ftp and zarafa in reinstall script
	+ Do not show adsync debug messages if debug is disabled in config
	+ Allow more than one dot in usernames
2.0.2
	+ Fixed master/slave synchronization issues
	+ Remove userjournal dir when removing a slave
	+ Added lock during module enable to avoid initialization problems
	+ Fixed AD slave synchronization task
2.0.1
	+ Fixed incorrect LDAP binding in some cases
2.0
	+ Fixed user journal dir creation on master
	+ Fixed failed login error on user corner
	+ Default login_shell under PAM Settings UI instead of 80users.conf
	+ Replaced /bin/false with /usr/sbin/nologin as default shell
1.5.10
	+ Some refactorizations centered in safer LDAP connections and defensive
	  code
1.5.9
	+ More info link added in wizard
1.5.8
	+ Zentyal rebrand
1.5.7
	+ Removed NSS in slave configurations
	+ Nasty bug page replaced by the new eBox error page
1.5.6
	+ Fixed user corner access problems with redis server
1.5.5
	+ LDAP master creation optimized and less error-prone
1.5.4
	+ Bug fix: adding a user name with spaces no longer fails
1.5.3
	+ Move NSS from ebox-samba to ebox-usersandgroups
	+ Home directories are under /home now
	+ New options to configure shell and home directory umask
	+ New setup wizard
1.5.2
	+ Bug fix: fixed dbus init for usercorner
1.5.1
	+ Bug fix: fixed nasty bug with the last version of openldap in lucid
	+ Bug fix: do not call processDir if there are no slaves in slave-sync
	+ Bug fix: ebox-usersandgroups-reinstall now unconfigures all ldap modules
	+ Bug fix: updateSchema() returns unless the schema to update is
	  available
	+ Bug fix: Set proper owner and permissions when updating a schema
	+ Bug fix: some problems with the AD synchronization solved
	+ Bug fix: userscorner title icon
	+ Bug fix: addUser() now checks if the user already exists as a
	  system user
	+ Removed deprecated executable 'import-from-ldif'
	+ Bug fix: addUser() now checks for password argument
	+ Bug fix: when restoring we use the new users DN to init users
1.5
	+ Bug fix: don't try to contact slaves from within a slave when groups
	  are updated
	+ Use built-in EBox::ThirdParty::Apache2::AuthCookie
1.4.2
	+ Bug fix: fix wrong migration number
1.4.1
	+ Bug fix: surround LDAP migration with a try/catch to make sure the rest
	  it is run
	+ Bug fix: do not allow \w with localized characters as LDAP schema does not
	  allow them for home directory attribute. (Closes #1713)
1.4
	+ Allow the master to pass extra parameters in SOAP calls to slaves
1.3.17
	+ Bug fix: Set style for login page in user corner
1.3.16
	+ Bug fix: keep menu open on LDAP Info
1.3.15
	+ Add support for ldaps
	+ Add support for slaves running Apache in ports different than 443
	+ Allow to remove slaves from slave list
	+ Added ebox-usersandgroups-reinstall to easily reset the LDAP mode
	+ Bug fix: issue with user deletion in French (Closes #1651)
	+ Bug fix: anonymous connection for getting DN is retried several
	  times, this fixes a bug when restoring configuration backup
1.3.14
	+ Synchronize all the users from the AD and not only from CN=Users
	+ Add operation name and username on updateGroup
	+ Add slave notification for group modify and delete
	+ Change button order to "Add" and "Add and Edit" in Add User
	  template. If users press return in the form it adds a new user
	  and stays on the same page.
1.3.13
	+ Usability enhancements: (Closes #1649)
		* Create a unique Users And Group Folder
		* Unify Add User/Edit User in a single page
		* Unify Add Group/Edit Group in a single page
		* Two buttons: "Add and Edit" and "Add"
		* Add breadcrumbs
	+ Add UserTemplate composite to configure default options that are used when
	  a new user is created
	+ Add defaultUserModel to LdapUserBase.pm
	+ Specify folder for SlaveInfo
	+ Add menu entry with information about LDAP including password
	+ Change enableActions to use the new LDAP default structure from Karmic
1.3.12
	+ Add EBox::Ldap::lastModificationTime to know when the master LDAP
	  database was modified for the last time
	+ Index uid and memberUid to avoid some warnings and improve performance,
	  plus remove some old code and fix some broken one in that part of the code
	+ Bugfix: disable edition of users and groups in ad-slave mode
	+ Don't allow modification of ldap password in Mode model if
	  it has been autogenerated by the eBox installer
	+ Add page title
	+ Separate the Windows AD options in a different model
	+ Fixed the warning of "Edit User" when there are no users in a slave
	+ Remove 'optional' from remote in Mode and also useless validateRow
1.3.10
	+ Use disableApparmorProfile from EBox::Module::Service twice.
	  First in enableActions. And also in setConf to avoid issues
	  if apparmor is installed after users is enabled.
1.3.9
	+ Bugfix: return empty array in usedFiles if it's not master mode
1.3.8
	+ Bugfix: fixed wrong disable of fields in selecting ad-slave in Mode model
1.3.7
	+ Synchronization with Windows Active Directory (#1443)
1.3.6
	+ Use anonymous bind to fetch dn
1.3.5
	+ Disable slapd apparmor profile in enableActions
	+ Reload nscd when adding users and groups
	+ Bugfix: backup bug report now works again
	+ Bugfix: slave-sync does not try to real journal dir when not
	  configured or in slave mode. Journal dir created on
	  master's setup.
1.3.0
	+ eBox LDAP architecture now supports a master-slave configuration
	+ bugfix: Update usercorner service when there is a change on the port number
1.1.30
	+ Added widget to manage group belonging from Edit User page
	+ Fixed backup/restore problem with paswords and given/last names
	+ Changed the way users are stored in LDAP, added givenName in addition
	  to sn, now cn=givenName+sn instead of cn=uid, this fixes a
	  incompatibility bug with eGroupware
	+ In the Edit User interface now Name and Last name are separate
	fields
	+ Usercorner web server certificate can be changed via the CA module
1.1.20
	+ New release
1.1.10
	+ Make slapd listen only on 127.0.0.1
1.1
	+ Added bind v2 compability needed by squid auth, slapd conf
	  regenerated and daemon restarted in postinst to commit possibles
	  changes in configuration
	+ Added group model
	+ Use the new ids() and row() API to optimize the management of hundreds of
	users
	+ Allow dashes in user and group names
	+ Initial release of UserCorner which allow users to change their password
	+ Store multiple password hashes and scrap clear text passwords
0.12.100
	+ Restore backup is more robust: inexistent users in a group are
	  ignored
	+ Make and restore backup more robust: removed slapd.conf
	  parameters in both slapadd and slapcat invokations, so we can use
	  the module with sldap with configuration in the directory itself
0.12.99
	+ New release
0.12.1
	+ Bugfix: Remove eBox system users when restoring backup. This solves
	  an issue restoring backups from 0.12
0.12
	+ Use the new EBox::Model::Row api
	+ Check if there is any added user and show a message
	  in case there isn't any.
	+ Restore users reading from ldiff and adding them through
	  eBox API
	+ Set password-hash in slapd.conf to make password changes from samba sync
	  the user password
0.11.101
	+ New release
0.11.100
	+ onInstall() functionality moved to migration script
	+ Fixed several typos
0.11.99
	+ Remove use of Apache::Singleton
0.11.3
	+ Check used uid's on every posixAccount object under dc=ebox,
	  instead of only under ou=Users,dc=ebox. This solves nasty issues
	  with Samba PDC when adding machines and creating users with
	  repeated uid
0.11.2
	+ Do not generate a new LDAP password if it already exists
0.11.1
	+ Fix issue with module naming which prevented backups from being
	restored
0.11
	+ Initial Ubuntu packaging
	+ bugfix. fix issue with module naming which prevented backups from being
	  restored
0.10.99
	+ Create pseudo-model to use the users table with Ajax
0.10
	+ Allow dots in user names
0.9.100
	+ New release
0.9.99
	+ Bugfix in EBox::Ldap
0.9.3
	+ New release
0.9.2
	+ New release
0.9.1
	+ Make OpenLDAP listen on internal interfaces
0.9
	+ Added Polish translation
	+ Added Aragonese translation
	+ Added Dutch translation
	+ Added German translation
0.8.99
	+ New release
0.8.1
	+ Minor workaround. Create slapd run directory in case it does not
	  exist
0.8
	+ Fix message
0.7.99
	+ Add extended backup support for LDAP
	+ Performance tuning to slapd
	+ Some minor code improvements
	+ Quota now allows unlimited space and i-nodes number
0.7.1
	+ Add delObjectclass (useful for ldap clean actions)
	+ Detect and recover when ldap connection is broken (#25)
	+ Make EBox::Ldap a singleton class
	+ Initial factoring
	+ Use of ebox-sudoers-friendly
0.7
	+ New public release
0.6
	+ Move to client
	+ API documented using naturaldocs
	+ Update install
	+ Update debian scripts
	+ Use new syntax to define ACLs for ldap
	+ Add function to create system users
	+ Move ldap db under ebox directory
0.5.2
	+ Fix some packaging issues
0.5.1
	+ Convert module to new menu system
0.5
	+ Initial release<|MERGE_RESOLUTION|>--- conflicted
+++ resolved
@@ -1,7 +1,5 @@
 4.0
-<<<<<<< HEAD
 	+ Forbid backup restore if the server has not the correct hostname
-=======
 	+ Re-enable user synchronization with Zentyal Cloud
 	+ Proper notifications when a share is sync'ed with Zentyal Cloud
 	+ Fix realUsers count to remove Administrator and Guest account from it
@@ -9,7 +7,6 @@
 	+ Add daemon to check users and groups to have uidNumber and gidNumber
 	+ Add confirmation when removing mail account via the edit user form
 	+ Add hostname change confirmation dialog to wizard
->>>>>>> b608461e
 	+ Fixed EBox::LDAPBase::lastModificationTime
 	+ Join as additional domain controller on initial configuration wizard
 	+ Name in Module Status is now "Domain Controller and File Sharing"
