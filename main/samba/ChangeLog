--- conflicted
+++ resolved
@@ -1,15 +1,12 @@
 HEAD
-<<<<<<< HEAD
+	+ Integration of new samba 4.0.3 bundled version
 	+ Fixed configuration backup problems, stopping the daemon is no longer
 	  needed when backing up and ACLs and dns partitions hard links are
 	  recreated when restoring.
-=======
-	+ Integration of new samba 4.0.3 bundled version
 	+ Remove deprecated code related to printers module
 	+ Remove unnecessary pidfiles declarations for upstart daemons
 	+ Improve provision procedure
 	+ Import sysvol maintaining ACLs
->>>>>>> c41b8573
 	+ Use clamd socket instead of shared library for antivirus, this is
 	  faster and reduces memory consumption
 	+ Do not create quarantine share if antivirus is not enabled
