<<<<<<< HEAD
2.3.8
	+ Recycle Bin feature is now working with samba4
	+ Remove unnecessary dns enable depend as users already depend on it
	+ Integration with samba 4.0 beta2 which uses samba4 for
	  the Active Directory domain services and the samba3 daemon
	  for the file sharing and printing services
	+ Added LogObserver support
	+ Avoid showing admin password if provision command fails
	+ Add domain name validation, cannot be equal to host name
	+ Fix provision bug caused by passwords containing spaces
	+ Threaded synchronizer script
	+ Roaming profiles implementation
	+ Home drive implementation
	+ Guest access implementation
	+ Delete directories from disk when shares are removed
=======
HEAD
	+ Added method to give captive portal module firewall rules to
	allow domain joins
>>>>>>> c758487f
2.3.7
	+ Fixed problems with provision in fresh install
	+ Adapted to new Model management framework
	+ Store printers in redis using the new JSON config objects
2.3.6
	+ Integrate with zentyal DNS
	+ Fix loop over array reference in funcion usesPort
2.3.5
	+ New samba4 synchronization based on LDB module and LDIF files
	+ Depend on samba-zentyal-modules instead of libldb-perl
	+ Custom build of samba4 is no longer needed
2.3.4
	+ Packaging fixes for precise
	+ Code typo fix in Samba::Model::GeneralSettings::_checkDomainName
2.3.3
	+ Validate domain admin password in general settings
	+ Fixed bugs when adding users or groups with spaces
2.3.2
	+ Ignore mailfilter users in s4sync
2.3.1
	+ Samba4 integration
	+ Service description is now translatable
	+ Restore samba-vscan dependency
2.3
	+ Adapted to new MySQL logs backend
	+ Remove samba-vscan dependency as it is not yet available for precise
	+ Replaced autotools with zbuildtools
	+ Use always the same string to refer to the NetBIOS computer name
	+ Validation of maximum length of domain name, validation against
	  reserved words of netbios and domain names
2.1.7
	+ Allow non-ascii characters in share names and comments
2.1.6
	+ Added config key to set Zentyal folders and default domain prefix
	+ Removed /zentyal prefix from URLs
	+ Added maximum limits to PDC options
	+ Avoid duplicated restart during postinst
2.1.5
	+ Removed wrong quotes in smb.conf
	+ Added missing touch and minsize options in /etc/zentyal/samba.conf
	  for Recycle Bin
2.1.4
	+ Better validation of samba shares paths
	+ Improve smb.conf template: delete use_client_driver and allow include
	  per client
	+ Always depend on samba-vscan
	+ Use quote column option for periodic and report log consolidation
2.1.3
	+ Now deleted users and groups are removed correctly from printers
	  permissions lists
	+ Show group comment if exists as share description
	+ Fixed SQL in activity report section
	+ Removed redundant code _dumpSharesTree and _loadSharesTree
2.1.2
	+ Domain names ending in ".local" are no longer allowed
2.1.1
	+ Quotas are now included in users module
	+ Bugfix: disabled shares are correctly ignored now
	+ Bugfix: fixed bad column name in report consolidation
	+ Renamed internal-backups and quarantine shares from ebox- to zentyal-
	+ Bug fix: default file sharing quota works properly now
2.1
	+ Remove ebox- prefix from helper scripts names
	+ Use new standard enable-module script
	+ Replace /etc/ebox/80samba.conf with /etc/zentyal/samba.conf
	+ Use new initial-setup in postinst and delete old migrations
	+ Bug fix: Home directory is mapped when accessing from a Windows 7 client
	+ User quotas are now stored in configuration backup and users directory
	+ Bug fix: Share size is estimated although some files cannot be read
	+ Bug fix: Removed permissions are actually removed
	+ Roaming profiles with correct file attribs
	+ The files in a group share can be modified by all the members in the
	  group
	+ Show forbidden paths in the "Path not allowed" exception text
	+ Truncate the resource field to avoid overflow error of log database
2.0.7
	+ Removed printers are ignored during backup restore
	+ Added backup domain
	+ Added printers as restore dependency
2.0.6
	+ Check for incompatibility between PDC and PAM on slaves
	+ Improved performance by adding samba LDAP indexes
	+ Only set shares ACL if needed
	+ Set default order for dashboard widgets
2.0.5
	+ Only ASCII characters are now allowed for share names and comments
	+ Bug fix: guest shares also work if PDC not enabled
2.0.4
	+ Fixed quarantine folder permissions
	+ Don't ask for password in guest shares
2.0.3
	+ Bug fix: guest shares now work on Windows clients
	+ Fixed log retrieving for quarantine alerts
2.0.2
	+ Fixed problems in backup restoration
	+ Bug fix: support users and groups with spaces and so on in ACLs
2.0.1
	+ Bug fix: cups daemon is now started before samba one
	+ Bug fix: samba can be enabled now if filesystem does not support quotas
	+ Removed warning due to mix numeric and string values in printer hash.
	+ New CUPS printers are also stored in redis when editing groups
	+ Deleted obsolete code regarding external/non-external printers
1.5.9
	+ Rebranded domain name and description
1.5.8
	+ Zentyal rebrand
	+ On smb.conf.mas: use client driver = no to allow printer server
	  to give clients the uploaded drivers.
1.5.7
	+ Avoid antivirus scan on large files to fix read problems
	+ Add a keyconf to Samba listen on external interfaces
	+ Added more report subsections
1.5.6
	+ Move NSS from ebox-samba to ebox-usersandgroups
	+ Home directories are under /home now
	+ Shares permissions model now states if the ACL is for a user or a group
1.5.5
	+ Bug fix: set proper permissions on guest shares
	+ Bug fix: avoid parse of non-word characters in vscan log entries
1.5.4
	+ Added bridged mode support in firewall helper
1.5.3
	+ Bug fix: do not add acl attribute in /etc/fstab when using xfs
1.5.2
	+ Enforce uniqueness of 'user/group' filed in shares permissions
	+ Enable full audit feature as it's working again in samba 3.4.6
	+ Allow guest shares
1.5.1
	+ Add support for file system ACLs. Modify /etc/fstab
	  accordingly. Add dependency on acl.
	+ Bug fix: check if a group has been deleted when configurer printers,
	  otherwise users end up with a blank screen when granting printer
	  permissions
	+ Use the new upstart scripts that the Ubuntu samba packages ships
	  in Lucid
1.4.2
	+ Add missing samba_virus_report table
1.4.1
	+ Restored RecycleBin feature lost when merged breadcrumbs
1.3.15
	+ Added 'hide files' directive by default in smb.conf.mas
	+ Bug fix: PDC password policy settings are kept after samba restarts
1.3.14
	+ Add DefaultUser model to be used in users and groups default user
	  template. Admins can select if they wish to enable the file sharing
	  account by default when creating new users.
1.3.13
	+ Disable full_audit until fixed in a newer samba version
1.3.12
	+ Add breadcrumbs
1.3.11
	+ Added report support
1.3.10
	+ bugfix: ignore case when comparing domain and netbios names
	+ Added support for Recycle Bin in shares
	+ bugfix: restore Domain Users with GID 513 and not 512.
	  as this made Domain Admins not work
	+ Remove unused quota related methods
1.3.7
	+ Create .V2 profile directories. Windows Vista looks for them.
	+ remove extendedBackup, data files must be backuped using ebackup
1.3.6
	+ bugfix: do not allow netbios names longer than 15 characters
1.3.4
	+ bugfix: some samba actions never appeared in the access log
1.3.3
	+ bugfix: we dont consults users when users is not configured in EBox::Samba::existsShareResource
1.3.1
	+ bugfix: use right number for Domain Computers group
1.3.0
	+ bugfix: keep sambaMinPwdLength attribute
1.1.30
	+ bugfix: add user works if quota is disabled
	+ bugfix: replaced storeElementByName with store to avoid bug when restoring
1.1.20
	+ samba allows the use of internal virtual ifaces now
	+ bugfix: importFromLdif was calling a maethod that was removed in a previous merge
1.1.10
	+ Only update sambaPaths on users with sambaSamAccount object
	class
	+ UI imrpovement: in general setting some fileds are disabled when
	PDC is not selected
1.1
	+ Bugfix: issue with codepages on shares
	+ Home drive letter can be changed now from general settings
	+ Added new PDC model with password settings
	+ Use the new row() and ids() API
	+ Windows user's profiles are backed up only in extended backups
	+ Enable quota support again
	+ Bugfix: when importing data from ldiff we assure that the
	default group is created before any group assignment to avoid
	'group not existent' errors

0.12.101
	+ Bugfix: set force directory mode and force create mode to 0660 in shares
0.12.100
	+ Admin user method is more robust in face of user's incomplete
	groups membership
	+ Bugfix: `printers` method returns an empty list when
	`ebox-printers` package is not installed
	+ Add per-user disk quota
0.12.99
	+ New release
0.12.6.101
	+ Bugfix. roaming profiles are not created automatically when they are
	disabled
0.12.6.100
	+ Support for external printers configured with CUPS
	+ Bugfix. Set users and groups suffix properly in smb.conf
0.12.5
	+ Bugfix. Set loginShell when adding users. By default it takes /bin/false
	but users can change it using /etc/ebox/80samba.conf
0.12.4
	+ Bugfix. Check and correct if there is a user or group with a wrong SID.
	It's possible to run into that scenarion depending when the user/group is
	created
	+ Do not delete some domain attributes that are used to store password
	attributes such us password length, expiration...
0.12.3
	+ Add configuration variable to enable/disable quota support
	  as it might be really slow if we have many users
0.12.2
	+ Restore group share names when restoring a backup
0.12.1
	+ Leave Logon Home empty, as Logon Home = "" as stated by smb.conf
	documentation doesn't seem to work
	+ Make sure  workgroup and netbios names are different
0.12
	+ Add help to model fields
	+ Fix typo in defaultEnabledValue. Now shares are enabled by default.
	+ Fix typo in administrator label
	+ Mark shares strings to translate
	+ Use eBox OID number in LDAP schemas
	+ Do not use shares that don't have permission for any user or group
	+ Remove deprecated printer admin configuration key in smb.conf.mas
	+ Enable dns proxy in smb.conf.mas
0.11.103
	+ Bugfix. Add and use EBox::Samba::Types::Select to avoid
	  issues with the options cache
0.11.102
	+ Extend functinality to add custom shares and not only one per-group:
		- Any share within the file system
		- Any share automatically created under /home/samba/shares
		- Fine-grained access to the share: read-only, read and write,
		  administrator, per user and per group.
	+ Set editable attribute to 1 in User field. To comply with
	  what the type expects and avoid warnings

0.11.101
	+ New release
0.11.100
	+ Change slapd.conf ownership to module users
	+ Fix typos
	+ onInstall() functionality moved to migration script
0.11.99
	+ Allow others to read contents from users home directory to
	publish HTML
0.11
	+ New release
0.10.99
	+ New release
0.10
	+ Create directory with 0770
	+ Add users to Domain Users group
0.9.100
	+ New release
0.9.99
	+ New release
0.9.3
	+ New release
0.9.2
	+ Add ebox backup directory as a shared resource to download/upload
	  files
	+ Create smbldap_bind.conf which contains password with mask 0600
0.9.1
	+ New release
0.9
	+ Added Polish translation
	+ Added German translation
	+ Added Dutch  translation

0.8.99
	+ New release
0.8.1
	+ bugfix. Do not mess up home directories when upgrading
	+ Minor workaround. Create slapd run directory in case it does not
	  exist
0.8
	+ New release
0.7.99
	+ Full backup mode stores shared files
	+ Unlimited i-node quota
	+ Various bug-fixes
	+ Portuguese translation

0.7.1
	+ Initial support for PDC
	+ GUI improvements
	+ Added update/clean actions to eobx-samba-ldap
	+ Use EBox::LDAP singleton
	+ Debian package fixes
	+ Fetch SID from configuration file
	+ Use of ebox-sudoers-friendly

0.7
	+ First public release
0.6
	+ move to client
	+ API documented using naturaldocs
	+ Update install
	+ Update debian scripts
	+ Enable/disable printer sharing and file sharing independentely
	+ Use new syntax to define ACLs in slapd.conf
	+ Implements usesPort
	+ Add full support for printers
	+ Several bugfixes

0.5.2
	+ Fix some packaging issues

0.5.1
	+ Convert module to new menu system

0.5
	+ Initial release<|MERGE_RESOLUTION|>--- conflicted
+++ resolved
@@ -1,4 +1,6 @@
-<<<<<<< HEAD
+HEAD
+	+ Added method to give captive portal module firewall rules to
+	  allow domain joins
 2.3.8
 	+ Recycle Bin feature is now working with samba4
 	+ Remove unnecessary dns enable depend as users already depend on it
@@ -14,11 +16,6 @@
 	+ Home drive implementation
 	+ Guest access implementation
 	+ Delete directories from disk when shares are removed
-=======
-HEAD
-	+ Added method to give captive portal module firewall rules to
-	allow domain joins
->>>>>>> c758487f
 2.3.7
 	+ Fixed problems with provision in fresh install
 	+ Adapted to new Model management framework
