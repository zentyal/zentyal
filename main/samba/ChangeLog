<<<<<<< HEAD
3.3
	+ Renamed printableName to File Sharing and Domain Services
	+ Split settings in two menu entries: Domain and File Sharing
	+ Switch from Error to TryCatch for exception handling
=======
HEAD
	+ LDB - Do not return users holding a servicePrincipalName by default
>>>>>>> d792427c
	+ Provision - Improve the LDAP OUs purge after join domain
	+ s4sync - Serveral fixes to make it more robust
	+ OU - Improve cration code
	+ LDB - Return OUs ordered, parents before childs
	+ Provision - Link accounts holding zentyal service principals
	+ Provision - Improve OU loading, skip zentyal internal OUs and linked
	+ Provision - Link containers at provision stage, creating them if not
	              exists. Ignore not linked OUs for sync operations.
	+ Provision - Set kerberos linked OU as visible only in advanced mode
	+ Provision - Check no OUs are created below OU=Users. This violate the
	              AD DIT, as OU=Users is linked to CN=Users.
	+ Do not import accounts while provisioning or joining a domain, rely on
	  s4sync
	+ Remove useless chown workaround
	+ Forbid sharing '/opt'
	+ Add filesystem format check defining system shares
	+ Update user CN on user modifications
	+ Revert case sensitive shares. Use new SMB raw client library feature
	  per packet case sensitive.
	+ Throw external exception instead internal if error changing user password
	+ Show user friendly error creating system shares
	+ Add precondition to GPO models, do not allow edition if server is ADC
	+ Fix error in backup or clicking on edit GPO when server is ADC and
	  sysvol is not yet replicated
	+ Check if file system share path is a directory
	+ Fixed unhandled exception when checking filesystem options
	+ Added missing EBox::Exceptions uses
	+ Group membership mapping between OpenLDAP and Samba is using now Samba's
	  objectGUID unique id to be 100% sure we match the right objects
	+ Fixed a typo in a info message
	+ Depend on the new Samba 4.1.1, also with fixed init script
	+ Improve GPO models preconditions to avoid cannot connect to samba
	  LDAP
	+ Fix regression in unmanaged ACLs option
	+ Prevent _postServiceHook code execution outside Save Changes
	+ Fixed openLDAP -> samba integration for users, contacts and groups using
	  non ascii characters
	+ Check for acl and user_xattr mount options when adding system shares
	+ Depend on new samba4 version that fixes 0-byte size problems
	+ NT SD are now written to hidden and readonly files
	+ Remove no longer used antivirus options
	+ Get ldb object in s4sync after the initial wait
	+ Use resolvconf tool to modify resolv.conf when joining as ADC
	+ Set zavsd socket mode to 0777
	+ Fix already defined variable warning
	+ Fixed Samba share ACLs for guest-shares do not contain 'Domain Users'
	  (Contributed by on-jz)
	+ Disable debug to parse ldbsearch command output when looking on idmap.ldb
	+ Set case sensitive on a per share basis
	+ Fix netbios name no being updated when hostname change and samba module
	  is not enabled
	+ Disable debug to parse ldbsearch command output when looking for DNS
	  zones stored in samba
	+ Open files with minimal access mask to set the security descriptors
	+ Added new 'Apply ACLs recursively' feature - one checkbox per samba share.
	  If unchecked, changed ACLs will only be written to top-level share.
	  Subfolders' ACLs will be left unchanged. Default is checked.
	  (Contributed by on-jz)
	+ Fixed Samba share ACLs for 'All users' are not written to filesystem
	+ Listen on all interfaces to avoid problems when more than one IP address
	  is configured in the DNS module
	+ Removed unnecessary FirewallHelper implementation
	+ Delete unused updateHostnameFields() method
	+ Mark network module as changed when upgrading from 3.0
	+ Enforce set of shares ACLs when upgrading from 3.0
	+ Remove old keytab when exporting new one
	+ Add ForestDnsZones and DomainDnsZones partitions DNS records after
	  join domain as additional domain controller
	+ Removed old migration code from 3.0 to 3.2
	+ Set version to 3.3
	+ Ignore container 'Microsoft Exchange System Objects' when quering
	  users stored in LDB
	+ Write openchange options to smb.conf if module installed
	+ Fix precondition on GPOScripts model
3.2.2
	+ Added retry mechanism in SmbClient to wait until samba is ready
	+ Do not try to get domainSID in s4sync if not ready
	+ Improve retrying log messages in safeConnect
	+ Setup quarantine directory in postHook instead of setConf
	+ Don't use Samba's LDB before it's started
	+ Rewrote a couple of methods to use file access directly instead of LDB
	  so it doesn't depend on the service running
	+ Stop starting samba on safeConnect calls
3.2.1
	+ Fixed start of samba after reboot
3.2
	+ Migrated the Samba provision status into redis
	+ Fixed migration of disabled accounts
	+ Execute the mapping of special accounts method on migration
	+ Set version to 3.2
3.1.14
	+ Fixed provisioning flag also in DC mode
	+ Do not automatically start service in LDB.pm
	+ Added missing EBox::Gettext uses
	+ Prevent member sync between Domain Users and __USERS__ both are handled
	  automatically.
3.1.13
	+ Improve samba daemon startup wait condition
	+ Improve GPO code to be more robust.
	+ Set Administrator user as internal when migrating from 3.0
	+ Do not try to migrate from 3.0 if module is not configured
	+ Override daemons when migrating from 3.0
	+ Migrate disabled accounts from 3.0
3.1.12
	+ Only set share permissions when there is really a permission change
	  instead of doing it on every samba restart.
	+ Fix provisioning flag management on error
3.1.11
	+ Added migration code to be executed when upgrading from 3.0
3.1.10
	+ Wait until all the samba services are ready before trying to connect
	+ Removed useless and problematic enforceServiceState override
3.1.9
	+ Antivirus daemon unlinks the cache file before creating new one
	+ Fix user accounts not enabled when created by s4sync
	+ Wait for RID pool allocation after join domain as DC
	+ Remove no longer needed workaround for DNS SPN
	+ Add samba as a DomainDnsZones and ForestDnsZones replica holder
	  when joining as additional DC (samba bug #9200)
	+ Fixes for LDAP-LDB OUs synchronization
	+ Force restart of DNS module while provisioning to reload zones from LDB
	+ Block until samba LDAP task is listening when restarting module
	+ New state flag 'provisioning'
	+ Added 'All users' option to ACL group permissions
	+ Fix precondition on GPOScripts model
3.1.8
	+ Added EBox::LDB::securityGroups to get the list of security groups from
	  Samba.
	+ Requested SLAPD to add an index on the msdsObjectGUID field.
	+ Added support to set permissions recursively.
	+ Moved the code that sets the share permissions to EBox::Samba to execute
	  it on EBox::Module::Service::_postServiceHook hook so we are sure samba
	  is already started with the new configuration.
	+ Shares are created even if no permissions are assigned nor is a guest
	  shared. Administrators will always have permissions now, so the share
	  should exist.
	+ Fixed zentyal group memberships sync with Samba to handle all supported
	  members and to sync on group creation, not just on group update.
	+ Improved the way we sync group memberships from Samba to Zentyal so we
	  are able to sync nested groups if they are not yet created at that point.
	+ Allowed nested groups sync with OpenLDAP and reused as much as possible
	  code from EBox::Users::Group from EBox::Samba::Group.
	+ Do nothing with shares that are disabled.
	+ Fixed s4sync when checking for OUs updates.
	+ Ignore system ACLs for samba shares, use libsamba-perl library instead.
	+ Disabled custom auth methods for guests, so Kerberos authentication
	  works. This should be reverted once Guest support is fixed on Samba 4.
	+ Synced all members of Zentyal Groups, not just users, when provisioning
	  with Samba.
	+ Stop creating special users or groups on provision time, s4sync will do
	  it for us.
	+ Services principals are copied to Samba before Groups, so we can keep
	  memberships intact.
	+ Mark internal users and groups properly when creating them in LDAP
	+ Filter internal users and groups in ACLs selectors
	+ Fixed bad usage of OpenLDAP when it should be using LDB.
	+ Force a trace back printing when an LDB connection is not possible.
	+ Handled mail field sync for Group, User and Contact.
	+ Use new libsamba-perl for GPOs
	+ Fixed mail and given name sync for Contacts.
	+ Stop s4sync while dumping configuration backup
	+ Ignore Asterisk Queues OU in s4sync
	+ Added hiddenSid() method
	+ Change default description to Zentyal Server instead of File Server
	+ Don't put duplicate bridge interfaces in smb.conf
	+ Mapped group 'Domain Users' to '__USERS__' directly.
	+ Added isInAdvancedViewOnly and renamed setViewInAdvancedOnly to
	  setInAdvancedViewOnly to match the attribute name.
	+ Allowed the syncronization of Users, Groups and Contacts tagged as to be
	  shown only on the Advanced view.
	+ Allowed sync of users without kerberos credentials (Guest account).
	+ Linked Kerberos accounts from Samba with their copy in OpenLDAP.
	+ Removed sync_disabled_users key. We sync all users now.
	+ Removed the useraddon to enable or disable file sharing per user, you
	  can now enable or disable a user directly.
	+ Used text strings to reference userAccountControl flags instead of plain
	  numbers.
	+ Syncronized account disabled / enabled between OpenLDAP and Samba.
	+ Removed deprecated objectClass objects not required anymore because
	  Windows breaks when creating objects with those unused objectClass.
3.1.7
	+ When we are going to start a reprovision, we set the provision flag to
	  false and reset the LDB connection to clear any cached value.
	+ Handle the case where ou=Groups exist in OpenLDAP and a Windows AD, so
	  we map both on provision time instead of breaking.
	+ Fixed wrong call to _linkWithUsersObject in Provision
	+ DNS is now properly restarted after provision
3.1.6
	+ Fix Samba provisioning when joining an existing Windows server.
	+ Fixed s4sync to ignore all sub-OUs for a set of OUs so those tree
	  branches are not synced with samba or deleted from OpenLDAP by mistake.
	+ The Administrator user should be hidden.
3.1.5
	+ Adapted user-addon to right panel view
	+ (u|g)idNumber is now generated by Samba directly by default.
	+ Added support to BuiltinDomain objectClass and synced CN=Builtin,...
	  container as a LDAP OU.
	+ Adapted to updatedRowNotify call with no changes in values
	+ Added menu icon
	+ Added objectByObjectGUID to retrieve an LDB object from its LDAP
	  replica.
	+ Added _linkWithUsersEntry && _linkWithUsersObject and called for every
	  Samba object created from the users module, so we have a direct link
	  between objects.
	+ All LDBObject based objects will have the objectGUID field availble.
	+ Removed unused method EBox::LDB::existsDN.
	+ Updated EBox::LDB class to use the new EBox::LDAPBase to share code.
	+ Updated s4sync to handle OUs and contacts sync.
	+ Removed configuration key 'treat_contacts_as_users'. We handle now
	  Contacts and distribution groups natively.
	+ EBox::Samba::LdbObject inherites from EBox::Users::LdapObject to reuse
	  as much code as possible.
	+ Added a special case to map 'Domain Admins' DN from OpenLDAP to LDB.
	+ Don't allow a share with file system root as path
	+ Adapt firewall rules to new accept chains
	+ Add config key to skip writting homeDirectory and homeDrive attribute
	+ Do not store in samba_access table 4 records each 10s when antivirus
	  daemon is not running
	+ Adapted user addon to multi-OU tree view
	+ Ignored SIDs are now synced to LDAP, but hidden on the interface
	  according to the regexps in /etc/zentyal/sids-to-hide.regex
	+ Do not try to start nmbd if smb.conf is not written
	+ Use krb5 keys on new users when plain password not available
	+ Removed EBox::Samba::Group::usersNotIn() method. It was not used neither
	  valid for samba groups.
	+ New EBox::Samba::computers() to get all objects with computer class
	+ Implemented security group and distribution group concept from AD.
	+ Created an OrganizationalPerson object to reuse code between User
	  accounts and Contacts.
	+ Added incompatiblity with external AD authentication mode
3.1.4
	+ Fix SIDs to ignore list, add missing end of line character in regular
	  expressions
	+ NetBIOS computer name is now updated before reprovision and after
	  hostname change
	+ Use new EBox::Users namespace instead of EBox::UsersAndGroups
3.1.3
	+ Removed deprecated backup domains implementation
	+ Fix id mapping for users and groups added by the s4sync daemon
3.1.2
	+ Fix hostname change when having Samba installed: was trying to create
	  again Administrator user, now we just update the credentials, ignore
	  existing groups
3.1.1
	+ Fixed wrong setting of state in EBox::Samba::Provision
3.1
	+ Replace /home/samba/.provisioned file with a key in redis state
	+ Depend on zentyal-core 3.1
3.0.17
	+ New join_vista_with_guest_shares option in /etc/zentyal/samba.conf to
	  allow join of Windows Vista machines if guest shares are enabled
	+ New sync_disabled_users option in /etc/zentyal/samba.conf to sync
	  users with a disabled account in s4sync
	+ Removed 3.0.X migration code
	+ New s4sync-groups.ignore file to avoid sync internal groups to LDAP
	+ Allow to set "disable_fullaudit" config key in /etc/zentyal/samba.conf
	  to fully disable recording of samba VFS operations in the system log
	+ Added Pre-Depends on samba4 to avoid problems with upgrades
	+ Added Pre-Depends on mysql-server to avoid problems with upgrades
3.0.16
	+ Workaround with retries for the chown __USERS__ bug
	+ Hide sync with cloud options in shares list if remoteservices
	  is not installed
	+ Setup filesystem now writes a valid fstab file even if the filesystem
	  does not have any mount option
	+ Remove idmap_ldb:use_rf2307 option unnecessary with Samba 4.0.5
	+ Clearer error messages when EBox::LDB::safeConnect fails
	+ Raise exception if during the provision either the domain
	  administrator user or the domain administrator group are
	  incorrectly mapped
	+ Adapted firewallCaptivePortalExceptions method to API change
	+ Mark kerberos principal users as internal to be properly filtered
	+ Delete .provisioned file when purging zentyal-samba
	+ Avoid not numeric warning in hash size comparation during provision
	+ Allow user names composed only of digits
	+ Do not add firewall rules to loopback interface
	+ Improve checks when upgrading from 3.0.11
3.0.15
	+ Better check for the incompatibility of Samba with master/slave
	+ Samba can now be reprovisioned if the hostname or domain changes
	+ Depend on users module to fix save changes order during reprovision
	+ Set roaming profile and home drive for new created users if server
	  is first DC
	+ Default value of sync option in SambaShares is now 0
3.0.14
	+ Improve management of DNS zones stored in samba LDAP
	+ Add classes to decode DNS data from samba LDAP
	+ Use less costly LDB operations when adding or removing members
	  from a group
	+ Added EBox:Samba::LDBObject::deleteValues method
	+ Fix wrong URL on provision message
	+ Better error messages when the environment checks for provision fail
	+ Forbid provision if the server is replicating users either master or slave
3.0.13
	+ Integration of new samba 4.0.3 bundled version
	+ Samba daemon is now managed with init.d to avoid unexpected fork problems
	+ Reduce dns resolver timeout on provision checks when joining a domain
	+ Let zentyal manage all samba dependant daemons. Automatic start/stop
	  is disabled now.
	+ Add script to transfer FSMO roles to local server, useful to
	  migrate from Windows to Zentyal
	+ New FSMO management module
	+ Import sysvol maintaining ACLs
	+ Fixed configuration backup problems, stopping the daemon is no longer
	  needed when backing up and ACLs and dns partitions hard links are
	  recreated when restoring.
	+ Remove deprecated code related to printers module
	+ Remove unnecessary pidfiles declarations for upstart daemons
	+ Improve provision procedure
	+ Use clamd socket instead of shared library for antivirus, this is
	  faster and reduces memory consumption
	+ Do not create quarantine share if antivirus is not enabled
	+ Empty text files are created now when a virus is found on a share
	+ Modified 'size' field in samba_disk_usage and samba_disk_usage_report
	  tables from INT to BIGINT
3.0.12
	+ New advanced 'unmanaged_acls' option in /etc/zentyal/samba.conf to
	  disable overwriting of ACLs when saving changes
	+ Notify cloud-prof when installed when changes happen in
	  SyncShares and SambaShares models
	+ shareByFilename method now also returns the path and type of the share
	+ Fix shareByFilename method
	+ Update Loghelper to the new log formats
	+ Remove duplicated slash in samba shares and profiles paths
3.0.11
	+ Fixed EBox::Samba::LdbObject::get in list context
3.0.10
	+ Decode utf8 data in LdbObject::get() to avoid encoding problems
	+ Integration with Disaster Recovery service
	+ Restored backupDomains implementation
	+ Explicit set of folder name as default value implementation has changed
	+ Check in group pre-addition whether it already exists as built-in
	+ Added existsDN method to EBox::LDB
	+ Grant rx access on privileged ldap socket to allow user corner to
	  update user passwords
3.0.9
	+ Improve domain join process updating the joined domain DNS server
	+ Set kerberos keys when importing users from samba to zentyal
	+ Fix ACLs for system type shares
3.0.8
	+ Depend on Samba4 RC5
	+ Fix bug in enforceServiceState causing samba to restart twice while
	  saving changes
	+ Set pid file path for nmbd daemon
	+ Set bootDepends in yaml file
	+ Adapted to changes in EBox::LogHelper::_convertTimestamp
	+ Use proper constant in userShares method used by remoteservices module
3.0.7
	+ Sync passwords to samba also when using kerberos keys
3.0.6
	+ Added missing use of UnwillingToPerform exception
	+ Fix bug importing service principals when it is not yet created in
	  LDAP
	+ Roaming profiles and drive letter options cannot be set when joining
	  to an existing domain to avoid overwritting per-user settings
	+ Use the new LdapUserBase interface methods preAddUser and preAddGroup
	  to create the user in samba before in zentyal LDAP. The uidNumber or
	  gidNumber of the Zentyal user is infered from the RID to guarantee
	  unique value in the domain
	+ Infer user's uidNumber and group's gidNumber from RID when this is
	  attribute is not present while synchronizing users. This guarantees
	  the same value for users and groups in all domain controllers
	+ Implement new preAdd(User|Group)Failed and add(User|Group)Failed to
	  remove the object from samba database if something goes wrong
	+ Do not add disabled accounts to Zentyal in s4sync
3.0.5
	+ Enabled optional signed SMB protocol in smb.conf
	+ Delete users and groups from shares ACL when these are deleted
	+ Refuse to delete system critical objects
	+ Added syncFolders information method to allow file syncing
	+ Implement SysInfo::Observer to disallow host or domain name changes if
	  module is configured and update the required fields if it is not
	+ Import sysvol after joining a domain, and add an upstart job to sync it
	  each 5 to 10 minutes (one way).
	+ Map root account to domain administrator account
	+ Reset sysvol ACLs after provision
3.0.4
	+ Fix netlogon share wrong path
	+ Depend on samba4 rc2+zentyal2, which include nmbd daemon for netbios
	  browsing support
3.0.3
	+ Update smb.conf for samba4 RC2
	+ During domain join precedure, wait a couple of seconds for samba to start
	+ Add configkey 'treat_contacts_as_users' to import distribution groups
	  containing contacts. The mail account name is used to locate an user with
	  that name and add it to the group.
	+ Improvements synchronizing group members.
	+ The 'users' method of EBox::Samba::Group has been renamed to 'members' and
	  also returns nested groups
	+ Do not import users and groups after join a domain. The s4sync script will
	  do the job
	+ Search for users and groups to synchronize outside CN=Users
	+ Add more SID's to the list of users and groups to avoid synchronize from
	  samba
	+ Improve GeneralSettings fields validation
	+ Remove duplicated disabled module warning on recycle bin and antivirus
	  modules
	+ Added method to GeneralSettings to update hostname-dependent fields
	+ Tolerate domains ended in .local
3.0.2
	+ Fix samba group members not imported to Zentyal in groups added by
	  the synchronizer
	+ Fix s4sync not starting on boot
	+ Restore DNS setup on domain join failure
	+ Add a line to /etc/fstab to increase the size of /var/lock to 50MB.
	  Samba stores there some tdb files (for example to track connections), so
	  if this fs goes out of space connections can be dropped.
3.0.1
	+ Stop daemon before restoring backup and start when finished
	+ Throw exceptions in checkEnvironment also during first install,
	  otherwise the module is not disabled if DNS is not properly
	  configured.
3.0
	+ Add parameter to _checkEnvironment to set the desired error level
	  (ignore, print on log or throw exception)
	+ Stop daemon while taking backup to avoid samba daemon modifying files
	  while being tarred
	+ Fix share type exceptions on antivirus and recycle bin
	+ Fix enabling guest access on shares need to save changes twice
	+ Fix wrong ACL that was denying access to quarantine folder to guest
	  users
	+ Fix error creating shares with spaces in the path
	+ Implemented configuration backup and restore
	+ Fix checking domain name in General Settings Model
	+ Fixed some strings
2.3.14
	+ Fix access for domain users to shares when guest access is enabled
	  on the share
	+ Setup quarantine directory for zavs and grant access to domain admins only
	+ Write zavs settings on smb.conf
2.3.13
	+ Change default domain netbios to match the left-most part of the
	  host dns domain
	+ Check environment is properly configured before provision samba
	+ Generate random administrator password instead of having a default
	  one for security reasons, to join machines to the domain any user
	  belonging to the Domain Admins group is enough, so there was no
	  need to show this password on the interface
	+ Removed dashboard widgets no longer compatible with samba4
	+ Depend on samba 4.0 beta 8
	+ Check provisioned flag and module enabled in s4sync script
	+ Set the provisioned flag at the end of provision function
	+ shareByFilename() method is now working with samba4
	+ Improved DNS management of the Samba internal domain
	+ Fixed labels on SambaSharePermissions model
	+ Fix guest access to shares (client do not ask for password)
	+ Map nobody and nogroup to domain guest and guests accounts
	+ Add missing use statement on EBox::Samba::User
	+ Fix updating Zentyal LDAP users kerberos keys from samba users
	+ Ensure proper permissions on the samba privileged socket
	+ Check that account names does not exists in the whole domain when
	  adding users and groups from the LdapModuleBase callbacks
	+ Do not notify samba module when deleting Zentyal users and groups
	  through the synchronizer script
	+ Improve netbios name validation (no dots)
	+ Validate netbios domain name as netbios name
	+ Force zentyal-dns dependency version
	+ Fix bug managing the dns domain when enabling/disabling the module
	+ Improvements in daemons management to avoid restarting them twice
	  while saving changes.
2.3.12
	+ Support additional domain controller mode
	+ Remove user addon to set the user as domain admin. Add it to the
	  domain admins group instead.
	+ Sync domain administrator and domain admins accounts to zentyal
	+ Increase log level from 1 to 3 to trace problems.
	+ Provision database only when saving changes, not in module
	  enable.
	+ Change samba home to /home/samba instead /home/ebox/samba
	+ Use the privileged LDAP socket to connect to samba LDAP.
	+ Provision using bind9 DLZ backend.
	+ Add config key to choose the fileserver to use, 'ntvfs' or 's3fs'
	+ Removed wrong empty string translations
	+ Enable printing daemon. Printers ACLs stored in a model within
	  printers module.
2.3.11
	+ Added modeldepends to yaml schema
	+ Enable printing daemon. Printers ACLs are now stored in a model within
	  printers module
	+ Removed wrong empty string translations
2.3.10
	+ Fix exception creating shares
	+ Sync passwords from LDAP to LDB directly from hashes
2.3.9
	+ Fields in General Settings can be edited now, with the exception
	  of domain and computer names
	+ Added methods to get the paths used by shares, users and groups
	  to generate disk usage reports
	+ User addon to enable/disable the account and set the user as
	  domain administrator
	+ Group addon to create group shares
	+ Added method to give captive portal module firewall rules to
	  allow domain joins
2.3.8
	+ Recycle Bin feature is now working with samba4
	+ Remove unnecessary dns enable depend as users already depend on it
	+ Integration with samba 4.0 beta2 which uses samba4 for
	  the Active Directory domain services and the samba3 daemon
	  for the file sharing and printing services
	+ Added LogObserver support
	+ Avoid showing admin password if provision command fails
	+ Add domain name validation, cannot be equal to host name
	+ Fix provision bug caused by passwords containing spaces
	+ Threaded synchronizer script
	+ Roaming profiles implementation
	+ Home drive implementation
	+ Guest access implementation
	+ Delete directories from disk when shares are removed
2.3.7
	+ Fixed problems with provision in fresh install
	+ Adapted to new Model management framework
	+ Store printers in redis using the new JSON config objects
2.3.6
	+ Integrate with zentyal DNS
	+ Fix loop over array reference in funcion usesPort
2.3.5
	+ New samba4 synchronization based on LDB module and LDIF files
	+ Depend on samba-zentyal-modules instead of libldb-perl
	+ Custom build of samba4 is no longer needed
2.3.4
	+ Packaging fixes for precise
	+ Code typo fix in Samba::Model::GeneralSettings::_checkDomainName
2.3.3
	+ Validate domain admin password in general settings
	+ Fixed bugs when adding users or groups with spaces
2.3.2
	+ Ignore mailfilter users in s4sync
2.3.1
	+ Samba4 integration
	+ Service description is now translatable
	+ Restore samba-vscan dependency
2.3
	+ Adapted to new MySQL logs backend
	+ Remove samba-vscan dependency as it is not yet available for precise
	+ Replaced autotools with zbuildtools
	+ Use always the same string to refer to the NetBIOS computer name
	+ Validation of maximum length of domain name, validation against
	  reserved words of netbios and domain names
2.1.7
	+ Allow non-ascii characters in share names and comments
2.1.6
	+ Added config key to set Zentyal folders and default domain prefix
	+ Removed /zentyal prefix from URLs
	+ Added maximum limits to PDC options
	+ Avoid duplicated restart during postinst
2.1.5
	+ Removed wrong quotes in smb.conf
	+ Added missing touch and minsize options in /etc/zentyal/samba.conf
	  for Recycle Bin
2.1.4
	+ Better validation of samba shares paths
	+ Improve smb.conf template: delete use_client_driver and allow include
	  per client
	+ Always depend on samba-vscan
	+ Use quote column option for periodic and report log consolidation
2.1.3
	+ Now deleted users and groups are removed correctly from printers
	  permissions lists
	+ Show group comment if exists as share description
	+ Fixed SQL in activity report section
	+ Removed redundant code _dumpSharesTree and _loadSharesTree
2.1.2
	+ Domain names ending in ".local" are no longer allowed
2.1.1
	+ Quotas are now included in users module
	+ Bugfix: disabled shares are correctly ignored now
	+ Bugfix: fixed bad column name in report consolidation
	+ Renamed internal-backups and quarantine shares from ebox- to zentyal-
	+ Bug fix: default file sharing quota works properly now
2.1
	+ Remove ebox- prefix from helper scripts names
	+ Use new standard enable-module script
	+ Replace /etc/ebox/80samba.conf with /etc/zentyal/samba.conf
	+ Use new initial-setup in postinst and delete old migrations
	+ Bug fix: Home directory is mapped when accessing from a Windows 7 client
	+ User quotas are now stored in configuration backup and users directory
	+ Bug fix: Share size is estimated although some files cannot be read
	+ Bug fix: Removed permissions are actually removed
	+ Roaming profiles with correct file attribs
	+ The files in a group share can be modified by all the members in the
	  group
	+ Show forbidden paths in the "Path not allowed" exception text
	+ Truncate the resource field to avoid overflow error of log database
2.0.7
	+ Removed printers are ignored during backup restore
	+ Added backup domain
	+ Added printers as restore dependency
2.0.6
	+ Check for incompatibility between PDC and PAM on slaves
	+ Improved performance by adding samba LDAP indexes
	+ Only set shares ACL if needed
	+ Set default order for dashboard widgets
2.0.5
	+ Only ASCII characters are now allowed for share names and comments
	+ Bug fix: guest shares also work if PDC not enabled
2.0.4
	+ Fixed quarantine folder permissions
	+ Don't ask for password in guest shares
2.0.3
	+ Bug fix: guest shares now work on Windows clients
	+ Fixed log retrieving for quarantine alerts
2.0.2
	+ Fixed problems in backup restoration
	+ Bug fix: support users and groups with spaces and so on in ACLs
2.0.1
	+ Bug fix: cups daemon is now started before samba one
	+ Bug fix: samba can be enabled now if filesystem does not support quotas
	+ Removed warning due to mix numeric and string values in printer hash.
	+ New CUPS printers are also stored in redis when editing groups
	+ Deleted obsolete code regarding external/non-external printers
1.5.9
	+ Rebranded domain name and description
1.5.8
	+ Zentyal rebrand
	+ On smb.conf.mas: use client driver = no to allow printer server
	  to give clients the uploaded drivers.
1.5.7
	+ Avoid antivirus scan on large files to fix read problems
	+ Add a keyconf to Samba listen on external interfaces
	+ Added more report subsections
1.5.6
	+ Move NSS from ebox-samba to ebox-usersandgroups
	+ Home directories are under /home now
	+ Shares permissions model now states if the ACL is for a user or a group
1.5.5
	+ Bug fix: set proper permissions on guest shares
	+ Bug fix: avoid parse of non-word characters in vscan log entries
1.5.4
	+ Added bridged mode support in firewall helper
1.5.3
	+ Bug fix: do not add acl attribute in /etc/fstab when using xfs
1.5.2
	+ Enforce uniqueness of 'user/group' filed in shares permissions
	+ Enable full audit feature as it's working again in samba 3.4.6
	+ Allow guest shares
1.5.1
	+ Add support for file system ACLs. Modify /etc/fstab
	  accordingly. Add dependency on acl.
	+ Bug fix: check if a group has been deleted when configurer printers,
	  otherwise users end up with a blank screen when granting printer
	  permissions
	+ Use the new upstart scripts that the Ubuntu samba packages ships
	  in Lucid
1.4.2
	+ Add missing samba_virus_report table
1.4.1
	+ Restored RecycleBin feature lost when merged breadcrumbs
1.3.15
	+ Added 'hide files' directive by default in smb.conf.mas
	+ Bug fix: PDC password policy settings are kept after samba restarts
1.3.14
	+ Add DefaultUser model to be used in users and groups default user
	  template. Admins can select if they wish to enable the file sharing
	  account by default when creating new users.
1.3.13
	+ Disable full_audit until fixed in a newer samba version
1.3.12
	+ Add breadcrumbs
1.3.11
	+ Added report support
1.3.10
	+ bugfix: ignore case when comparing domain and netbios names
	+ Added support for Recycle Bin in shares
	+ bugfix: restore Domain Users with GID 513 and not 512.
	  as this made Domain Admins not work
	+ Remove unused quota related methods
1.3.7
	+ Create .V2 profile directories. Windows Vista looks for them.
	+ remove extendedBackup, data files must be backuped using ebackup
1.3.6
	+ bugfix: do not allow netbios names longer than 15 characters
1.3.4
	+ bugfix: some samba actions never appeared in the access log
1.3.3
	+ bugfix: we dont consults users when users is not configured in EBox::Samba::existsShareResource
1.3.1
	+ bugfix: use right number for Domain Computers group
1.3.0
	+ bugfix: keep sambaMinPwdLength attribute
1.1.30
	+ bugfix: add user works if quota is disabled
	+ bugfix: replaced storeElementByName with store to avoid bug when restoring
1.1.20
	+ samba allows the use of internal virtual ifaces now
	+ bugfix: importFromLdif was calling a maethod that was removed in a previous merge
1.1.10
	+ Only update sambaPaths on users with sambaSamAccount object
	class
	+ UI imrpovement: in general setting some fileds are disabled when
	PDC is not selected
1.1
	+ Bugfix: issue with codepages on shares
	+ Home drive letter can be changed now from general settings
	+ Added new PDC model with password settings
	+ Use the new row() and ids() API
	+ Windows user's profiles are backed up only in extended backups
	+ Enable quota support again
	+ Bugfix: when importing data from ldiff we assure that the
	default group is created before any group assignment to avoid
	'group not existent' errors

0.12.101
	+ Bugfix: set force directory mode and force create mode to 0660 in shares
0.12.100
	+ Admin user method is more robust in face of user's incomplete
	groups membership
	+ Bugfix: `printers` method returns an empty list when
	`ebox-printers` package is not installed
	+ Add per-user disk quota
0.12.99
	+ New release
0.12.6.101
	+ Bugfix. roaming profiles are not created automatically when they are
	disabled
0.12.6.100
	+ Support for external printers configured with CUPS
	+ Bugfix. Set users and groups suffix properly in smb.conf
0.12.5
	+ Bugfix. Set loginShell when adding users. By default it takes /bin/false
	but users can change it using /etc/ebox/80samba.conf
0.12.4
	+ Bugfix. Check and correct if there is a user or group with a wrong SID.
	It's possible to run into that scenarion depending when the user/group is
	created
	+ Do not delete some domain attributes that are used to store password
	attributes such us password length, expiration...
0.12.3
	+ Add configuration variable to enable/disable quota support
	  as it might be really slow if we have many users
0.12.2
	+ Restore group share names when restoring a backup
0.12.1
	+ Leave Logon Home empty, as Logon Home = "" as stated by smb.conf
	documentation doesn't seem to work
	+ Make sure  workgroup and netbios names are different
0.12
	+ Add help to model fields
	+ Fix typo in defaultEnabledValue. Now shares are enabled by default.
	+ Fix typo in administrator label
	+ Mark shares strings to translate
	+ Use eBox OID number in LDAP schemas
	+ Do not use shares that don't have permission for any user or group
	+ Remove deprecated printer admin configuration key in smb.conf.mas
	+ Enable dns proxy in smb.conf.mas
0.11.103
	+ Bugfix. Add and use EBox::Samba::Types::Select to avoid
	  issues with the options cache
0.11.102
	+ Extend functinality to add custom shares and not only one per-group:
		- Any share within the file system
		- Any share automatically created under /home/samba/shares
		- Fine-grained access to the share: read-only, read and write,
		  administrator, per user and per group.
	+ Set editable attribute to 1 in User field. To comply with
	  what the type expects and avoid warnings

0.11.101
	+ New release
0.11.100
	+ Change slapd.conf ownership to module users
	+ Fix typos
	+ onInstall() functionality moved to migration script
0.11.99
	+ Allow others to read contents from users home directory to
	publish HTML
0.11
	+ New release
0.10.99
	+ New release
0.10
	+ Create directory with 0770
	+ Add users to Domain Users group
0.9.100
	+ New release
0.9.99
	+ New release
0.9.3
	+ New release
0.9.2
	+ Add ebox backup directory as a shared resource to download/upload
	  files
	+ Create smbldap_bind.conf which contains password with mask 0600
0.9.1
	+ New release
0.9
	+ Added Polish translation
	+ Added German translation
	+ Added Dutch  translation

0.8.99
	+ New release
0.8.1
	+ bugfix. Do not mess up home directories when upgrading
	+ Minor workaround. Create slapd run directory in case it does not
	  exist
0.8
	+ New release
0.7.99
	+ Full backup mode stores shared files
	+ Unlimited i-node quota
	+ Various bug-fixes
	+ Portuguese translation

0.7.1
	+ Initial support for PDC
	+ GUI improvements
	+ Added update/clean actions to eobx-samba-ldap
	+ Use EBox::LDAP singleton
	+ Debian package fixes
	+ Fetch SID from configuration file
	+ Use of ebox-sudoers-friendly

0.7
	+ First public release
0.6
	+ move to client
	+ API documented using naturaldocs
	+ Update install
	+ Update debian scripts
	+ Enable/disable printer sharing and file sharing independentely
	+ Use new syntax to define ACLs in slapd.conf
	+ Implements usesPort
	+ Add full support for printers
	+ Several bugfixes

0.5.2
	+ Fix some packaging issues

0.5.1
	+ Convert module to new menu system

0.5
	+ Initial release<|MERGE_RESOLUTION|>--- conflicted
+++ resolved
@@ -1,12 +1,8 @@
-<<<<<<< HEAD
 3.3
 	+ Renamed printableName to File Sharing and Domain Services
 	+ Split settings in two menu entries: Domain and File Sharing
 	+ Switch from Error to TryCatch for exception handling
-=======
-HEAD
 	+ LDB - Do not return users holding a servicePrincipalName by default
->>>>>>> d792427c
 	+ Provision - Improve the LDAP OUs purge after join domain
 	+ s4sync - Serveral fixes to make it more robust
 	+ OU - Improve cration code
