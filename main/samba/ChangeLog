HEAD
<<<<<<< HEAD
	+ Removed obsolete dns-$hostname account from OpenLDAP, it should be only
	  available in Samba
	+ Ignored and logged as errors the users, contacts and groups in OpenLDAP
	  that are not linked with Samba objects
	+ Fix edit Group Policy Link after UI changes
=======
	+ s4sync: Check samba daemon is running
>>>>>>> 3aaefe98
	+ Fix GPO models UI
	+ Fix revert resolvconf configuration after joining domain
	+ Set allow_non_scanned_files = True on samba.conf by default to
	  avoid issues with antivirus when editing files
3.3.4
	+ EBox::Samba::LdbObject::setCritical cannot use lazy flag to work
	  correctly
	+ Fix NT_STATUS_ACCESS_DENIED opening files quering the DOS attributes
	  and passing them to open function
	+ Set OpenChange as not provisioned when Samba is reprovisioned
	+ Added a way to check whether we are managing the AD schema or not
	+ Samba provision failures when IPs are not set no longer talk
	  wrongly about internal interfaces
	+ Create directories in _setConf to avoid invalid group __USERS__ error
	+ Clean up openchange section in stub smb.conf file
	+ Fixed bug in EBox::LDB::users which made the method to not
	  return users inside Organization Units
3.3.3
	+ Fix typo in SambaLdapUser that fixes error in change email
3.3.2
	+ Change user modification hook from _modifyUser to _preModifyUser
	+ Throw DataExists exception if the user try to rename a user on a
	  container and already exists
	+ Check for duplicated DN on user creation and show a proper error, not
	  an internal exception.
3.3.1
	+ Fixed s4sync's breakage when tries to sync serviceprincipals to
	  OpenLDAP. Those users are ignored on EBox::LDB::users method
	+ Remove group share on group deletion
	+ Set the setShareRightsReset flag on SambaSharesPermissions row deletion
	+ Samba log helper is now aware of utf8
	+ EBox::Samba::LdbObject::deleteObject - Delete all childs before self
	  deletion
	+ User profiles are only created if the OpenLDAP sync exists, otherwise,
	  defer it until s4sync does the synchronization
	+ Typo fix in netbios validation
	+ Check if objects are system critical before deletion
3.3
	+ Renamed printableName to File Sharing and Domain Services
	+ Split settings in two menu entries: Domain and File Sharing
	+ Switch from Error to TryCatch for exception handling
	+ Improved migration code from 3.2.11
	+ Provision - Clear link attribute on __USERS__ entry when provisioning as
	  adc
	+ Provision - Remove DomainAdmins,Administrator and Guest from openLDAP
	              when reprovisioning as additional DC
	+ Do not hide domain guest account
	+ Fix share guest access, based on domain guest account enabled status
	+ LDB - Do not return users holding a servicePrincipalName by default
	+ Provision - Improve the LDAP OUs purge after join domain
	+ s4sync - Serveral fixes to make it more robust
	+ OU - Improve creation code
	+ LDB - Return OUs ordered, parents before childs
	+ Provision - Link accounts holding zentyal service principals
	+ Provision - Improve OU loading, skip zentyal internal OUs and linked
	+ Provision - Link containers at provision stage, creating them if not
	              exists. Ignore not linked OUs for sync operations.
	+ Provision - Set kerberos linked OU as visible only in advanced mode
	+ Provision - Check no OUs are created below OU=Users. This violate the
	              AD DIT, as OU=Users is linked to CN=Users.
	+ Do not import accounts while provisioning or joining a domain, rely on
	  s4sync
	+ Remove useless chown workaround
	+ Forbid sharing '/opt'
	+ Add filesystem format check defining system shares
	+ Update user CN on user modifications
	+ Revert case sensitive shares. Use new SMB raw client library feature
	  per packet case sensitive.
	+ Throw external exception instead internal if error changing user password
	+ Show user friendly error creating system shares
	+ Add precondition to GPO models, do not allow edition if server is ADC
	+ Fix error in backup or clicking on edit GPO when server is ADC and
	  sysvol is not yet replicated
	+ Check if file system share path is a directory
	+ Fixed unhandled exception when checking filesystem options
	+ Added missing EBox::Exceptions uses
	+ Group membership mapping between OpenLDAP and Samba is using now Samba's
	  objectGUID unique id to be 100% sure we match the right objects
	+ Fixed a typo in a info message
	+ Depend on the new Samba 4.1.1, also with fixed init script
	+ Improve GPO models preconditions to avoid cannot connect to samba
	  LDAP
	+ Fix regression in unmanaged ACLs option
	+ Prevent _postServiceHook code execution outside Save Changes
	+ Fixed openLDAP -> samba integration for users, contacts and groups using
	  non ascii characters
	+ Check for acl and user_xattr mount options when adding system shares
	+ Depend on new samba4 version that fixes 0-byte size problems
	+ NT SD are now written to hidden and readonly files
	+ Remove no longer used antivirus options
	+ Get ldb object in s4sync after the initial wait
	+ Use resolvconf tool to modify resolv.conf when joining as ADC
	+ Set zavsd socket mode to 0777
	+ Fix already defined variable warning
	+ Fixed Samba share ACLs for guest-shares do not contain 'Domain Users'
	  (Contributed by on-jz)
	+ Disable debug to parse ldbsearch command output when looking on idmap.ldb
	+ Set case sensitive on a per share basis
	+ Fix netbios name no being updated when hostname change and samba module
	  is not enabled
	+ Disable debug to parse ldbsearch command output when looking for DNS
	  zones stored in samba
	+ Open files with minimal access mask to set the security descriptors
	+ Added new 'Apply ACLs recursively' feature - one checkbox per samba share.
	  If unchecked, changed ACLs will only be written to top-level share.
	  Subfolders' ACLs will be left unchanged. Default is checked.
	  (Contributed by on-jz)
	+ Fixed Samba share ACLs for 'All users' are not written to filesystem
	+ Listen on all interfaces to avoid problems when more than one IP address
	  is configured in the DNS module
	+ Removed unnecessary FirewallHelper implementation
	+ Delete unused updateHostnameFields() method
	+ Mark network module as changed when upgrading from 3.0
	+ Enforce set of shares ACLs when upgrading from 3.0
	+ Remove old keytab when exporting new one
	+ Add ForestDnsZones and DomainDnsZones partitions DNS records after
	  join domain as additional domain controller
	+ Removed old migration code from 3.0 to 3.2
	+ Set version to 3.3
	+ Ignore container 'Microsoft Exchange System Objects' when quering
	  users stored in LDB
	+ Write openchange options to smb.conf if module installed
	+ Fix precondition on GPOScripts model
3.2.2
	+ Added retry mechanism in SmbClient to wait until samba is ready
	+ Do not try to get domainSID in s4sync if not ready
	+ Improve retrying log messages in safeConnect
	+ Setup quarantine directory in postHook instead of setConf
	+ Don't use Samba's LDB before it's started
	+ Rewrote a couple of methods to use file access directly instead of LDB
	  so it doesn't depend on the service running
	+ Stop starting samba on safeConnect calls
3.2.1
	+ Fixed start of samba after reboot
3.2
	+ Migrated the Samba provision status into redis
	+ Fixed migration of disabled accounts
	+ Execute the mapping of special accounts method on migration
	+ Set version to 3.2
3.1.14
	+ Fixed provisioning flag also in DC mode
	+ Do not automatically start service in LDB.pm
	+ Added missing EBox::Gettext uses
	+ Prevent member sync between Domain Users and __USERS__ both are handled
	  automatically.
3.1.13
	+ Improve samba daemon startup wait condition
	+ Improve GPO code to be more robust.
	+ Set Administrator user as internal when migrating from 3.0
	+ Do not try to migrate from 3.0 if module is not configured
	+ Override daemons when migrating from 3.0
	+ Migrate disabled accounts from 3.0
3.1.12
	+ Only set share permissions when there is really a permission change
	  instead of doing it on every samba restart.
	+ Fix provisioning flag management on error
3.1.11
	+ Added migration code to be executed when upgrading from 3.0
3.1.10
	+ Wait until all the samba services are ready before trying to connect
	+ Removed useless and problematic enforceServiceState override
3.1.9
	+ Antivirus daemon unlinks the cache file before creating new one
	+ Fix user accounts not enabled when created by s4sync
	+ Wait for RID pool allocation after join domain as DC
	+ Remove no longer needed workaround for DNS SPN
	+ Add samba as a DomainDnsZones and ForestDnsZones replica holder
	  when joining as additional DC (samba bug #9200)
	+ Fixes for LDAP-LDB OUs synchronization
	+ Force restart of DNS module while provisioning to reload zones from LDB
	+ Block until samba LDAP task is listening when restarting module
	+ New state flag 'provisioning'
	+ Added 'All users' option to ACL group permissions
	+ Fix precondition on GPOScripts model
3.1.8
	+ Added EBox::LDB::securityGroups to get the list of security groups from
	  Samba.
	+ Requested SLAPD to add an index on the msdsObjectGUID field.
	+ Added support to set permissions recursively.
	+ Moved the code that sets the share permissions to EBox::Samba to execute
	  it on EBox::Module::Service::_postServiceHook hook so we are sure samba
	  is already started with the new configuration.
	+ Shares are created even if no permissions are assigned nor is a guest
	  shared. Administrators will always have permissions now, so the share
	  should exist.
	+ Fixed zentyal group memberships sync with Samba to handle all supported
	  members and to sync on group creation, not just on group update.
	+ Improved the way we sync group memberships from Samba to Zentyal so we
	  are able to sync nested groups if they are not yet created at that point.
	+ Allowed nested groups sync with OpenLDAP and reused as much as possible
	  code from EBox::Users::Group from EBox::Samba::Group.
	+ Do nothing with shares that are disabled.
	+ Fixed s4sync when checking for OUs updates.
	+ Ignore system ACLs for samba shares, use libsamba-perl library instead.
	+ Disabled custom auth methods for guests, so Kerberos authentication
	  works. This should be reverted once Guest support is fixed on Samba 4.
	+ Synced all members of Zentyal Groups, not just users, when provisioning
	  with Samba.
	+ Stop creating special users or groups on provision time, s4sync will do
	  it for us.
	+ Services principals are copied to Samba before Groups, so we can keep
	  memberships intact.
	+ Mark internal users and groups properly when creating them in LDAP
	+ Filter internal users and groups in ACLs selectors
	+ Fixed bad usage of OpenLDAP when it should be using LDB.
	+ Force a trace back printing when an LDB connection is not possible.
	+ Handled mail field sync for Group, User and Contact.
	+ Use new libsamba-perl for GPOs
	+ Fixed mail and given name sync for Contacts.
	+ Stop s4sync while dumping configuration backup
	+ Ignore Asterisk Queues OU in s4sync
	+ Added hiddenSid() method
	+ Change default description to Zentyal Server instead of File Server
	+ Don't put duplicate bridge interfaces in smb.conf
	+ Mapped group 'Domain Users' to '__USERS__' directly.
	+ Added isInAdvancedViewOnly and renamed setViewInAdvancedOnly to
	  setInAdvancedViewOnly to match the attribute name.
	+ Allowed the syncronization of Users, Groups and Contacts tagged as to be
	  shown only on the Advanced view.
	+ Allowed sync of users without kerberos credentials (Guest account).
	+ Linked Kerberos accounts from Samba with their copy in OpenLDAP.
	+ Removed sync_disabled_users key. We sync all users now.
	+ Removed the useraddon to enable or disable file sharing per user, you
	  can now enable or disable a user directly.
	+ Used text strings to reference userAccountControl flags instead of plain
	  numbers.
	+ Syncronized account disabled / enabled between OpenLDAP and Samba.
	+ Removed deprecated objectClass objects not required anymore because
	  Windows breaks when creating objects with those unused objectClass.
3.1.7
	+ When we are going to start a reprovision, we set the provision flag to
	  false and reset the LDB connection to clear any cached value.
	+ Handle the case where ou=Groups exist in OpenLDAP and a Windows AD, so
	  we map both on provision time instead of breaking.
	+ Fixed wrong call to _linkWithUsersObject in Provision
	+ DNS is now properly restarted after provision
3.1.6
	+ Fix Samba provisioning when joining an existing Windows server.
	+ Fixed s4sync to ignore all sub-OUs for a set of OUs so those tree
	  branches are not synced with samba or deleted from OpenLDAP by mistake.
	+ The Administrator user should be hidden.
3.1.5
	+ Adapted user-addon to right panel view
	+ (u|g)idNumber is now generated by Samba directly by default.
	+ Added support to BuiltinDomain objectClass and synced CN=Builtin,...
	  container as a LDAP OU.
	+ Adapted to updatedRowNotify call with no changes in values
	+ Added menu icon
	+ Added objectByObjectGUID to retrieve an LDB object from its LDAP
	  replica.
	+ Added _linkWithUsersEntry && _linkWithUsersObject and called for every
	  Samba object created from the users module, so we have a direct link
	  between objects.
	+ All LDBObject based objects will have the objectGUID field availble.
	+ Removed unused method EBox::LDB::existsDN.
	+ Updated EBox::LDB class to use the new EBox::LDAPBase to share code.
	+ Updated s4sync to handle OUs and contacts sync.
	+ Removed configuration key 'treat_contacts_as_users'. We handle now
	  Contacts and distribution groups natively.
	+ EBox::Samba::LdbObject inherites from EBox::Users::LdapObject to reuse
	  as much code as possible.
	+ Added a special case to map 'Domain Admins' DN from OpenLDAP to LDB.
	+ Don't allow a share with file system root as path
	+ Adapt firewall rules to new accept chains
	+ Add config key to skip writting homeDirectory and homeDrive attribute
	+ Do not store in samba_access table 4 records each 10s when antivirus
	  daemon is not running
	+ Adapted user addon to multi-OU tree view
	+ Ignored SIDs are now synced to LDAP, but hidden on the interface
	  according to the regexps in /etc/zentyal/sids-to-hide.regex
	+ Do not try to start nmbd if smb.conf is not written
	+ Use krb5 keys on new users when plain password not available
	+ Removed EBox::Samba::Group::usersNotIn() method. It was not used neither
	  valid for samba groups.
	+ New EBox::Samba::computers() to get all objects with computer class
	+ Implemented security group and distribution group concept from AD.
	+ Created an OrganizationalPerson object to reuse code between User
	  accounts and Contacts.
	+ Added incompatiblity with external AD authentication mode
3.1.4
	+ Fix SIDs to ignore list, add missing end of line character in regular
	  expressions
	+ NetBIOS computer name is now updated before reprovision and after
	  hostname change
	+ Use new EBox::Users namespace instead of EBox::UsersAndGroups
3.1.3
	+ Removed deprecated backup domains implementation
	+ Fix id mapping for users and groups added by the s4sync daemon
3.1.2
	+ Fix hostname change when having Samba installed: was trying to create
	  again Administrator user, now we just update the credentials, ignore
	  existing groups
3.1.1
	+ Fixed wrong setting of state in EBox::Samba::Provision
3.1
	+ Replace /home/samba/.provisioned file with a key in redis state
	+ Depend on zentyal-core 3.1
3.0.17
	+ New join_vista_with_guest_shares option in /etc/zentyal/samba.conf to
	  allow join of Windows Vista machines if guest shares are enabled
	+ New sync_disabled_users option in /etc/zentyal/samba.conf to sync
	  users with a disabled account in s4sync
	+ Removed 3.0.X migration code
	+ New s4sync-groups.ignore file to avoid sync internal groups to LDAP
	+ Allow to set "disable_fullaudit" config key in /etc/zentyal/samba.conf
	  to fully disable recording of samba VFS operations in the system log
	+ Added Pre-Depends on samba4 to avoid problems with upgrades
	+ Added Pre-Depends on mysql-server to avoid problems with upgrades
3.0.16
	+ Workaround with retries for the chown __USERS__ bug
	+ Hide sync with cloud options in shares list if remoteservices
	  is not installed
	+ Setup filesystem now writes a valid fstab file even if the filesystem
	  does not have any mount option
	+ Remove idmap_ldb:use_rf2307 option unnecessary with Samba 4.0.5
	+ Clearer error messages when EBox::LDB::safeConnect fails
	+ Raise exception if during the provision either the domain
	  administrator user or the domain administrator group are
	  incorrectly mapped
	+ Adapted firewallCaptivePortalExceptions method to API change
	+ Mark kerberos principal users as internal to be properly filtered
	+ Delete .provisioned file when purging zentyal-samba
	+ Avoid not numeric warning in hash size comparation during provision
	+ Allow user names composed only of digits
	+ Do not add firewall rules to loopback interface
	+ Improve checks when upgrading from 3.0.11
3.0.15
	+ Better check for the incompatibility of Samba with master/slave
	+ Samba can now be reprovisioned if the hostname or domain changes
	+ Depend on users module to fix save changes order during reprovision
	+ Set roaming profile and home drive for new created users if server
	  is first DC
	+ Default value of sync option in SambaShares is now 0
3.0.14
	+ Improve management of DNS zones stored in samba LDAP
	+ Add classes to decode DNS data from samba LDAP
	+ Use less costly LDB operations when adding or removing members
	  from a group
	+ Added EBox:Samba::LDBObject::deleteValues method
	+ Fix wrong URL on provision message
	+ Better error messages when the environment checks for provision fail
	+ Forbid provision if the server is replicating users either master or slave
3.0.13
	+ Integration of new samba 4.0.3 bundled version
	+ Samba daemon is now managed with init.d to avoid unexpected fork problems
	+ Reduce dns resolver timeout on provision checks when joining a domain
	+ Let zentyal manage all samba dependant daemons. Automatic start/stop
	  is disabled now.
	+ Add script to transfer FSMO roles to local server, useful to
	  migrate from Windows to Zentyal
	+ New FSMO management module
	+ Import sysvol maintaining ACLs
	+ Fixed configuration backup problems, stopping the daemon is no longer
	  needed when backing up and ACLs and dns partitions hard links are
	  recreated when restoring.
	+ Remove deprecated code related to printers module
	+ Remove unnecessary pidfiles declarations for upstart daemons
	+ Improve provision procedure
	+ Use clamd socket instead of shared library for antivirus, this is
	  faster and reduces memory consumption
	+ Do not create quarantine share if antivirus is not enabled
	+ Empty text files are created now when a virus is found on a share
	+ Modified 'size' field in samba_disk_usage and samba_disk_usage_report
	  tables from INT to BIGINT
3.0.12
	+ New advanced 'unmanaged_acls' option in /etc/zentyal/samba.conf to
	  disable overwriting of ACLs when saving changes
	+ Notify cloud-prof when installed when changes happen in
	  SyncShares and SambaShares models
	+ shareByFilename method now also returns the path and type of the share
	+ Fix shareByFilename method
	+ Update Loghelper to the new log formats
	+ Remove duplicated slash in samba shares and profiles paths
3.0.11
	+ Fixed EBox::Samba::LdbObject::get in list context
3.0.10
	+ Decode utf8 data in LdbObject::get() to avoid encoding problems
	+ Integration with Disaster Recovery service
	+ Restored backupDomains implementation
	+ Explicit set of folder name as default value implementation has changed
	+ Check in group pre-addition whether it already exists as built-in
	+ Added existsDN method to EBox::LDB
	+ Grant rx access on privileged ldap socket to allow user corner to
	  update user passwords
3.0.9
	+ Improve domain join process updating the joined domain DNS server
	+ Set kerberos keys when importing users from samba to zentyal
	+ Fix ACLs for system type shares
3.0.8
	+ Depend on Samba4 RC5
	+ Fix bug in enforceServiceState causing samba to restart twice while
	  saving changes
	+ Set pid file path for nmbd daemon
	+ Set bootDepends in yaml file
	+ Adapted to changes in EBox::LogHelper::_convertTimestamp
	+ Use proper constant in userShares method used by remoteservices module
3.0.7
	+ Sync passwords to samba also when using kerberos keys
3.0.6
	+ Added missing use of UnwillingToPerform exception
	+ Fix bug importing service principals when it is not yet created in
	  LDAP
	+ Roaming profiles and drive letter options cannot be set when joining
	  to an existing domain to avoid overwritting per-user settings
	+ Use the new LdapUserBase interface methods preAddUser and preAddGroup
	  to create the user in samba before in zentyal LDAP. The uidNumber or
	  gidNumber of the Zentyal user is infered from the RID to guarantee
	  unique value in the domain
	+ Infer user's uidNumber and group's gidNumber from RID when this is
	  attribute is not present while synchronizing users. This guarantees
	  the same value for users and groups in all domain controllers
	+ Implement new preAdd(User|Group)Failed and add(User|Group)Failed to
	  remove the object from samba database if something goes wrong
	+ Do not add disabled accounts to Zentyal in s4sync
3.0.5
	+ Enabled optional signed SMB protocol in smb.conf
	+ Delete users and groups from shares ACL when these are deleted
	+ Refuse to delete system critical objects
	+ Added syncFolders information method to allow file syncing
	+ Implement SysInfo::Observer to disallow host or domain name changes if
	  module is configured and update the required fields if it is not
	+ Import sysvol after joining a domain, and add an upstart job to sync it
	  each 5 to 10 minutes (one way).
	+ Map root account to domain administrator account
	+ Reset sysvol ACLs after provision
3.0.4
	+ Fix netlogon share wrong path
	+ Depend on samba4 rc2+zentyal2, which include nmbd daemon for netbios
	  browsing support
3.0.3
	+ Update smb.conf for samba4 RC2
	+ During domain join precedure, wait a couple of seconds for samba to start
	+ Add configkey 'treat_contacts_as_users' to import distribution groups
	  containing contacts. The mail account name is used to locate an user with
	  that name and add it to the group.
	+ Improvements synchronizing group members.
	+ The 'users' method of EBox::Samba::Group has been renamed to 'members' and
	  also returns nested groups
	+ Do not import users and groups after join a domain. The s4sync script will
	  do the job
	+ Search for users and groups to synchronize outside CN=Users
	+ Add more SID's to the list of users and groups to avoid synchronize from
	  samba
	+ Improve GeneralSettings fields validation
	+ Remove duplicated disabled module warning on recycle bin and antivirus
	  modules
	+ Added method to GeneralSettings to update hostname-dependent fields
	+ Tolerate domains ended in .local
3.0.2
	+ Fix samba group members not imported to Zentyal in groups added by
	  the synchronizer
	+ Fix s4sync not starting on boot
	+ Restore DNS setup on domain join failure
	+ Add a line to /etc/fstab to increase the size of /var/lock to 50MB.
	  Samba stores there some tdb files (for example to track connections), so
	  if this fs goes out of space connections can be dropped.
3.0.1
	+ Stop daemon before restoring backup and start when finished
	+ Throw exceptions in checkEnvironment also during first install,
	  otherwise the module is not disabled if DNS is not properly
	  configured.
3.0
	+ Add parameter to _checkEnvironment to set the desired error level
	  (ignore, print on log or throw exception)
	+ Stop daemon while taking backup to avoid samba daemon modifying files
	  while being tarred
	+ Fix share type exceptions on antivirus and recycle bin
	+ Fix enabling guest access on shares need to save changes twice
	+ Fix wrong ACL that was denying access to quarantine folder to guest
	  users
	+ Fix error creating shares with spaces in the path
	+ Implemented configuration backup and restore
	+ Fix checking domain name in General Settings Model
	+ Fixed some strings
2.3.14
	+ Fix access for domain users to shares when guest access is enabled
	  on the share
	+ Setup quarantine directory for zavs and grant access to domain admins only
	+ Write zavs settings on smb.conf
2.3.13
	+ Change default domain netbios to match the left-most part of the
	  host dns domain
	+ Check environment is properly configured before provision samba
	+ Generate random administrator password instead of having a default
	  one for security reasons, to join machines to the domain any user
	  belonging to the Domain Admins group is enough, so there was no
	  need to show this password on the interface
	+ Removed dashboard widgets no longer compatible with samba4
	+ Depend on samba 4.0 beta 8
	+ Check provisioned flag and module enabled in s4sync script
	+ Set the provisioned flag at the end of provision function
	+ shareByFilename() method is now working with samba4
	+ Improved DNS management of the Samba internal domain
	+ Fixed labels on SambaSharePermissions model
	+ Fix guest access to shares (client do not ask for password)
	+ Map nobody and nogroup to domain guest and guests accounts
	+ Add missing use statement on EBox::Samba::User
	+ Fix updating Zentyal LDAP users kerberos keys from samba users
	+ Ensure proper permissions on the samba privileged socket
	+ Check that account names does not exists in the whole domain when
	  adding users and groups from the LdapModuleBase callbacks
	+ Do not notify samba module when deleting Zentyal users and groups
	  through the synchronizer script
	+ Improve netbios name validation (no dots)
	+ Validate netbios domain name as netbios name
	+ Force zentyal-dns dependency version
	+ Fix bug managing the dns domain when enabling/disabling the module
	+ Improvements in daemons management to avoid restarting them twice
	  while saving changes.
2.3.12
	+ Support additional domain controller mode
	+ Remove user addon to set the user as domain admin. Add it to the
	  domain admins group instead.
	+ Sync domain administrator and domain admins accounts to zentyal
	+ Increase log level from 1 to 3 to trace problems.
	+ Provision database only when saving changes, not in module
	  enable.
	+ Change samba home to /home/samba instead /home/ebox/samba
	+ Use the privileged LDAP socket to connect to samba LDAP.
	+ Provision using bind9 DLZ backend.
	+ Add config key to choose the fileserver to use, 'ntvfs' or 's3fs'
	+ Removed wrong empty string translations
	+ Enable printing daemon. Printers ACLs stored in a model within
	  printers module.
2.3.11
	+ Added modeldepends to yaml schema
	+ Enable printing daemon. Printers ACLs are now stored in a model within
	  printers module
	+ Removed wrong empty string translations
2.3.10
	+ Fix exception creating shares
	+ Sync passwords from LDAP to LDB directly from hashes
2.3.9
	+ Fields in General Settings can be edited now, with the exception
	  of domain and computer names
	+ Added methods to get the paths used by shares, users and groups
	  to generate disk usage reports
	+ User addon to enable/disable the account and set the user as
	  domain administrator
	+ Group addon to create group shares
	+ Added method to give captive portal module firewall rules to
	  allow domain joins
2.3.8
	+ Recycle Bin feature is now working with samba4
	+ Remove unnecessary dns enable depend as users already depend on it
	+ Integration with samba 4.0 beta2 which uses samba4 for
	  the Active Directory domain services and the samba3 daemon
	  for the file sharing and printing services
	+ Added LogObserver support
	+ Avoid showing admin password if provision command fails
	+ Add domain name validation, cannot be equal to host name
	+ Fix provision bug caused by passwords containing spaces
	+ Threaded synchronizer script
	+ Roaming profiles implementation
	+ Home drive implementation
	+ Guest access implementation
	+ Delete directories from disk when shares are removed
2.3.7
	+ Fixed problems with provision in fresh install
	+ Adapted to new Model management framework
	+ Store printers in redis using the new JSON config objects
2.3.6
	+ Integrate with zentyal DNS
	+ Fix loop over array reference in funcion usesPort
2.3.5
	+ New samba4 synchronization based on LDB module and LDIF files
	+ Depend on samba-zentyal-modules instead of libldb-perl
	+ Custom build of samba4 is no longer needed
2.3.4
	+ Packaging fixes for precise
	+ Code typo fix in Samba::Model::GeneralSettings::_checkDomainName
2.3.3
	+ Validate domain admin password in general settings
	+ Fixed bugs when adding users or groups with spaces
2.3.2
	+ Ignore mailfilter users in s4sync
2.3.1
	+ Samba4 integration
	+ Service description is now translatable
	+ Restore samba-vscan dependency
2.3
	+ Adapted to new MySQL logs backend
	+ Remove samba-vscan dependency as it is not yet available for precise
	+ Replaced autotools with zbuildtools
	+ Use always the same string to refer to the NetBIOS computer name
	+ Validation of maximum length of domain name, validation against
	  reserved words of netbios and domain names
2.1.7
	+ Allow non-ascii characters in share names and comments
2.1.6
	+ Added config key to set Zentyal folders and default domain prefix
	+ Removed /zentyal prefix from URLs
	+ Added maximum limits to PDC options
	+ Avoid duplicated restart during postinst
2.1.5
	+ Removed wrong quotes in smb.conf
	+ Added missing touch and minsize options in /etc/zentyal/samba.conf
	  for Recycle Bin
2.1.4
	+ Better validation of samba shares paths
	+ Improve smb.conf template: delete use_client_driver and allow include
	  per client
	+ Always depend on samba-vscan
	+ Use quote column option for periodic and report log consolidation
2.1.3
	+ Now deleted users and groups are removed correctly from printers
	  permissions lists
	+ Show group comment if exists as share description
	+ Fixed SQL in activity report section
	+ Removed redundant code _dumpSharesTree and _loadSharesTree
2.1.2
	+ Domain names ending in ".local" are no longer allowed
2.1.1
	+ Quotas are now included in users module
	+ Bugfix: disabled shares are correctly ignored now
	+ Bugfix: fixed bad column name in report consolidation
	+ Renamed internal-backups and quarantine shares from ebox- to zentyal-
	+ Bug fix: default file sharing quota works properly now
2.1
	+ Remove ebox- prefix from helper scripts names
	+ Use new standard enable-module script
	+ Replace /etc/ebox/80samba.conf with /etc/zentyal/samba.conf
	+ Use new initial-setup in postinst and delete old migrations
	+ Bug fix: Home directory is mapped when accessing from a Windows 7 client
	+ User quotas are now stored in configuration backup and users directory
	+ Bug fix: Share size is estimated although some files cannot be read
	+ Bug fix: Removed permissions are actually removed
	+ Roaming profiles with correct file attribs
	+ The files in a group share can be modified by all the members in the
	  group
	+ Show forbidden paths in the "Path not allowed" exception text
	+ Truncate the resource field to avoid overflow error of log database
2.0.7
	+ Removed printers are ignored during backup restore
	+ Added backup domain
	+ Added printers as restore dependency
2.0.6
	+ Check for incompatibility between PDC and PAM on slaves
	+ Improved performance by adding samba LDAP indexes
	+ Only set shares ACL if needed
	+ Set default order for dashboard widgets
2.0.5
	+ Only ASCII characters are now allowed for share names and comments
	+ Bug fix: guest shares also work if PDC not enabled
2.0.4
	+ Fixed quarantine folder permissions
	+ Don't ask for password in guest shares
2.0.3
	+ Bug fix: guest shares now work on Windows clients
	+ Fixed log retrieving for quarantine alerts
2.0.2
	+ Fixed problems in backup restoration
	+ Bug fix: support users and groups with spaces and so on in ACLs
2.0.1
	+ Bug fix: cups daemon is now started before samba one
	+ Bug fix: samba can be enabled now if filesystem does not support quotas
	+ Removed warning due to mix numeric and string values in printer hash.
	+ New CUPS printers are also stored in redis when editing groups
	+ Deleted obsolete code regarding external/non-external printers
1.5.9
	+ Rebranded domain name and description
1.5.8
	+ Zentyal rebrand
	+ On smb.conf.mas: use client driver = no to allow printer server
	  to give clients the uploaded drivers.
1.5.7
	+ Avoid antivirus scan on large files to fix read problems
	+ Add a keyconf to Samba listen on external interfaces
	+ Added more report subsections
1.5.6
	+ Move NSS from ebox-samba to ebox-usersandgroups
	+ Home directories are under /home now
	+ Shares permissions model now states if the ACL is for a user or a group
1.5.5
	+ Bug fix: set proper permissions on guest shares
	+ Bug fix: avoid parse of non-word characters in vscan log entries
1.5.4
	+ Added bridged mode support in firewall helper
1.5.3
	+ Bug fix: do not add acl attribute in /etc/fstab when using xfs
1.5.2
	+ Enforce uniqueness of 'user/group' filed in shares permissions
	+ Enable full audit feature as it's working again in samba 3.4.6
	+ Allow guest shares
1.5.1
	+ Add support for file system ACLs. Modify /etc/fstab
	  accordingly. Add dependency on acl.
	+ Bug fix: check if a group has been deleted when configurer printers,
	  otherwise users end up with a blank screen when granting printer
	  permissions
	+ Use the new upstart scripts that the Ubuntu samba packages ships
	  in Lucid
1.4.2
	+ Add missing samba_virus_report table
1.4.1
	+ Restored RecycleBin feature lost when merged breadcrumbs
1.3.15
	+ Added 'hide files' directive by default in smb.conf.mas
	+ Bug fix: PDC password policy settings are kept after samba restarts
1.3.14
	+ Add DefaultUser model to be used in users and groups default user
	  template. Admins can select if they wish to enable the file sharing
	  account by default when creating new users.
1.3.13
	+ Disable full_audit until fixed in a newer samba version
1.3.12
	+ Add breadcrumbs
1.3.11
	+ Added report support
1.3.10
	+ bugfix: ignore case when comparing domain and netbios names
	+ Added support for Recycle Bin in shares
	+ bugfix: restore Domain Users with GID 513 and not 512.
	  as this made Domain Admins not work
	+ Remove unused quota related methods
1.3.7
	+ Create .V2 profile directories. Windows Vista looks for them.
	+ remove extendedBackup, data files must be backuped using ebackup
1.3.6
	+ bugfix: do not allow netbios names longer than 15 characters
1.3.4
	+ bugfix: some samba actions never appeared in the access log
1.3.3
	+ bugfix: we dont consults users when users is not configured in EBox::Samba::existsShareResource
1.3.1
	+ bugfix: use right number for Domain Computers group
1.3.0
	+ bugfix: keep sambaMinPwdLength attribute
1.1.30
	+ bugfix: add user works if quota is disabled
	+ bugfix: replaced storeElementByName with store to avoid bug when restoring
1.1.20
	+ samba allows the use of internal virtual ifaces now
	+ bugfix: importFromLdif was calling a maethod that was removed in a previous merge
1.1.10
	+ Only update sambaPaths on users with sambaSamAccount object
	class
	+ UI imrpovement: in general setting some fileds are disabled when
	PDC is not selected
1.1
	+ Bugfix: issue with codepages on shares
	+ Home drive letter can be changed now from general settings
	+ Added new PDC model with password settings
	+ Use the new row() and ids() API
	+ Windows user's profiles are backed up only in extended backups
	+ Enable quota support again
	+ Bugfix: when importing data from ldiff we assure that the
	default group is created before any group assignment to avoid
	'group not existent' errors

0.12.101
	+ Bugfix: set force directory mode and force create mode to 0660 in shares
0.12.100
	+ Admin user method is more robust in face of user's incomplete
	groups membership
	+ Bugfix: `printers` method returns an empty list when
	`ebox-printers` package is not installed
	+ Add per-user disk quota
0.12.99
	+ New release
0.12.6.101
	+ Bugfix. roaming profiles are not created automatically when they are
	disabled
0.12.6.100
	+ Support for external printers configured with CUPS
	+ Bugfix. Set users and groups suffix properly in smb.conf
0.12.5
	+ Bugfix. Set loginShell when adding users. By default it takes /bin/false
	but users can change it using /etc/ebox/80samba.conf
0.12.4
	+ Bugfix. Check and correct if there is a user or group with a wrong SID.
	It's possible to run into that scenarion depending when the user/group is
	created
	+ Do not delete some domain attributes that are used to store password
	attributes such us password length, expiration...
0.12.3
	+ Add configuration variable to enable/disable quota support
	  as it might be really slow if we have many users
0.12.2
	+ Restore group share names when restoring a backup
0.12.1
	+ Leave Logon Home empty, as Logon Home = "" as stated by smb.conf
	documentation doesn't seem to work
	+ Make sure  workgroup and netbios names are different
0.12
	+ Add help to model fields
	+ Fix typo in defaultEnabledValue. Now shares are enabled by default.
	+ Fix typo in administrator label
	+ Mark shares strings to translate
	+ Use eBox OID number in LDAP schemas
	+ Do not use shares that don't have permission for any user or group
	+ Remove deprecated printer admin configuration key in smb.conf.mas
	+ Enable dns proxy in smb.conf.mas
0.11.103
	+ Bugfix. Add and use EBox::Samba::Types::Select to avoid
	  issues with the options cache
0.11.102
	+ Extend functinality to add custom shares and not only one per-group:
		- Any share within the file system
		- Any share automatically created under /home/samba/shares
		- Fine-grained access to the share: read-only, read and write,
		  administrator, per user and per group.
	+ Set editable attribute to 1 in User field. To comply with
	  what the type expects and avoid warnings

0.11.101
	+ New release
0.11.100
	+ Change slapd.conf ownership to module users
	+ Fix typos
	+ onInstall() functionality moved to migration script
0.11.99
	+ Allow others to read contents from users home directory to
	publish HTML
0.11
	+ New release
0.10.99
	+ New release
0.10
	+ Create directory with 0770
	+ Add users to Domain Users group
0.9.100
	+ New release
0.9.99
	+ New release
0.9.3
	+ New release
0.9.2
	+ Add ebox backup directory as a shared resource to download/upload
	  files
	+ Create smbldap_bind.conf which contains password with mask 0600
0.9.1
	+ New release
0.9
	+ Added Polish translation
	+ Added German translation
	+ Added Dutch  translation

0.8.99
	+ New release
0.8.1
	+ bugfix. Do not mess up home directories when upgrading
	+ Minor workaround. Create slapd run directory in case it does not
	  exist
0.8
	+ New release
0.7.99
	+ Full backup mode stores shared files
	+ Unlimited i-node quota
	+ Various bug-fixes
	+ Portuguese translation

0.7.1
	+ Initial support for PDC
	+ GUI improvements
	+ Added update/clean actions to eobx-samba-ldap
	+ Use EBox::LDAP singleton
	+ Debian package fixes
	+ Fetch SID from configuration file
	+ Use of ebox-sudoers-friendly

0.7
	+ First public release
0.6
	+ move to client
	+ API documented using naturaldocs
	+ Update install
	+ Update debian scripts
	+ Enable/disable printer sharing and file sharing independentely
	+ Use new syntax to define ACLs in slapd.conf
	+ Implements usesPort
	+ Add full support for printers
	+ Several bugfixes

0.5.2
	+ Fix some packaging issues

0.5.1
	+ Convert module to new menu system

0.5
	+ Initial release<|MERGE_RESOLUTION|>--- conflicted
+++ resolved
@@ -1,13 +1,10 @@
 HEAD
-<<<<<<< HEAD
+	+ s4sync: Check samba daemon is running
 	+ Removed obsolete dns-$hostname account from OpenLDAP, it should be only
 	  available in Samba
 	+ Ignored and logged as errors the users, contacts and groups in OpenLDAP
 	  that are not linked with Samba objects
 	+ Fix edit Group Policy Link after UI changes
-=======
-	+ s4sync: Check samba daemon is running
->>>>>>> 3aaefe98
 	+ Fix GPO models UI
 	+ Fix revert resolvconf configuration after joining domain
 	+ Set allow_non_scanned_files = True on samba.conf by default to
