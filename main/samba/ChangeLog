<<<<<<< HEAD
3.0.7
	+ Sync passwords to samba also when using kerberos keys
=======
HEAD
	+ Use proper constant in userShares method used by remoteservices module
>>>>>>> 66d2dc98
3.0.6
	+ Added missing use of UnwillingToPerform exception
	+ Fix bug importing service principals when it is not yet created in
	  LDAP
	+ Roaming profiles and drive letter options cannot be set when joining
	  to an existing domain to avoid overwritting per-user settings
	+ Use the new LdapUserBase interface methods preAddUser and preAddGroup
	  to create the user in samba before in zentyal LDAP. The uidNumber or
	  gidNumber of the Zentyal user is infered from the RID to guarantee
	  unique value in the domain
	+ Infer user's uidNumber and group's gidNumber from RID when this is
	  attribute is not present while synchronizing users. This guarantees
	  the same value for users and groups in all domain controllers
	+ Implement new preAdd(User|Group)Failed and add(User|Group)Failed to
	  remove the object from samba database if something goes wrong
	+ Do not add disabled accounts to Zentyal in s4sync
3.0.5
	+ Enabled optional signed SMB protocol in smb.conf
	+ Delete users and groups from shares ACL when these are deleted
	+ Refuse to delete system critical objects
	+ Added syncFolders information method to allow file syncing
	+ Implement SysInfo::Observer to disallow host or domain name changes if
	  module is configured and update the required fields if it is not
	+ Import sysvol after joining a domain, and add an upstart job to sync it
	  each 5 to 10 minutes (one way).
	+ Map root account to domain administrator account
	+ Reset sysvol ACLs after provision
3.0.4
	+ Fix netlogon share wrong path
	+ Depend on samba4 rc2+zentyal2, which include nmbd daemon for netbios
	  browsing support
3.0.3
	+ Update smb.conf for samba4 RC2
	+ During domain join precedure, wait a couple of seconds for samba to start
	+ Add configkey 'treat_contacts_as_users' to import distribution groups
	  containing contacts. The mail account name is used to locate an user with
	  that name and add it to the group.
	+ Improvements synchronizing group members.
	+ The 'users' method of EBox::Samba::Group has been renamed to 'members' and
	  also returns nested groups
	+ Do not import users and groups after join a domain. The s4sync script will
	  do the job
	+ Search for users and groups to synchronize outside CN=Users
	+ Add more SID's to the list of users and groups to avoid synchronize from
	  samba
	+ Improve GeneralSettings fields validation
	+ Remove duplicated disabled module warning on recycle bin and antivirus
	  modules
	+ Added method to GeneralSettings to update hostname-dependent fields
	+ Tolerate domains ended in .local
3.0.2
	+ Fix samba group members not imported to Zentyal in groups added by
	  the synchronizer
	+ Fix s4sync not starting on boot
	+ Restore DNS setup on domain join failure
	+ Add a line to /etc/fstab to increase the size of /var/lock to 50MB.
	  Samba stores there some tdb files (for example to track connections), so
	  if this fs goes out of space connections can be dropped.
3.0.1
	+ Stop daemon before restoring backup and start when finished
	+ Throw exceptions in checkEnvironment also during first install,
	  otherwise the module is not disabled if DNS is not properly
	  configured.
3.0
	+ Add parameter to _checkEnvironment to set the desired error level
	  (ignore, print on log or throw exception)
	+ Stop daemon while taking backup to avoid samba daemon modifying files
	  while being tarred
	+ Fix share type exceptions on antivirus and recycle bin
	+ Fix enabling guest access on shares need to save changes twice
	+ Fix wrong ACL that was denying access to quarantine folder to guest
	  users
	+ Fix error creating shares with spaces in the path
	+ Implemented configuration backup and restore
	+ Fix checking domain name in General Settings Model
	+ Fixed some strings
2.3.14
	+ Fix access for domain users to shares when guest access is enabled
	  on the share
	+ Setup quarantine directory for zavs and grant access to domain admins only
	+ Write zavs settings on smb.conf
2.3.13
	+ Change default domain netbios to match the left-most part of the
	  host dns domain
	+ Check environment is properly configured before provision samba
	+ Generate random administrator password instead of having a default
	  one for security reasons, to join machines to the domain any user
	  belonging to the Domain Admins group is enough, so there was no
	  need to show this password on the interface
	+ Removed dashboard widgets no longer compatible with samba4
	+ Depend on samba 4.0 beta 8
	+ Check provisioned flag and module enabled in s4sync script
	+ Set the provisioned flag at the end of provision function
	+ shareByFilename() method is now working with samba4
	+ Improved DNS management of the Samba internal domain
	+ Fixed labels on SambaSharePermissions model
	+ Fix guest access to shares (client do not ask for password)
	+ Map nobody and nogroup to domain guest and guests accounts
	+ Add missing use statement on EBox::Samba::User
	+ Fix updating Zentyal LDAP users kerberos keys from samba users
	+ Ensure proper permissions on the samba privileged socket
	+ Check that account names does not exists in the whole domain when
	  adding users and groups from the LdapModuleBase callbacks
	+ Do not notify samba module when deleting Zentyal users and groups
	  through the synchronizer script
	+ Improve netbios name validation (no dots)
	+ Validate netbios domain name as netbios name
	+ Force zentyal-dns dependency version
	+ Fix bug managing the dns domain when enabling/disabling the module
	+ Improvements in daemons management to avoid restarting them twice
	  while saving changes.
2.3.12
	+ Support additional domain controller mode
	+ Remove user addon to set the user as domain admin. Add it to the
	  domain admins group instead.
	+ Sync domain administrator and domain admins accounts to zentyal
	+ Increase log level from 1 to 3 to trace problems.
	+ Provision database only when saving changes, not in module
	  enable.
	+ Change samba home to /home/samba instead /home/ebox/samba
	+ Use the privileged LDAP socket to connect to samba LDAP.
	+ Provision using bind9 DLZ backend.
	+ Add config key to choose the fileserver to use, 'ntvfs' or 's3fs'
	+ Removed wrong empty string translations
	+ Enable printing daemon. Printers ACLs stored in a model within
	  printers module.
2.3.11
	+ Added modeldepends to yaml schema
	+ Enable printing daemon. Printers ACLs are now stored in a model within
	  printers module
	+ Removed wrong empty string translations
2.3.10
	+ Fix exception creating shares
	+ Sync passwords from LDAP to LDB directly from hashes
2.3.9
	+ Fields in General Settings can be edited now, with the exception
	  of domain and computer names
	+ Added methods to get the paths used by shares, users and groups
	  to generate disk usage reports
	+ User addon to enable/disable the account and set the user as
	  domain administrator
	+ Group addon to create group shares
	+ Added method to give captive portal module firewall rules to
	  allow domain joins
2.3.8
	+ Recycle Bin feature is now working with samba4
	+ Remove unnecessary dns enable depend as users already depend on it
	+ Integration with samba 4.0 beta2 which uses samba4 for
	  the Active Directory domain services and the samba3 daemon
	  for the file sharing and printing services
	+ Added LogObserver support
	+ Avoid showing admin password if provision command fails
	+ Add domain name validation, cannot be equal to host name
	+ Fix provision bug caused by passwords containing spaces
	+ Threaded synchronizer script
	+ Roaming profiles implementation
	+ Home drive implementation
	+ Guest access implementation
	+ Delete directories from disk when shares are removed
2.3.7
	+ Fixed problems with provision in fresh install
	+ Adapted to new Model management framework
	+ Store printers in redis using the new JSON config objects
2.3.6
	+ Integrate with zentyal DNS
	+ Fix loop over array reference in funcion usesPort
2.3.5
	+ New samba4 synchronization based on LDB module and LDIF files
	+ Depend on samba-zentyal-modules instead of libldb-perl
	+ Custom build of samba4 is no longer needed
2.3.4
	+ Packaging fixes for precise
	+ Code typo fix in Samba::Model::GeneralSettings::_checkDomainName
2.3.3
	+ Validate domain admin password in general settings
	+ Fixed bugs when adding users or groups with spaces
2.3.2
	+ Ignore mailfilter users in s4sync
2.3.1
	+ Samba4 integration
	+ Service description is now translatable
	+ Restore samba-vscan dependency
2.3
	+ Adapted to new MySQL logs backend
	+ Remove samba-vscan dependency as it is not yet available for precise
	+ Replaced autotools with zbuildtools
	+ Use always the same string to refer to the NetBIOS computer name
	+ Validation of maximum length of domain name, validation against
	  reserved words of netbios and domain names
2.1.7
	+ Allow non-ascii characters in share names and comments
2.1.6
	+ Added config key to set Zentyal folders and default domain prefix
	+ Removed /zentyal prefix from URLs
	+ Added maximum limits to PDC options
	+ Avoid duplicated restart during postinst
2.1.5
	+ Removed wrong quotes in smb.conf
	+ Added missing touch and minsize options in /etc/zentyal/samba.conf
	  for Recycle Bin
2.1.4
	+ Better validation of samba shares paths
	+ Improve smb.conf template: delete use_client_driver and allow include
	  per client
	+ Always depend on samba-vscan
	+ Use quote column option for periodic and report log consolidation
2.1.3
	+ Now deleted users and groups are removed correctly from printers
	  permissions lists
	+ Show group comment if exists as share description
	+ Fixed SQL in activity report section
	+ Removed redundant code _dumpSharesTree and _loadSharesTree
2.1.2
	+ Domain names ending in ".local" are no longer allowed
2.1.1
	+ Quotas are now included in users module
	+ Bugfix: disabled shares are correctly ignored now
	+ Bugfix: fixed bad column name in report consolidation
	+ Renamed internal-backups and quarantine shares from ebox- to zentyal-
	+ Bug fix: default file sharing quota works properly now
2.1
	+ Remove ebox- prefix from helper scripts names
	+ Use new standard enable-module script
	+ Replace /etc/ebox/80samba.conf with /etc/zentyal/samba.conf
	+ Use new initial-setup in postinst and delete old migrations
	+ Bug fix: Home directory is mapped when accessing from a Windows 7 client
	+ User quotas are now stored in configuration backup and users directory
	+ Bug fix: Share size is estimated although some files cannot be read
	+ Bug fix: Removed permissions are actually removed
	+ Roaming profiles with correct file attribs
	+ The files in a group share can be modified by all the members in the
	  group
	+ Show forbidden paths in the "Path not allowed" exception text
	+ Truncate the resource field to avoid overflow error of log database
2.0.7
	+ Removed printers are ignored during backup restore
	+ Added backup domain
	+ Added printers as restore dependency
2.0.6
	+ Check for incompatibility between PDC and PAM on slaves
	+ Improved performance by adding samba LDAP indexes
	+ Only set shares ACL if needed
	+ Set default order for dashboard widgets
2.0.5
	+ Only ASCII characters are now allowed for share names and comments
	+ Bug fix: guest shares also work if PDC not enabled
2.0.4
	+ Fixed quarantine folder permissions
	+ Don't ask for password in guest shares
2.0.3
	+ Bug fix: guest shares now work on Windows clients
	+ Fixed log retrieving for quarantine alerts
2.0.2
	+ Fixed problems in backup restoration
	+ Bug fix: support users and groups with spaces and so on in ACLs
2.0.1
	+ Bug fix: cups daemon is now started before samba one
	+ Bug fix: samba can be enabled now if filesystem does not support quotas
	+ Removed warning due to mix numeric and string values in printer hash.
	+ New CUPS printers are also stored in redis when editing groups
	+ Deleted obsolete code regarding external/non-external printers
1.5.9
	+ Rebranded domain name and description
1.5.8
	+ Zentyal rebrand
	+ On smb.conf.mas: use client driver = no to allow printer server
	  to give clients the uploaded drivers.
1.5.7
	+ Avoid antivirus scan on large files to fix read problems
	+ Add a keyconf to Samba listen on external interfaces
	+ Added more report subsections
1.5.6
	+ Move NSS from ebox-samba to ebox-usersandgroups
	+ Home directories are under /home now
	+ Shares permissions model now states if the ACL is for a user or a group
1.5.5
	+ Bug fix: set proper permissions on guest shares
	+ Bug fix: avoid parse of non-word characters in vscan log entries
1.5.4
	+ Added bridged mode support in firewall helper
1.5.3
	+ Bug fix: do not add acl attribute in /etc/fstab when using xfs
1.5.2
	+ Enforce uniqueness of 'user/group' filed in shares permissions
	+ Enable full audit feature as it's working again in samba 3.4.6
	+ Allow guest shares
1.5.1
	+ Add support for file system ACLs. Modify /etc/fstab
	  accordingly. Add dependency on acl.
	+ Bug fix: check if a group has been deleted when configurer printers,
	  otherwise users end up with a blank screen when granting printer
	  permissions
	+ Use the new upstart scripts that the Ubuntu samba packages ships
	  in Lucid
1.4.2
	+ Add missing samba_virus_report table
1.4.1
	+ Restored RecycleBin feature lost when merged breadcrumbs
1.3.15
	+ Added 'hide files' directive by default in smb.conf.mas
	+ Bug fix: PDC password policy settings are kept after samba restarts
1.3.14
	+ Add DefaultUser model to be used in users and groups default user
	  template. Admins can select if they wish to enable the file sharing
	  account by default when creating new users.
1.3.13
	+ Disable full_audit until fixed in a newer samba version
1.3.12
	+ Add breadcrumbs
1.3.11
	+ Added report support
1.3.10
	+ bugfix: ignore case when comparing domain and netbios names
	+ Added support for Recycle Bin in shares
	+ bugfix: restore Domain Users with GID 513 and not 512.
	  as this made Domain Admins not work
	+ Remove unused quota related methods
1.3.7
	+ Create .V2 profile directories. Windows Vista looks for them.
	+ remove extendedBackup, data files must be backuped using ebackup
1.3.6
	+ bugfix: do not allow netbios names longer than 15 characters
1.3.4
	+ bugfix: some samba actions never appeared in the access log
1.3.3
	+ bugfix: we dont consults users when users is not configured in EBox::Samba::existsShareResource
1.3.1
	+ bugfix: use right number for Domain Computers group
1.3.0
	+ bugfix: keep sambaMinPwdLength attribute
1.1.30
	+ bugfix: add user works if quota is disabled
	+ bugfix: replaced storeElementByName with store to avoid bug when restoring
1.1.20
	+ samba allows the use of internal virtual ifaces now
	+ bugfix: importFromLdif was calling a maethod that was removed in a previous merge
1.1.10
	+ Only update sambaPaths on users with sambaSamAccount object
	class
	+ UI imrpovement: in general setting some fileds are disabled when
	PDC is not selected
1.1
	+ Bugfix: issue with codepages on shares
	+ Home drive letter can be changed now from general settings
	+ Added new PDC model with password settings
	+ Use the new row() and ids() API
	+ Windows user's profiles are backed up only in extended backups
	+ Enable quota support again
	+ Bugfix: when importing data from ldiff we assure that the
	default group is created before any group assignment to avoid
	'group not existent' errors

0.12.101
	+ Bugfix: set force directory mode and force create mode to 0660 in shares
0.12.100
	+ Admin user method is more robust in face of user's incomplete
	groups membership
	+ Bugfix: `printers` method returns an empty list when
	`ebox-printers` package is not installed
	+ Add per-user disk quota
0.12.99
	+ New release
0.12.6.101
	+ Bugfix. roaming profiles are not created automatically when they are
	disabled
0.12.6.100
	+ Support for external printers configured with CUPS
	+ Bugfix. Set users and groups suffix properly in smb.conf
0.12.5
	+ Bugfix. Set loginShell when adding users. By default it takes /bin/false
	but users can change it using /etc/ebox/80samba.conf
0.12.4
	+ Bugfix. Check and correct if there is a user or group with a wrong SID.
	It's possible to run into that scenarion depending when the user/group is
	created
	+ Do not delete some domain attributes that are used to store password
	attributes such us password length, expiration...
0.12.3
	+ Add configuration variable to enable/disable quota support
	  as it might be really slow if we have many users
0.12.2
	+ Restore group share names when restoring a backup
0.12.1
	+ Leave Logon Home empty, as Logon Home = "" as stated by smb.conf
	documentation doesn't seem to work
	+ Make sure  workgroup and netbios names are different
0.12
	+ Add help to model fields
	+ Fix typo in defaultEnabledValue. Now shares are enabled by default.
	+ Fix typo in administrator label
	+ Mark shares strings to translate
	+ Use eBox OID number in LDAP schemas
	+ Do not use shares that don't have permission for any user or group
	+ Remove deprecated printer admin configuration key in smb.conf.mas
	+ Enable dns proxy in smb.conf.mas
0.11.103
	+ Bugfix. Add and use EBox::Samba::Types::Select to avoid
	  issues with the options cache
0.11.102
	+ Extend functinality to add custom shares and not only one per-group:
		- Any share within the file system
		- Any share automatically created under /home/samba/shares
		- Fine-grained access to the share: read-only, read and write,
		  administrator, per user and per group.
	+ Set editable attribute to 1 in User field. To comply with
	  what the type expects and avoid warnings

0.11.101
	+ New release
0.11.100
	+ Change slapd.conf ownership to module users
	+ Fix typos
	+ onInstall() functionality moved to migration script
0.11.99
	+ Allow others to read contents from users home directory to
	publish HTML
0.11
	+ New release
0.10.99
	+ New release
0.10
	+ Create directory with 0770
	+ Add users to Domain Users group
0.9.100
	+ New release
0.9.99
	+ New release
0.9.3
	+ New release
0.9.2
	+ Add ebox backup directory as a shared resource to download/upload
	  files
	+ Create smbldap_bind.conf which contains password with mask 0600
0.9.1
	+ New release
0.9
	+ Added Polish translation
	+ Added German translation
	+ Added Dutch  translation

0.8.99
	+ New release
0.8.1
	+ bugfix. Do not mess up home directories when upgrading
	+ Minor workaround. Create slapd run directory in case it does not
	  exist
0.8
	+ New release
0.7.99
	+ Full backup mode stores shared files
	+ Unlimited i-node quota
	+ Various bug-fixes
	+ Portuguese translation

0.7.1
	+ Initial support for PDC
	+ GUI improvements
	+ Added update/clean actions to eobx-samba-ldap
	+ Use EBox::LDAP singleton
	+ Debian package fixes
	+ Fetch SID from configuration file
	+ Use of ebox-sudoers-friendly

0.7
	+ First public release
0.6
	+ move to client
	+ API documented using naturaldocs
	+ Update install
	+ Update debian scripts
	+ Enable/disable printer sharing and file sharing independentely
	+ Use new syntax to define ACLs in slapd.conf
	+ Implements usesPort
	+ Add full support for printers
	+ Several bugfixes

0.5.2
	+ Fix some packaging issues

0.5.1
	+ Convert module to new menu system

0.5
	+ Initial release<|MERGE_RESOLUTION|>--- conflicted
+++ resolved
@@ -1,10 +1,7 @@
-<<<<<<< HEAD
+HEAD
+	+ Use proper constant in userShares method used by remoteservices module
 3.0.7
 	+ Sync passwords to samba also when using kerberos keys
-=======
-HEAD
-	+ Use proper constant in userShares method used by remoteservices module
->>>>>>> 66d2dc98
 3.0.6
 	+ Added missing use of UnwillingToPerform exception
 	+ Fix bug importing service principals when it is not yet created in
