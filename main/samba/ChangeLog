--- conflicted
+++ resolved
@@ -1,7 +1,5 @@
 HEAD
-<<<<<<< HEAD
 	+ Ignore system ACLs for samba shares, using the NT ACLs instead.
-=======
 	+ Added objectByObjectGUID to retrieve an LDB object from its LDAP
 	  replica.
 	+ Added _linkWithUsersEntry && _linkWithUsersObject and called for every
@@ -16,7 +14,6 @@
 	+ EBox::Samba::LdbObject inherites from EBox::Users::LdapObject to reuse
 	  as much code as possible.
 	+ Added a special case to map 'Domain Admins' DN from OpenLDAP to LDB.
->>>>>>> 5f0d7381
 	+ Adapt firewall rules to new accept chains
 	+ Add config key to skip writting homeDirectory and homeDrive attribute
 	+ Do not store in samba_access table 4 records each 10s when antivirus
