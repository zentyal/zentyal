HEAD
<<<<<<< HEAD
=======
	+ EBox::Samba::LdbObject::setCritical cannot use lazy flag to work
	  correctly
3.2.14
>>>>>>> 0e7d0608
	+ Fix NT_STATUS_ACCESS_DENIED opening files quering the DOS attributes
	  and passing them to open function
	+ Set OpenChange as not provisioned when Samba is reprovisioned
	+ Added a way to check whether we are managing the AD schema or not
	+ Samba provision failures when IPs are not set no longer talk
	  wrongly about internal interfaces
	+ Create directories in _setConf to avoid invalid group __USERS__ error
	+ Clean up openchange section in stub smb.conf file
	+ Fixed bug in EBox::LDB::users which made the method to not
	  return users inside Organization Units
3.3.3
	+ Fix typo in SambaLdapUser that fixes error in change email
3.3.2
	+ Change user modification hook from _modifyUser to _preModifyUser
	+ Throw DataExists exception if the user try to rename a user on a
	  container and already exists
	+ Check for duplicated DN on user creation and show a proper error, not
	  an internal exception.
3.3.1
	+ Fixed s4sync's breakage when tries to sync serviceprincipals to
	  OpenLDAP. Those users are ignored on EBox::LDB::users method
	+ Remove group share on group deletion
	+ Set the setShareRightsReset flag on SambaSharesPermissions row deletion
	+ Samba log helper is now aware of utf8
	+ EBox::Samba::LdbObject::deleteObject - Delete all childs before self
	  deletion
	+ User profiles are only created if the OpenLDAP sync exists, otherwise,
	  defer it until s4sync does the synchronization
	+ Typo fix in netbios validation
	+ Check if objects are system critical before deletion
3.3
	+ Renamed printableName to File Sharing and Domain Services
	+ Split settings in two menu entries: Domain and File Sharing
	+ Switch from Error to TryCatch for exception handling
	+ Improved migration code from 3.2.11
	+ Provision - Clear link attribute on __USERS__ entry when provisioning as
	  adc
	+ Provision - Remove DomainAdmins,Administrator and Guest from openLDAP
	              when reprovisioning as additional DC
	+ Do not hide domain guest account
	+ Fix share guest access, based on domain guest account enabled status
	+ LDB - Do not return users holding a servicePrincipalName by default
	+ Provision - Improve the LDAP OUs purge after join domain
	+ s4sync - Serveral fixes to make it more robust
	+ OU - Improve creation code
	+ LDB - Return OUs ordered, parents before childs
	+ Provision - Link accounts holding zentyal service principals
	+ Provision - Improve OU loading, skip zentyal internal OUs and linked
	+ Provision - Link containers at provision stage, creating them if not
	              exists. Ignore not linked OUs for sync operations.
	+ Provision - Set kerberos linked OU as visible only in advanced mode
	+ Provision - Check no OUs are created below OU=Users. This violate the
	              AD DIT, as OU=Users is linked to CN=Users.
	+ Do not import accounts while provisioning or joining a domain, rely on
	  s4sync
	+ Remove useless chown workaround
	+ Forbid sharing '/opt'
	+ Add filesystem format check defining system shares
	+ Update user CN on user modifications
	+ Revert case sensitive shares. Use new SMB raw client library feature
	  per packet case sensitive.
	+ Throw external exception instead internal if error changing user password
	+ Show user friendly error creating system shares
	+ Add precondition to GPO models, do not allow edition if server is ADC
	+ Fix error in backup or clicking on edit GPO when server is ADC and
	  sysvol is not yet replicated
	+ Check if file system share path is a directory
	+ Fixed unhandled exception when checking filesystem options
	+ Added missing EBox::Exceptions uses
	+ Group membership mapping between OpenLDAP and Samba is using now Samba's
	  objectGUID unique id to be 100% sure we match the right objects
	+ Fixed a typo in a info message
	+ Depend on the new Samba 4.1.1, also with fixed init script
	+ Improve GPO models preconditions to avoid cannot connect to samba
	  LDAP
	+ Fix regression in unmanaged ACLs option
	+ Prevent _postServiceHook code execution outside Save Changes
	+ Fixed openLDAP -> samba integration for users, contacts and groups using
	  non ascii characters
	+ Check for acl and user_xattr mount options when adding system shares
	+ Depend on new samba4 version that fixes 0-byte size problems
	+ NT SD are now written to hidden and readonly files
	+ Remove no longer used antivirus options
	+ Get ldb object in s4sync after the initial wait
	+ Use resolvconf tool to modify resolv.conf when joining as ADC
	+ Set zavsd socket mode to 0777
	+ Fix already defined variable warning
	+ Fixed Samba share ACLs for guest-shares do not contain 'Domain Users'
	  (Contributed by on-jz)
	+ Disable debug to parse ldbsearch command output when looking on idmap.ldb
	+ Set case sensitive on a per share basis
	+ Fix netbios name no being updated when hostname change and samba module
	  is not enabled
	+ Disable debug to parse ldbsearch command output when looking for DNS
	  zones stored in samba
	+ Open files with minimal access mask to set the security descriptors
	+ Added new 'Apply ACLs recursively' feature - one checkbox per samba share.
	  If unchecked, changed ACLs will only be written to top-level share.
	  Subfolders' ACLs will be left unchanged. Default is checked.
	  (Contributed by on-jz)
	+ Fixed Samba share ACLs for 'All users' are not written to filesystem
	+ Listen on all interfaces to avoid problems when more than one IP address
	  is configured in the DNS module
	+ Removed unnecessary FirewallHelper implementation
	+ Delete unused updateHostnameFields() method
	+ Mark network module as changed when upgrading from 3.0
	+ Enforce set of shares ACLs when upgrading from 3.0
	+ Remove old keytab when exporting new one
	+ Add ForestDnsZones and DomainDnsZones partitions DNS records after
	  join domain as additional domain controller
	+ Removed old migration code from 3.0 to 3.2
	+ Set version to 3.3
	+ Ignore container 'Microsoft Exchange System Objects' when quering
	  users stored in LDB
	+ Write openchange options to smb.conf if module installed
	+ Fix precondition on GPOScripts model
3.2.2
	+ Added retry mechanism in SmbClient to wait until samba is ready
	+ Do not try to get domainSID in s4sync if not ready
	+ Improve retrying log messages in safeConnect
	+ Setup quarantine directory in postHook instead of setConf
	+ Don't use Samba's LDB before it's started
	+ Rewrote a couple of methods to use file access directly instead of LDB
	  so it doesn't depend on the service running
	+ Stop starting samba on safeConnect calls
3.2.1
	+ Fixed start of samba after reboot
3.2
	+ Migrated the Samba provision status into redis
	+ Fixed migration of disabled accounts
	+ Execute the mapping of special accounts method on migration
	+ Set version to 3.2
3.1.14
	+ Fixed provisioning flag also in DC mode
	+ Do not automatically start service in LDB.pm
	+ Added missing EBox::Gettext uses
	+ Prevent member sync between Domain Users and __USERS__ both are handled
	  automatically.
3.1.13
	+ Improve samba daemon startup wait condition
	+ Improve GPO code to be more robust.
	+ Set Administrator user as internal when migrating from 3.0
	+ Do not try to migrate from 3.0 if module is not configured
	+ Override daemons when migrating from 3.0
	+ Migrate disabled accounts from 3.0
3.1.12
	+ Only set share permissions when there is really a permission change
	  instead of doing it on every samba restart.
	+ Fix provisioning flag management on error
3.1.11
	+ Added migration code to be executed when upgrading from 3.0
3.1.10
	+ Wait until all the samba services are ready before trying to connect
	+ Removed useless and problematic enforceServiceState override
3.1.9
	+ Antivirus daemon unlinks the cache file before creating new one
	+ Fix user accounts not enabled when created by s4sync
	+ Wait for RID pool allocation after join domain as DC
	+ Remove no longer needed workaround for DNS SPN
	+ Add samba as a DomainDnsZones and ForestDnsZones replica holder
	  when joining as additional DC (samba bug #9200)
	+ Fixes for LDAP-LDB OUs synchronization
	+ Force restart of DNS module while provisioning to reload zones from LDB
	+ Block until samba LDAP task is listening when restarting module
	+ New state flag 'provisioning'
	+ Added 'All users' option to ACL group permissions
	+ Fix precondition on GPOScripts model
3.1.8
	+ Added EBox::LDB::securityGroups to get the list of security groups from
	  Samba.
	+ Requested SLAPD to add an index on the msdsObjectGUID field.
	+ Added support to set permissions recursively.
	+ Moved the code that sets the share permissions to EBox::Samba to execute
	  it on EBox::Module::Service::_postServiceHook hook so we are sure samba
	  is already started with the new configuration.
	+ Shares are created even if no permissions are assigned nor is a guest
	  shared. Administrators will always have permissions now, so the share
	  should exist.
	+ Fixed zentyal group memberships sync with Samba to handle all supported
	  members and to sync on group creation, not just on group update.
	+ Improved the way we sync group memberships from Samba to Zentyal so we
	  are able to sync nested groups if they are not yet created at that point.
	+ Allowed nested groups sync with OpenLDAP and reused as much as possible
	  code from EBox::Users::Group from EBox::Samba::Group.
	+ Do nothing with shares that are disabled.
	+ Fixed s4sync when checking for OUs updates.
	+ Ignore system ACLs for samba shares, use libsamba-perl library instead.
	+ Disabled custom auth methods for guests, so Kerberos authentication
	  works. This should be reverted once Guest support is fixed on Samba 4.
	+ Synced all members of Zentyal Groups, not just users, when provisioning
	  with Samba.
	+ Stop creating special users or groups on provision time, s4sync will do
	  it for us.
	+ Services principals are copied to Samba before Groups, so we can keep
	  memberships intact.
	+ Mark internal users and groups properly when creating them in LDAP
	+ Filter internal users and groups in ACLs selectors
	+ Fixed bad usage of OpenLDAP when it should be using LDB.
	+ Force a trace back printing when an LDB connection is not possible.
	+ Handled mail field sync for Group, User and Contact.
	+ Use new libsamba-perl for GPOs
	+ Fixed mail and given name sync for Contacts.
	+ Stop s4sync while dumping configuration backup
	+ Ignore Asterisk Queues OU in s4sync
	+ Added hiddenSid() method
	+ Change default description to Zentyal Server instead of File Server
	+ Don't put duplicate bridge interfaces in smb.conf
	+ Mapped group 'Domain Users' to '__USERS__' directly.
	+ Added isInAdvancedViewOnly and renamed setViewInAdvancedOnly to
	  setInAdvancedViewOnly to match the attribute name.
	+ Allowed the syncronization of Users, Groups and Contacts tagged as to be
	  shown only on the Advanced view.
	+ Allowed sync of users without kerberos credentials (Guest account).
	+ Linked Kerberos accounts from Samba with their copy in OpenLDAP.
	+ Removed sync_disabled_users key. We sync all users now.
	+ Removed the useraddon to enable or disable file sharing per user, you
	  can now enable or disable a user directly.
	+ Used text strings to reference userAccountControl flags instead of plain
	  numbers.
	+ Syncronized account disabled / enabled between OpenLDAP and Samba.
	+ Removed deprecated objectClass objects not required anymore because
	  Windows breaks when creating objects with those unused objectClass.
3.1.7
	+ When we are going to start a reprovision, we set the provision flag to
	  false and reset the LDB connection to clear any cached value.
	+ Handle the case where ou=Groups exist in OpenLDAP and a Windows AD, so
	  we map both on provision time instead of breaking.
	+ Fixed wrong call to _linkWithUsersObject in Provision
	+ DNS is now properly restarted after provision
3.1.6
	+ Fix Samba provisioning when joining an existing Windows server.
	+ Fixed s4sync to ignore all sub-OUs for a set of OUs so those tree
	  branches are not synced with samba or deleted from OpenLDAP by mistake.
	+ The Administrator user should be hidden.
3.1.5
	+ Adapted user-addon to right panel view
	+ (u|g)idNumber is now generated by Samba directly by default.
	+ Added support to BuiltinDomain objectClass and synced CN=Builtin,...
	  container as a LDAP OU.
	+ Adapted to updatedRowNotify call with no changes in values
	+ Added menu icon
	+ Added objectByObjectGUID to retrieve an LDB object from its LDAP
	  replica.
	+ Added _linkWithUsersEntry && _linkWithUsersObject and called for every
	  Samba object created from the users module, so we have a direct link
	  between objects.
	+ All LDBObject based objects will have the objectGUID field availble.
	+ Removed unused method EBox::LDB::existsDN.
	+ Updated EBox::LDB class to use the new EBox::LDAPBase to share code.
	+ Updated s4sync to handle OUs and contacts sync.
	+ Removed configuration key 'treat_contacts_as_users'. We handle now
	  Contacts and distribution groups natively.
	+ EBox::Samba::LdbObject inherites from EBox::Users::LdapObject to reuse
	  as much code as possible.
	+ Added a special case to map 'Domain Admins' DN from OpenLDAP to LDB.
	+ Don't allow a share with file system root as path
	+ Adapt firewall rules to new accept chains
	+ Add config key to skip writting homeDirectory and homeDrive attribute
	+ Do not store in samba_access table 4 records each 10s when antivirus
	  daemon is not running
	+ Adapted user addon to multi-OU tree view
	+ Ignored SIDs are now synced to LDAP, but hidden on the interface
	  according to the regexps in /etc/zentyal/sids-to-hide.regex
	+ Do not try to start nmbd if smb.conf is not written
	+ Use krb5 keys on new users when plain password not available
	+ Removed EBox::Samba::Group::usersNotIn() method. It was not used neither
	  valid for samba groups.
	+ New EBox::Samba::computers() to get all objects with computer class
	+ Implemented security group and distribution group concept from AD.
	+ Created an OrganizationalPerson object to reuse code between User
	  accounts and Contacts.
	+ Added incompatiblity with external AD authentication mode
3.1.4
	+ Fix SIDs to ignore list, add missing end of line character in regular
	  expressions
	+ NetBIOS computer name is now updated before reprovision and after
	  hostname change
	+ Use new EBox::Users namespace instead of EBox::UsersAndGroups
3.1.3
	+ Removed deprecated backup domains implementation
	+ Fix id mapping for users and groups added by the s4sync daemon
3.1.2
	+ Fix hostname change when having Samba installed: was trying to create
	  again Administrator user, now we just update the credentials, ignore
	  existing groups
3.1.1
	+ Fixed wrong setting of state in EBox::Samba::Provision
3.1
	+ Replace /home/samba/.provisioned file with a key in redis state
	+ Depend on zentyal-core 3.1
3.0.17
	+ New join_vista_with_guest_shares option in /etc/zentyal/samba.conf to
	  allow join of Windows Vista machines if guest shares are enabled
	+ New sync_disabled_users option in /etc/zentyal/samba.conf to sync
	  users with a disabled account in s4sync
	+ Removed 3.0.X migration code
	+ New s4sync-groups.ignore file to avoid sync internal groups to LDAP
	+ Allow to set "disable_fullaudit" config key in /etc/zentyal/samba.conf
	  to fully disable recording of samba VFS operations in the system log
	+ Added Pre-Depends on samba4 to avoid problems with upgrades
	+ Added Pre-Depends on mysql-server to avoid problems with upgrades
3.0.16
	+ Workaround with retries for the chown __USERS__ bug
	+ Hide sync with cloud options in shares list if remoteservices
	  is not installed
	+ Setup filesystem now writes a valid fstab file even if the filesystem
	  does not have any mount option
	+ Remove idmap_ldb:use_rf2307 option unnecessary with Samba 4.0.5
	+ Clearer error messages when EBox::LDB::safeConnect fails
	+ Raise exception if during the provision either the domain
	  administrator user or the domain administrator group are
	  incorrectly mapped
	+ Adapted firewallCaptivePortalExceptions method to API change
	+ Mark kerberos principal users as internal to be properly filtered
	+ Delete .provisioned file when purging zentyal-samba
	+ Avoid not numeric warning in hash size comparation during provision
	+ Allow user names composed only of digits
	+ Do not add firewall rules to loopback interface
	+ Improve checks when upgrading from 3.0.11
3.0.15
	+ Better check for the incompatibility of Samba with master/slave
	+ Samba can now be reprovisioned if the hostname or domain changes
	+ Depend on users module to fix save changes order during reprovision
	+ Set roaming profile and home drive for new created users if server
	  is first DC
	+ Default value of sync option in SambaShares is now 0
3.0.14
	+ Improve management of DNS zones stored in samba LDAP
	+ Add classes to decode DNS data from samba LDAP
	+ Use less costly LDB operations when adding or removing members
	  from a group
	+ Added EBox:Samba::LDBObject::deleteValues method
	+ Fix wrong URL on provision message
	+ Better error messages when the environment checks for provision fail
	+ Forbid provision if the server is replicating users either master or slave
3.0.13
	+ Integration of new samba 4.0.3 bundled version
	+ Samba daemon is now managed with init.d to avoid unexpected fork problems
	+ Reduce dns resolver timeout on provision checks when joining a domain
	+ Let zentyal manage all samba dependant daemons. Automatic start/stop
	  is disabled now.
	+ Add script to transfer FSMO roles to local server, useful to
	  migrate from Windows to Zentyal
	+ New FSMO management module
	+ Import sysvol maintaining ACLs
	+ Fixed configuration backup problems, stopping the daemon is no longer
	  needed when backing up and ACLs and dns partitions hard links are
	  recreated when restoring.
	+ Remove deprecated code related to printers module
	+ Remove unnecessary pidfiles declarations for upstart daemons
	+ Improve provision procedure
	+ Use clamd socket instead of shared library for antivirus, this is
	  faster and reduces memory consumption
	+ Do not create quarantine share if antivirus is not enabled
	+ Empty text files are created now when a virus is found on a share
	+ Modified 'size' field in samba_disk_usage and samba_disk_usage_report
	  tables from INT to BIGINT
3.0.12
	+ New advanced 'unmanaged_acls' option in /etc/zentyal/samba.conf to
	  disable overwriting of ACLs when saving changes
	+ Notify cloud-prof when installed when changes happen in
	  SyncShares and SambaShares models
	+ shareByFilename method now also returns the path and type of the share
	+ Fix shareByFilename method
	+ Update Loghelper to the new log formats
	+ Remove duplicated slash in samba shares and profiles paths
3.0.11
	+ Fixed EBox::Samba::LdbObject::get in list context
3.0.10
	+ Decode utf8 data in LdbObject::get() to avoid encoding problems
	+ Integration with Disaster Recovery service
	+ Restored backupDomains implementation
	+ Explicit set of folder name as default value implementation has changed
	+ Check in group pre-addition whether it already exists as built-in
	+ Added existsDN method to EBox::LDB
	+ Grant rx access on privileged ldap socket to allow user corner to
	  update user passwords
3.0.9
	+ Improve domain join process updating the joined domain DNS server
	+ Set kerberos keys when importing users from samba to zentyal
	+ Fix ACLs for system type shares
3.0.8
	+ Depend on Samba4 RC5
	+ Fix bug in enforceServiceState causing samba to restart twice while
	  saving changes
	+ Set pid file path for nmbd daemon
	+ Set bootDepends in yaml file
	+ Adapted to changes in EBox::LogHelper::_convertTimestamp
	+ Use proper constant in userShares method used by remoteservices module
3.0.7
	+ Sync passwords to samba also when using kerberos keys
3.0.6
	+ Added missing use of UnwillingToPerform exception
	+ Fix bug importing service principals when it is not yet created in
	  LDAP
	+ Roaming profiles and drive letter options cannot be set when joining
	  to an existing domain to avoid overwritting per-user settings
	+ Use the new LdapUserBase interface methods preAddUser and preAddGroup
	  to create the user in samba before in zentyal LDAP. The uidNumber or
	  gidNumber of the Zentyal user is infered from the RID to guarantee
	  unique value in the domain
	+ Infer user's uidNumber and group's gidNumber from RID when this is
	  attribute is not present while synchronizing users. This guarantees
	  the same value for users and groups in all domain controllers
	+ Implement new preAdd(User|Group)Failed and add(User|Group)Failed to
	  remove the object from samba database if something goes wrong
	+ Do not add disabled accounts to Zentyal in s4sync
3.0.5
	+ Enabled optional signed SMB protocol in smb.conf
	+ Delete users and groups from shares ACL when these are deleted
	+ Refuse to delete system critical objects
	+ Added syncFolders information method to allow file syncing
	+ Implement SysInfo::Observer to disallow host or domain name changes if
	  module is configured and update the required fields if it is not
	+ Import sysvol after joining a domain, and add an upstart job to sync it
	  each 5 to 10 minutes (one way).
	+ Map root account to domain administrator account
	+ Reset sysvol ACLs after provision
3.0.4
	+ Fix netlogon share wrong path
	+ Depend on samba4 rc2+zentyal2, which include nmbd daemon for netbios
	  browsing support
3.0.3
	+ Update smb.conf for samba4 RC2
	+ During domain join precedure, wait a couple of seconds for samba to start
	+ Add configkey 'treat_contacts_as_users' to import distribution groups
	  containing contacts. The mail account name is used to locate an user with
	  that name and add it to the group.
	+ Improvements synchronizing group members.
	+ The 'users' method of EBox::Samba::Group has been renamed to 'members' and
	  also returns nested groups
	+ Do not import users and groups after join a domain. The s4sync script will
	  do the job
	+ Search for users and groups to synchronize outside CN=Users
	+ Add more SID's to the list of users and groups to avoid synchronize from
	  samba
	+ Improve GeneralSettings fields validation
	+ Remove duplicated disabled module warning on recycle bin and antivirus
	  modules
	+ Added method to GeneralSettings to update hostname-dependent fields
	+ Tolerate domains ended in .local
3.0.2
	+ Fix samba group members not imported to Zentyal in groups added by
	  the synchronizer
	+ Fix s4sync not starting on boot
	+ Restore DNS setup on domain join failure
	+ Add a line to /etc/fstab to increase the size of /var/lock to 50MB.
	  Samba stores there some tdb files (for example to track connections), so
	  if this fs goes out of space connections can be dropped.
3.0.1
	+ Stop daemon before restoring backup and start when finished
	+ Throw exceptions in checkEnvironment also during first install,
	  otherwise the module is not disabled if DNS is not properly
	  configured.
3.0
	+ Add parameter to _checkEnvironment to set the desired error level
	  (ignore, print on log or throw exception)
	+ Stop daemon while taking backup to avoid samba daemon modifying files
	  while being tarred
	+ Fix share type exceptions on antivirus and recycle bin
	+ Fix enabling guest access on shares need to save changes twice
	+ Fix wrong ACL that was denying access to quarantine folder to guest
	  users
	+ Fix error creating shares with spaces in the path
	+ Implemented configuration backup and restore
	+ Fix checking domain name in General Settings Model
	+ Fixed some strings
2.3.14
	+ Fix access for domain users to shares when guest access is enabled
	  on the share
	+ Setup quarantine directory for zavs and grant access to domain admins only
	+ Write zavs settings on smb.conf
2.3.13
	+ Change default domain netbios to match the left-most part of the
	  host dns domain
	+ Check environment is properly configured before provision samba
	+ Generate random administrator password instead of having a default
	  one for security reasons, to join machines to the domain any user
	  belonging to the Domain Admins group is enough, so there was no
	  need to show this password on the interface
	+ Removed dashboard widgets no longer compatible with samba4
	+ Depend on samba 4.0 beta 8
	+ Check provisioned flag and module enabled in s4sync script
	+ Set the provisioned flag at the end of provision function
	+ shareByFilename() method is now working with samba4
	+ Improved DNS management of the Samba internal domain
	+ Fixed labels on SambaSharePermissions model
	+ Fix guest access to shares (client do not ask for password)
	+ Map nobody and nogroup to domain guest and guests accounts
	+ Add missing use statement on EBox::Samba::User
	+ Fix updating Zentyal LDAP users kerberos keys from samba users
	+ Ensure proper permissions on the samba privileged socket
	+ Check that account names does not exists in the whole domain when
	  adding users and groups from the LdapModuleBase callbacks
	+ Do not notify samba module when deleting Zentyal users and groups
	  through the synchronizer script
	+ Improve netbios name validation (no dots)
	+ Validate netbios domain name as netbios name
	+ Force zentyal-dns dependency version
	+ Fix bug managing the dns domain when enabling/disabling the module
	+ Improvements in daemons management to avoid restarting them twice
	  while saving changes.
2.3.12
	+ Support additional domain controller mode
	+ Remove user addon to set the user as domain admin. Add it to the
	  domain admins group instead.
	+ Sync domain administrator and domain admins accounts to zentyal
	+ Increase log level from 1 to 3 to trace problems.
	+ Provision database only when saving changes, not in module
	  enable.
	+ Change samba home to /home/samba instead /home/ebox/samba
	+ Use the privileged LDAP socket to connect to samba LDAP.
	+ Provision using bind9 DLZ backend.
	+ Add config key to choose the fileserver to use, 'ntvfs' or 's3fs'
	+ Removed wrong empty string translations
	+ Enable printing daemon. Printers ACLs stored in a model within
	  printers module.
2.3.11
	+ Added modeldepends to yaml schema
	+ Enable printing daemon. Printers ACLs are now stored in a model within
	  printers module
	+ Removed wrong empty string translations
2.3.10
	+ Fix exception creating shares
	+ Sync passwords from LDAP to LDB directly from hashes
2.3.9
	+ Fields in General Settings can be edited now, with the exception
	  of domain and computer names
	+ Added methods to get the paths used by shares, users and groups
	  to generate disk usage reports
	+ User addon to enable/disable the account and set the user as
	  domain administrator
	+ Group addon to create group shares
	+ Added method to give captive portal module firewall rules to
	  allow domain joins
2.3.8
	+ Recycle Bin feature is now working with samba4
	+ Remove unnecessary dns enable depend as users already depend on it
	+ Integration with samba 4.0 beta2 which uses samba4 for
	  the Active Directory domain services and the samba3 daemon
	  for the file sharing and printing services
	+ Added LogObserver support
	+ Avoid showing admin password if provision command fails
	+ Add domain name validation, cannot be equal to host name
	+ Fix provision bug caused by passwords containing spaces
	+ Threaded synchronizer script
	+ Roaming profiles implementation
	+ Home drive implementation
	+ Guest access implementation
	+ Delete directories from disk when shares are removed
2.3.7
	+ Fixed problems with provision in fresh install
	+ Adapted to new Model management framework
	+ Store printers in redis using the new JSON config objects
2.3.6
	+ Integrate with zentyal DNS
	+ Fix loop over array reference in funcion usesPort
2.3.5
	+ New samba4 synchronization based on LDB module and LDIF files
	+ Depend on samba-zentyal-modules instead of libldb-perl
	+ Custom build of samba4 is no longer needed
2.3.4
	+ Packaging fixes for precise
	+ Code typo fix in Samba::Model::GeneralSettings::_checkDomainName
2.3.3
	+ Validate domain admin password in general settings
	+ Fixed bugs when adding users or groups with spaces
2.3.2
	+ Ignore mailfilter users in s4sync
2.3.1
	+ Samba4 integration
	+ Service description is now translatable
	+ Restore samba-vscan dependency
2.3
	+ Adapted to new MySQL logs backend
	+ Remove samba-vscan dependency as it is not yet available for precise
	+ Replaced autotools with zbuildtools
	+ Use always the same string to refer to the NetBIOS computer name
	+ Validation of maximum length of domain name, validation against
	  reserved words of netbios and domain names
2.1.7
	+ Allow non-ascii characters in share names and comments
2.1.6
	+ Added config key to set Zentyal folders and default domain prefix
	+ Removed /zentyal prefix from URLs
	+ Added maximum limits to PDC options
	+ Avoid duplicated restart during postinst
2.1.5
	+ Removed wrong quotes in smb.conf
	+ Added missing touch and minsize options in /etc/zentyal/samba.conf
	  for Recycle Bin
2.1.4
	+ Better validation of samba shares paths
	+ Improve smb.conf template: delete use_client_driver and allow include
	  per client
	+ Always depend on samba-vscan
	+ Use quote column option for periodic and report log consolidation
2.1.3
	+ Now deleted users and groups are removed correctly from printers
	  permissions lists
	+ Show group comment if exists as share description
	+ Fixed SQL in activity report section
	+ Removed redundant code _dumpSharesTree and _loadSharesTree
2.1.2
	+ Domain names ending in ".local" are no longer allowed
2.1.1
	+ Quotas are now included in users module
	+ Bugfix: disabled shares are correctly ignored now
	+ Bugfix: fixed bad column name in report consolidation
	+ Renamed internal-backups and quarantine shares from ebox- to zentyal-
	+ Bug fix: default file sharing quota works properly now
2.1
	+ Remove ebox- prefix from helper scripts names
	+ Use new standard enable-module script
	+ Replace /etc/ebox/80samba.conf with /etc/zentyal/samba.conf
	+ Use new initial-setup in postinst and delete old migrations
	+ Bug fix: Home directory is mapped when accessing from a Windows 7 client
	+ User quotas are now stored in configuration backup and users directory
	+ Bug fix: Share size is estimated although some files cannot be read
	+ Bug fix: Removed permissions are actually removed
	+ Roaming profiles with correct file attribs
	+ The files in a group share can be modified by all the members in the
	  group
	+ Show forbidden paths in the "Path not allowed" exception text
	+ Truncate the resource field to avoid overflow error of log database
2.0.7
	+ Removed printers are ignored during backup restore
	+ Added backup domain
	+ Added printers as restore dependency
2.0.6
	+ Check for incompatibility between PDC and PAM on slaves
	+ Improved performance by adding samba LDAP indexes
	+ Only set shares ACL if needed
	+ Set default order for dashboard widgets
2.0.5
	+ Only ASCII characters are now allowed for share names and comments
	+ Bug fix: guest shares also work if PDC not enabled
2.0.4
	+ Fixed quarantine folder permissions
	+ Don't ask for password in guest shares
2.0.3
	+ Bug fix: guest shares now work on Windows clients
	+ Fixed log retrieving for quarantine alerts
2.0.2
	+ Fixed problems in backup restoration
	+ Bug fix: support users and groups with spaces and so on in ACLs
2.0.1
	+ Bug fix: cups daemon is now started before samba one
	+ Bug fix: samba can be enabled now if filesystem does not support quotas
	+ Removed warning due to mix numeric and string values in printer hash.
	+ New CUPS printers are also stored in redis when editing groups
	+ Deleted obsolete code regarding external/non-external printers
1.5.9
	+ Rebranded domain name and description
1.5.8
	+ Zentyal rebrand
	+ On smb.conf.mas: use client driver = no to allow printer server
	  to give clients the uploaded drivers.
1.5.7
	+ Avoid antivirus scan on large files to fix read problems
	+ Add a keyconf to Samba listen on external interfaces
	+ Added more report subsections
1.5.6
	+ Move NSS from ebox-samba to ebox-usersandgroups
	+ Home directories are under /home now
	+ Shares permissions model now states if the ACL is for a user or a group
1.5.5
	+ Bug fix: set proper permissions on guest shares
	+ Bug fix: avoid parse of non-word characters in vscan log entries
1.5.4
	+ Added bridged mode support in firewall helper
1.5.3
	+ Bug fix: do not add acl attribute in /etc/fstab when using xfs
1.5.2
	+ Enforce uniqueness of 'user/group' filed in shares permissions
	+ Enable full audit feature as it's working again in samba 3.4.6
	+ Allow guest shares
1.5.1
	+ Add support for file system ACLs. Modify /etc/fstab
	  accordingly. Add dependency on acl.
	+ Bug fix: check if a group has been deleted when configurer printers,
	  otherwise users end up with a blank screen when granting printer
	  permissions
	+ Use the new upstart scripts that the Ubuntu samba packages ships
	  in Lucid
1.4.2
	+ Add missing samba_virus_report table
1.4.1
	+ Restored RecycleBin feature lost when merged breadcrumbs
1.3.15
	+ Added 'hide files' directive by default in smb.conf.mas
	+ Bug fix: PDC password policy settings are kept after samba restarts
1.3.14
	+ Add DefaultUser model to be used in users and groups default user
	  template. Admins can select if they wish to enable the file sharing
	  account by default when creating new users.
1.3.13
	+ Disable full_audit until fixed in a newer samba version
1.3.12
	+ Add breadcrumbs
1.3.11
	+ Added report support
1.3.10
	+ bugfix: ignore case when comparing domain and netbios names
	+ Added support for Recycle Bin in shares
	+ bugfix: restore Domain Users with GID 513 and not 512.
	  as this made Domain Admins not work
	+ Remove unused quota related methods
1.3.7
	+ Create .V2 profile directories. Windows Vista looks for them.
	+ remove extendedBackup, data files must be backuped using ebackup
1.3.6
	+ bugfix: do not allow netbios names longer than 15 characters
1.3.4
	+ bugfix: some samba actions never appeared in the access log
1.3.3
	+ bugfix: we dont consults users when users is not configured in EBox::Samba::existsShareResource
1.3.1
	+ bugfix: use right number for Domain Computers group
1.3.0
	+ bugfix: keep sambaMinPwdLength attribute
1.1.30
	+ bugfix: add user works if quota is disabled
	+ bugfix: replaced storeElementByName with store to avoid bug when restoring
1.1.20
	+ samba allows the use of internal virtual ifaces now
	+ bugfix: importFromLdif was calling a maethod that was removed in a previous merge
1.1.10
	+ Only update sambaPaths on users with sambaSamAccount object
	class
	+ UI imrpovement: in general setting some fileds are disabled when
	PDC is not selected
1.1
	+ Bugfix: issue with codepages on shares
	+ Home drive letter can be changed now from general settings
	+ Added new PDC model with password settings
	+ Use the new row() and ids() API
	+ Windows user's profiles are backed up only in extended backups
	+ Enable quota support again
	+ Bugfix: when importing data from ldiff we assure that the
	default group is created before any group assignment to avoid
	'group not existent' errors

0.12.101
	+ Bugfix: set force directory mode and force create mode to 0660 in shares
0.12.100
	+ Admin user method is more robust in face of user's incomplete
	groups membership
	+ Bugfix: `printers` method returns an empty list when
	`ebox-printers` package is not installed
	+ Add per-user disk quota
0.12.99
	+ New release
0.12.6.101
	+ Bugfix. roaming profiles are not created automatically when they are
	disabled
0.12.6.100
	+ Support for external printers configured with CUPS
	+ Bugfix. Set users and groups suffix properly in smb.conf
0.12.5
	+ Bugfix. Set loginShell when adding users. By default it takes /bin/false
	but users can change it using /etc/ebox/80samba.conf
0.12.4
	+ Bugfix. Check and correct if there is a user or group with a wrong SID.
	It's possible to run into that scenarion depending when the user/group is
	created
	+ Do not delete some domain attributes that are used to store password
	attributes such us password length, expiration...
0.12.3
	+ Add configuration variable to enable/disable quota support
	  as it might be really slow if we have many users
0.12.2
	+ Restore group share names when restoring a backup
0.12.1
	+ Leave Logon Home empty, as Logon Home = "" as stated by smb.conf
	documentation doesn't seem to work
	+ Make sure  workgroup and netbios names are different
0.12
	+ Add help to model fields
	+ Fix typo in defaultEnabledValue. Now shares are enabled by default.
	+ Fix typo in administrator label
	+ Mark shares strings to translate
	+ Use eBox OID number in LDAP schemas
	+ Do not use shares that don't have permission for any user or group
	+ Remove deprecated printer admin configuration key in smb.conf.mas
	+ Enable dns proxy in smb.conf.mas
0.11.103
	+ Bugfix. Add and use EBox::Samba::Types::Select to avoid
	  issues with the options cache
0.11.102
	+ Extend functinality to add custom shares and not only one per-group:
		- Any share within the file system
		- Any share automatically created under /home/samba/shares
		- Fine-grained access to the share: read-only, read and write,
		  administrator, per user and per group.
	+ Set editable attribute to 1 in User field. To comply with
	  what the type expects and avoid warnings

0.11.101
	+ New release
0.11.100
	+ Change slapd.conf ownership to module users
	+ Fix typos
	+ onInstall() functionality moved to migration script
0.11.99
	+ Allow others to read contents from users home directory to
	publish HTML
0.11
	+ New release
0.10.99
	+ New release
0.10
	+ Create directory with 0770
	+ Add users to Domain Users group
0.9.100
	+ New release
0.9.99
	+ New release
0.9.3
	+ New release
0.9.2
	+ Add ebox backup directory as a shared resource to download/upload
	  files
	+ Create smbldap_bind.conf which contains password with mask 0600
0.9.1
	+ New release
0.9
	+ Added Polish translation
	+ Added German translation
	+ Added Dutch  translation

0.8.99
	+ New release
0.8.1
	+ bugfix. Do not mess up home directories when upgrading
	+ Minor workaround. Create slapd run directory in case it does not
	  exist
0.8
	+ New release
0.7.99
	+ Full backup mode stores shared files
	+ Unlimited i-node quota
	+ Various bug-fixes
	+ Portuguese translation

0.7.1
	+ Initial support for PDC
	+ GUI improvements
	+ Added update/clean actions to eobx-samba-ldap
	+ Use EBox::LDAP singleton
	+ Debian package fixes
	+ Fetch SID from configuration file
	+ Use of ebox-sudoers-friendly

0.7
	+ First public release
0.6
	+ move to client
	+ API documented using naturaldocs
	+ Update install
	+ Update debian scripts
	+ Enable/disable printer sharing and file sharing independentely
	+ Use new syntax to define ACLs in slapd.conf
	+ Implements usesPort
	+ Add full support for printers
	+ Several bugfixes

0.5.2
	+ Fix some packaging issues

0.5.1
	+ Convert module to new menu system

0.5
	+ Initial release<|MERGE_RESOLUTION|>--- conflicted
+++ resolved
@@ -1,10 +1,6 @@
 HEAD
-<<<<<<< HEAD
-=======
 	+ EBox::Samba::LdbObject::setCritical cannot use lazy flag to work
 	  correctly
-3.2.14
->>>>>>> 0e7d0608
 	+ Fix NT_STATUS_ACCESS_DENIED opening files quering the DOS attributes
 	  and passing them to open function
 	+ Set OpenChange as not provisioned when Samba is reprovisioned
