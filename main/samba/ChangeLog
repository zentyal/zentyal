HEAD
<<<<<<< HEAD
	+ Provision: Check domain netbios name is not equal to host netbios name
	+ Resolve schema master dns name and try to connect to all returned IP
	  addresses until success
	+ Skip schema extensions if module disabled
=======
	+ Do not check for acl and user_xattr filesystem options if filesystem is
	  btrfs
>>>>>>> 048376af
3.5.3
	+ Use bash as default shell
	+ Added external AD field to LDAP information model
	+ Allow unsafe chars on admin account to use for join a domain
	+ Improve the LDIF files parsing created by output of ldbsearch command
	+ Fixed problems with checking mail address duplicates
	+ Fixed bug which could delete the group mail account after a
	  group edit
	+ openchange.conf named properties config uses splitted params
	+ Added EBox::module::LDAP::_loadSchemasFiles
	+ Added EBox::Samba::LdapObject::hasObjectClass
	+ Hide the dns-hostname account after join a domain
	+ Remove mail account management logic from edit user form. This field
	  is now disabled when the mail module is installed, so account management
	  like create, rename or delete it must be done in the mail module user
	  addon
	+ Added code for migration from 3.4
	+ Instance groups using gid parameter is no longer allowed
3.5.2
	+ Fix sssd bug not finding users and groups
	+ Deprecate _schemasAdded redis key, checking if schema is extended in
	  module _regenConfig
	+ Fixed use of deprecated attributes uid and gid instantiating users and
	  groups
3.5.1
	+ Display correctly tree elements on external AD mode
	+ Fixed user creation when remove user from a group in the
	  EditGroup CGI
	+ The groups and groupsNotIn methods have now the same behaviour
	  for all EBox::Samba::OrganizationalPerson classes
	+ When removing a share the 'has files' check is not longer
	  dependent on ACLs
	+ Restored external AD mode
	+ Better errors in GPO models when losing parent row
	+ Catch error trying to add an already added or delete an already deleted
	  user to group
	+ Avoid warning flag on smart match experimental feature
3.5
	+ Setup roaming profiles for each user only when the setting changes
	  in the UI
	+ Remove duplicate entries from the custom shell list
	+ Hide krbtgt user in external AD mode
	+ EBox::Samba::DNS::Zone always return lowercase zone name
	+ Fix members of 'Domain Admins' group not able to delete items from
	  recycle bin
	+ Grant rwx rights to Domain guest and Everybody on guest shares
	+ Added new domainControllers() method
	+ Override daemons when migrating from previous versions
	+ Remove the use of method canonicalName for greater performance, use
	  object DNs instead
	  the end of the work loop
	+ Show Administrator account in the UI so it can be handled from Zentyal
	+ Merge zentyal-users and zentyal-samba in a single package
	+ Added EBox::Samba::User::hasValue to check if a certain value is present
	+ Do not duplicate cloud ops when REST call fails
	+ Use samba instead of slapd + heimdal
	+ Create a container CN=Groups when provisioning as DC
	+ Set gidNumber for new users to Domain Users to have NSS + PAM working
	+ Set gidNumber based on RID for new groups
	+ Set gidNumber to Domain Users and Domain Admin for NSS + PAM
	+ Change default group container to cn=Users as Windows does
	+ Include PAM + NSS services with SSSd to authenticate LDB users
	  in the system
	+ New EBox::Module::LDAP replacing EBox::LdapModule and using
	  EBox::Module::Service as base class, schemas are now loaded
	  in _regenConfig instead of manually in enableActions
	+ Display message when creating a user which username has more
	  than 20 characters
	+ Fixed error when editing user email address when mail module is
	  not installed
	+ Fix domain controllers shown on the computers OU in Manage model
	+ Using paged serch in EBox::Samba::users() method
	+ Added EBox::LDAPBase::pagedSearch method
	+ Added support for addon components when user is in a
	  non-standard OU
	+ Better control for edit user quota
	+ Sent zentyal-usercorner trigger on install / upgrade to restart it if
	  it's installed
	+ Avoid apparmor errors in trusty
	+ Set version to 3.5
	+ Fixed bug when altering mail address through the edit user form
	+ Better integration between mail addon and mail field
	+ Remove method canonicalName and use object DNs for greater performance
	+ Migrate previous configuration from 3.3 when upgrading
3.4
	+ Updated EBox::Samba::Model::Password to use
	  EBox::Usercorner::updateSessionPassword method and the new samba
	  location
	+ Stop changing users and contacts' cn field on object edition, allowed to
	  edit the displayName field, just as Windows does
	+ Disable OpenLDAP users sync in favor of Samba AD replication
	+ Avoid warning when checking whether we are in the usercorner
	+ Updated to use Plack / PSGI instead of mod_perl
	+ Updated to use the new haproxy API
	+ Use service instead of deprecated invoke-rc.d for init.d scripts
	+ Fixed soap.conf for apache 2.4
	+ Depend on apache2-utils, required to run htpasswd
	+ Set version to 3.4
	+ Add script to update the credentials when mode is external AD
	+ Added and used checkMailNotInUse method
	+ Updated cloud sync to ignore any change done in cloud to internal users
	  or groups
	+ Fixed EBox::CloudSync::Slave to sync uid and gid numbers on user update
	  and added unit tests for it
	+ Added EBox::Samba::Group::setInternal method
	+ Allow to use lazy flag with EBox::Samba::User::setInternal
	+ Added unit tests for cloud sync code
	+ Check available IP addresses when enable module
	+ Added lock to cloud-sync script
	+ Better integration of edit groups for mail group aliases
	+ Update group icon when type of group changes
	+ Implement _preModifyUser on LdapUserBase
	+ Throw exceptions on EBox::USers::LdapObject::get when entry not exists
	+ Fixed regression in LDAP info page for external AD mode
	+ Print slave-sync output to zentyal.log instead of stdout
	+ Fixed excesive restrictive validation of external AD password in wizard
3.3
	+ Forbid to create OUs inside Users, Groups or Computer OUs
	  because we not support them when Samba is enabled
	+ Forbid and print specific  error message when trying to put two
	  objects with the same CN in the same container
	+ Switch from Error to TryCatch for exception handling
	+ Remove useless warning when deleting a user or group with offer 2013
	+ Show system but not internal groups in user edition form
	+ Allow unsafe characters for user and password in external AD mode.
	+ Fixed bug in external AD connection. Reuse already estabished
	  external AD connection.
	+ The "sub ous" return the OUs hierarquically ordered
	+ Check for defined uidNumber and gidNumber creating users and groups
	+ Revert useless chown workaround
	+ Wait for the services before ending the start daemon action to prevent
	  its usage before being ready
	+ Better error handling when the default group is not found
	+ Fixed distribution group edition
	+ Add error, errorText and errorDescription methods to
	  EBox::Exceptions::LDAP
	+ Added missing EBox::Exceptions uses
	+ Better error handling when we get a LdapObject that doesn't exists
	+ Remove undefined warnings on users/group creation
	+ Fix 'Cannot connect to samba LDAP' error in manage model when samba
	  is installed but disabled
	+ Add missing use to EBox::Samba::LDAP::ExternalAD
	+ Force DNS restart when users mode changed
	+ Force service principals update on _postServiceHook in external AD mode
	+ Don't use slave cloud sync if not subscribed
	+ Adapted cloud sync to changes in user modules
	+ Added childrenObjectClass parameter to EBox::Samba::LdapObject::children
	+ userExists and groupExists discriminates between shown objects and
	  objects hid by SID
	+ Fixed wrong path in ExternalAD::connectWithKerberos
	+ Update names in tree view when either user or contact is edited
	+ Fixed wizard error when setting external AD mode
	+ Fixed EBox::Samba::groupDn method
	+ In contact edition do not store full name in cn but use
	  givenname and sn to get fullname.
	+ Use paginated search when getting children nodes in LdapObject
	+ UTF8 decode DN when retrieving it from a LDAP object
	+ Removed old migration code from 3.0 to 3.2
	+ Set version to 3.3
	+ Fixed cloud-sync script
3.2
	+ Set version to 3.2
	+ Add objectClass shadowAccount in 3.0 migration to fix disabled accounts
3.1.11
	+ Added migration code to be sure that we have all users added as members
	  of __USERS__ group on OpenLDAP.
	+ Fixed user creation to make all users belong to __USERS__ group
3.1.10
	+ Do not crash when deleting a group if LDB object does not exist
	+ Do not try to migrate from 3.0 if module is not configured
	+ Override daemons when migrating from 3.0
3.1.9
	+ Fix typo in setSecurityGroup when no GID is set yet
	+ Show group in slave as read-only
	+ Show in a slave when the user is not a member of any group
	+ Check email address for a group is done
	+ Add group dialog can now set the e-mail
	+ Master/Slave synchronisation works again
3.1.8
	+ Enable upgrade from 3.0 in initialSetup
	+ Fixed wrong calls to isSystem() in master-slave after API changes
	+ Fix regression trying to join slave after external AD changes
	+ Fix regression in slave host address after nginx integration
	+ Throw DataExists error when adding an OU which already exists
3.1.7
	+ Readded memberUid to the fields to index for SLAPD.
	+ Ignored members that are not valid perl objects to avoid undef entries
	  on EBox::Samba::Group::members method.
	+ Rewrites to share more code with samba module.
	+ Added 'mail' field on zentyalDistributionGroup schema.
	+ Added E-Mail field for Users and Groups when managing them from the UI.
	+ Changed E-Mail field to optional for Contacts.
	+ Updated master-slave sync to use the new User and Group fields.
	+ Look for ssl.cert instead of ssl.pem in Slave::soapClient()
	+ Changed description field to be always input text instead of textarea.
	+ Warn instead of throw exception if home directory already exists
	+ Forbid deletion of Domain Admins group
	+ Forbid deletion of Users, Groups and Computers OUs
	+ Filter also internal users and groups in membership comboboxes
	+ Hide Samba objects that should be shown only on Advance view mode
	+ Added support for disabled accounts
3.1.6
	+ Ignored samba module while (re)provisioning on __USERS__ group creation.
	+ Removed deprecated configuration file keys related with external AD
3.1.5
	+ Fixed EBox::Samba::LdapObject::canonicalName to propagate the flag to
	  get or ignore the root's namedContext canonical name.
	+ The Administrator user is hidden now using the samba module functionality
	  to hide SIDs instead of hardcoded in the code.
3.1.4
	+ Remove needReload notification for group addons
	+ When a new system user is created with uid 0 we also create its home.
	  This is required by Samba for the Administrator account.
	+ Added Net::LDAPBase::existsDN method
	+ Better error control on reprovision, do not clear the
	  reprovision flg on error
	+ Fixed code typo in slave setup
	+ Added menu icon
	+ Added new userCorner method to password model
	+ Usercorner uses the ldap_ro credentials to retrieve user DNs.
	+ preAdd callbacks get a second argument noting the parent when this
	  new object will be created.
	+ All LdapObject based objects will have the 'entryUUID' field available.
	+ Created an EBox::LDAPBase class to share code with the Samba's EBox::LDB
	  one.
	+ Reimplemented EBox::Samba::Group::members to retrieve the members of the
	  group directly instead of searching for the objects that are set as
	  members of the group.
	+ Avoid "cannot return outside of a subroutine" warning in cloud-sync
	+ Added foldable user and group add-ons to dialogs
	+ Replaced package breaks parameter with depends statement
	+ Fixed error in the baseName() method for an Ldap Object
	+ Fixed bug which make delete group dialog to show errors when
	  there was warnings
	+ Added a way to use Net::LDAP mock object for unit testing.
	+ Fixed cloud sync setup when user number is unlimited
	+ Fixed error in server master form when checking if
	  controls are editable
	+ Added a way to retrieve a group by its dn.
	+ New TreeView to manage users, groups and OUs
	+ Configuration key multiple_ous removed as this is now enabled by default
	+ Renamed namespace from UsersAndGroups to Users
	+ Added support for Contacts handling.
	+ Added support for external Active Directory authorization
3.1.3
	+ Renamed namespace from UsersAndGroups to Users
	+ Fixed maximum users check when not using cloud sync
3.1.2
	+ Remove deprecated backup domain methods
	+ Fixed password change in user corner when using samba
	+ Changed reload action to force-reload for nscd init.d daemon
3.1.1
	+ Fixed error message when trying to add a user above the edition maximum
	+ Migrated SOAP services to use Nginx for SSL.
3.1
	+ Updated to reflect the Apache -> WebAdmin rename.
	+ Removed 3.0.X migration code
	+ Added Pre-Depends on slapd to avoid problems with upgrades
	+ Depend on zentyal-core 3.1
3.0.18
	+ Check for already existent service principals before create them.
	  Required because squid and zarafa share the HTTP SPN
3.0.17
	+ Migration to remove leftover need_reprovision key in redis ro
	+ Retrieve global instance correctly in UsersSync
3.0.16
	+ Assure that we don't have a phantom need_reprovision key in
	  read-only tree
	+ Check for maximum number of users depending on the edition
	+ More frequent polling in EBox::Ldap::safeConnect() and
	  more explicit error when it fails
3.0.15
	+ Always mark as changed if it needs LDAP reprovision
	+ Fixed member removal operation for groups
3.0.14
	+ Tentative workaround against home directory chown bug
	+ Slave setup refactored to reuse common code with reprovision
	+ Reprovision LDAP for all LDAP based modules
	+ Don't try to update samba password in user corner when samba is
	  not configured
	+ Add operation arguments on LDAP error whenever is possible
	+ EBox::Samba::User::create() allows now an internal attribute
	+ Users marked as internal are not displayed on the interface
	+ New realUsers() method to filter only non-internal ones
3.0.13
	+ Search in user table now is standard instead of filter only for uid
	+ A bit more explicit text for EBox::Exceptions::LDAP
	+ Reload nscd also when creating new groups
3.0.12
	+ Fixed typo in exception class name in EBox::Ldap
	+ Added missing use statement in EBox::Users and
	  EBox::Samba::LDAPObject classes
3.0.11
	+ Dont loop through the group members when adding/removing members
	+ Added EBox::Exceptions::LDAP
	+ Allow unsafe characters in commentary field
	+ Better check for the incompatibility of Samba with master/slave
	+ Fix modules extending LdapUserBase not notified modifying groups
	+ Allow domain name change in System -> General reprovisioning LDAP db
	+ Depend on dns module to fix save changes order during reprovision
3.0.10
	+ Use less costly LDAP operations when adding or removing members
	  from a group
	+ Added EBox:Users::LdapObject::deleteValues method
	+ Faster custom row id filter for Users model
	+ Forbid user synchronization with other zentyals if samba is provisioned
	+ Display users groups in slave mode
	+ Avoided hang when the local host is wrongly used as master slave
	+ Ldap modules should do a slaveSetup when slave mode enabled
3.0.9
	+ Stop heimdal daemons on enableActions
	+ Fixed alphabetical order in listing of users and groups
3.0.8
	+ Filter in users table no longer matches LDAP dn
	+ Recover better of no-usercorner journal error in slave-sync
	+ Added read-only rootDn and password to LDAP settings screen
	+ Don't allow empty first name in CGIs for user
	  creation/modification. Otherwise you can get LDAP errors.
	+ Operator typo fix in EBox::UsersAndGroup::User::_checkQuota
3.0.7
	+ Fixed LdapObject::get() for list context
	+ Decode utf8 attributes from LDAP at LdapObject::get()
	+ Removed unused method _utf8Attrs
	+ Integration with Disaster Recovery service
	+ Include /home as disk usage facility
	+ Fix enable quotas without rebooting when module is enabled.
	+ Users and groups cannot longer share names because it is incompatible
	  with AD accounts
	+ Use upstart to manage heimdal daemons
	+ Increase the maximum UID number to avoid problems with samba integration
	+ Fixed bug in group creation which on error could call a method
	  in a undefined value
	+ Do not stop openldap daemon when dumping database
	+ Generate kerberos AES keys to be compatible with active directory in
	  W2k8 or higher functional levels
	+ Fixed user quota edition in slave server
	+ Update user password also in samba ldap when changed from user corner
	+ Update 'cn' attribute in cloud-sync
3.0.6
	+ Set userPassword attribute when setting kerberos keys for user
	+ Fixed delGroup operation on cloud slave
	+ Include exception message when there is an error notifying a slave
	+ Fix enable quotas without rebooting when module is enabled
	+ Delete syncjournal files when slave is removed
3.0.5
	+ Fixed reinstall script to stop samba module, otherwise new slapd
	  cannot start because the port is taken
	+ Sync password changes made from cloud to any slave
	+ When syncing, do not update ldap of unchanged entries
3.0.4
	+ Added missing use of UnwillingToPerform exception
	+ New methods on LdapUserBase (preAddUser, preAddUserFailed, preAddGroup
	  and preAddGroupFailed) to notify observers
3.0.3
	+ Setup Cloud slave on first save changes
	+ Synchronize uidNumber in master-slave
	+ Check master's REALM when adding a new slave
	+ Fixed some errors on RESTClient after API change
	+ Updated REST journaling behavior
	+ Do not show unavailable options in master select
	+ Added new EBox::Samba::newUserUidNumber() function
	+ Added check to assure that a no-ldap user has the same uid than
	  a new user
	+ Implement SysInfo::Observer to disallow host domain changes after the
	  kerberos realm has been initialized, and to update the LDAP base DN
	  if module is not yet configured
	+ Added LDAP index for ou attribute
	+ Always write slave-sync script
	+ Increase default quota value to 500MB
3.0.2
	+ Added clearCache() to LdapObject and force reload of krb5Keys
	+ Do not allow user corner password change on slaves
3.0.1
	+ Do not notify samba about users created while restoring backup. Samba
	  will restore its users from its own LDB backup.
3.0
	+ Write NSS config on enableService, modules depending on users may require
	  uid/gid numbers from LDAP
	+ Filter special kerberos and samba users out from the users list
	+ Added dns as restore depend
	+ Reviewed registration strings
2.3.17
	+ Do not translate the service principal names to upper case
	+ Set LDAP service as denined by default for internal networks
	+ Set the managed domain as read only as well as records
2.3.16
	+ Fixed PAM when kerberos is enabled
	+ Fixed addUser operation on slaves
	+ Catch exceptions thrown by notified modules adding LDAP users and groups
	  to rollback the operation and delete the object added prior to notification.
2.3.15
	+ Fixed password change at user corner
	+ Change KDC port to 8880 to preserve the classic default for user corner
2.3.14
	+ Ignore the LDAP error 'no attributes to update' on save
	+ Instantiate users by uid and groups by gid
	+ Change kerberos ports from 88/464 to 8888/8464. This avoid conflicts
	  and management logic of the heimdal daemons. Kerberos records are added
	  with lower priority over samba ones.
	+ Respect the optionality of the 'salt' field inside the kerberos keys
	  in the 'setKerberosKeys' funcion of the User class.
	+ Do not remove service principals when samba is enabled/disabled. Samba
	  will import the keys
	+ Add method to set the user kerberos keys
	+ Stop samba daemon if module is disabled to ensure that port 88 is free
	+ Initialize kerberos realm in lowercase to match the host domain
	+ User template account default options not longer shown in slave servers
	+ Added users filter by OU
2.3.13
	+ Better password policies for LDAP backend
	+ Added user synchronization with Zentyal Cloud
	+ Removed deprecated conf keys (password hashes selection)
	+ Sync kerberos hashes on master-slave
	+ Resolve slave hostname during registering
	+ Fixed framework changes related regression getting redis keys directly
2.3.12
	+ Ask for the host domain in the wizard instead of the old mode selector
	+ Fixed user name validation
2.3.11
	+ Remove deprecated reference to AD Sync in wizard
	+ Check to make sure that quota has been really assigned logs an error
	  instead of raising an exeception, because some file systems does not
	  support quotas
	+ Adapt lastUid and lastGid to the new API and make them compatible
	  with multiple OUs
2.3.10
	+ Use DataForm::ReadOnly::_content instead of acquirers in LdapInfo
	+ Delete obsolete daemons and attributes regarding old replication
	+ Better error control in _loadACLDirectory
	+ Adapted to new Model management framework
	+ Adapted Password type to new framework
	+ Added NTP as enable dependency
2.3.9
	+ Heimdal Kerberos integration for SSO features
	+ Better validation of user names and groups names. Better message
	  when this validation fails
	+ Added user() and group methods() to EBox::Users
	+ Added quota limit check
	+ Added backup domain for /home
	+ Adapted ldapvi to changes in port
	+ Setup master method can now take a custom password
2.3.8
	+ Restart apache after changing master configuration
	+ Removed all files + code cleaning
	+ Disable user editing in slaves
2.3.7
	+ New modifications() method to allow retrieving modifications made to
	  the LDAP object in the last call to 'save'
	+ Create users without password and set it after that, needed for samba4
	+ Removed auth_type warnings
2.3.6
	+ Use the new unified tableBody.mas instead of tableBodyWithoutActions.mas
2.3.5
	+ Packaging fixes for precise
2.3.4
	+ Updated Standard-Versions to 3.9.2
2.3.3
	+ New master-slave architecture
	+ Image in initial configuration wizard is shown again
2.3.2
	+ Added printableName to service and modified description
	+ Fixed executable permissions in src/scripts
	+ Added checks for small business subscription
	+ Bugfix: lastGid method was calling MINUID and SYSMINUID
	+ Reload nscd before trying to init users and groups
2.3.1
	+ Use Digest::SHA instead of Digest::SHA1 and remove libdigest-sha1-perl
	  dependency which no longer exists on precise
2.3
	+ Commented unused code in cleanUser method
	+ Replaced autotools with zbuildtools
2.2.5
	+ Bugfix: ad-sync can now populate groups with more than 1500 users
	+ Bugfix: do not allow adsync passwords longer than 16 chars to avoid
	  crash in pwdsync-server that keeps respawning
	+ Bugfix: mark apache as changed in enableActions to avoid problems adding
	  users before the new nsswitch conf is available for apache, also do not
	  allow to add users if module is not really enabled after save changes
	+ Make sure the default DN does not contains invalid characters
	+ Do not allow malformed LDAP DNs in Mode
2.2.4
	+ Make LDAP ready after enableActions restarting the service to
	  avoid problems when adding users or groups
	+ Fixed corruption when adding ldap attributes
	+ Also disable apparmor in ad-sync mode
	+ Renamed default adsync username from eboxadsync to adsyncuser
2.2.3
	+ Adapt pwdsync user and password offsets to the new hook implementation
	+ Always ignore ForeignSecurityPrincipals accounts in ad-sync
	+ Added more debug messages and improved existing ones in ad-sync
	+ Avoid warnings trying to get userPrincipalName in ad-sync
	+ Skip machine accounts in ad-sync
	+ Use paged queries in ad-sync
	+ Allow to specify custom DN to bind to Windows Server in ad-sync
	+ Ingore empty users in ad-sync
2.2.2
	+ Fixed validation of secret key length in ADSync Options model
	+ Removed useless validation of AD username in ADSync Options model
	+ Show different error when adding users from Windows with invalid chars
	+ Fixed bug managing slapd on ad-sync
2.2.1
	+ Do not enable ADSync to avoid launching daemon before configuration
	+ Also manage slapd daemon on ad-sync setups
	+ Avoid slave connection to incompatible masters
	+ Added quota change form on slaves
	+ Allowed '\' character in ad-sync username
2.1.14
	+ Fixed regression in usercorner link
2.1.13
	+ Moved apache soap configuration from setConf to enableActions
	+ Init slave users on enable (now home directories are created)
	+ Create LDAP indexes during slave enable
2.1.12
	+ Users::lastUid() now takes also into account non-ldap users
	+ Stop old ldap daemons in reinstall script, needed before changing mode
2.1.11
	+ Use a safer mode() implementation to avoid recursions with ModelManager
2.1.10
	+ Start slapd daemon when a module fails to connect
	+ Help in wizard is show again if no custom_prefix defined
2.1.9
	+ Hide help with link in wizard if custom_prefix defined
	+ Removed /zentyal prefix from URLs
	+ Disable autocompletion in user form
	+ Avoid duplicated restart during postinst
2.1.8
	+ Include quota schema in slaves LDAP (fixes replication)
	+ Do not stop slapd daemons after slave enable
	+ Fixed users and groups retrieval if module is disabled
	+ Manage slapd daemon in master mode
	+ Make the optional 'comment' field to also appear as optional on the UI
	+ Ignore users also in pwdsync-server, not only in the ad-sync script
2.1.7
	+ Set submenu items order for integration with the User Corner menu
	+ Avoid undefined dn warning
2.1.6
	+ Fix adsync mode check for zentyal-users cronjob
	+ Removed bad default value for adsync_dn option
	+ Update wizard pages with new order option
	+ Use Unix socket for LDAP connections on standalone and slave without PAM
2.1.5
	+ Manage zentyal-users cronjob with configuration keys for sync times
	  instead of debian/lucid/zentyal-users.cron.d and src/scripts/ad-sync.cron
	+ Configuration key to not to create homes (usefull on LDAP master servers)
	+ New ad-sync-info to show info of ADsync configuration
	+ Allow multiple BDC for ADsync mode with adsync_bdc confkey
	+ Add ADsync service by default and move port value to a confkey
	+ userInfo() tolerates missing quota LDAP attribute
	+ Added captiveportal to the list of modules in the reinstall script
2.1.4
	+ Moved redis_port_usercorner key to usercorner.conf in zentyal-usercorner
	+ Move users/conf/user-eboxlog.conf to usercorner/conf/usercorner-log.conf
2.1.3
	+ Fixed issues with html html attributes quotation
	+ Allow to specify a base DN to bind to AD
	+ Add locking to slave-sync to avoid spawn multiple instances in the
	  event of not being able to connect to a slave
	+ Do not modify users and groups in AD sync if attributes are not changed
	+ Wipe ignored users in AD sync
	+ Allow contacts synchronization in AD sync
	+ New checks in AD sync to avoid warnings
	+ Added update package list command to reinstall script
2.1.2
	+ Non-editable user fields in slaves no longer appear as editable inputs
	+ Numeric 0 is accepted as value for LDAP users attributes
	+ Minor fixes in default quota from user template
	+ Fixed error when writing ad-sync cron file
	+ Do not allow to create users if their home directory already exists
2.1.1
	+ Quotas are now included in users module
	+ System users don't require password
	+ Fixed bug that allowed to create LDAP users whith the same name
	  than users with UID 0 (like root)
2.1
	+ Separate usercorner module to the new zentyal-usercorner package
	+ Remove zentyal- prefix from rejoin-slave and ldapvi scripts
	+ Move /usr/share/ebox-usersandgroups/ebox-usersandgroups/reinstall
	  to /usr/share/zentyal-users/reinstall
	+ Show enableActions for master also in ad-slave mode
	+ Deleted obsolete migrations and use new initialSetup method
	+ Added locks to prevent overlapping in ad-sync script
	+ Fix slave failed operation string on slave hostname
	+ Replace /etc/ebox/80users.conf with /etc/zentyal/users.conf
	+ Added indexes for common LDAP attributes
	+ Replace /var/log/ebox-usercorner with /var/log/zentyal-usercorner
2.0.10
	+ Now the AD synchronization can be disabled at any moment and a
	  server with AD-slave mode can be master for other Zentyal slaves
	+ New /etc/ebox/ad-sync_ignore.users and ad-sync_ignore.groups files
	  to ignore users and groups in the AD synchronization process
	+ Improved zentyal-ldapvi script that works on slave servers
	+ Creates the default group if not exists during restore
	+ Added restore backup precheck to assure there are not conflicts between
	  system users and Zentyal LDAP users (currently only works for masters)
2.0.9
	+ Make sure to create the base directory for user homes before create them
	+ Reconnect to LDAP on backup restore
	+ Better log messages
	+ Save configuration files during restore
	+ Catch possible SIGPIPE on LDAP reconnect
2.0.8
	+ Fix Samba PDC on slaves
	+ Check for incompatibility between Samba PDC and PAM on slaves
	+ Optimize slave-sync script if there are no pending operations
	+ Remove useless call to mode() on slave-sync script (faster now)
	+ Replica LDAP listens in all interfaces
2.0.7
	+ Added index add mechanism to LdapModule
	+ Fixed NSS DN config in masters
2.0.6
	+ Added zentyal-rejoin-slave to rejoin a slave to its master
	+ Fixed NSS/PAM in slave machines
2.0.5
	+ Removed wrong hooks implementation
2.0.4
	+ Fixed infinite recursion when setting up some models on slave servers
	+ Added support for addUser/delUser hooks
2.0.3
	+ Allow LDAP users and groups up to 128 characters
	+ Show precondition message for user corner on slave servers
	+ Unconfigure ftp and zarafa in reinstall script
	+ Do not show adsync debug messages if debug is disabled in config
	+ Allow more than one dot in usernames
2.0.2
	+ Fixed master/slave synchronization issues
	+ Remove userjournal dir when removing a slave
	+ Added lock during module enable to avoid initialization problems
	+ Fixed AD slave synchronization task
2.0.1
	+ Fixed incorrect LDAP binding in some cases
2.0
	+ Fixed user journal dir creation on master
	+ Fixed failed login error on user corner
	+ Default login_shell under PAM Settings UI instead of 80users.conf
	+ Replaced /bin/false with /usr/sbin/nologin as default shell
1.5.10
	+ Some refactorizations centered in safer LDAP connections and defensive
	  code
1.5.9
	+ More info link added in wizard
1.5.8
	+ Zentyal rebrand
1.5.7
	+ Removed NSS in slave configurations
	+ Nasty bug page replaced by the new eBox error page
1.5.6
	+ Fixed user corner access problems with redis server
1.5.5
	+ LDAP master creation optimized and less error-prone
1.5.4
	+ Bug fix: adding a user name with spaces no longer fails
1.5.3
	+ Move NSS from ebox-samba to ebox-usersandgroups
	+ Home directories are under /home now
	+ New options to configure shell and home directory umask
	+ New setup wizard
1.5.2
	+ Bug fix: fixed dbus init for usercorner
1.5.1
	+ Bug fix: fixed nasty bug with the last version of openldap in lucid
	+ Bug fix: do not call processDir if there are no slaves in slave-sync
	+ Bug fix: ebox-usersandgroups-reinstall now unconfigures all ldap modules
	+ Bug fix: updateSchema() returns unless the schema to update is
	  available
	+ Bug fix: Set proper owner and permissions when updating a schema
	+ Bug fix: some problems with the AD synchronization solved
	+ Bug fix: userscorner title icon
	+ Bug fix: addUser() now checks if the user already exists as a
	  system user
	+ Removed deprecated executable 'import-from-ldif'
	+ Bug fix: addUser() now checks for password argument
	+ Bug fix: when restoring we use the new users DN to init users
1.5
	+ Bug fix: don't try to contact slaves from within a slave when groups
	  are updated
	+ Use built-in EBox::ThirdParty::Apache2::AuthCookie
1.4.2
	+ Bug fix: fix wrong migration number
1.4.1
	+ Bug fix: surround LDAP migration with a try/catch to make sure the rest
	  it is run
	+ Bug fix: do not allow \w with localized characters as LDAP schema does not
	  allow them for home directory attribute. (Closes #1713)
1.4
	+ Allow the master to pass extra parameters in SOAP calls to slaves
1.3.17
	+ Bug fix: Set style for login page in user corner
1.3.16
	+ Bug fix: keep menu open on LDAP Info
1.3.15
	+ Add support for ldaps
	+ Add support for slaves running Apache in ports different than 443
	+ Allow to remove slaves from slave list
	+ Added ebox-usersandgroups-reinstall to easily reset the LDAP mode
	+ Bug fix: issue with user deletion in French (Closes #1651)
	+ Bug fix: anonymous connection for getting DN is retried several
	  times, this fixes a bug when restoring configuration backup
1.3.14
	+ Synchronize all the users from the AD and not only from CN=Users
	+ Add operation name and username on updateGroup
	+ Add slave notification for group modify and delete
	+ Change button order to "Add" and "Add and Edit" in Add User
	  template. If users press return in the form it adds a new user
	  and stays on the same page.
1.3.13
	+ Usability enhancements: (Closes #1649)
		* Create a unique Users And Group Folder
		* Unify Add User/Edit User in a single page
		* Unify Add Group/Edit Group in a single page
		* Two buttons: "Add and Edit" and "Add"
		* Add breadcrumbs
	+ Add UserTemplate composite to configure default options that are used when
	  a new user is created
	+ Add defaultUserModel to LdapUserBase.pm
	+ Specify folder for SlaveInfo
	+ Add menu entry with information about LDAP including password
	+ Change enableActions to use the new LDAP default structure from Karmic
1.3.12
	+ Add EBox::Ldap::lastModificationTime to know when the master LDAP
	  database was modified for the last time
	+ Index uid and memberUid to avoid some warnings and improve performance,
	  plus remove some old code and fix some broken one in that part of the code
	+ Bugfix: disable edition of users and groups in ad-slave mode
	+ Don't allow modification of ldap password in Mode model if
	  it has been autogenerated by the eBox installer
	+ Add page title
	+ Separate the Windows AD options in a different model
	+ Fixed the warning of "Edit User" when there are no users in a slave
	+ Remove 'optional' from remote in Mode and also useless validateRow
1.3.10
	+ Use disableApparmorProfile from EBox::Module::Service twice.
	  First in enableActions. And also in setConf to avoid issues
	  if apparmor is installed after users is enabled.
1.3.9
	+ Bugfix: return empty array in usedFiles if it's not master mode
1.3.8
	+ Bugfix: fixed wrong disable of fields in selecting ad-slave in Mode model
1.3.7
	+ Synchronization with Windows Active Directory (#1443)
1.3.6
	+ Use anonymous bind to fetch dn
1.3.5
	+ Disable slapd apparmor profile in enableActions
	+ Reload nscd when adding users and groups
	+ Bugfix: backup bug report now works again
	+ Bugfix: slave-sync does not try to real journal dir when not
	  configured or in slave mode. Journal dir created on
	  master's setup.
1.3.0
	+ eBox LDAP architecture now supports a master-slave configuration
	+ bugfix: Update usercorner service when there is a change on the port number
1.1.30
	+ Added widget to manage group belonging from Edit User page
	+ Fixed backup/restore problem with paswords and given/last names
	+ Changed the way users are stored in LDAP, added givenName in addition
	  to sn, now cn=givenName+sn instead of cn=uid, this fixes a
	  incompatibility bug with eGroupware
	+ In the Edit User interface now Name and Last name are separate
	fields
	+ Usercorner web server certificate can be changed via the CA module
1.1.20
	+ New release
1.1.10
	+ Make slapd listen only on 127.0.0.1
1.1
	+ Added bind v2 compability needed by squid auth, slapd conf
	  regenerated and daemon restarted in postinst to commit possibles
	  changes in configuration
	+ Added group model
	+ Use the new ids() and row() API to optimize the management of hundreds of
	users
	+ Allow dashes in user and group names
	+ Initial release of UserCorner which allow users to change their password
	+ Store multiple password hashes and scrap clear text passwords
0.12.100
	+ Restore backup is more robust: inexistent users in a group are
	  ignored
	+ Make and restore backup more robust: removed slapd.conf
	  parameters in both slapadd and slapcat invokations, so we can use
	  the module with sldap with configuration in the directory itself
0.12.99
	+ New release
0.12.1
	+ Bugfix: Remove eBox system users when restoring backup. This solves
	  an issue restoring backups from 0.12
0.12
	+ Use the new EBox::Model::Row api
	+ Check if there is any added user and show a message
	  in case there isn't any.
	+ Restore users reading from ldiff and adding them through
	  eBox API
	+ Set password-hash in slapd.conf to make password changes from samba sync
	  the user password
0.11.101
	+ New release
0.11.100
	+ onInstall() functionality moved to migration script
	+ Fixed several typos
0.11.99
	+ Remove use of Apache::Singleton
0.11.3
	+ Check used uid's on every posixAccount object under dc=ebox,
	  instead of only under ou=Users,dc=ebox. This solves nasty issues
	  with Samba PDC when adding machines and creating users with
	  repeated uid
0.11.2
	+ Do not generate a new LDAP password if it already exists
0.11.1
	+ Fix issue with module naming which prevented backups from being
	restored
0.11
	+ Initial Ubuntu packaging
	+ bugfix. fix issue with module naming which prevented backups from being
	  restored
0.10.99
	+ Create pseudo-model to use the users table with Ajax
0.10
	+ Allow dots in user names
0.9.100
	+ New release
0.9.99
	+ Bugfix in EBox::Ldap
0.9.3
	+ New release
0.9.2
	+ New release
0.9.1
	+ Make OpenLDAP listen on internal interfaces
0.9
	+ Added Polish translation
	+ Added Aragonese translation
	+ Added Dutch translation
	+ Added German translation
0.8.99
	+ New release
0.8.1
	+ Minor workaround. Create slapd run directory in case it does not
	  exist
0.8
	+ Fix message
0.7.99
	+ Add extended backup support for LDAP
	+ Performance tuning to slapd
	+ Some minor code improvements
	+ Quota now allows unlimited space and i-nodes number
0.7.1
	+ Add delObjectclass (useful for ldap clean actions)
	+ Detect and recover when ldap connection is broken (#25)
	+ Make EBox::Ldap a singleton class
	+ Initial factoring
	+ Use of ebox-sudoers-friendly
0.7
	+ New public release
0.6
	+ Move to client
	+ API documented using naturaldocs
	+ Update install
	+ Update debian scripts
	+ Use new syntax to define ACLs for ldap
	+ Add function to create system users
	+ Move ldap db under ebox directory
0.5.2
	+ Fix some packaging issues
0.5.1
	+ Convert module to new menu system
0.5
	+ Initial release<|MERGE_RESOLUTION|>--- conflicted
+++ resolved
@@ -1,13 +1,10 @@
 HEAD
-<<<<<<< HEAD
+	+ Do not check for acl and user_xattr filesystem options if filesystem is
+	  btrfs
 	+ Provision: Check domain netbios name is not equal to host netbios name
 	+ Resolve schema master dns name and try to connect to all returned IP
 	  addresses until success
 	+ Skip schema extensions if module disabled
-=======
-	+ Do not check for acl and user_xattr filesystem options if filesystem is
-	  btrfs
->>>>>>> 048376af
 3.5.3
 	+ Use bash as default shell
 	+ Added external AD field to LDAP information model
