--- conflicted
+++ resolved
@@ -1,9 +1,6 @@
-<<<<<<< HEAD
-3.5.3
-=======
 HEAD
 	+ Skip schema extensions if module disabled
->>>>>>> 6c84d2d8
+3.5.3
 	+ Use bash as default shell
 	+ Added external AD field to LDAP information model
 	+ Allow unsafe chars on admin account to use for join a domain
