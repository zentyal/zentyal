--- conflicted
+++ resolved
@@ -105,28 +105,16 @@
             $changed =~ s/\.\d+Z//;
             if ($changed > $sambaTimestamp) {
                 try {
-<<<<<<< HEAD
-                    $sambaOUs{$canonicalName}->updateZentyal();
-                } catch {
-=======
                     $sambaOUs{$uniqueID}->updateZentyal();
-                } otherwise {
->>>>>>> 01138c11
-                    my ($error) = @_;
+                } catch ($error) {
                     EBox::error("Error updating OU $canonicalName: $error. s4sync will try again in next synchronization");
                 }
             }
             delete $zentyalOUs{$uniqueID};
         } else {
             try {
-<<<<<<< HEAD
-                $sambaOUs{$canonicalName}->addToZentyal();
-            } catch {
-=======
                 $sambaOUs{$uniqueID}->addToZentyal();
-            } otherwise {
->>>>>>> 01138c11
-                my ($error) = @_;
+            } otherwise ($error) {
                 EBox::error("Error adding OU $canonicalName: $error. s4sync will try again in next synchronization");
             }
         }
@@ -154,28 +142,16 @@
             $changed =~ s/\.\d+Z//;
             if ($changed > $sambaTimestamp) {
                 try {
-<<<<<<< HEAD
-                    $sambaUsers{$sambaUserName}->updateZentyal();
-                } catch {
-=======
                     $sambaUsers{$uniqueID}->updateZentyal();
-                } otherwise {
->>>>>>> 01138c11
-                    my ($error) = @_;
+                } catch ($error) {
                     EBox::error("Error updating user $sambaUserName: $error. s4sync will try again in next synchronization");
                 }
             }
             delete $zentyalUsers{$uniqueID};
         } else {
             try {
-<<<<<<< HEAD
-                $sambaUsers{$sambaUserName}->addToZentyal();
-            } catch {
-=======
                 $sambaUsers{$uniqueID}->addToZentyal();
-            } otherwise {
->>>>>>> 01138c11
-                my ($error) = @_;
+            } catch ($error) {
                 EBox::error("Error adding user $sambaUserName: $error. s4sync will try again in next synchronization");
             }
         }
@@ -199,36 +175,18 @@
             $changed =~ s/\.\d+Z//;
             if ($changed > $sambaTimestamp) {
                 try {
-<<<<<<< HEAD
-                    $sambaContacts{$sambaContactCanonicalName}->updateZentyal();
-                } catch {
-                    my ($error) = @_;
-                    EBox::error("Error updating contact $sambaContactCanonicalName: $error. s4sync will try again in next synchronization");
-                }
-=======
                     $sambaContacts{$uniqueID}->updateZentyal();
-                } otherwise {
-                    my ($error) = @_;
+                } catch ($error) {
                     EBox::error("Error updating contact $canonicalName: $error. s4sync will try again in next synchronization");
-                };
->>>>>>> 01138c11
+                }
             }
             delete $zentyalContacts{$uniqueID};
         } else {
             try {
-<<<<<<< HEAD
-                $sambaContacts{$sambaContactCanonicalName}->addToZentyal();
-            } catch {
-                my ($error) = @_;
-                EBox::error("Error adding contact $sambaContactCanonicalName: $error. s4sync will try again in next synchronization");
-            }
-=======
                 $sambaContacts{$uniqueID}->addToZentyal();
-            } otherwise {
-                my ($error) = @_;
+            } catch ($error) {
                 EBox::error("Error adding contact $canonicalName: $error. s4sync will try again in next synchronization");
-            };
->>>>>>> 01138c11
+            }
         }
     }
 
@@ -252,28 +210,16 @@
             $changed =~ s/\.\d+Z//;
             if ($changed > $sambaTimestamp) {
                 try {
-<<<<<<< HEAD
-                    $sambaGroups{$sambaGroupName}->updateZentyal();
-                } catch {
-=======
                     $sambaGroups{$uniqueID}->updateZentyal();
-                } otherwise {
->>>>>>> 01138c11
-                    my ($error) = @_;
+                } otherwise ($error) {
                     EBox::error("Error updating group $sambaGroupName: $error. s4sync will try again in next synchronization");
                 }
             }
             delete $zentyalGroups{$uniqueID};
         } else {
             try {
-<<<<<<< HEAD
-                $sambaGroups{$sambaGroupName}->addToZentyal();
-            } catch {
-=======
                 $sambaGroups{$uniqueID}->addToZentyal();
-            } otherwise {
->>>>>>> 01138c11
-                my ($error) = @_;
+            } otherwise ($error) {
                 EBox::error("Error adding group $sambaGroupName: $error. s4sync will try again in next synchronization");
             }
         }
