#!/usr/bin/perl

# Copyright (C) 2012-2013 Zentyal S.L.
#
# This program is free software; you can redistribute it and/or modify
# it under the terms of the GNU General Public License, version 2, as
# published by the Free Software Foundation.
#
# This program is distributed in the hope that it will be useful,
# but WITHOUT ANY WARRANTY; without even the implied warranty of
# MERCHANTABILITY or FITNESS FOR A PARTICULAR PURPOSE.  See the
# GNU General Public License for more details.
#
# You should have received a copy of the GNU General Public License
# along with this program; if not, write to the Free Software
# Foundation, Inc., 59 Temple Place, Suite 330, Boston, MA  02111-1307  USA

use strict;
use warnings;

use EBox;
use EBox::Config;
use EBox::Global;
use EBox::Users::Group;
use EBox::Users::User;

use TryCatch::Lite;
use File::Slurp;
use Time::gmtime;

sub getTimestamp
{
    my $time = gmtime();
    my $timestamp = sprintf("%04d%02d%02d%02d%02d%02d",
        $time->year + 1900, $time->mon + 1, $time->mday,
        $time->hour, $time->min, $time->sec);
    return $timestamp;
}

EBox::init();

my $sambaTimestampFile = EBox::Config::home() . '.s4sync_ts';
unless (-f $sambaTimestampFile) {
    write_file($sambaTimestampFile, '0');
}

my $ro = 1;
my $global = EBox::Global->getInstance($ro);
my $sambaModule = $global->modInstance('samba');
my $usersModule = $global->modInstance('users');

while (1) {
    # Sleeping at the loop start gives time to samba daemon to fully start
    sleep (30);
    next unless ($sambaModule->isEnabled() and $sambaModule->getProvision->isProvisioned());

    my $ldap = $usersModule->ldap();
    my $ldb = $sambaModule->ldb();
    my $domainSID = $ldb->domainSID();
    my $domainAdminSID = "$domainSID-500";
    my $domainUsersSID = "$domainSID-513";
    my $domainAdminsSID = "$domainSID-512";

    my $sambaTimestamp = read_file($sambaTimestampFile);

    my %sambaUsers    = map { $_->objectGUID() => $_ } @{$ldb->users()};
    my %sambaContacts = map { $_->objectGUID() => $_ } @{$ldb->contacts()};
    my %sambaGroups   = map { $_->objectGUID() => $_ } @{$ldb->groups()};
    my @sambaOUs      = @{$ldb->ous()};
    my %sambaOUs      = map { $_->objectGUID() => $_ } @sambaOUs;

    write_file($sambaTimestampFile, getTimestamp());

    my %zentyalUsers    = map { $_->get('msdsObjectGUID') => $_ } @{$usersModule->users()};
    my %zentyalContacts = map { $_->get('msdsObjectGUID') => $_ } @{$usersModule->contacts()};
    my %zentyalGroups   = map { $_->get('msdsObjectGUID') => $_ } @{$usersModule->groups()};
    my @zentyalOUs      = @{$usersModule->ous()};
    my %zentyalOUs;
    foreach my $zou (@zentyalOUs) {
        my $guid = $zou->get('msdsObjectGUID');
        # We ignore non linked OUs, such OU=zarafa or OU=postfix, they are
        # internal to Zentyal and does not exists in the samba database
        if (defined $guid) {
            $zentyalOUs{$guid} = $zou;
        }
    }

    # The following samba entries are special cases, not returned by users or
    # groups functions because they are considered system users or groups.
    # These entries are the 'Administrator' user and the 'Domain Users' and
    # 'Domain admins' groups. Query for them specifically and push to hashes
    my $defaultGroup = new EBox::Users::Group(gid => $usersModule->DEFAULTGROUP());
    if ($defaultGroup->exists()) {
        my $defaultGroupLink = $defaultGroup->get('msdsObjectGUID');
        if (defined $defaultGroupLink) {
            $zentyalGroups{$defaultGroupLink} = $defaultGroup;
        }
    }
    my $admGroup = new EBox::Users::Group(gid => 'Domain Admins');
    if ($admGroup->exists()) {
        my $admGroupLink = $admGroup->get('msdsObjectGUID');
        if (defined $admGroupLink) {
            $zentyalGroups{$admGroupLink} = $admGroup;
        }
    }
    my $admUser = new EBox::Users::User(uid => 'Administrator');
    if ($admUser->exists()) {
        my $admUserLink = $admUser->get('msdsObjectGUID');
        if (defined $admUserLink) {
            $zentyalUsers{$admUserLink} = $admUser;
        }
    }

    #################################################
    #### Sync OUs
    #################################################
    # The array @sambaOUs contain the OUs in samba stored in a hirarquical way.
    # If there is an element in the array that does not exists in Zentyal, it
    # means we have to import it to LDAP.
    # If it is already in LDAP, check if it has been updated since the last
    # s4sync iteration and propagate the changes.
    foreach my $ou (@sambaOUs) {
        my $canonicalName = $ou->canonicalName(1);
        my $uniqueID = $ou->objectGUID();

        if (exists $zentyalOUs{$uniqueID}) {
            my $changed = $sambaOUs{$uniqueID}->get('whenChanged');
            $changed =~ s/\.\d+Z//;
            if ($changed > $sambaTimestamp) {
                try {
                    $ou->updateZentyal();
                } catch ($error) {
                    EBox::error("Error updating OU $canonicalName: $error");
                }
            }
            delete $zentyalOUs{$uniqueID};
        } else {
            try {
                $ou->addToZentyal();
            } catch ($error) {
                EBox::error("Error adding OU $canonicalName: $error");
            }
        }
    }

    #################################################
    #### Sync users
    #################################################
    # The %sambaUsers hash contains all objects of objectclass type user,
    # indexed by samba objectGUID. If this GUID is not linked to any Zentyal
    # user, import it to LDAP. Otherwise, if exists and it is linked,
    # propagate the changes if the entry is modified since last s4sync
    # iteration.
    #
    # There are special cases, some users in the %sambaUsers hash should not
    # be imported to LDAP, as they are internal to samba:
    #   - The krbtgt account
    #   - The dns-{hostname} account
    #   - The accounts created after provision to hold the Zentyal SPNs, such:
    #       - mail-{hostname} account
    #       - http-{hostname} account
    #
    # The samba internal users that are imported to Zentyal are:
    #   - The administrator account
    #   - The guest account
    #
    foreach my $uniqueID (keys %sambaUsers) {
        my $sambaUser = $sambaUsers{$uniqueID};
        my $canonicalName = $sambaUser->canonicalName(1);
        if ((exists $zentyalUsers{$uniqueID})) {
            my $changed = $sambaUser->get('whenChanged');
            $changed =~ s/\.\d+Z//;
            if ($changed > $sambaTimestamp) {
                try {
<<<<<<< HEAD
                    $sambaUsers{$uniqueID}->updateZentyal();
                } catch ($error) {
=======
                    $sambaUser->updateZentyal();
                } otherwise {
                    my ($error) = @_;
>>>>>>> c1d0b417
                    EBox::error("Error updating user $canonicalName: $error");
                }
            }
            delete $zentyalUsers{$uniqueID};
        } else {
            try {
<<<<<<< HEAD
                $sambaUsers{$uniqueID}->addToZentyal();
            } catch ($error) {
=======
                $sambaUser->addToZentyal();
            } otherwise {
                my ($error) = @_;
>>>>>>> c1d0b417
                EBox::error("Error adding user $canonicalName: $error");
            }
        }
    }

    #################################################
    #### Sync contacts
    #################################################
    # Same algorithm as users. No exceptions here.
    foreach my $uniqueID (keys %sambaContacts) {
        my $sambaContact = $sambaContacts{$uniqueID};
        my $canonicalName = $sambaContact->canonicalName(1);
        if (exists $zentyalContacts{$uniqueID}) {
            my $changed = $sambaContact->get('whenChanged');
            $changed =~ s/\.\d+Z//;
            if ($changed > $sambaTimestamp) {
                try {
<<<<<<< HEAD
                    $sambaContacts{$uniqueID}->updateZentyal();
                } catch ($error) {
=======
                    $sambaContact->updateZentyal();
                } otherwise {
                    my ($error) = @_;
>>>>>>> c1d0b417
                    EBox::error("Error updating contact $canonicalName: $error");
                }
            }
            delete $zentyalContacts{$uniqueID};
        } else {
            try {
<<<<<<< HEAD
                $sambaContacts{$uniqueID}->addToZentyal();
            } catch ($error) {
=======
                $sambaContact->addToZentyal();
            } otherwise {
                my ($error) = @_;
>>>>>>> c1d0b417
                EBox::error("Error adding contact $canonicalName: $error");
            }
        }
    }

    #################################################
    #### Sync groups
    #################################################
    foreach my $uniqueID (keys %sambaGroups) {
        my $sambaGroup = $sambaGroups{$uniqueID};
        my $canonicalName = $sambaGroup->canonicalName(1);
        if ((exists $zentyalGroups{$uniqueID})) {
            my $changed = $sambaGroup->get('whenChanged');
            $changed =~ s/\.\d+Z//;
            if ($changed > $sambaTimestamp) {
                try {
<<<<<<< HEAD
                    $sambaGroups{$uniqueID}->updateZentyal();
                } catch ($error) {
=======
                    $sambaGroup->updateZentyal();
                } otherwise {
                    my ($error) = @_;
>>>>>>> c1d0b417
                    EBox::error("Error updating group $canonicalName: $error");
                }
            }
            delete $zentyalGroups{$uniqueID};
        } else {
            # While importing group A, can happen the group has been already
            # imported if group A was a member of a group imported before A.
            # Before importing a group, check if it has been already imported
            # to avoid errors.
            my $searchParams = {
                base => $ldap->dn(),
                scope => 'sub',
                filter => "msdsObjectGUID=$uniqueID",
            };
            my $result = $ldap->search($searchParams);
            next if ($result->count() > 0);

            try {
<<<<<<< HEAD
                $sambaGroups{$uniqueID}->addToZentyal();
            } catch ($error) {
=======
                $sambaGroup->addToZentyal();
            } otherwise {
                my ($error) = @_;
>>>>>>> c1d0b417
                EBox::error("Error adding group $canonicalName: $error");
            }
        }
    }

    #################################################
    #### Delete section
    #################################################
    # Delete objects in reverse order, otherwise we can delete an OU and
    # after that try to remove a user inside it, getting an error. Delete in
    # this order:
    #   - Groups
    #   - Contacts
    #   - Users
    #   - OUs

    # The groups in the %zentyalGroups hash contain Zentyal groups
    # linked to samba groups that no longer exists in samba. Delete them.
    foreach my $uniqueID (sort keys %zentyalGroups) {
        my $zentyalGroup = $zentyalGroups{$uniqueID};
        my $canonicalName = $zentyalGroup->canonicalName(1);
        try {
<<<<<<< HEAD
            $zentyalGroups{$uniqueID}->setIgnoredModules(['samba']);
            $zentyalGroups{$uniqueID}->deleteObject();
        } catch ($error) {
=======
            $zentyalGroup->setIgnoredModules(['samba']);
            $zentyalGroup->deleteObject();
        } otherwise {
            my ($error) = @_;
>>>>>>> c1d0b417
            EBox::error("Error deleting group $canonicalName: $error");
        }
    }

    # The contacts in the %zentyalContacts hash contain Zentyal contacts
    # linked to samba contacts that no longer exists in samba. Delete them.
    foreach my $uniqueID (sort keys %zentyalContacts) {
        my $zentyalContact = $zentyalContacts{$uniqueID};
        my $canonicalName = $zentyalContact->canonicalName(1);
        try {
<<<<<<< HEAD
            $zentyalContacts{$uniqueID}->setIgnoredModules(['samba']);
            $zentyalContacts{$uniqueID}->deleteObject();
        } catch ($error) {
=======
            $zentyalContact->setIgnoredModules(['samba']);
            $zentyalContact->deleteObject();
        } otherwise {
            my ($error) = @_;
>>>>>>> c1d0b417
            EBox::error("Error deleting contact $canonicalName: $error");
        }
    }

    # The users in the %zentyalUsers hash contain Zentyal users linked to
    # samba users that no longer exists in samba. Delete them.
    foreach my $uniqueID (keys %zentyalUsers) {
        my $zentyalUser = $zentyalUsers{$uniqueID};
        my $canonicalName = $zentyalUser->canonicalName(1);
        try {
<<<<<<< HEAD
            $zentyalUsers{$uniqueID}->setIgnoredModules(['samba']);
            $zentyalUsers{$uniqueID}->deleteObject();
        } catch ($error) {
=======
            $zentyalUser->setIgnoredModules(['samba']);
            $zentyalUser->deleteObject();
        } otherwise {
            my ($error) = @_;
>>>>>>> c1d0b417
            EBox::error("Error deleting user $canonicalName: $error");
        }
    }

    # In the hash %zentyalOUs are the linked OUs that does not exists in samba.
    # Two cases here:
    #   - It is an OU linked to a samba container object class, like:
    #       - OU=Computers  =>  CN=Computers
    #       - OU=Builtin    =>  CN=Builtin
    #       - OU=Users      =>  CN=Users
    #   - The OU has been removed from samba and we have to delete from
    #     LDAP
    # We check the object GUID still exists in samba, and if it does not,
    # then delete the OU. Otherwise, it is an OU linked to a samba container.
    foreach my $uniqueID (keys %zentyalOUs) {
        my $searchParams = {
            base => $ldb->dn(),
            scope => 'sub',
            filter => "(objectGUID=$uniqueID)",
        };
        my $result = $ldb->search($searchParams);
        next if ($result->count() > 0);

        # As we are iterating the keys of the hash, it is posible to delete
        # the parent OU before than one of its childs. When deleting an OU
        # all of its childs are also deleted, so check the OU still exists in
        # LDAP to avoid errors trying to delete objects that does not exits
        my $zentyalOU = $zentyalOUs{$uniqueID};
        $zentyalOU->clearCache();
        next unless ($zentyalOU->exists());

        my $canonicalName = $zentyalOU->canonicalName(1);
        try {
<<<<<<< HEAD
            $zentyalOUs{$uniqueID}->setIgnoredModules(['samba']);
            $zentyalOUs{$uniqueID}->deleteObject();
        } catch ($error) {
=======
            $zentyalOU->setIgnoredModules(['samba']);
            $zentyalOU->deleteObject();
        } otherwise {
            my ($error) = @_;
>>>>>>> c1d0b417
            EBox::error("Error removing OU $canonicalName: $error");
        }
    }
}<|MERGE_RESOLUTION|>--- conflicted
+++ resolved
@@ -172,28 +172,16 @@
             $changed =~ s/\.\d+Z//;
             if ($changed > $sambaTimestamp) {
                 try {
-<<<<<<< HEAD
                     $sambaUsers{$uniqueID}->updateZentyal();
                 } catch ($error) {
-=======
-                    $sambaUser->updateZentyal();
-                } otherwise {
-                    my ($error) = @_;
->>>>>>> c1d0b417
                     EBox::error("Error updating user $canonicalName: $error");
                 }
             }
             delete $zentyalUsers{$uniqueID};
         } else {
             try {
-<<<<<<< HEAD
                 $sambaUsers{$uniqueID}->addToZentyal();
             } catch ($error) {
-=======
-                $sambaUser->addToZentyal();
-            } otherwise {
-                my ($error) = @_;
->>>>>>> c1d0b417
                 EBox::error("Error adding user $canonicalName: $error");
             }
         }
@@ -211,28 +199,16 @@
             $changed =~ s/\.\d+Z//;
             if ($changed > $sambaTimestamp) {
                 try {
-<<<<<<< HEAD
                     $sambaContacts{$uniqueID}->updateZentyal();
                 } catch ($error) {
-=======
-                    $sambaContact->updateZentyal();
-                } otherwise {
-                    my ($error) = @_;
->>>>>>> c1d0b417
                     EBox::error("Error updating contact $canonicalName: $error");
                 }
             }
             delete $zentyalContacts{$uniqueID};
         } else {
             try {
-<<<<<<< HEAD
                 $sambaContacts{$uniqueID}->addToZentyal();
             } catch ($error) {
-=======
-                $sambaContact->addToZentyal();
-            } otherwise {
-                my ($error) = @_;
->>>>>>> c1d0b417
                 EBox::error("Error adding contact $canonicalName: $error");
             }
         }
@@ -249,14 +225,8 @@
             $changed =~ s/\.\d+Z//;
             if ($changed > $sambaTimestamp) {
                 try {
-<<<<<<< HEAD
                     $sambaGroups{$uniqueID}->updateZentyal();
                 } catch ($error) {
-=======
-                    $sambaGroup->updateZentyal();
-                } otherwise {
-                    my ($error) = @_;
->>>>>>> c1d0b417
                     EBox::error("Error updating group $canonicalName: $error");
                 }
             }
@@ -275,14 +245,8 @@
             next if ($result->count() > 0);
 
             try {
-<<<<<<< HEAD
                 $sambaGroups{$uniqueID}->addToZentyal();
             } catch ($error) {
-=======
-                $sambaGroup->addToZentyal();
-            } otherwise {
-                my ($error) = @_;
->>>>>>> c1d0b417
                 EBox::error("Error adding group $canonicalName: $error");
             }
         }
@@ -305,16 +269,9 @@
         my $zentyalGroup = $zentyalGroups{$uniqueID};
         my $canonicalName = $zentyalGroup->canonicalName(1);
         try {
-<<<<<<< HEAD
             $zentyalGroups{$uniqueID}->setIgnoredModules(['samba']);
             $zentyalGroups{$uniqueID}->deleteObject();
         } catch ($error) {
-=======
-            $zentyalGroup->setIgnoredModules(['samba']);
-            $zentyalGroup->deleteObject();
-        } otherwise {
-            my ($error) = @_;
->>>>>>> c1d0b417
             EBox::error("Error deleting group $canonicalName: $error");
         }
     }
@@ -325,16 +282,9 @@
         my $zentyalContact = $zentyalContacts{$uniqueID};
         my $canonicalName = $zentyalContact->canonicalName(1);
         try {
-<<<<<<< HEAD
             $zentyalContacts{$uniqueID}->setIgnoredModules(['samba']);
             $zentyalContacts{$uniqueID}->deleteObject();
         } catch ($error) {
-=======
-            $zentyalContact->setIgnoredModules(['samba']);
-            $zentyalContact->deleteObject();
-        } otherwise {
-            my ($error) = @_;
->>>>>>> c1d0b417
             EBox::error("Error deleting contact $canonicalName: $error");
         }
     }
@@ -345,16 +295,9 @@
         my $zentyalUser = $zentyalUsers{$uniqueID};
         my $canonicalName = $zentyalUser->canonicalName(1);
         try {
-<<<<<<< HEAD
             $zentyalUsers{$uniqueID}->setIgnoredModules(['samba']);
             $zentyalUsers{$uniqueID}->deleteObject();
         } catch ($error) {
-=======
-            $zentyalUser->setIgnoredModules(['samba']);
-            $zentyalUser->deleteObject();
-        } otherwise {
-            my ($error) = @_;
->>>>>>> c1d0b417
             EBox::error("Error deleting user $canonicalName: $error");
         }
     }
@@ -388,16 +331,9 @@
 
         my $canonicalName = $zentyalOU->canonicalName(1);
         try {
-<<<<<<< HEAD
             $zentyalOUs{$uniqueID}->setIgnoredModules(['samba']);
             $zentyalOUs{$uniqueID}->deleteObject();
         } catch ($error) {
-=======
-            $zentyalOU->setIgnoredModules(['samba']);
-            $zentyalOU->deleteObject();
-        } otherwise {
-            my ($error) = @_;
->>>>>>> c1d0b417
             EBox::error("Error removing OU $canonicalName: $error");
         }
     }
