--- conflicted
+++ resolved
@@ -129,34 +129,18 @@
             $changed =~ s/\.\d+Z//;
             if ($changed > $sambaTimestamp) {
                 try {
-<<<<<<< HEAD
-                    $sambaOUs{$uniqueID}->updateZentyal();
+                    $ou->updateZentyal();
                 } catch ($error) {
-                    EBox::error("Error updating OU $canonicalName: $error. s4sync will try again in next synchronization");
+                    EBox::error("Error updating OU $canonicalName: $error");
                 }
-=======
-                    $ou->updateZentyal();
-                } otherwise {
-                    my ($error) = @_;
-                    EBox::error("Error updating OU $canonicalName: $error");
-                };
->>>>>>> 51777454
             }
             delete $zentyalOUs{$uniqueID};
         } else {
             try {
-<<<<<<< HEAD
-                $sambaOUs{$uniqueID}->addToZentyal();
+                $ou->addToZentyal();
             } catch ($error) {
-                EBox::error("Error adding OU $canonicalName: $error. s4sync will try again in next synchronization");
-            }
-=======
-                $ou->addToZentyal();
-            } otherwise {
-                my ($error) = @_;
                 EBox::error("Error adding OU $canonicalName: $error");
-            };
->>>>>>> 51777454
+            }
         }
     }
 
@@ -189,16 +173,9 @@
             if ($changed > $sambaTimestamp) {
                 try {
                     $sambaUsers{$uniqueID}->updateZentyal();
-<<<<<<< HEAD
                 } catch ($error) {
-                    EBox::error("Error updating user $sambaUserName: $error. s4sync will try again in next synchronization");
+                    EBox::error("Error updating user $canonicalName: $error");
                 }
-=======
-                } otherwise {
-                    my ($error) = @_;
-                    EBox::error("Error updating user $canonicalName: $error");
-                };
->>>>>>> 51777454
             }
             delete $zentyalUsers{$uniqueID};
         } else {
@@ -211,16 +188,9 @@
 
             try {
                 $sambaUsers{$uniqueID}->addToZentyal();
-<<<<<<< HEAD
             } catch ($error) {
-                EBox::error("Error adding user $sambaUserName: $error. s4sync will try again in next synchronization");
-            }
-=======
-            } otherwise {
-                my ($error) = @_;
                 EBox::error("Error adding user $canonicalName: $error");
-            };
->>>>>>> 51777454
+            }
         }
     }
 
@@ -236,31 +206,17 @@
             if ($changed > $sambaTimestamp) {
                 try {
                     $sambaContacts{$uniqueID}->updateZentyal();
-<<<<<<< HEAD
                 } catch ($error) {
-                    EBox::error("Error updating contact $canonicalName: $error. s4sync will try again in next synchronization");
+                    EBox::error("Error updating contact $canonicalName: $error");
                 }
-=======
-                } otherwise {
-                    my ($error) = @_;
-                    EBox::error("Error updating contact $canonicalName: $error");
-                };
->>>>>>> 51777454
             }
             delete $zentyalContacts{$uniqueID};
         } else {
             try {
                 $sambaContacts{$uniqueID}->addToZentyal();
-<<<<<<< HEAD
             } catch ($error) {
-                EBox::error("Error adding contact $canonicalName: $error. s4sync will try again in next synchronization");
-            }
-=======
-            } otherwise {
-                my ($error) = @_;
                 EBox::error("Error adding contact $canonicalName: $error");
-            };
->>>>>>> 51777454
+            }
         }
     }
 
@@ -274,18 +230,10 @@
             $changed =~ s/\.\d+Z//;
             if ($changed > $sambaTimestamp) {
                 try {
-<<<<<<< HEAD
-                    $sambaGroups{$uniqueID}->updateZentyal();
+                    # $sambaGroups{$uniqueID}->updateZentyal();
                 } catch ($error) {
-                    EBox::error("Error updating group $sambaGroupName: $error. s4sync will try again in next synchronization");
+                    EBox::error("Error updating group $canonicalName: $error");
                 }
-=======
-                    # $sambaGroups{$uniqueID}->updateZentyal();
-                } otherwise {
-                    my ($error) = @_;
-                    EBox::error("Error updating group $canonicalName: $error");
-                };
->>>>>>> 51777454
             }
             delete $zentyalGroups{$uniqueID};
         } else {
@@ -303,16 +251,9 @@
 
             try {
                 $sambaGroups{$uniqueID}->addToZentyal();
-<<<<<<< HEAD
             } catch ($error) {
-                EBox::error("Error adding group $sambaGroupName: $error. s4sync will try again in next synchronization");
-            }
-=======
-            } otherwise {
-                my ($error) = @_;
                 EBox::error("Error adding group $canonicalName: $error");
-            };
->>>>>>> 51777454
+            }
         }
     }
 
@@ -334,10 +275,9 @@
         try {
             #$zentyalGroups{$uniqueID}->setIgnoredModules(['samba']);
             #$zentyalGroups{$uniqueID}->deleteObject();
-        } otherwise {
-            my ($error) = @_;
+        } catch ($error) {
             EBox::error("Error deleting group $canonicalName: $error");
-        };
+        }
     }
 
     # The contacts in the %zentyalContacts hash contain Zentyal contacts
@@ -347,10 +287,9 @@
         try {
             $zentyalContacts{$uniqueID}->setIgnoredModules(['samba']);
             $zentyalContacts{$uniqueID}->deleteObject();
-        } otherwise {
-            my ($error) = @_;
+        } catch ($error) {
             EBox::error("Error deleting contact $canonicalName: $error");
-        };
+        }
     }
 
     # The users in the %zentyalUsers hash contain Zentyal users linked to
@@ -360,10 +299,9 @@
         try {
             $zentyalUsers{$uniqueID}->setIgnoredModules(['samba']);
             $zentyalUsers{$uniqueID}->deleteObject();
-        } otherwise {
-            my ($error) = @_;
+        } catch ($error) {
             EBox::error("Error deleting user $canonicalName: $error");
-        };
+        }
     }
 
     # In the hash %zentyalOUs are the linked OUs that does not exists in samba.
@@ -397,9 +335,8 @@
         try {
             $zentyalOUs{$uniqueID}->setIgnoredModules(['samba']);
             $zentyalOUs{$uniqueID}->deleteObject();
-        } otherwise {
-            my ($error) = @_;
+        } catch ($error) {
             EBox::error("Error removing OU $canonicalName: $error");
-        };
+        }
     }
 }