--- conflicted
+++ resolved
@@ -253,14 +253,10 @@
         $optParams{gidNumber} = $gidNumber;
         $self->set('gidNumber', $gidNumber);
     }
-<<<<<<< HEAD
-
-    $optParams{security} = $self->security();
-=======
     $gidNumber or throw EBox::Exceptions::Internal("Could not get gidNumber for group $gid");
     $self->setupGidMapping($gidNumber);
->>>>>>> 39d0361a
-
+
+    $optParams{security} = $self->security();
     $zentyalGroup = EBox::UsersAndGroups::Group->create($gid, $comment, 0, %optParams);
     $zentyalGroup->exists() or throw EBox::Exceptions::Internal("Error adding samba group '$gid' to Zentyal");
 
