# Copyright (C) 2012-2014 Zentyal S.L.
#
# This program is free software; you can redistribute it and/or modify
# it under the terms of the GNU General Public License, version 2, as
# published by the Free Software Foundation.
#
# This program is distributed in the hope that it will be useful,
# but WITHOUT ANY WARRANTY; without even the implied warranty of
# MERCHANTABILITY or FITNESS FOR A PARTICULAR PURPOSE.  See the
# GNU General Public License for more details.
#
# You should have received a copy of the GNU General Public License
# along with this program; if not, write to the Free Software
# Foundation, Inc., 59 Temple Place, Suite 330, Boston, MA  02111-1307  USA

use strict;
use warnings;

# Class: EBox::Samba::Group
#
#   Samba group, stored in samba LDB
#
package EBox::Samba::Group;

use base qw(
    EBox::Samba::SecurityPrincipal
);

use EBox::Global;
use EBox::Gettext;

use EBox::Exceptions::External;
use EBox::Exceptions::InvalidData;
use EBox::Exceptions::NotImplemented;
use EBox::Exceptions::MissingArgument;
use EBox::Exceptions::Internal;
use EBox::Exceptions::LDAP;
use EBox::Exceptions::DataExists;

use EBox::Samba::User;

use Net::LDAP::Entry;
use Net::LDAP::Constant qw(LDAP_LOCAL_ERROR);
use Perl6::Junction qw(any);
use TryCatch::Lite;

use constant SYSMINGID      => 1900;
use constant MINGID         => 2000;
use constant MAXGROUPLENGTH => 128;
use constant CORE_ATTRS     => ('objectClass', 'mail', 'member', 'description');

use constant MAXGROUPLENGTH     => 128;
use constant GROUPTYPESYSTEM    => 0x00000001;
use constant GROUPTYPEGLOBAL    => 0x00000002;
use constant GROUPTYPELOCAL     => 0x00000004;
use constant GROUPTYPEUNIVERSAL => 0x00000008;
use constant GROUPTYPEAPPBASIC  => 0x00000010;
use constant GROUPTYPEAPPQUERY  => 0x00000020;
use constant GROUPTYPESECURITY  => 0x80000000;

sub new
{
    my ($class, %params) = @_;

    my $self = $class->SUPER::new(%params);
    bless ($self, $class);
    return $self;
}

# Method: mainObjectClass
#
# Override:
#   EBox::Samba::Group::mainObjectClass
#
sub mainObjectClass
{
    return 'group';
}

sub setupGidMapping
{
    my ($self, $gidNumber) = @_;

    my $type = $self->_ldap->idmap->TYPE_GID();
    $self->_ldap->idmap->setupNameMapping($self->sid(), $type, $gidNumber);
}

# Method: create
#
#   Adds a new Samba group.
#
# Parameters:
#
#   args - Named parameters:
#       name            - Group name.
#       parent          - Parent container that will hold this new Group.
#       description     - Group's description.
#       mail            - Group's mail.
#       isSecurityGroup - If true it creates a security group, otherwise creates a distribution group. By default true.
#       isSystemGroup   - If true it adds the group as system group, otherwise as normal group.
#       gidNumber       - The gid number to use for this group. If not defined it will auto assigned by the system.
#
sub create
{
    my ($class, %args) = @_;

    # Check for required arguments.
    throw EBox::Exceptions::MissingArgument('name') unless ($args{name});
    throw EBox::Exceptions::MissingArgument('parent') unless ($args{parent});
    throw EBox::Exceptions::InvalidData(
        data => 'parent', value => $args{parent}->dn()) unless ($args{parent}->isContainer());

    my $isSecurityGroup = 1;
    if (defined $args{isSecurityGroup}) {
        $isSecurityGroup = $args{isSecurityGroup};
    }
    my $isSystemGroup = $args{isSystemGroup};
    if ((not $isSecurityGroup) and $isSystemGroup) {
        throw EBox::Exceptions::External(
            __x('While creating a new group \'{group}\': A group cannot be a distribution group and a system group at ' .
                'the same time.', group => $args{name}));
    }

    my $dn = 'CN=' . $args{name} . ',' . $args{parent}->dn();

    $class->_checkAccountName($args{name}, MAXGROUPLENGTH);
    $class->_checkAccountNotExists($args{name});

    # TODO: We may want to support more than global groups!
    my $groupType = GROUPTYPEGLOBAL;
    my $gidNumber = $args{gidNumber};
    my $attr = [];
    if ($isSecurityGroup) {
        unless (defined $gidNumber) {
            $gidNumber = $class->_gidForNewGroup($isSystemGroup);
        }
        push ($attr, objectClass => ['top', 'group', 'posixAccount']);
        if ($gidNumber) {
            $class->_checkGid($gidNumber, $isSystemGroup);
            push ($attr, gidNumber => $gidNumber);
        }
        $groupType |= GROUPTYPESECURITY;
    } else {
        push ($attr, objectClass => ['top', 'group']);
    }
    push ($attr, cn => $args{name});
    push ($attr, sAMAccountName => $args{name});
    push ($attr, description    => $args{description}) if ($args{description});
    push ($attr, mail           => $args{mail}) if ($args{mail});

    $groupType = unpack('l', pack('l', $groupType)); # force 32bit integer
    push ($attr, groupType => $groupType);

    # Add the entry
    my $result = $class->_ldap->add($dn, { attrs => $attr });
    my $createdGroup = new EBox::Samba::Group(dn => $dn);

    if ($isSecurityGroup) {
        my ($rid) = $createdGroup->sid() =~ m/-(\d+)$/;
        $gidNumber = $createdGroup->unixId($rid);
        $createdGroup->set('gidNumber', $gidNumber);
        $createdGroup->setupGidMapping($gidNumber);
    }

    # Call modules initialization
    my $usersMod = EBox::Global->modInstance('samba');
    $usersMod->notifyModsLdapUserBase('addGroup', $createdGroup, $createdGroup->{ignoreMods}, $createdGroup->{ignoreSlaves});

    return $createdGroup;
}

sub _checkAccountName
{
    my ($self, $name, $maxLength) = @_;
    $self->SUPER::_checkAccountName($name, $maxLength);
    if ($name =~ m/^[[:space:]0-9\.]+$/) {
        throw EBox::Exceptions::InvalidData(
                'data' => __('account name'),
                'value' => $name,
                'advice' =>  __('Windows group names cannot be only spaces, numbers and dots'),
           );
    }
}

# Method: isSecurityGroup
#
#   Whether is a security group or just a distribution group.
#
#
sub isSecurityGroup
{
    my ($self) = @_;

    return 1 if ($self->get('groupType') & GROUPTYPESECURITY);
}

# Method: setSecurityGroup
#
#   Sets/unsets this group as a security group.
#
#
sub setSecurityGroup
{
    my ($self, $isSecurityGroup, $lazy) = @_;

    return if ($self->isSecurityGroup() == $isSecurityGroup);

    # We do this so we are able to use the groupType value as a 32bit number.
    my $groupType = ($self->get('groupType') & 0xFFFFFFFF);

    if ($isSecurityGroup) {
        $groupType |= GROUPTYPESECURITY;
    } else {
        $groupType &= ~GROUPTYPESECURITY;
    }

    $self->set('groupType', $groupType, $lazy);
}

sub printableType
{
    return __('group');
}

# Class method: defaultContainer
#
#   Parameters:
#     ro - whether to use the read-only version of the users module
#
#   Return the default container that will hold Group objects.
#
sub defaultContainer
{
    my ($class, $ro) = @_;
    my $ldapMod = $class->_ldapMod();
    return $ldapMod->objectFromDN('cn=Users,' . $class->_ldap->dn());
}

<<<<<<< HEAD
=======
# Method: _entry
#
#   Return Net::LDAP::Entry entry for the group
#
sub _entry
{
    my ($self) = @_;

    unless ($self->{entry}) {
        if (defined $self->{gid}) {
            my $result = undef;
            my $attrs = {
                base => $self->_ldap->dn(),
                filter => "(samAccountName=$self->{gid})",
                scope => 'sub',
            };
            $result = $self->_ldap->search($attrs);
            if ($result->count() > 1) {
                throw EBox::Exceptions::Internal(
                    __x('Found {count} results for, expected only one.',
                        count => $result->count()));
            }
            $self->{entry} = $result->entry(0);
        } else {
            $self->SUPER::_entry();
        }
    }

    return $self->{entry};
}

>>>>>>> 3426e53d
# Method: name
#
#   Return group name
#
sub name
{
    my ($self) = @_;
    return $self->get('cn');
}

sub description
{
    my ($self) = @_;
    return $self->get('description');
}

# Method: mail
#
#   Return group mail
#
sub mail
{
    my ($self) = @_;
    return $self->get('mail');
}

# Method: gidNumber
#
#   This method returns the group's gidNumber, ensuring it is properly set or
#   throwing an exception otherwise
#
sub gidNumber
{
    my ($self) = @_;

    my $gidNumber = $self->get('gidNumber');
    unless ($gidNumber =~ /^[0-9]+$/) {
        throw EBox::Exceptions::External(
            __x('The group {x} has not gidNumber set. Get method ' .
                "returned '{y}'.",
                x => $self->get('samAccountName'),
                y => defined ($gidNumber) ? $gidNumber : 'undef'));
    }

    return $gidNumber;
}

# Method: removeAllMembers
#
#   Remove all members in the group
#
sub removeAllMembers
{
    my ($self, $lazy) = @_;
    $self->delete('member', $lazy);
}

# Method: addMember
#
#   Adds the given person as a member
#
# Parameters:
#
#   member - member object (User, Contact, Group)
#
sub addMember
{
    my ($self, $member, $lazy) = @_;
    try {
        $self->add('member', $member->dn(), $lazy);
    } catch (EBox::Exceptions::LDAP $e) {
        if ($e->errorName() eq 'LDAP_TYPE_OR_VALUE_EXISTS' or
            $e->errorName() eq 'LDAP_ALREADY_EXISTS')
        {
            EBox::debug("Tried to add already existent member " .
                        $member->dn() . " from group " . $self->name());
        } else {
            $e->throw();
        }
    }
}

# Method: removeMember
#
#   Removes the given person as a member
#
# Parameters:
#
#   member - member object (User, Contact, Group)
#
sub removeMember
{
    my ($self, $member, $lazy) = @_;
    try {
        $self->deleteValues('member', [$member->dn()], $lazy);
    } catch (EBox::Exceptions::LDAP $e) {
        if ($e->errorName() eq 'LDAP_UNWILLING_TO_PERFORM') {
            # This happens when trying to remove a non-existant member
            throw EBox::Exceptions::External(
                __x('The server is unwilling to perform the requested ' .
                    'operation'));
        } else {
            $e->throw();
        }
    }
}

# Method: users
#
#   Return the list of members for this group
#
# Returns:
#
#   arrary ref of members (EBox::Samba::User)
#
sub users
{
    my ($self, $system) = @_;

    $self->_users($system);
}

# Method: usersNotIn
#
#   Users that don't belong to this group
#
#   Returns:
#
#       array ref of EBox::Samba::Group objects
#
sub usersNotIn
{
    my ($self, $system) = @_;

    $self->_users($system, 1);
}

sub _users
{
    my ($self, $system, $invert) = @_;

    my $ldapMod = $self->_ldapMod();
    my $userClass = $ldapMod->userClass();

    my @users;

    if ($invert) {
        my %searchParams = (
                base => $self->_ldap->dn(),
                filter => "(&(objectclass=" . $userClass->mainObjectClass()  . ")(!(memberof=$self->{dn})))",
                scope => 'sub',
        );
        my $result = $self->_ldap->search(\%searchParams);

        @users = map { $userClass->new(entry => $_) } $result->entries();
    } else {
        my @members = $self->get('member');
        @users = map { $userClass->new(dn => $_) } @members;
    }

    my @filteredUsers;
    foreach my $user (@users) {
        next if ($user->isInternal());

        push (@filteredUsers, $user) if (not $user->isSystem());
    }

    # sort by uid
    @filteredUsers = sort {
            my $aValue = $a->name();
            my $bValue = $b->name();
            (lc $aValue cmp lc $bValue) or
                ($aValue cmp $bValue)
    } @filteredUsers;

    return \@filteredUsers;
}

# Method: contacts
#
#   Return the list of contacts for this group
#
# Returns:
#
#   arrary ref of contacts (EBox::Samba::Contact)
#
sub contacts
{
    my ($self) = @_;

    my %attrs = (
        base => $self->_ldap->dn(),
        filter => "(&(&(!(objectclass=posixAccount))(memberof=$self->{dn})(objectclass=inetorgPerson)))",
        scope => 'sub',
    );

    my $result = $self->_ldap->search(\%attrs);

    my @contacts = map {
        EBox::Samba::Contact->new(entry => $_)
    } $result->entries();

    # sort by fullname
    @contacts = sort {
            my $aValue = $a->fullname();
            my $bValue = $b->fullname();
            (lc $aValue cmp lc $bValue) or
                ($aValue cmp $bValue)
    } @contacts;

    return \@contacts;
}

# Method: contactsNotIn
#
#   Contacts that don't belong to this group
#
#   Returns:
#
#       array ref of EBox::Samba::Contact objects
#
sub contactsNotIn
{
    my ($self) = @_;

    my %attrs = (
            base => $self->_ldap->dn(),
            filter => "(&(&(!(objectclass=posixAccount))(!(memberof=$self->{dn}))(objectclass=inetorgPerson)))",
            scope => 'sub',
            );

    my $result = $self->_ldap->search(\%attrs);

    my @contacts = map {
        EBox::Samba::Contact->new(entry => $_)
    } $result->entries();

    @contacts = sort {
            my $aValue = $a->fullname();
            my $bValue = $b->fullname();
            (lc $aValue cmp lc $bValue) or
                ($aValue cmp $bValue)
    } @contacts;

    return \@contacts;
}

# Catch some of the set ops which need special actions
sub set
{
    my ($self, $attr, $value) = @_;

    # remember changes in core attributes (notify LDAP user base modules)
    if ($attr eq any(CORE_ATTRS)) {
        $self->{core_changed} = 1;
    }

    shift @_;
    $self->SUPER::set(@_);
}

sub add
{
    my ($self, $attr, $value) = @_;

    # remember changes in core attributes (notify LDAP user base modules)
    if ($attr eq any(CORE_ATTRS)) {
        $self->{core_changed} = 1;
    }

    shift @_;
    $self->SUPER::add(@_);
}

sub delete
{
    my ($self, $attr, $lazy) = @_;

    # remember changes in core attributes (notify LDAP user base modules)
    if ($attr eq any(CORE_ATTRS)) {
        $self->{core_changed} = 1;
    }

    shift @_;
    $self->SUPER::delete(@_);
}

sub deleteValues
{
    my ($self, $attr, $values, $lazy) = @_;

    # remember changes in core attributes (notify LDAP user base modules)
    if ($attr eq any(CORE_ATTRS)) {
        $self->{core_changed} = 1;
    }

    shift @_;
    $self->SUPER::deleteValues(@_);
}

# Method: deleteObject
#
#   Delete the group
#
sub deleteObject
{
    my ($self) = @_;

    # Notify group deletion to modules
    my $usersMod = $self->_usersMod();
    $usersMod->notifyModsLdapUserBase('delGroup', $self, $self->{ignoreMods}, $self->{ignoreSlaves});

    # Call super implementation
    shift @_;
    $self->SUPER::deleteObject(@_);
}

sub save
{
    my ($self) = @_;

    shift @_;
    $self->SUPER::save(@_);

    if ($self->{core_changed}) {
        delete $self->{core_changed};

        my $usersMod = $self->_usersMod();
        $usersMod->notifyModsLdapUserBase('modifyGroup', [$self], $self->{ignoreMods}, $self->{ignoreSlaves});
    }
}

sub _checkGroupName
{
    my ($name)= @_;
    if (not EBox::Samba::checkNameLimitations($name)) {
        return undef;
    }

    # windows group names could not be only numbers, spaces and dots
    if ($name =~ m/^[[:space:]0-9\.]+$/) {
        return undef;
    }

    return 1;
}

# Method: isSystem
#
#   Whether the security group is a system group.
#
sub isSystem
{
    my ($self) = @_;

    if ($self->isSecurityGroup()) {
        my $gidNumber = $self->get('gidNumber');
        if (defined $gidNumber) {
            return ($gidNumber < MINGID);
        }
        return 1;
    } else {
        # System groups are only valid with security groups.
        return undef;
    }
}

sub _gidForNewGroup
{
    my ($class, $system) = @_;

    my $gid;
    if ($system) {
        $gid = $class->lastGid(1) + 1;
        if ($gid == MINGID) {
            throw EBox::Exceptions::Internal(
                __('Maximum number of groups reached'));
        }
    } # else it is undef until objectSID is generated

    return $gid;
}

# Method: lastGid
#
#       Returns the last gid used.
#
# Parameters:
#
#       system - boolean: if true, it returns the last gid for system groups,
#       otherwise the last gid for normal groups
#
# Returns:
#
#       string - last GID
#
sub lastGid
{
    my ($class, $system) = @_;

    my $lastGid = -1;
    my $usersMod = EBox::Global->modInstance('samba');
    foreach my $group (@{$usersMod->securityGroups($system)}) {
        my $gid = $group->get('gidNumber');
        if ($system) {
            last if ($gid >= MINGID);
        } else {
            next if ($gid < MINGID);
        }
        if ($gid > $lastGid) {
            $lastGid = $gid;
        }
    }
    if ($system) {
        return ($lastGid < SYSMINGID ? SYSMINGID : $lastGid);
    } else {
        return ($lastGid < MINGID ? MINGID : $lastGid);
    }
}

sub isInternal
{
    my ($self) = @_;

    # FIXME: whitelist Domain Admins, do this better removing
    #        isCriticalSystemObject check
    if ($self->sid() =~ /^S-1-5-21-.*-512$/) {
        return 0;
    }

    return ($self->isInAdvancedViewOnly() or $self->get('isCriticalSystemObject'));
}

sub setInternal
{
    my ($self, $internal, $lazy) = @_;

    $self->setInAdvancedViewOnly($internal, $lazy);
}

sub _checkGid
{
    my ($self, $gid, $system) = @_;

    if ($gid < MINGID) {
        if (not $system) {
            throw EBox::Exceptions::External(
                __x('Incorrect GID {gid} for a group . GID must be equal or greater than {min}',
                    gid => $gid,
                    min => MINGID,
                )
            );
        }
    } elsif ($system) {
        throw EBox::Exceptions::External(
            __x('Incorrect GID {gid} for a system group . GID must be lesser than {max}',
                gid => $gid,
                max => MINGID,
            )
        );
    }
}

1;<|MERGE_RESOLUTION|>--- conflicted
+++ resolved
@@ -236,40 +236,6 @@
     return $ldapMod->objectFromDN('cn=Users,' . $class->_ldap->dn());
 }
 
-<<<<<<< HEAD
-=======
-# Method: _entry
-#
-#   Return Net::LDAP::Entry entry for the group
-#
-sub _entry
-{
-    my ($self) = @_;
-
-    unless ($self->{entry}) {
-        if (defined $self->{gid}) {
-            my $result = undef;
-            my $attrs = {
-                base => $self->_ldap->dn(),
-                filter => "(samAccountName=$self->{gid})",
-                scope => 'sub',
-            };
-            $result = $self->_ldap->search($attrs);
-            if ($result->count() > 1) {
-                throw EBox::Exceptions::Internal(
-                    __x('Found {count} results for, expected only one.',
-                        count => $result->count()));
-            }
-            $self->{entry} = $result->entry(0);
-        } else {
-            $self->SUPER::_entry();
-        }
-    }
-
-    return $self->{entry};
-}
-
->>>>>>> 3426e53d
 # Method: name
 #
 #   Return group name
