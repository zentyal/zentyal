# Copyright (C) 2012-2013 Zentyal S.L.
#
# This program is free software; you can redistribute it and/or modify
# it under the terms of the GNU General Public License, version 2, as
# published by the Free Software Foundation.
#
# This program is distributed in the hope that it will be useful,
# but WITHOUT ANY WARRANTY; without even the implied warranty of
# MERCHANTABILITY or FITNESS FOR A PARTICULAR PURPOSE.  See the
# GNU General Public License for more details.
#
# You should have received a copy of the GNU General Public License
# along with this program; if not, write to the Free Software
# Foundation, Inc., 59 Temple Place, Suite 330, Boston, MA  02111-1307  USA

use strict;
use warnings;

# Class: EBox::Samba::OU
#
#   Organizational Unit, stored in LDB
#

package EBox::Samba::OU;
use base 'EBox::Samba::LdbObject';

use EBox;
use EBox::Gettext;
use EBox::Exceptions::DataExists;
use EBox::Exceptions::External;
use EBox::Exceptions::InvalidData;
use EBox::Exceptions::MissingArgument;
use EBox::Exceptions::LDAP;
use EBox::Global;
use EBox::Users::OU;

<<<<<<< HEAD
use TryCatch::Lite;
=======
use Net::LDAP::Util qw(canonical_dn);
use Net::LDAP::Constant qw(LDAP_LOCAL_ERROR);

use Error qw(:try);
>>>>>>> 51777454

# Method: mainObjectClass
#
#  Returns:
#     object class name which will be used to discriminate ou
sub mainObjectClass
{
    return 'organizationalUnit';
}

# Method: isContainer
#
#   Return that this Organizational Unit can hold other objects.
#
#   Override <EBox::Samba::LdapObject::isContainer>
#
sub isContainer
{
    return 1;
}

# Method: name
#
#   Return the name of this OU.
#
#   Override <EBox::Samba::LdapObject::name>
sub name
{
    my ($self) = @_;

    return $self->get('ou');
}

sub addToZentyal
{
    my ($self) = @_;
    my $sambaMod = EBox::Global->getInstance(1)->modInstance('samba');

    my $parent = $sambaMod->ldapObjectFromLDBObject($self->parent);
    if (not $parent) {
        my $dn = $self->dn();
        throw EBox::Exceptions::External("Unable to to find the container for '$dn' in OpenLDAP");
    }

    my $name = $self->name();
    my $parentDN = $parent->dn();

    try {
        my $zentyalOU = EBox::Users::OU->create(name => scalar($name), parent => $parent, ignoreMods  => ['samba']);
        $self->_linkWithUsersObject($zentyalOU);
    } catch (EBox::Exceptions::DataExists $e) {
        EBox::debug("OU $name already in $parentDN on OpenLDAP database");
    } catch ($error) {
        EBox::error("Error loading OU '$name' in '$parentDN': $error");
    }
}

sub updateZentyal
{
    my ($self) = @_;

    my $dn = $self->dn();
    EBox::warn("updateZentyal called in OU $dn. No implemented editables changes in OU ");
}

# Method: create
#
#   Add and return a new Organizational Unit.
#
#   Throw EBox::Exceptions::InvalidData if a non valid character is detected on $name.
#   Throw EBox::Exceptions::InvalidType if $parent is not a valid container.
#
# Parameters:
#
#   args - Named parameters:
#       name   - Organizational Unit name
#       parent - Parent container that will hold this new OU.
#
sub create
{
    my ($class, %args) = @_;

    $args{name} or
        throw EBox::Exceptions::MissingArgument('name');
    $args{parent} or
        throw EBox::Exceptions::MissingArgument('parent');
    $args{parent}->isContainer() or
        throw EBox::Exceptions::InvalidData(data => 'parent', value => $args{parent}->dn());

    my @attr;
    push (@attr, objectClass => ['organizationalUnit']);
    push (@attr, ou => $args{name});

    my $dn = canonical_dn("OU=" . $args{name} . "," . $args{parent}->dn());
    my $res = undef;
    try {
        my $entry = new Net::LDAP::Entry($dn, @attr);
        my $result = $entry->update($class->_ldap->connection());
        if ($result->is_error()) {
            unless ($result->code() == LDAP_LOCAL_ERROR and $result->error() eq 'No attributes to update') {
                throw EBox::Exceptions::LDAP(
                    message => __('Error creating entry:'),
                    result => $result,
                    opArgs => $class->entryOpChangesInUpdate($entry),
                );
            };
        }
        $res = new EBox::Samba::OU(dn => $dn);
    } otherwise {
        my ($error) = @_;

        EBox::error($error);

        if (defined $res and $res->exists()) {
            $res->SUPER::deleteObject(@_);
        }
        $res = undef;
        throw $error;
    };
    return $res;
}

1;<|MERGE_RESOLUTION|>--- conflicted
+++ resolved
@@ -34,14 +34,9 @@
 use EBox::Global;
 use EBox::Users::OU;
 
-<<<<<<< HEAD
 use TryCatch::Lite;
-=======
 use Net::LDAP::Util qw(canonical_dn);
 use Net::LDAP::Constant qw(LDAP_LOCAL_ERROR);
-
-use Error qw(:try);
->>>>>>> 51777454
 
 # Method: mainObjectClass
 #
@@ -150,9 +145,7 @@
             };
         }
         $res = new EBox::Samba::OU(dn => $dn);
-    } otherwise {
-        my ($error) = @_;
-
+    } catch ($error) {
         EBox::error($error);
 
         if (defined $res and $res->exists()) {
@@ -160,7 +153,7 @@
         }
         $res = undef;
         throw $error;
-    };
+    }
     return $res;
 }
 
