# Copyright (C) 2008-2014 Zentyal S.L.
#
# This program is free software; you can redistribute it and/or modify
# it under the terms of the GNU General Public License, version 2, as
# published by the Free Software Foundation.
#
# This program is distributed in the hope that it will be useful,
# but WITHOUT ANY WARRANTY; without even the implied warranty of
# MERCHANTABILITY or FITNESS FOR A PARTICULAR PURPOSE.  See the
# GNU General Public License for more details.
#
# You should have received a copy of the GNU General Public License
# along with this program; if not, write to the Free Software
# Foundation, Inc., 59 Temple Place, Suite 330, Boston, MA  02111-1307  USA

use strict;
use warnings;

package EBox::Samba;

use base qw(EBox::Module::LDAP
            EBox::SysInfo::Observer
            EBox::NetworkObserver
            EBox::FirewallObserver
            EBox::LogObserver
            EBox::SyncFolders::Provider
            EBox::Samba::SyncProvider);

use EBox::Config;
use EBox::Exceptions::External;
use EBox::Exceptions::Internal;
use EBox::Exceptions::InvalidType;
use EBox::Exceptions::LDAP;
use EBox::Exceptions::MissingArgument;
use EBox::Exceptions::UnwillingToPerform;
use EBox::FileSystem;
use EBox::Gettext;
use EBox::Global;
use EBox::Ldap;
use EBox::LDAP::ExternalAD;
use EBox::LdapUserImplementation;
use EBox::Menu::Folder;
use EBox::Menu::Item;
use EBox::SambaLogHelper;
use EBox::Service;
use EBox::Sudo;
use EBox::SyncFolders::Folder;
use EBox::Samba::Computer;
use EBox::Samba::Contact;
use EBox::Samba::Container;
use EBox::Samba::DMD;
use EBox::Samba::GPO;
use EBox::Samba::Group;
use EBox::Samba::LdapObject;
use EBox::Samba::NamingContext;
use EBox::Samba::OU;
use EBox::Samba::Provision;
use EBox::Samba::SecurityPrincipal;
use EBox::Samba::Slave;
use EBox::Samba::SmbClient;
use EBox::Samba::User;
use EBox::UsersSync::Master;
use EBox::UsersSync::Slave;
use EBox::Util::Random qw( generate );
use EBox::Util::Random;
use EBox::Util::Version;
use EBox::CloudSync::Slave;

use Digest::SHA;
use Digest::MD5;
use Sys::Hostname;

use TryCatch::Lite;
use JSON::XS;
use Net::LDAP::Control::Sort;
use Net::LDAP::Util qw(ldap_explode_dn);
use File::Copy;
use File::Slurp;
use File::Basename;
use File::Temp qw/tempfile/;
use Perl6::Junction qw(any);
use String::ShellQuote;
use Fcntl qw(:flock);
use Net::Ping;
use Samba::Security::AccessControlEntry;
use Samba::Security::Descriptor qw(
    DOMAIN_RID_ADMINISTRATOR
    SEC_ACE_FLAG_CONTAINER_INHERIT
    SEC_ACE_FLAG_OBJECT_INHERIT
    SEC_ACE_TYPE_ACCESS_ALLOWED
    SEC_DESC_DACL_AUTO_INHERITED
    SEC_DESC_DACL_PROTECTED
    SEC_DESC_SACL_AUTO_INHERITED
    SEC_FILE_EXECUTE
    SEC_RIGHTS_FILE_ALL
    SEC_RIGHTS_FILE_READ
    SEC_RIGHTS_FILE_WRITE
    SEC_STD_ALL
    SEC_STD_DELETE
    SECINFO_DACL
    SECINFO_GROUP
    SECINFO_OWNER
    SECINFO_PROTECTED_DACL
    SEC_STD_WRITE_OWNER
    SEC_STD_READ_CONTROL
    SEC_STD_WRITE_DAC
    SEC_FILE_READ_ATTRIBUTE
);
use Samba::Smb qw(
    FILE_ATTRIBUTE_NORMAL
    FILE_ATTRIBUTE_ARCHIVE
    FILE_ATTRIBUTE_DIRECTORY
    FILE_ATTRIBUTE_HIDDEN
    FILE_ATTRIBUTE_READONLY
    FILE_ATTRIBUTE_SYSTEM
);
use String::ShellQuote 'shell_quote';
use Time::HiRes;
use IO::Socket::INET;
use IO::Socket::UNIX;


use constant SAMBA_DIR            => '/home/samba/';
use constant SAMBATOOL            => '/usr/bin/samba-tool';
use constant SAMBACONFFILE        => '/etc/samba/smb.conf';
use constant SHARESCONFFILE       => '/etc/samba/shares.conf';
use constant PRIVATE_DIR          => '/var/lib/samba/private/';
use constant SAMBA_DNS_ZONE       => PRIVATE_DIR . 'named.conf';
use constant SAMBA_DNS_POLICY     => PRIVATE_DIR . 'named.conf.update';
use constant SAMBA_DNS_KEYTAB     => PRIVATE_DIR . 'dns.keytab';
use constant SECRETS_KEYTAB       => PRIVATE_DIR . 'secrets.keytab';
use constant SAM_DB               => PRIVATE_DIR . 'sam.ldb';
use constant SAMBA_PRIVILEGED_SOCKET => PRIVATE_DIR . '/ldap_priv';
use constant FSTAB_FILE           => '/etc/fstab';
use constant SYSVOL_DIR           => '/var/lib/samba/sysvol';
use constant PROFILES_DIR         => SAMBA_DIR . 'profiles';
use constant ANTIVIRUS_CONF       => '/var/lib/zentyal/conf/samba-antivirus.conf';
use constant SAMBA_DNS_UPDATE_LIST => PRIVATE_DIR . 'dns_update_list';

use constant COMPUTERSDN    => 'ou=Computers';
use constant AD_COMPUTERSDN => 'cn=Computers';

use constant STANDALONE_MODE      => 'master';
use constant EXTERNAL_AD_MODE     => 'external-ad';
use constant BACKUP_MODE_FILE     => 'LDAP_MODE.bak';
use constant BACKUP_USERS_FILE    => 'userlist.bak';

use constant JOURNAL_DIR    => EBox::Config::home() . 'syncjournal/';
use constant AUTHCONFIGTMPL => '/etc/auth-client-config/profile.d/acc-zentyal';
use constant CRONFILE       => '/etc/cron.d/zentyal-users';
use constant CRONFILE_EXTERNAL_AD_MODE => '/etc/cron.daily/zentyal-users-external-ad';

use constant SAMBACONFFILE        => '/etc/samba/smb.conf';
use constant PRIVATE_DIR          => '/var/lib/samba/private/';
use constant SYSVOL_DIR           => '/var/lib/samba/sysvol';

use constant SHARES_DIR           => SAMBA_DIR . 'shares';
use constant PROFILES_DIR         => SAMBA_DIR . 'profiles';
use constant ANTIVIRUS_CONF       => '/var/lib/zentyal/conf/samba-antivirus.conf';

use constant SAMBA_DNS_UPDATE_LIST => PRIVATE_DIR . 'dns_update_list';

# Kerberos constants
use constant KERBEROS_PORT => 88;
use constant KPASSWD_PORT => 464;
use constant KRB5_CONF_FILE => '/var/lib/samba/private/krb5.conf';
use constant SYSTEM_WIDE_KRB5_CONF_FILE => '/etc/krb5.conf';
use constant SYSTEM_WIDE_KRB5_KEYTAB => '/etc/krb5.keytab';

# SSSD conf
use constant SSSD_CONF_FILE => '/etc/sssd/sssd.conf';

use constant OBJECT_EXISTS => 1;
use constant OBJECT_EXISTS_AND_HIDDEN_SID => 2;


sub _create
{
    my $class = shift;
    my $self = $class->SUPER::_create(name => 'samba',
                                      printableName => __('Domain Controller and File Sharing'),
                                      @_);
    bless($self, $class);
    $self->_setupForMode();

    return $self;
}

# Method: _setupForMode
#
#   setup the internal attributes need for active authentication mode
#
sub _setupForMode
{
    my ($self) = @_;
    my $mode = $self->mode();
    if ($mode ne EXTERNAL_AD_MODE) {
        $self->{ldapClass} = 'EBox::Ldap';
        $self->{ouClass} = 'EBox::Samba::OU';
        $self->{userClass} = 'EBox::Samba::User';
        $self->{contactClass} = 'EBox::Samba::Contact';
        $self->{groupClass} = 'EBox::Samba::Group';
        $self->{containerClass} = 'EBox::Samba::Container';
    } else {
        $self->{ldapClass} = 'EBox::LDAP::ExternalAD';
        $self->{ouClass} = 'EBox::Samba::OU::ExternalAD';
        $self->{userClass} = 'EBox::Samba::User::ExternalAD';
        $self->{contactClass} = 'EBox::Samba::Contact::ExternalAD';
        $self->{groupClass} = 'EBox::Samba::Group::ExternalAD';
        $self->{containerClass} = 'EBox::Samba::Container::ExternalAD';
        # load this classes only when needed
        foreach my $pkg ($self->{ldapClass}, $self->{ouClass}, $self->{userClass}, $self->{contactClass}, $self->{groupClass}, $self->{containerClass}) {
            eval "use $pkg";
            $@ and throw EBox::Exceptions::Internal("When loading $pkg: $@");
        }
    }
}

# Method: ldapClass
#
#   Return the LDAP class implementation to use.
#
sub ldapClass
{
    my ($self) = @_;

    (defined $self->{ldapClass}) or
        throw EBox::Exceptions::Internal("ldapClass not initialized.");

    return $self->{ldapClass};
}

# Method: ouClass
#
#   Return the OU class implementation to use.
#
sub ouClass
{
    my ($self) = @_;

    (defined $self->{ouClass}) or
        throw EBox::Exceptions::Internal("ouClass not initialized.");

    return $self->{ouClass};
}

# Method: userClass
#
#   Return the User class implementation to use.
#
sub userClass
{
    my ($self) = @_;

    (defined $self->{userClass}) or
        throw EBox::Exceptions::Internal("userClass not initialized.");

    return $self->{userClass};
}

# Method: contactClass
#
#   Return the Contact class implementation to use.
#
sub contactClass
{
    my ($self) = @_;

    (defined $self->{contactClass}) or
        throw EBox::Exceptions::Internal("contactClass not initialized.");

    return $self->{contactClass};
}

# Method: groupClass
#
#   Return the Group class implementation to use.
#
sub groupClass
{
    my ($self) = @_;

    (defined $self->{groupClass}) or
        throw EBox::Exceptions::Internal("groupClass not initialized.") ;

    return $self->{groupClass};
}

# Method: container
#
#   Return the Container class implementation to use.
#
#  Warning:
#    this can be undefined since standalone server does not use it
sub containerClass
{
    my ($self) = @_;
    return $self->{containerClass};
}

# Method: actions
#
#       Override EBox::ServiceModule::ServiceInterface::actions
#
sub actions
{
    my ($self) = @_;

    my @actions;

    if ($self->mode() eq STANDALONE_MODE) {
        push (@actions, {
            'action' => __('Your LDAP database will be populated with some basic organizational units'),
            'reason' => __('Zentyal needs this organizational units to add users and groups into them.'),
            'module' => 'samba'
        });
        push (@actions, {
            'action' => __('Create Samba home directory for shares and groups'),
            'reason' => __('Zentyal will create the directories for Samba ' .
                           'shares and groups under /home/samba.'),
            'module' => 'samba',
        });

        # FIXME: This probably won't work if PAM is enabled after enabling the module
        if ($self->model('PAM')->enable_pamValue()) {
            push @actions, {
                    'action' => __('Configure PAM.'),
                    'reason' => __('Zentyal will give LDAP samba system account.'),
                    'module' => 'samba'
                };
        }
    }

    return \@actions;
}

# Method: usedFiles
#
#       Override EBox::Module::Service::files
#
sub usedFiles
{
    my ($self) = @_;
    my @files = ();
    push @files, {
            'file'   => SYSTEM_WIDE_KRB5_CONF_FILE,
            'reason' => __('To set up kerberos authentication'),
            'module' => 'samba'
        };

    if ($self->mode() eq STANDALONE_MODE) {
        push @files, (
            {
                'file' => '/etc/nsswitch.conf',
                'reason' => __('To make NSS use LDAP resolution for user and '.
                               'group accounts. Needed for Samba PDC configuration.'),
                'module' => 'samba'
            },
            {
                'file' => '/etc/fstab',
                'reason' => __('To add quota support to /home partition.'),
                'module' => 'samba'
            },
            {
                'file' => SSSD_CONF_FILE,
                'reason' => __('To configure System Security Services Daemon to manage remote'
                               . ' authentication mechanisms'),
                'module' => 'samba'
            },
            {
                'file'   => FSTAB_FILE,
                'reason' => __('To enable extended attributes and acls.'),
                'module' => 'samba',
            },
        );
    }

    return \@files;
}

# Method: initialSetup
#
# Overrides:
#
#   EBox::Module::Base::initialSetup
#
sub initialSetup
{
    my ($self, $version) = @_;

    # Create default rules and services
    # only if installing the first time
    unless ($version) {
        my $services = EBox::Global->modInstance('services');

        my $serviceName = 'samba';
        unless($services->serviceExists(name => $serviceName)) {
            $services->addMultipleService(
                'name' => $serviceName,
                'printableName' => 'Samba',
                'description' => __('Domain and File sharing protocols'),
                'internal' => 1,
                'readOnly' => 1,
                'services' => $self->_services(),
            );
        }

        my $firewall = EBox::Global->modInstance('firewall');
        $firewall->setInternalService($serviceName, 'accept');
        $firewall->saveConfigRecursive();
    }

    if (defined ($version) and (EBox::Util::Version::compare($version, '3.5') < 0)) {
        $self->_migrateTo35();
    }
}

sub _migrateTo35
{
    my ($self) = @_;

    return unless ($self->configured());


    # set samba conf to allow schemas updates
    $self->_setConf();
    EBox::Service::manage('samba-ad-dc', 'restart');
    $self->_performSetup();
    EBox::Service::manage('samba-ad-dc', 'restart');

    # Set gidNumbers to Domain Users, etc.
    $self->getProvision()->mapAccounts();

    my $ldifFile = '/var/lib/zentyal/conf/upgrade-to-3.5/data.ldif';

    return unless (-f $ldifFile);

    use Net::LDAP::LDIF;
    my $ldif = Net::LDAP::LDIF->new($ldifFile, 'r', onerror => 'undef');

    while (not $ldif->eof()) {
        my $entry = $ldif->read_entry ();
        if ($ldif->error()) {
           EBox::error("Error reading LDIF file $ldifFile: " . $ldif->error() .
                       '. Error lines: ' .  $ldif->error_lines());
        } else {
            my $gidNumber = $entry->get_value('gidNumber');
            my $uid = $entry->get_value('uid');
            if ($uid) {
                my $uidNumber = $entry->get_value('uidNumber');
                if ($uidNumber) {
                    my $user = new EBox::Samba::User(samAccountName => $uid);
                    next unless $user->exists();

                    $user->set('uidNumber', $uidNumber);
                    unless ($user->hasValue('objectClass', 'systemQuotas')) {
                        my @objectclass = $user->get('objectClass');
                        push (@objectclass, 'systemQuotas');
                        $user->set('objectClass', \@objectclass);
                    }

                    $user->set('gidNumber', $gidNumber, 1) if (defined $gidNumber);
                    for my $attr (qw(quota loginShell homeDirectory)) {
                        my $value = $entry->get_value($attr);
                        $user->set($attr, $value, 1) if defined ($value);
                    }
                    $user->save();
                }
            } elsif (defined $gidNumber) {
                my $cn = $entry->get_value('cn');
                if ($cn) {
                    my $group = new EBox::Samba::Group(samAccountName => $cn);
                    next unless $group->exists();

                    my $oldGidNumber = $group->get('gidNumber');
                    if ((not defined $oldGidNumber) or ($gidNumber != $oldGidNumber)) {
                        $group->set('gidNumber', $gidNumber, 1);
                    }

                    my @objectClass = $entry->get_value('objectClass');
                    my $isSecurity = grep  { $_ eq 'posixGroup' } @objectClass;

                    $group->setSecurityGroup($isSecurity, 1);
                    $group->save();
                }
            }
        }
    }
    $ldif->done();

    $self->getProvision()->mapAccounts();
}

sub _checkEnableIPs
{
    my ($self) = @_;
    my $network = $self->global()->modInstance('network');
    my @dhcpIfaces = ();
    my $noAddresses = 1;
    foreach my $iface (@{ $network->allIfaces() }) {
        my @addresses = @{ $network->ifaceAddresses($iface) };
        if (@addresses) {
            $noAddresses = 0;
            last;
        }
        if ($network->ifaceMethod($iface) eq 'dhcp') {
            push @dhcpIfaces, $iface;
        }
    }
    if ($noAddresses) {
        my $errMsg;
        if (@dhcpIfaces) {
            $errMsg = __x('Cannot enable Users and Computers module because your system does not have availalbe IPs. Since you have dhcp interfaces ({ifaces}) it is possible that you have not received leases. Saving changes if network module has just been configured or waiting for a lease can solve this situation',
                          ifaces => "@dhcpIfaces"
                         );
        } else {
            $errMsg = __x('Cannot enable Users and Computers module because your system does not have available IPs. {oh}Configuring network interfaces{ch} and saving changes can solve this situation',
                          oh => '<a href="/Network/Ifaces">',
                          ch => '</a>'
                          );
        }

        EBox::Exceptions::External->throw($errMsg);
    }
}

sub setupDNS
{
    my ($self) = @_;

    EBox::info("Setting up DNS");

    # Get the host domain
    my $sysinfo = $self->global()->modInstance('sysinfo');
    my $ownDomain = $sysinfo->hostDomain();
    my $hostName = $sysinfo->hostName();

    # Create the domain in the DNS module if it does not exists
    my $dnsMod = $self->global()->modInstance('dns');
    my $domainModel = $dnsMod->model('DomainTable');
    my $row = $domainModel->find(domain => $ownDomain);
    if (defined $row) {
        # Set the domain as managed and readonly
        $row->setReadOnly(1);
        $row->elementByName('managed')->setValue(1);
        $row->store();
    } else {
        $domainModel->addRow(domain => $ownDomain, managed => 1, readOnly => 1);
    }

    EBox::debug("Adding DNS records for kerberos");

    # Add the TXT record with the realm name
    my $txtRR = { name => '_kerberos',
                  data => $ownDomain,
                  readOnly => 1 };
    $dnsMod->addText($ownDomain, $txtRR);

    # Add the SRV records to the domain
    my $service = { service => 'kerberos',
                    protocol => 'tcp',
                    port => KERBEROS_PORT,
                    priority => 100,
                    weight => 100,
                    target_type => 'domainHost',
                    target => $hostName,
                    readOnly => 1 };
    $dnsMod->addService($ownDomain, $service);
    $service->{protocol} = 'udp';
    $dnsMod->addService($ownDomain, $service);

    ## TODO Check if the server is a master or slave and adjust the target
    ##      to the master server
    $service = { service => 'kerberos-master',
                 protocol => 'tcp',
                 port => KERBEROS_PORT,
                 priority => 100,
                 weight => 100,
                 target_type => 'domainHost',
                 target => $hostName,
                 readOnly => 1 };
    $dnsMod->addService($ownDomain, $service);
    $service->{protocol} = 'udp';
    $dnsMod->addService($ownDomain, $service);

    $service = { service => 'kpasswd',
                 protocol => 'tcp',
                 port => KPASSWD_PORT,
                 priority => 100,
                 weight => 100,
                 target_type => 'domainHost',
                 target => $hostName,
                 readOnly => 1 };
    $dnsMod->addService($ownDomain, $service);
    $service->{protocol} = 'udp';
    $dnsMod->addService($ownDomain, $service);
}

# Method: enableActions
#
#   Override EBox::Module::Service::enableActions
#
sub enableActions
{
    my ($self) = @_;

    $self->_setAppArmorProfiles();

    my $mode = $self->mode();
    $self->_setupForMode();
    if ($mode eq STANDALONE_MODE) {
        $self->_internalServerEnableActions();
    } elsif ($mode eq EXTERNAL_AD_MODE) {
        $self->_externalADEnableActions();
    } else {
        throw EBox::Exceptions::Internal("Unknown mode $mode");
    }
}

sub _internalServerEnableActions
{
    my ($self) = @_;

    $self->_checkEnableIPs();

    # Setup DNS
    $self->setupDNS();

    # Execute enable-module script
    $self->SUPER::enableActions();

    # mark webAdmin as changed to avoid problems with getpwent calls, it needs
    # to be restarted to be aware of the new nsswitch conf
    $self->global()->modInstance('webadmin')->setAsChanged();
}

sub _externalADEnableActions
{
    my ($self) = @_;
    my $global = $self->global();
    # we need to restart network to force the regeneration of DNS resolvers
    $global->modInstance('network')->setAsChanged();
    # we need to webadmin to clear DNs cache daa
    $global->modInstance('webadmin')->setAsChanged();
}

sub enableService
{
    my ($self, $status) = @_;
    my $mode = $self->mode();

    if ($status) {
        my $throwException = 1;
        if ($self->{restoringBackup}) {
            $throwException = 0;
        }

        if ($mode eq STANDALONE_MODE) {
            $self->getProvision->checkEnvironment($throwException);
        }
    }

    $self->SUPER::enableService($status);

    if ($mode eq STANDALONE_MODE) {
        my $dns = $self->global()->modInstance('dns');
        $dns->setAsChanged();
    }
}

sub _startDaemon
{
    my ($self, $daemon, %params) = @_;

    $self->SUPER::_startDaemon($daemon, %params);

    my $services = $self->_services($daemon->{name});
    foreach my $service (@{$services}) {
        my $port = $service->{destinationPort};
        next unless $port;

        my $proto = $service->{protocol};
        next unless $proto;

        my $desc = $service->{description};
        if ($proto eq 'tcp/udp') {
            $self->_waitService('tcp', $port, $desc);
            $self->_waitService('udp', $port, $desc);
        } elsif (($proto eq 'tcp') or ($proto eq 'udp')) {
            $self->_waitService($proto, $port, $desc);
        }
    }
}

# Method: _waitService
#
#   This function will block until service is listening or timed
#   out (300 * 0.1 = 30 seconds)
#
sub _waitService
{
    my ($self, $proto, $port, $desc) = @_;

    my $maxTries = 300;
    my $sleepSeconds = 0.1;
    my $listening = 0;

    if (length ($desc)) {
        EBox::debug("Wait users task '$desc'");
    } else {
        EBox::debug("Wait unknown users task");
    }
    while (not $listening and $maxTries > 0) {
        my $sock = new IO::Socket::INET(PeerAddr => '127.0.0.1',
                                        PeerPort => $port,
                                        Proto    => $proto);
        if ($sock) {
            $listening = 1;
            last;
        }
        $maxTries--;
        Time::HiRes::sleep($sleepSeconds);
    }

    unless ($listening) {
        EBox::warn("Timeout reached while waiting for users service '$desc' ($proto)");
    }
}

sub _services
{
    my ($self) = @_;

    # TODO: separate this in different services?
    return [
            { # kerberos
                'protocol' => 'tcp/udp',
                'sourcePort' => 'any',
                'destinationPort' => '88',
                'description' => 'Kerberos authentication',
            },
            { # DCE endpoint resolution
                'protocol' => 'tcp',
                'sourcePort' => 'any',
                'destinationPort' => '135',
                'description' => 'DCE endpoint resolution',
            },
            { # netbios-ns
                'protocol' => 'udp',
                'sourcePort' => 'any',
                'destinationPort' => '137',
                'description' => 'NETBIOS name service',
            },
            { # netbios-dgm
                'protocol' => 'udp',
                'sourcePort' => 'any',
                'destinationPort' => '138',
                'description' => 'NETBIOS datagram service',
            },
            { # netbios-ssn
                'protocol' => 'tcp',
                'sourcePort' => 'any',
                'destinationPort' => '139',
                'description' => 'NETBIOS session service',
            },
            { # samba LDAP
                'protocol' => 'tcp/udp',
                'sourcePort' => 'any',
                'destinationPort' => '389',
                'description' => 'Lightweight Directory Access Protocol',
            },
            { # microsoft-ds
                'protocol' => 'tcp',
                'sourcePort' => 'any',
                'destinationPort' => '445',
                'description' => 'Microsoft directory services',
            },
            { # kerberos change/set password
                'protocol' => 'tcp/udp',
                'sourcePort' => 'any',
                'destinationPort' => '464',
                'description' => 'Kerberos set/change password',
            },
            { # LDAP over TLS/SSL
                'protocol' => 'tcp',
                'sourcePort' => 'any',
                'destinationPort' => '636',
                'description' => 'LDAP over TLS/SSL',
            },
            { # unknown???
                'protocol' => 'tcp',
                'sourcePort' => 'any',
                'destinationPort' => '1024',
            },
            { # msft-gc
                'protocol' => 'tcp',
                'sourcePort' => 'any',
                'destinationPort' => '3268',
                'description' => 'Microsoft global catalog',
            },
            { # msft-gc-ssl
                'protocol' => 'tcp',
                'sourcePort' => 'any',
                'destinationPort' => '3269',
                'description' => 'Microsoft global catalog over SSL',
            },
        ];
}


# Generate, store in the given file and return a password
sub _genPassword
{
    my ($self, $file) = @_;

    my $pass = EBox::Util::Random::generate(20);
    my ($login,$password,$uid,$gid) = getpwnam('ebox');
    EBox::Module::Base::writeFile($file, $pass,
            { mode => '0600', uid => $uid, gid => $gid });

    return $pass;
}

# Method: wizardPages
#
#   Override EBox::Module::Base::wizardPages
#
sub wizardPages
{
    my ($self) = @_;
    return [{ page => '/Samba/Wizard/Users', order => 300 }];
}

# Method: _regenConfig
#
#   Overrides <EBox::Module::Service::_regenConfig>
#
sub _regenConfig
{
    my $self = shift;

    return unless $self->configured();

    # Do provision first before adding schemas, overrides
    # default EBox::Module::LDAP behavior of adding schemas
    # first and then regenConfig
    $self->EBox::Module::Service::_regenConfig(@_);
    if ($self->mode() eq STANDALONE_MODE) {
        if ($self->isProvisioned() and $self->isEnabled()) {
            $self->_performSetup();
        }
    }
}

# Method: _setConf
#
#       Override EBox::Module::Service::_setConf
#
#  Parameters:
#    noSlaveSetup - don't setup slaves in standalone serve mode
#
sub _setConf
{
    my ($self, $noSlaveSetup) = @_;
    $self->_setupForMode();

    if ($self->mode() eq EXTERNAL_AD_MODE) {
        $self->_setConfExternalAD();
    } else {
        $self->_setConfInternal($noSlaveSetup);

        # Remove shares
        $self->model('SambaDeletedShares')->removeDirs();
        # Create shares
        $self->model('SambaShares')->createDirs();
    }
}

sub _setConfExternalAD
{
    my ($self) = @_;

    # Install cron file to update the squid keytab in the case keys change
    $self->writeConfFile(CRONFILE_EXTERNAL_AD_MODE, "samba/zentyal-users-external-ad.cron.mas", []);
    EBox::Sudo::root('chmod a+x ' . CRONFILE_EXTERNAL_AD_MODE);
    # Reset LDAP connection
    $self->clearLdapConn();
}

sub _setConfInternal
{
    my ($self, $noSlaveSetup) = @_;

    return unless $self->configured() and $self->isEnabled();

    $self->writeSambaConfig();

    my $prov = $self->getProvision();
    if ((not $prov->isProvisioned()) or $self->get('need_reprovision')) {
        if (EBox::Global->modExists('openchange')) {
            my $openchangeMod = $self->global()->modInstance('openchange');
            if ($openchangeMod->isProvisioned()) {
                # Set OpenChange as not provisioned.
                $openchangeMod->setProvisioned(0);
            }
        }
        if ($self->get('need_reprovision')) {
            $self->_cleanModulesForReprovision();
            # Current provision is not useful, change back status to not provisioned.
            $prov->setProvisioned(0);
            # The LDB connection needs to be reset so we stop using cached values.
            $self->ldap()->clearConn()
        }
        $prov->provision();
        $self->unset('need_reprovision');
    }

    $self->writeSambaConfig();

    $self->_setupNSSPAM();

    # Slaves cron
    my @params;
    push(@params, 'slave_time' => EBox::Config::configkey('slave_time'));
    if ($self->master() eq 'cloud') {
        my $rs = new EBox::Global->modInstance('remoteservices');
        my $rest = $rs->REST();
        my $res = $rest->GET("/v1/users/realm/")->data();
        my $realm = $res->{realm};

        # Initial sync, set the realm (definitive) and upload current users
        if (not $realm) {
            $rest->PUT("/v1/users/realm/", query => { realm => $self->kerberosRealm() });

            # Send current users and groups
            $self->initialSlaveSync(new EBox::CloudSync::Slave(), 1);
        }

        push(@params, 'cloudsync_enabled' => 1);
    }

    # TODO: No users sync in 3.4, reenable in 4.0
    #$self->writeConfFile(CRONFILE, "samba/zentyal-users.cron.mas", \@params);

    # Configure as slave if enabled
    $self->masterConf->setupSlave() unless ($noSlaveSetup);

    # commit slaves removal
    EBox::Samba::Slave->commitRemovals($self->global());
}

sub _createDirectories
{
    my ($self) = @_;

    return unless $self->isProvisioned();

    my $zentyalUser = EBox::Config::user();
    my $group = $self->ldap->domainUsersGroup();
    my $gidNumber = $group->gidNumber();
    my $guest = $self->ldap->domainGuestUser();
    my $nobodyUidNumber = $guest->uidNumber();
    my $avModel = $self->model('AntivirusDefault');
    my $quarantine = $avModel->QUARANTINE_DIR();

    my @cmds;
    push (@cmds, 'mkdir -p ' . SAMBA_DIR);
    push (@cmds, "chown root " . SAMBA_DIR);
    push (@cmds, "chgrp '+$gidNumber' " . SAMBA_DIR);
    push (@cmds, "chmod 770 " . SAMBA_DIR);
    push (@cmds, "setfacl -b " . SAMBA_DIR);
    push (@cmds, "setfacl -m u:$nobodyUidNumber:rx " . SAMBA_DIR);
    push (@cmds, "setfacl -m u:$zentyalUser:rwx " . SAMBA_DIR);

    push (@cmds, 'mkdir -p ' . PROFILES_DIR);
    push (@cmds, "chown root " . PROFILES_DIR);
    push (@cmds, "chgrp '+$gidNumber' " . PROFILES_DIR);
    push (@cmds, "chmod 770 " . PROFILES_DIR);
    push (@cmds, "setfacl -b " . PROFILES_DIR);

    push (@cmds, 'mkdir -p ' . SHARES_DIR);
    push (@cmds, "chown root " . SHARES_DIR);
    push (@cmds, "chgrp '+$gidNumber' " . SHARES_DIR);
    push (@cmds, "chmod 770 " . SHARES_DIR);
    push (@cmds, "setfacl -b " . SHARES_DIR);
    push (@cmds, "setfacl -m u:$nobodyUidNumber:rx " . SHARES_DIR);
    push (@cmds, "setfacl -m u:$zentyalUser:rwx " . SHARES_DIR);

    push (@cmds, "mkdir -p '$quarantine'");
    push (@cmds, "chown -R $zentyalUser.adm '$quarantine'");
    push (@cmds, "chmod 770 '$quarantine'");

    EBox::Sudo::root(@cmds);
}

sub _adcMode
{
    my ($self) = @_;

    my $settings = $self->global()->modInstance('samba')->model('DomainSettings');
    return ($settings->modeValue() eq $settings->MODE_ADC());
}

sub _sysvolSyncCond
{
    my ($self) = @_;

    return ($self->isEnabled() and $self->getProvision->isProvisioned() and $self->_adcMode());
}

sub _antivirusEnabled
{
    my ($self) = @_;

    my $avModule = $self->global()->modInstance('antivirus');
    unless (defined ($avModule) and $avModule->isEnabled()) {
        return 0;
    }

    my $avModel = $self->model('AntivirusDefault');
    my $enabled = $avModel->value('scan');

    return $enabled;
}


sub _postServiceHook
{
    my ($self, $enabled) = @_;

    return unless $enabled;

    if ($self->mode() eq EXTERNAL_AD_MODE) {
        # Update services keytabs
        my $ldap = $self->ldap();
        my @principals = @{ $ldap->externalServicesPrincipals() };
        if (scalar @principals) {
            $ldap->initKeyTabs();
        }
        return;
    }

    return unless $self->isProvisioned();

    # Fix permissions on samba dirs. Zentyal user needs access because
    # the antivirus daemon runs as 'ebox'
    $self->_createDirectories();

    my $ldap = $self->ldap();

    # Execute the hook actions *only* if Samba module is enabled and we were invoked from the web application, this will
    # prevent that we execute this code with every service restart or on server boot delaying such processes.
    if ($enabled and ($0 =~ /\/global-action$/)) {

        # Only set global roaming profiles and drive letter options
        # if we are not replicating to another Windows Server to avoid
        # overwritting already existing per-user settings. Also skip if
        # unmanaged_home_directory config key is defined
        my $unmanagedHomes = EBox::Config::boolean('unmanaged_home_directory');
        unless ($self->global()->modInstance('samba')->dcMode() eq 'adc') {
            EBox::info("Setting roaming profiles...");
            my $netbiosName = $self->netbiosName();
            my $realmName = $self->kerberosRealm();
            my $drive = $self->drive();
            my $drivePath = "\\\\$netbiosName.$realmName";
            my $profilesPath = "\\\\$netbiosName.$realmName\\profiles";

            # Skip if unmanaged_home_directory config key is defined and
            # no changes made to roaming profiles
            my $unmanagedHomes = EBox::Config::boolean('unmanaged_home_directory');
            my $state = $self->get_state();
            my $roamingProfilesChanged = delete $state->{_roamingProfilesChanged};
            $self->set_state($state);
            my $users = $self->users();
            if ($roamingProfilesChanged or not $unmanagedHomes) {
                foreach my $user (@{$users}) {
                    # Set roaming profiles
                    if ($roamingProfilesChanged) {
                        if ($self->roamingProfiles()) {
                            $user->setRoamingProfile(1, $profilesPath, 1);
                        } else {
                            $user->setRoamingProfile(0, undef, 1);
                        }
                    }

                    # Mount user home on network drive
                    $user->setHomeDrive($drive, $drivePath, 1) unless $unmanagedHomes;
                    $user->save();
                }
            }
        }

        my $host = $ldap->rootDse()->get_value('dnsHostName');
        unless (defined $host and length $host) {
            throw EBox::Exceptions::Internal('Could not get DNS hostname');
        }
        my $sambaShares = $self->model('SambaShares');
        my $domainSID = $ldap->domainSID();
        my $domainAdminSID = "$domainSID-500";
        my $domainAdminsSID = "$domainSID-512";
        my $builtinAdministratorsSID = 'S-1-5-32-544';
        my $domainUsersSID = "$domainSID-513";
        my $domainGuestSID = "$domainSID-501";
        my $domainGuestsSID = "$domainSID-514";
        my $systemSID = "S-1-5-18";
        my @superAdminSIDs = ($builtinAdministratorsSID, $domainAdminSID,
            $domainAdminsSID, $systemSID);
        my $readRights = SEC_FILE_EXECUTE | SEC_RIGHTS_FILE_READ;
        my $writeRights = SEC_RIGHTS_FILE_WRITE | SEC_STD_DELETE;
        my $adminRights = SEC_STD_ALL | SEC_RIGHTS_FILE_ALL;
        my $defaultInheritance = SEC_ACE_FLAG_CONTAINER_INHERIT | SEC_ACE_FLAG_OBJECT_INHERIT;
        my $setDescriptorError;
        for my $id (@{$sambaShares->ids()}) {
            my $row = $sambaShares->row($id);
            my $enabled     = $row->valueByName('enabled');
            my $shareName   = $row->valueByName('share');
            my $guestAccess = $row->valueByName('guest');
            my $recursiveAcls = $row->valueByName('recursive_acls');

            unless ($enabled) {
                next;
            }

            my $state = $self->get_state();
            unless (defined $state->{shares_set_rights} and $state->{shares_set_rights}->{$shareName}) {
                # share permissions didn't change, nothing needs to be done for this share.
                next;
            }

            EBox::info("Applying new permissions to the share '$shareName'...");

            my $smb = new EBox::Samba::SmbClient(
                target => $host, service => $shareName, RID => DOMAIN_RID_ADMINISTRATOR);

            # Set the client to case sensitive mode. The directory listing can
            # contain files inside folders with the same name but different
            # casing, so when trying to open them the library failes with a
            # NT_STATUS_OBJECT_NAME_NOT_FOUND error code. Setting the library
            # to case sensitive avoids this problem.
            $smb->case_sensitive(1);

            my $sd = new Samba::Security::Descriptor();
            my $sdControl = $sd->type();
            # Inherite all permissions.
            $sdControl |= SEC_DESC_DACL_AUTO_INHERITED;
            $sdControl |= SEC_DESC_DACL_PROTECTED;
            $sdControl |= SEC_DESC_SACL_AUTO_INHERITED;
            $sd->type($sdControl);
            # Set the owner and the group. We differ here from Windows because they just set the owner to
            # builtin/Administrators but this other setting should be compatible and better looking when using Linux
            # console.
            $sd->owner($domainAdminSID);
            $sd->group($builtinAdministratorsSID);

            # Always, full control to Builtin/Administrators group, Users/Administrator and System users.
            for my $superAdminSID (@superAdminSIDs) {
                my $ace = new Samba::Security::AccessControlEntry(
                    $superAdminSID, SEC_ACE_TYPE_ACCESS_ALLOWED, $adminRights, $defaultInheritance);
                $sd->dacl_add($ace);
            }

            if ($guestAccess) {
                # Add read/write access for Domain Users
                my $ace = new Samba::Security::AccessControlEntry(
                    $domainUsersSID, SEC_ACE_TYPE_ACCESS_ALLOWED, $readRights | $writeRights, $defaultInheritance);
                $sd->dacl_add($ace);
                # Add read/write access for Domain Guest user
                my $ace2 = new Samba::Security::AccessControlEntry(
                    $domainGuestSID, SEC_ACE_TYPE_ACCESS_ALLOWED, $readRights | $writeRights, $defaultInheritance);
                $sd->dacl_add($ace2);

                # Add read/write access for Domain Guests group
                my $ace3 = new Samba::Security::AccessControlEntry(
                    $domainGuestsSID, SEC_ACE_TYPE_ACCESS_ALLOWED, $readRights | $writeRights, $defaultInheritance);
                $sd->dacl_add($ace3);

                # Add everybody read/write access
                my $ace4 = new Samba::Security::AccessControlEntry(
                    'S-1-1-0', SEC_ACE_TYPE_ACCESS_ALLOWED, $readRights | $writeRights, $defaultInheritance);
                $sd->dacl_add($ace4);
            } else {
                for my $subId (@{$row->subModel('access')->ids()}) {
                    my $subRow = $row->subModel('access')->row($subId);
                    my $permissions = $subRow->elementByName('permissions');

                    my $userType = $subRow->elementByName('user_group');
                    my $account = $userType->value();
                    my $object = new EBox::Samba::SecurityPrincipal(samAccountName => $account);
                    next unless ($object->exists());

                    my $sid = $object->sid();

                    my $rights = undef;
                    if ($permissions->value() eq 'readOnly') {
                        $rights = $readRights;
                    } elsif ($permissions->value() eq 'readWrite') {
                        $rights = $readRights | $writeRights;
                    } elsif ($permissions->value() eq 'administrator') {
                        $rights = $adminRights;
                    } else {
                        my $type = $permissions->value();
                        EBox::error("Unknown share permission type '$type'");
                        next;
                    }
                    my $ace = new Samba::Security::AccessControlEntry(
                        $sid, SEC_ACE_TYPE_ACCESS_ALLOWED, $rights, $defaultInheritance);
                    $sd->dacl_add($ace);
                }
            }
            my $relativeSharePath = '/';
            EBox::info("Applying ACLs for top-level share $shareName");
            my $sinfo = SECINFO_OWNER |
                        SECINFO_GROUP |
                        SECINFO_DACL |
                        SECINFO_PROTECTED_DACL;
            my $access_mask = SEC_STD_WRITE_OWNER |
                              SEC_STD_READ_CONTROL |
                              SEC_STD_WRITE_DAC |
                              SEC_FILE_READ_ATTRIBUTE;
            my $attributes = FILE_ATTRIBUTE_NORMAL |
                             FILE_ATTRIBUTE_ARCHIVE |
                             FILE_ATTRIBUTE_DIRECTORY |
                             FILE_ATTRIBUTE_HIDDEN |
                             FILE_ATTRIBUTE_READONLY |
                             FILE_ATTRIBUTE_SYSTEM;
            try {
                EBox::debug("Setting NT ACL on file: $relativeSharePath");
                $smb->set_sd($relativeSharePath, $sd, $sinfo, $access_mask);
            } catch ($ex) {
                EBox::error(
                    __x("Error setting security descriptor on share '{x}': {y}",
                        x => $shareName, y => $ex));
                $setDescriptorError = 1;
            }

            # Apply recursively the permissions.
            my $shareContentList = $smb->list($relativeSharePath,
                attributes => $attributes, recursive => 1);
            # Reset the DACL_PROTECTED flag;
            $sdControl = $sd->type();
            $sdControl &= ~SEC_DESC_DACL_PROTECTED;
            $sd->type($sdControl);
            ## only replace ACLs for subdirs if recursiveAcls = 1
            if ($recursiveAcls) {
                foreach my $item (@{$shareContentList}) {
                    my $itemName = $item->{name};
                    $itemName =~ s/^\/\/(.*)/\/$1/s;
                    try {
                        EBox::debug("Replacing ACLs for $shareName$itemName");
                        $smb->set_sd($itemName, $sd, $sinfo, $access_mask);
                    } catch ($ex) {
                        EBox::error(
                            __x("Error setting security descriptor on file {x}{y}: {z}",
                                x => $shareName, y => $itemName, z => $ex));
                        $setDescriptorError = 1;
                    }
                }
            }
            delete $state->{shares_set_rights}->{$shareName};
            $self->set_state($state);
        }

        # Change group ownership of quarantine_dir to __USERS__
        EBox::info("Fixing quarantine_dir permissions...");
        if ($self->defaultAntivirusSettings()) {
            $self->_setupQuarantineDirectory();
        }

        # Write DNS update list
        EBox::info("Writing DNS update list...");
        $self->_writeDnsUpdateList();

        # Show warning if error setting ACLs
        if ($setDescriptorError) {
            $self->global->addSaveMessage(
                __("There were errors setting ACLs on samba shares, " .
                    "please check the zentyal log for details."));
        }
    } else {
        EBox::debug("Ignoring Samba's _postServiceHook code because it was not invoked from the web application.");
    }

    return $self->SUPER::_postServiceHook($enabled);
}


# overriden to revoke slave removals
sub revokeConfig
{
   my ($self) = @_;
   $self->SUPER::revokeConfig();
   EBox::Samba::Slave->revokeRemovals($self->global());
}

sub kerberosRealm
{
    my ($self) = @_;

    my $sysinfo = $self->global()->modInstance('sysinfo');
    my $realm = uc ($sysinfo->hostDomain());
    return $realm;
}

# Set up NSS PAM for LDB users
sub _setupNSSPAM
{
    my ($self) = @_;

    my @array = ();
    my $umask = EBox::Config::configkey('dir_umask');
    push (@array, 'umask' => $umask);

    $self->writeConfFile(AUTHCONFIGTMPL, 'samba/acc-zentyal.mas',
                         \@array);

    my $PAMModule = $self->model('PAM');
    my $enablePAM = $PAMModule->enable_pamValue();
    $self->_setupSSSd($PAMModule->login_shellValue());

    my $cmd;
    if ($enablePAM) {
        $cmd = 'auth-client-config -a -p zentyal-krb';
    } else {
        $cmd = 'auth-client-config -a -p zentyal-nokrb';
    }
    EBox::Sudo::root($cmd);
}

# Set up SSS daemon
sub _setupSSSd
{
    my ($self, $defaultShell) = @_;

    my $sysinfo = $self->global()->modInstance('sysinfo');
    my @params = ('fqdn'   => $sysinfo->fqdn(),
                  'domain' => $sysinfo->hostDomain(),
                  'defaultShell' => $defaultShell,
                  'keyTab' => SECRETS_KEYTAB);

    # SSSd conf file must be owned by root and only rw by him
    $self->writeConfFile(SSSD_CONF_FILE, 'samba/sssd.conf.mas',
                         \@params,
                         {'mode' => '0600', uid => 0, gid => 0});
}

# Method: editableMode
#
#       Check if users and groups can be edited.
#
#       They could not be edited ither mode is external-ad or the syncprovider
#       does not allows it
#
sub editableMode
{
    my ($self) = @_;
    if ($self->mode() ne STANDALONE_MODE) {
        return 0;
    }

    my $global = $self->global();
    my @names = @{$global->modNames};

    my @modules;
    foreach my $name (@names) {
        my $mod = $global->modInstance($name);

        if ($mod->isa('EBox::Samba::SyncProvider')) {
            return 0 unless ($mod->allowUserChanges());
        }
    }

    return 1;
}

# Method: _daemons
#
#       Override EBox::Module::Service::_daemons
#
sub _daemons
{
    my ($self) = @_;

    my $usingInternalServer = sub {
        return ($self->mode() eq STANDALONE_MODE);
    };

    return [
        {
            name => 'samba-ad-dc',
            precondition => $usingInternalServer
        },
        {
            name => 'sssd',
            precondition => $usingInternalServer
        },
        {
            name => 'zentyal.sysvol-sync',
            precondition => \&_sysvolSyncCond,
        },
        {
            name => 'zentyal.zavsd',
            precondition => \&_antivirusEnabled,
        },
    ];
}

# Method: _daemonsToDisable
#
# Overrides:
#
#   <EBox::Module::Service::_daemonsToDisable>
#
sub _daemonsToDisable
{
    return [
        { 'name' => 'smbd', 'type' => 'upstart' },
        { 'name' => 'nmbd', 'type' => 'upstart' },
    ];
}

# Function: usesPort
#
#   Implements EBox::FirewallObserver interface
#
sub usesPort
{
    my ($self, $protocol, $port, $iface) = @_;

    return undef unless($self->isEnabled());

    foreach my $smbport (@{$self->_services()}) {
        return 1 if ($port eq $smbport->{destinationPort});
    }

    return undef;
}


# Method: _startService
#
#   Overrided to ensure proper permissions of the ldap_priv folder, where the
#   privileged socket that zentyal uses to connect is. This is a special socket
#   that samba create that allow r/w restricted attributes.
#   Samba expects the ldap_priv folder to be owned by root and mode 0750, or the
#   LDAP service won't run.
#
#   Here we set the expected permissions before start the daemon.
#
sub _startService
{
    my ($self) = @_;

    my $group = EBox::Config::group();
    EBox::Sudo::root("mkdir -p " . SAMBA_PRIVILEGED_SOCKET);
    EBox::Sudo::root("chgrp $group " . SAMBA_PRIVILEGED_SOCKET);
    EBox::Sudo::root("chmod 0750 " . SAMBA_PRIVILEGED_SOCKET);
    EBox::Sudo::root("setfacl -b " . SAMBA_PRIVILEGED_SOCKET);

    $self->SUPER::_startService();

    if ($self->mode() eq STANDALONE_MODE) {
        # Wait for sss to open the NSS pipe
        my $tries = 300;
        my $sleep = 0.1;
        my $socket = undef;
        while (not defined $socket and $tries > 0) {
            $socket = new IO::Socket::UNIX(
                Type => SOCK_STREAM,
                Peer => '/var/lib/sss/pipes/nss');
            last if $socket;
            $tries--;
            Time::HiRes::sleep($sleep);
        }
    }
}

# Method: groupDn
#
#    Returns the dn for a given group. The group doesn't have to exist
#
#   Parameters:
#       group
#
#  Returns:
#     dn for the group
#
# FIXME: This should not be used anymore...
sub groupDn
{
    my ($self, $group) = @_;
    $group or throw EBox::Exceptions::MissingArgument('group');

    my $dn = "cn=$group," . EBox::Samba::Group->defaultContainer()->dn();
    return $dn;
}

# Init a new user (home and permissions)
sub initUser
{
    my ($self, $user) = @_;

    my $mk_home = EBox::Config::configkey('mk_home');
    $mk_home = 'yes' unless $mk_home;
    if ($mk_home eq 'yes') {
        my $home = $user->home();
        if ($home and ($home ne '/dev/null') and (not -e $home)) {
            my $qhome = shell_quote($home);
            my $gidNumber = $user->gidNumber();
            my $uidNumber = $user->uidNumber();

            my @cmds;
            push (@cmds, "mkdir -p `dirname $qhome`");
            push (@cmds, "cp -dR --preserve=mode /etc/skel $qhome");
            push (@cmds, "chown -R +$uidNumber:+$gidNumber $qhome");

            my $dir_umask = oct(EBox::Config::configkey('dir_umask'));
            my $perms = sprintf("%#o", 00777 &~ $dir_umask);
            push (@cmds, "chmod $perms $qhome");
            EBox::Sudo::root(@cmds);
        }
    }
}

# Reload nscd daemon if it's installed
sub reloadNSCD
{
    if (-f '/etc/init.d/nscd') {
        try {
            EBox::Sudo::root('service nscd force-reload');
        } catch {
        }
   }
}

# Method: containers
#
#   Returns an array containing all the containers. The array is ordered in a
#   hierarquical way. Parents before childs.
#
# Returns:
#
#   array ref - holding the containers. Each member is represented by a
#   EBox::Samba::Container object
#
sub containers
{
    my ($self, $baseDN) = @_;

    my $list = [];

    return $list if (not $self->isEnabled());

    unless (defined $baseDN) {
        $baseDN = $self->ldap->dn();
    }

    my $searchArgs = {
        base => $baseDN,
        filter => "(objectclass=container)",
        scope => 'one',
        attrs => ['*'],
    };

    my @entries = @{$self->ldap->pagedSearch($searchArgs)};
    foreach my $entry (@entries) {
        my $container = new EBox::Samba::Container(entry => $entry);
        push (@{$list}, $container);
        my $nested = $self->containers($container->dn());
        push (@{$list}, @{$nested});
    }

    return $list;
}

# Method: ous
#
#   Returns an array containing all the OUs. The array ir ordered in a
#   hierarquical way. Parents before childs.
#
# Returns:
#
#   array ref - holding the OUs. Each user is represented by a
#   EBox::Samba::OU object
#
sub ous
{
    my ($self, $baseDN) = @_;

    my $list = [];

    return $list if (not $self->isEnabled());

    unless (defined $baseDN) {
        $baseDN = $self->ldap->dn();
    }

    my $args = {
        base => $baseDN,
        filter => "(objectclass=organizationalUnit)",
        scope => 'one',
    };

    my @entries = @{$self->ldap->pagedSearch($args)};
    foreach my $entry (@entries) {
        my $ou = new EBox::Samba::OU(entry => $entry);
        push (@{$list}, $ou);
        my $nested = $self->ous($ou->dn());
        push (@{$list}, @{$nested});
    }

    return $list;
}

# Method: userByUID
#
#   Return the instance of EBox::Samba::User object which represents a given
#   uid or undef if it's not found. Used by cloud-sync.
#
# Parameters:
#
#   uid
#
sub userByUID
{
    my ($self, $uid) = @_;

    return undef unless ($self->isEnabled());

    my $args = {
        base => $self->ldap->dn(),
        filter => "(&(&(objectclass=user)(!(objectclass=computer)))(!(isDeleted=*))(samAccountName=$uid))",
        scope => 'sub',
        attrs => ['*'],
    };

    my $result = $self->ldap->search($args);
    my $count = $result->count();
    if ($count > 1) {
        throw EBox::Exceptions::Internal(
            __x('Found {count} results for \'{uid}\' user, expected only one.',
                count => $count,
                name  => $uid
            )
        );
    } elsif ($count == 0) {
        return undef;
    } else {
        return new EBox::Samba::User(entry => $result->entry(0));
    }
}

# Method: users
#
#   Returns an array containing all the users (not system users)
#
# Parameters:
#
#   system - show system users also (default: false)
#
# Returns:
#
#   array ref - holding the users. Each user is represented by a
#               EBox::Samba::User object
#
sub users
{
    my ($self, $system) = @_;

    my $list = [];

    return $list if (not $self->isEnabled());

    # Query the containers stored in the root DN and skip the ignored ones
    # Note that 'OrganizationalUnit' and 'msExchSystemObjectsContainer' are
    # subclasses of 'Container'.
    my @containers;
    my $params = {
        base => $self->ldap->dn(),
        scope => 'one',
        filter => '(|(objectClass=container)(objectClass=organizationalUnit)(objectClass=msExchSystemObjectsContainer))',
        attrs => ['*'],
    };
    my @entries = @{$self->ldap->pagedSearch($params)};
    @entries = sort {
            my $aValue = $a->get_value('name');
            my $bValue = $b->get_value('name');
            (lc $aValue cmp lc $bValue) or ($aValue cmp $bValue)
    } @entries;
    foreach my $entry (@entries) {
        my $container = new EBox::Samba::Container(entry => $entry);
        next if $container->get('cn') eq any EBox::Ldap::QUERY_IGNORE_CONTAINERS();
        push (@containers, $container);
    }

    # Query the users stored in the non ignored containers
    my $filter = "(&(&(objectclass=user)(!(objectclass=computer)))(!(isDeleted=*)))";
    foreach my $container (@containers) {
        $params = {
            base   => $container->dn(),
            scope  => 'sub',
            filter => $filter,
            attrs  => ['*', 'unicodePwd', 'supplementalCredentials'],
        };
        @entries = @{$self->ldap->pagedSearch($params)};
        @entries = sort {
                my $aValue = $a->get_value('samAccountName');
                my $bValue = $b->get_value('samAccountName');
                (lc $aValue cmp lc $bValue) or ($aValue cmp $bValue)
        } @entries;
        foreach my $entry (@entries) {
            my $user = new EBox::Samba::User(entry => $entry);
            next if (not $system and $user->isSystem());
            push (@{$list}, $user);
        }
    }

    return $list;
}

# Method: realUsers
#
#       Returns an array containing all the non-internal users
#
# Returns:
#
#       array ref - holding the users. Each user is represented by a
#       EBox::Samba::User object
#
sub realUsers
{
    my ($self) = @_;

    my @users = grep { not $_->isInternal() } @{$self->users()};

    return \@users;
}

# Method: realGroups
#
#       Returns an array containing all the non-internal groups
#
# Returns:
#
#       array ref - holding the groups. Each user is represented by a
#       EBox::Samba::Group object
#
sub realGroups
{
    my ($self) = @_;

    my @groups = grep { not $_->isInternal() } @{$self->securityGroups()};

    return \@groups;
}

# Method: contactsByName
#
# Return a reference to a list of instances of EBox::Samba::Contact objects which represents a given name.
#
#  Parameters:
#      name
#
sub contactsByName
{
    my ($self, $name) = @_;

    my $list = [];

    return $list if (not $self->isEnabled());

    my $params = {
        base => $self->ldap->dn(),
        scope => 'sub',
        filter => "(&(objectclass=contact)(!(isDeleted=*))(cn=$name))",
        attrs => ['*'],
    };
    my @entries = @{$self->ldap->pagedSearch($params)};
    @entries = sort {
            my $aValue = $a->get_value('cn');
            my $bValue = $b->get_value('cn');
            (lc $aValue cmp lc $bValue) or ($aValue cmp $bValue)
    } @entries;
    foreach my $entry (@entries) {
        my $contact = new EBox::Samba::Contact(entry => $entry);
        push (@{$list}, $contact);
    }
    return $list;
}

# Method: contactExists
#
#  Returns:
#
#      bool - whether the contact exists or not
#
sub contactExists
{
    my ($self, $name) = @_;
    return undef unless ($self->contactsByName($name));
    return 1;
}

# Method: contacts
#
#       Returns an array containing all the contacts
#
# Returns:
#
#       array ref - holding the contacts. Each contact is represented by a
#       EBox::Samba::Contact object
#
sub contacts
{
    my ($self) = @_;

    return [] if (not $self->isEnabled());

    my %args = (
        base => $self->ldap->dn(),
        filter => '(&(objectclass=inetOrgPerson)(!(objectclass=posixAccount)))',
        scope => 'sub',
    );

    my $result = $self->ldap->search(\%args);

    my @contacts = ();
    foreach my $entry ($result->entries) {
        my $contact = new EBox::Samba::Contact(entry => $entry);

        push (@contacts, $contact);
    }

    # sort by name
    @contacts = sort {
        my $aValue = $a->fullname();
        my $bValue = $b->fullname();
        (lc $aValue cmp lc $bValue) or ($aValue cmp $bValue)
    } @contacts;

    return \@contacts;
}

# Method: groupByName
#
# Return the instance of EBox::Samba::Group object which represents a give group name or undef if it's not found.
#
#  Parameters:
#      name
#
sub groupByName
{
    my ($self, $name) = @_;

    return undef unless ($self->isEnabled());

    my $args = {
        base => $self->ldap->dn(),
        filter => "(&(objectclass=group)(!(isDeleted=*))(cn=$name))",
        scope => 'sub',
        attrs => ['*'],
    };

    my $result = $self->ldap->search($args);
    my $count = $result->count();
    if ($count > 1) {
        throw EBox::Exceptions::Internal(
            __x('Found {count} results for \'{name}\' group, expected only one.',
                count => $count,
                name  => $name
            )
        );
    } elsif ($count == 0) {
        return undef;
    } else {
        return new EBox::Samba::Group(entry => $result->entry(0));
    }
}

# Method: groups
#
#       Returns an array containing all the groups
#
#   Parameters:
#       system - show system groups (default: false)
#
# Returns:
#
#       array - holding the groups as EBox::Samba::Group objects
#
sub groups
{
    my ($self, $system) = @_;

    return [] if (not $self->isEnabled());

    my $list = [];
    my $params = {
        base => $self->ldap->dn(),
        scope => 'sub',
        filter => '(&(objectclass=group)(!(isDeleted=*)))',
        attrs => ['*'],
    };
    my @entries = @{$self->ldap->pagedSearch($params)};
    @entries = sort {
            my $aValue = $a->get_value('samAccountName');
            my $bValue = $b->get_value('samAccountName');
            (lc $aValue cmp lc $bValue) or ($aValue cmp $bValue)
     } @entries;
    foreach my $entry (@entries) {
        my $group = new EBox::Samba::Group(entry => $entry);
        next if (not $system and $group->isSystem());
        push (@{$list}, $group);
    }

    return $list;
}

# Method: securityGroups
#
#   Returns an array containing all the security groups
#
# Parameters:
#
#   system - show system groups (default: false)
#
# Returns:
#
#   array - holding the groups as EBox::Samba::Group objects
#
sub securityGroups
{
    my ($self, $system) = @_;

    my $list = [];

    return $list if (not $self->isEnabled());

    my $groups = $self->groups($system);
    foreach my $group (@{$groups}) {
        next unless $group->isSecurityGroup();
        next if (not $system and $group->isSystem());
        push (@{$list}, $group);
    }

    return $list;
}

# Method: _modsLdapUserbase
#
# Returns modules implementing LDAP user base interface
#
# Parameters:
#   ignored_modules (Optional) - array ref to a list of module names to ignore
#
sub _modsLdapUserBase
{
    my ($self, $ignored_modules) = @_;

    my $global = $self->global();
    my @names = @{$global->modNames};

    $ignored_modules or $ignored_modules = [];

    my @modules;
    foreach my $name (@names) {
        next if ($name eq any @{$ignored_modules});

        my $mod = $global->modInstance($name);

        if ($mod->isa('EBox::Module::LDAP')) {
            if ($name ne $self->name()) {
                $mod->configured() or
                    next;
            }
            push (@modules, $mod->_ldapModImplementation);
        }
    }

    return \@modules;
}

# Method: allSlaves
#
# Returns all slaves from LDAP Sync Provider
#
sub allSlaves
{
    my ($self) = @_;

    my $global = $self->global();
    my @names = @{$global->modNames};

    my @modules;
    foreach my $name (@names) {
        my $mod = $global->modInstance($name);

        if ($mod->isa('EBox::Samba::SyncProvider')) {
            push (@modules, @{$mod->slaves()});
        }
    }

    return \@modules;
}

# Method: notifyModsPreLdapUserBase
#
#   Notify all modules implementing LDAP user base interface about
#   a change in users or groups before it happen.
#
# Parameters:
#
#   signal - Signal name to notify the modules (addUser, delUser, modifyGroup, ...)
#   args - single value or array ref containing signal parameters
#   ignored_modules - array ref of modnames to ignore (won't be notified)
#
sub notifyModsPreLdapUserBase
{
    my ($self, $signal, $args, $ignored_modules) = @_;

    # convert signal to method name
    my $method = '_' . $signal;

    # convert args to array if it is a single value
    unless (ref ($args) eq 'ARRAY') {
        $args = [ $args ];
    }

    foreach my $mod (@{$self->_modsLdapUserBase($ignored_modules)}) {
        $mod->$method(@{$args});
    }
}

# Method: notifyModsLdapUserBase
#
#   Notify all modules implementing LDAP user base interface about
#   a change in users or groups
#
# Parameters:
#
#   signal - Signal name to notify the modules (addUser, delUser, modifyGroup, ...)
#   args - single value or array ref containing signal parameters
#   ignored_modules - array ref of modnames to ignore (won't be notified)
#   ignored_slaves -
#
sub notifyModsLdapUserBase
{
    my ($self, $signal, $args, $ignored_modules, $ignored_slaves) = @_;

    # convert signal to method name
    my $method = '_' . $signal;

    # convert args to array if it is a single value
    unless (ref($args) eq 'ARRAY') {
        $args = [ $args ];
    }

    my $defaultOU = $args->[0]->isInDefaultContainer();
    foreach my $mod (@{$self->_modsLdapUserBase($ignored_modules)}) {

        # Skip modules not supporting multiple OU if not default OU
        next unless ($mod->multipleOUSupport or $defaultOU);

        # TODO catch errors here? Not a good idea. The way to go is
        # to implement full transaction support and rollback if a notified
        # module throws an exception
        $mod->$method(@{$args});
    }

    # Notify slaves
    $ignored_slaves or $ignored_slaves = [];
    foreach my $slave (@{$self->allSlaves}) {
        my $name = $slave->name();
        next if ($name eq any @{$ignored_slaves});

        $slave->sync($signal, $args);
    }
}

# Method: initialSlaveSync
#
#   This method will send a sync signal for each
#   stored user and group.
#   It should be called on a slave registering
#
#   If sync parameter is given, the operation will
#   be sent instantly, if not, it will be saved for
#   slave-sync daemon
#
sub initialSlaveSync
{
    my ($self, $slave, $sync) = @_;

    foreach my $user (@{$self->users()}) {
        if ($sync) {
            $slave->sync('addUser', [ $user ]);
        } else {
            $slave->savePendingSync('addUser', [ $user ]);
        }
    }

    foreach my $group (@{$self->groups()}) {
        if ($sync) {
            $slave->sync('addGroup', [ $group ]);
            $slave->sync('modifyGroup', [ $group ]);
        } else {
            $slave->savePendingSync('addGroup', [ $group ]);
            $slave->savePendingSync('modifyGroup', [ $group ]);
        }
    }
}

# Method: defaultUserModels
#
#   Returns all the defaultUserModels from modules implementing
#   <EBox::LdapUserBase>
sub defaultUserModels
{
    my ($self) = @_;
    my @models;
    for my $module  (@{$self->_modsLdapUserBase()}) {
        my $model = $module->defaultUserModel();
        push (@models, $model) if (defined($model));
    }
    return \@models;
}

# Method: allUserAddOns
#
#       Returns all the mason components from those modules implementing
#       the function _userAddOns from EBox::LdapUserBase
#
# Parameters:
#
#       user - user object
#
# Returns:
#
#       array ref - holding all the components and parameters
#
sub allUserAddOns
{
    my ($self, $user) = @_;

    my $defaultOU = ($user->baseDn() eq $user->defaultContainer()->dn());

    my @modsFunc = @{$self->_modsLdapUserBase()};
    my @components;
    foreach my $mod (@modsFunc) {
        my $comp;
        if ($defaultOU or $mod->multipleOUSupport) {
            $comp = $mod->_userAddOns($user);
        } else {
            $comp  = $mod->noMultipleOUSupportComponent($user);
        }

        if ($comp) {
            $comp->{id} = ref $mod;
            $comp->{id} =~ s/:/_/g;
            push (@components, $comp);
        }
    }

    return \@components;
}

# Method: allGroupAddOns
#
#       Returns all the mason components from those modules implementing
#       the function _groupAddOns from EBox::LdapUserBase
#
# Parameters:
#
#       group  - group name
#
# Returns:
#
#       array ref - holding all the components and parameters
#
sub allGroupAddOns
{
    my ($self, $group) = @_;

    my $global = $self->global();
    my @names = @{$global->modNames};

    my @modsFunc = @{$self->_modsLdapUserBase()};
    my @components;
    foreach my $mod (@modsFunc) {
        my $comp = $mod->_groupAddOns($group);
        if ($comp) {
            $comp->{id} = ref $mod;
            $comp->{id} =~ s/:/_/g;
            push (@components, $comp) if ($comp);
        }
    }

    return \@components;
}

# Method: allWarnings
#
#       Returns all the the warnings provided by the modules when a certain
#       user, group is going to be deleted. Function _delUserWarning or
#       _delGroupWarning is called in all module implementing them.
#
# Parameters:
#
#       object - Sort of object: 'user' or 'group'
#       name - name of the user or group
#
# Returns:
#
#       array ref - holding all the warnings
#
sub allWarnings
{
    my ($self, $object, $name) = @_;

    # TODO: Extend it for ous and contacts.
    return [] unless (($object eq 'user') or ($object eq 'group'));

    my @modsFunc = @{$self->_modsLdapUserBase()};
    my @allWarns;
    foreach my $mod (@modsFunc) {
        my $warn = undef;
        if ($object eq 'user') {
            $warn = $mod->_delUserWarning($name);
        } else {
            $warn = $mod->_delGroupWarning($name);
        }
        push (@allWarns, $warn) if ($warn);
    }

    return \@allWarns;
}

# Method: _supportActions
#
#       Overrides EBox::ServiceModule::ServiceInterface method.
#
sub _supportActions
{
    return undef;
}

# Method: menu
#
#       Overrides EBox::Module method.
#
sub menu
{
    my ($self, $root) = @_;

    my $standalone = ($self->mode eq STANDALONE_MODE);

    if ($standalone) {
        my $domainFolder = new EBox::Menu::Folder(name => 'Domain',
                                                  text => __('Domain'),
                                                  icon => 'domain',
                                                  tag => 'main',
                                                  order => 2);

        $domainFolder->add(new EBox::Menu::Item(url   => 'Samba/View/DomainSettings',
                                                text  => __('Settings'),
                                                order => 10));

        $domainFolder->add(new EBox::Menu::Item(url   => 'Samba/View/GPOs',
                                                text  => __('Group Policy Objects'),
                                                order => 20));
        $domainFolder->add(new EBox::Menu::Item(url   => 'Samba/Tree/GPOLinks',
                                                text  => __('Group Policy Links'),
                                                order => 30));

        $root->add($domainFolder);
    }


    my $folder = new EBox::Menu::Folder(name => 'Users',
                                        icon => 'samba',
                                        text => __('Users and Computers'),
                                        tag => 'main',
                                        order => 1);
    if ($self->configured()) {
        $folder->add(new EBox::Menu::Item(
            'url'  => 'Samba/Tree/Manage',
            'text' => __('Manage'), order => 10));

        if ($standalone) {
            $folder->add(new EBox::Menu::Item(
                'url'  => 'Samba/Composite/UserTemplate',
                'text' => __('User Template'), order => 30));
            # TODO: re-enable this in Zentyal 4.0 for Cloud Sync
            #        if ($self->mode() eq STANDALONE_MODE) {
            #            $folder->add(new EBox::Menu::Item(
            #                'url'  => 'Samba/Composite/Sync',
            #                'text' => __('Synchronization'), order => 40));
            #        }
        }

        $folder->add(new EBox::Menu::Item(
            'url'  => 'Samba/Composite/Settings',
            'text' => __('LDAP Settings'), order => 50));
    } else {
        $folder->add(new EBox::Menu::Item(
            'url'       => 'Samba/View/Mode',
            'text'      => __('Configure mode'),
            'section'   => 3,
            'order'     => 0));
    }
    $root->add($folder);

    if ($standalone) {
        $root->add(new EBox::Menu::Item(text      => __('File Sharing'),
                                        url       => 'Samba/Composite/FileSharing',
                                        icon      => 'sharing',
                                        tag       => 'main',
                                        order     => 3));
    }
}

# Method: enableModDepends
#
# Overriden to remove dns from dependencies when on standalone mode
sub enableModDepends
{
    my ($self) = @_;
    my $depends = $self->SUPER::enableModDepends();
    return $self->_filterDependsByMode($depends);
}

# Method: bootDepends
#
# Overriden to remove dns from dependencies when on standalone mode
sub bootDepends
{
    my ($self)= @_;
    my $depends = $self->SUPER::bootDepends();
    return $self->_filterDependsByMode($depends);
}

# Method: depends
#
#     Samba depends on printers only if it exists and in standalone mode
#
# Overrides:
#
#     <EBox::Module::Base::depends>
#
sub depends
{
    my ($self) = @_;

    my @deps = @{$self->SUPER::depends()};

    if ($self->global()->modExists('printers')) {
        push (@deps, 'printers');
    }

    return $self->_filterDependsByMode(\@deps);
}

sub _filterDependsByMode
{
    my ($self, $depends) = @_;
    my $mode = $self->mode();
    if ($mode eq STANDALONE_MODE) {
        return $depends;
    } elsif ($mode eq EXTERNAL_AD_MODE) {
        my @depends = grep {
            ($_ ne 'dns') and ($_ ne 'printers')
        } @{ $depends };

        return \@depends;
    } else {
        throw EBox::Exceptions::Internal("Unknown users mode '$mode'");
    }
}

# Method: syncJournalDir
#
#   Returns the path holding sync pending actions for
#   the given slave.
#   If the directory does not exists, it will be created;
#
sub syncJournalDir
{
    my ($self, $slave, $notCreate) = @_;

    my $dir = JOURNAL_DIR . $slave->name();
    my $journalsDir = JOURNAL_DIR;

    unless ($notCreate) {
        # Create if the dir does not exists
        unless (-d $dir) {
            EBox::Sudo::root(
                "mkdir -p $dir",
                "chown -R ebox:ebox $journalsDir",
                "chmod 0700 $journalsDir",
               );
        }
    }

    return $dir;
}

# LdapModule implementation
sub _ldapModImplementation
{
    return new EBox::LdapUserImplementation();
}

# SyncProvider implementation

# Method: slaves
#
#    Get the slaves for this server
#
# Returns:
#
#    array ref - containing the slaves for this server. Zentyal server slaves are
#                <EBox::UsersSync::Slave> instances and Zentyal Cloud slave is
#                a <EBox::CloudSync::Slave> instance.
#
sub slaves
{
    my ($self) = @_;

    my $model = $self->model('Slaves');

    my @slaves;
    foreach my $id (@{$model->ids()}) {
        my $row = $model->row($id);
        my $host = $row->valueByName('host');
        my $port = $row->valueByName('port');

        push (@slaves, new EBox::UsersSync::Slave($host, $port, $id));
    }

    my $g = EBox::Global->getInstance(1);
    my $u = $g->modInstance('samba');
    if ($u->master() eq 'cloud') {
        push (@slaves, new EBox::CloudSync::Slave());
    }

    return \@slaves;
}

# Method: master
#
#   Return configured master as string, undef in none
#
#   Options: 'zentyal', 'cloud' or None
#
sub master
{
    my ($self) = @_;
    return $self->model('Master')->master();
}

# SyncProvider implementation
sub allowUserChanges
{
    my ($self) = @_;

    return (not $self->masterConf->isSlave());
}

# Master-Slave UsersSync object
sub masterConf
{
    my ($self) = @_;

    unless ($self->{ms}) {
        $self->{ms} = new EBox::UsersSync::Master();
    }
    return $self->{ms};
}

sub dumpConfig
{
    my ($self, $dir, %options) = @_;

    my $mode = $self->mode();
    File::Slurp::write_file($dir . '/' . BACKUP_MODE_FILE, $mode);
    if ($mode ne STANDALONE_MODE) {
        # the dump of the LDAP is only availabe in standalone server mode
        return;
    }

    my @cmds;

    my $mirror = EBox::Config::tmp() . "/samba.backup";
    my $privateDir = PRIVATE_DIR;
    if (EBox::Sudo::fileTest('-d', $privateDir)) {
        # Export the list of users to a file. On restore this list will be
        # loaded to check no users exists in /etc/passwd with same name as
        # any user backed up
        my $users = $self->users();
        my @users = map { $_->get('samAccountName') } @{$users};
        File::Slurp::write_file($dir . '/' . BACKUP_USERS_FILE, join("\n", @users));

        # Remove previous backup files
        my $ldbBakFiles = EBox::Sudo::root("find $privateDir -name '*.ldb.bak'");
        my $tdbBakFiles = EBox::Sudo::root("find $privateDir -name '*.tdb.bak'");
        foreach my $bakFile ((@{$ldbBakFiles}, @{$tdbBakFiles})) {
            chomp ($bakFile);
            push (@cmds, "rm '$bakFile'");
        }

        # Backup private. TDB and LDB files must be backed up using tdbbackup
        my $ldbFiles = EBox::Sudo::root("find $privateDir -name '*.ldb'");
        my $tdbFiles = EBox::Sudo::root("find $privateDir -name '*.tdb'");
        foreach my $dbFile ((@{$ldbFiles}, @{$tdbFiles})) {
            chomp ($dbFile);
            push (@cmds, "tdbbackup '$dbFile'");
            # Preserve file permissions
            my $st = EBox::Sudo::stat($dbFile);
            my $uid = $st->uid();
            my $gid = $st->gid();
            my $mode = sprintf ("%04o", $st->mode() & 07777);
            push (@cmds, "chown $uid:$gid $dbFile.bak");
            push (@cmds, "chmod $mode $dbFile.bak");
        }

        push (@cmds, "rm -rf $mirror");
        push (@cmds, "mkdir -p $mirror/private");
        push (@cmds, "rsync -HAXavz $privateDir/ " .
                     "--exclude=*.tdb --exclude=*.ldb " .
                     "--exclude=ldap_priv --exclude=smbd.tmp " .
                     "--exclude=ldapi $mirror/private");
        push (@cmds, "tar pcjf $dir/private.tar.bz2 --hard-dereference -C $mirror private");
    }

    # Backup sysvol
    my $sysvolDir = SYSVOL_DIR;
    if (EBox::Sudo::fileTest('-d', $sysvolDir)) {
        push (@cmds, "rm -rf $mirror");
        push (@cmds, "mkdir -p $mirror/sysvol");
        push (@cmds, "rsync -HAXavz $sysvolDir/ $mirror/sysvol");
        push (@cmds, "tar pcjf $dir/sysvol.tar.bz2 --hard-dereference -C $mirror sysvol");
    }

    try {
        EBox::Sudo::root(@cmds);
    } catch ($e) {
        $e->throw();
    }

    # Backup admin password
    unless ($options{bug}) {
        my $pwdFile = EBox::Config::conf() . 'samba.passwd';
        # Additional domain controllers does not have stashed pwd
        if (EBox::Sudo::fileTest('-f', $pwdFile)) {
            EBox::Sudo::root("cp '$pwdFile' $dir");
        }
    }
}

sub _usersInEtcPasswd
{
    my ($self) = @_;
    my @users;

    my @lines = File::Slurp::read_file('/etc/passwd');
    foreach my $line (@lines) {
        my ($user) = split ':', $line, 2;
        push @users, $user;
    }

    return \@users;
}

sub restoreDependencies
{
    my ($self) = @_;
    if ($self->mode() eq STANDALONE_MODE) {
            return ['dns'];
    }
    return [];
}

# Method: restoreBackupPreCheck
#
# Check that the backup to be restored mode is compatible.
# Also, in case we are using standalone mode, checks if we have clonflicts between
# users in the LDAP data to be loaded and the users in /etc/passwd
sub restoreBackupPreCheck
{
    my ($self, $dir) = @_;
    my $mode = $self->mode();
    my $backupModeFile = $dir . '/' . BACKUP_MODE_FILE;
    my $backupMode;
    if (-r $backupModeFile) {
        $backupMode =  File::Slurp::read_file($backupModeFile);
    } else {
        # standalone mode by default
        $backupMode = STANDALONE_MODE;
    }


    if ($mode ne $backupMode) {
        my $modeModel = $self->model('Mode');
        throw EBox::Exceptions::External(
            __x('Cannot restore users module bacuse is running in mode {mode} and the backup was made in mode {bpMode}',
                mode => $modeModel->modePrintableName($mode),
                bpMode => $modeModel->modePrintableName($backupMode),
               )
           );
    }

    if ($mode ne STANDALONE_MODE) {
        # nothing more to check
        return;
    }

    my $userListFile = $dir . '/' . BACKUP_USERS_FILE;
    if (EBox::Sudo::fileTest('-f', $userListFile)) {
        my %etcPasswdUsers = map { $_ => 1 } @{ $self->_usersInEtcPasswd() };
        my @usersToRestore = File::Slurp::read_file($userListFile);
        foreach my $user (@usersToRestore) {
            chomp $user;
            if (exists $etcPasswdUsers{$user}) {
                throw EBox::Exceptions::External(
                    __x('Cannot restore because LDAP user {user} already ' .
                        'exists as /etc/passwd user. Delete or rename this ' .
                        'user and try again', user => $user));
            }
        }
    }
}

sub restoreConfig
{
    my ($self, $dir, $ignoreUserInitialization) = @_;
    my $mode = $self->mode();

    File::Slurp::write_file($dir . '/' . BACKUP_MODE_FILE, $mode);
    if ($mode ne STANDALONE_MODE) {
        # only standalone mode needs to do this operations to restore the LDAP
        # directory
        return;
    }

    my $modeDC = $self->dcMode();
    unless ($modeDC eq EBox::Samba::Model::DomainSettings::MODE_DC()) {
        # Restoring an ADC will corrupt entire domain as sync data
        # get out of sync.
        EBox::info(__("Restore is only possible if the server is the unique " .
                      "domain controller of the forest"));
        $self->getProvision->setProvisioned(0);
        return;
    }

    $self->stopService();

    # Remove private and sysvol
    my $privateDir = PRIVATE_DIR;
    my $sysvolDir = SYSVOL_DIR;
    EBox::Sudo::root("rm -rf $privateDir $sysvolDir");

    # Unpack sysvol and private
    my %dest = ( sysvol => $sysvolDir, private => $privateDir );
    foreach my $archive (keys %dest) {
        if (EBox::Sudo::fileTest('-f', "$dir/$archive.tar.bz2")) {
            my $destdir = dirname($dest{$archive});
            EBox::Sudo::root("tar jxfp $dir/$archive.tar.bz2 -C $destdir");
        }
    }

    # Rename ldb files
    my $ldbBakFiles = EBox::Sudo::root("find $privateDir -name '*.ldb.bak'");
    my $tdbBakFiles = EBox::Sudo::root("find $privateDir -name '*.tdb.bak'");
    foreach my $bakFile ((@{$ldbBakFiles}, @{$tdbBakFiles})) {
        chomp $bakFile;
        my $destFile = $bakFile;
        $destFile =~ s/\.bak$//;
        EBox::Sudo::root("mv '$bakFile' '$destFile'");
    }
    # Hard-link DomainDnsZones and ForestDnsZones partitions
    EBox::Sudo::root("rm -f $privateDir/dns/sam.ldb.d/DC*FORESTDNSZONES*");
    EBox::Sudo::root("rm -f $privateDir/dns/sam.ldb.d/DC*DOMAINDNSZONES*");
    EBox::Sudo::root("rm -f $privateDir/dns/sam.ldb.d/metadata.tdb");
    EBox::Sudo::root("ln $privateDir/sam.ldb.d/DC*FORESTDNSZONES* $privateDir/dns/sam.ldb.d/");
    EBox::Sudo::root("ln $privateDir/sam.ldb.d/DC*DOMAINDNSZONES* $privateDir/dns/sam.ldb.d/");
    EBox::Sudo::root("ln $privateDir/sam.ldb.d/metadata.tdb $privateDir/dns/sam.ldb.d/");
    EBox::Sudo::root("chown root:bind $privateDir/dns/*.ldb");
    EBox::Sudo::root("chmod 660 $privateDir/dns/*.ldb");

    # Restore stashed password
    if (EBox::Sudo::fileTest('-f', "$dir/samba.passwd")) {
        EBox::Sudo::root("cp $dir/samba.passwd " . EBox::Config::conf());
        EBox::Sudo::root("chmod 0600 $dir/samba.passwd");
    }

    # Set provisioned flag
    $self->getProvision->setProvisioned(1);

    $self->_startService();

    $self->getProvision()->resetSysvolACL();

    return if $ignoreUserInitialization;

    for my $user (@{$self->users()}) {

        # Init local users
        $self->initUser($user);

        # Notify modules except samba because its users will be
        # restored from its own LDB backup
        $self->notifyModsLdapUserBase('addUser', $user, ['samba']);
    }
}

sub _removePasswds
{
  my ($self, $file) = @_;

  my $anyPasswdAttr = any(qw(
              userPassword
              sambaLMPassword
              sambaNTPassword
              )
          );
  my $passwordSubstitution = "password";

  my $FH_IN;
  open $FH_IN, "<$file" or
      throw EBox::Exceptions::Internal ("Cannot open $file: $!");

  my ($FH_OUT, $tmpFile) = tempfile(DIR => EBox::Config::tmp());

  foreach my $line (<$FH_IN>) {
      my ($attr, $value) = split ':', $line;
      if ($attr eq $anyPasswdAttr) {
          $line = $attr . ': ' . $passwordSubstitution . "\n";
      }

      print $FH_OUT $line;
  }

  close $FH_IN  or
      throw EBox::Exceptions::Internal ("Cannot close $file: $!");
  close $FH_OUT or
      throw EBox::Exceptions::Internal ("Cannot close $tmpFile: $!");

  File::Copy::move($tmpFile, $file);
  unlink $tmpFile;
}

sub listSchemas
{
    my ($self, $ldap) = @_;

    my %args = (
        'base' => 'cn=schema,cn=config',
        'scope' => 'one',
        'filter' => "(objectClass=olcSchemaConfig)"
    );
    my $result = $ldap->search(%args);

    my @schemas = map { $_->get_value('cn') } $result->entries();
    return \@schemas;
}

sub mode
{
    my ($self) = @_;
    my $mode = $self->model('Mode')->value('mode');
    if (not $mode) {
        return STANDALONE_MODE;
    }
    return $mode;
}

# Method: dcMode
#
#   Returns the configured server mode
#
sub dcMode
{
    my ($self) = @_;

    my $model = $self->model('DomainSettings');
    return $model->modeValue();
}


# Method: newLDAP
#
#  Return a new LDAP object instance of the class requiered by the active mode
#
sub newLDAP
{
    my ($self) = @_;
    my $mode = $self->mode();
    if ($mode eq EXTERNAL_AD_MODE) {
        return EBox::LDAP::ExternalAD->instance(
            @{ $self->model('Mode')->adModeOptions() }
           );
    }

    return  EBox::Ldap->instance();
}

# common check for user names and group names
sub checkNameLimitations
{
    my ($name) = @_;

    # combination of unix limitations + windows limitation characters are
    # limited to unix portable file character + space for windows compability
    # slash not valid as first character (unix limitation)
    # see http://technet.microsoft.com/en-us/library/cc776019%28WS.10%29.aspx
    if ($name =~ /^[a-zA-Z0-9\._-][a-zA-Z0-9\._[:space:]-]*$/) {
         return 1;
     } else {
         return undef;
     }
}

# Method: checkCnLimitations
#
#   Return whether the given string is valid for its usage as a cn field.
#
# Parameters:
#
#   string - The string to check.
#
sub checkCnLimitations
{
    my ($self, $string) = @_;

    if ($string =~ /^([a-zA-Z\d\s_-]+\.)*[a-zA-Z\d\s_-]+$/) {
        return 1;
    } else {
        return undef;
    }
}

#  Nethod: newUserUidNumber
#
#  return the uid for a new user
#
#   Parameters:
#     system - true if we want the uid for a system user, defualt false
#
sub newUserUidNumber
{
    my ($self, $system) = @_;

    return EBox::Samba::User->_newUserUidNumber($system);
}

######################################
##  SysInfo observer implementation ##
######################################

# Method: hostNameChanged
#
#   Disallow domainname changes if module is configured
#
sub hostNameChanged
{
    my ($self, $oldHostName, $newHostName) = @_;

    $self->_hostOrDomainChanged();
}

# Method: hostNameChangedDone
#
#   This method updates the computer netbios name if the module has not
#   been configured yet
#
sub hostNameChangedDone
{
    my ($self, $oldHostName, $newHostName) = @_;

    my $settings = $self->global()->modInstance('samba')->model('DomainSettings');
    $settings->setValue('netbiosName', $newHostName);
}

# Method: hostDomainChanged
#
#   This method disallow the change of the host domain if the module is
#   configured (implies that the kerberos realm has been initialized)
#
sub hostDomainChanged
{
    my ($self, $oldDomainName, $newDomainName) = @_;

    $self->_hostOrDomainChanged();

    if ($self->configured()) {
        $self->set('need_reprovision', 1);
        $self->setAsChanged(1); # for compability with machines with phantom
                                # need_reprovision in read-only tree
        $self->global()->modInstance('webadmin')->setAsChanged();
    }
}

# Method: hostDomainChangedDone
#
#   This method updates the base DN for LDAP if the module has not
#   been configured yet
#
sub hostDomainChangedDone
{
    my ($self, $oldDomainName, $newDomainName) = @_;

    unless ($self->configured()) {
        my $mode = $self->model('Mode');
        my $newDN = $mode->getDnFromDomainName($newDomainName);
        $mode->setValue('dn', $newDN);
    }

    my $settings = $self->global()->modInstance('samba')->model('DomainSettings');
    $settings->setValue('realm', uc ($newDomainName));

    my @parts = split (/\./, $newDomainName);
    my $value = substr($parts[0], 0, 15);
    $value = 'ZENTYAL-DOMAIN' unless defined $value;
    $value = uc ($value);
    $settings->setValue('workgroup', $value);
}

sub _hostOrDomainChanged
{
    my ($self) = @_;

    if ($self->configured()) {
        if ($self->_adcMode()) {
            throw EBox::Exceptions::UnwillingToPerform(
                reason => __('The hostname or domain cannot be changed if Zentyal is configured as additional domain controller.')
            );
        }

        $self->set('need_reprovision', 1);
    }
}


# Method: reprovision
#
#   Destroys all LDAP/Kerberos configuration and creates a new
#   empty one. Useful after a host/domain change.
#
sub reprovision
{
    my ($self) = @_;

    return unless $self->configured();
    EBox::info("Reprovisioning LDAP");

    my @removeHomeCmds;
    foreach my $home (map { $_->home() } @{$self->users()}) {
        push (@removeHomeCmds, "rm -rf $home");
    }
    EBox::Sudo::root(@removeHomeCmds);

    $self->_manageService('stop');
    EBox::Sudo::root('rm -rf /var/lib/ldap/*');
    $self->_manageService('start');

    $self->enableActions();

    # LDAP module has lost its schemas and LDAP config after the reprovision
    my $global = $self->global();
    my @mods = @{ $global->sortModulesByDependencies($global->modInstances(), 'depends' ) };
    foreach my $mod (@mods) {
        if (not $mod->isa('EBox::Module::LDAP')) {
            next;
        } elsif ($mod->name() eq $self->name()) {
            # dont reconfigure itself
            next;
        } elsif (not $mod->configured()) {
            next;
        }
        $mod->reprovisionLDAP();
    }
}

sub reprovisionLDAP
{
    throw EBox::Exceptions::Internal("This method should not be called in user module");
}

# Implement EBox::SyncFolders::Provider interface
sub syncFolders
{
    my ($self) = @_;

    # sync all shares
    my $sshares = $self->model('SyncShares');
    my $shares = $self->model('SambaShares');

    my $syncAll = $sshares->row()->valueByName('sync');
    my @folders;
    for my $id (@{$shares->enabledRows()}) {
        my $row = $shares->row($id);
        my $sync = $row->valueByName('sync');

        my $path = $row->elementByName('path');
        if ($path->selectedType() eq 'zentyal') {
            $path = SHARES_DIR . '/' . $path->value();
        } else {
            $path = $path->value();
        }

        if ($sync or $syncAll) {
            push (@folders, new EBox::SyncFolders::Folder($path, 'share', name => basename($path)));
        }
    }

    if ($self->recoveryEnabled()) {
        push (@folders, new EBox::SyncFolders::Folder('/home', 'recovery'));
        foreach my $share ($self->filesystemShares()) {
            push (@folders, new EBox::SyncFolders::Folder($share, 'recovery'));
        }
    }

    return \@folders;
}

sub recoveryDomainName
{
    return __('Users data and Filesystem shares');
}

# Method: entryModeledObject
#
#   Return the Perl Object that handles the given LDAP entry.
#
#   Throw EBox::Exceptions::Internal on error.
#
# Parameters:
#
#   entry - A Net::LDAP::Entry object.
#
sub entryModeledObject
{
    my ($self, $entry) = @_;

    my $anyObjectClasses = any(@{[$entry->get_value('objectClass')]});
    # IMPORTANT: The order matters, a contactClass would match users too, so we must check first if it's a user.
    foreach my $type ( qw(ouClass userClass contactClass groupClass containerClass)) {
        my $class = $self->$type();
        # containerClass may not exist.
        next unless ($class);
        my $mainLDAPClass = $class->mainObjectClass();
        if ((defined $mainLDAPClass) and ($mainLDAPClass eq $anyObjectClasses)) {
            return $class->new(entry => $entry);
        }
    }

    my $ldap = $self->ldap();
    if ($entry->dn() eq $ldap->dn()) {
        return $self->defaultNamingContext();
    }

    EBox::debug("Ignored unknown perl object for DN: " . $entry->dn());
    return undef;
}

# Method: relativeDN
#
#   Return the given dn without the naming Context part.
#
sub relativeDN
{
    my ($self, $dn) = @_;

    throw EBox::Exceptions::MissingArgument("dn") unless ($dn);

    my $baseDN = $self->ldap()->dn();

    return '' if ($dn eq $baseDN);

    if (not $dn =~ s/,$baseDN$//) {
        throw EBox::Exceptions::Internal("$dn is not contained in $baseDN");
    }

    return $dn;
}

# Method: objectFromDN
#
#   Return the perl object modeling the given dn or undef if not found.
#
# Parameters:
#
#   dn - An LDAP DN string identifying the object to retrieve.
#
sub objectFromDN
{
    my ($self, $dn) = @_;
    my $ldap = $self->ldap();
    if ($dn eq $ldap->dn()) {
        return $self->defaultNamingContext();
    }

    my $baseObject = new EBox::Samba::LdapObject(dn => $dn);

    if ($baseObject->exists()) {
        return $self->entryModeledObject($baseObject->_entry());
    } else {
        return undef;
    }
}

# Method: defaultNamingContext
#
#   Return the Perl Object that holds the default Naming Context for this LDAP server.
#
sub defaultNamingContext
{
    my ($self) = @_;

    my $ldap = $self->ldap;
    return new EBox::Samba::NamingContext(dn => $ldap->dn());
}

sub ousToHide
{
    my ($self) = @_;

    my @ous;
    foreach my $mod (@{$self->global()->modInstancesOfType('EBox::Module::LDAP')}) {
        push (@ous, @{$mod->_ldapModImplementation()->hiddenOUs()});
    }

    return \@ous;
}

# Method: checkMailNotInUse
#
#   check if a mail address is not used by the system and throw exception if it
#   is already used
#
#   If mail module is installed its checkMailNotInUse method should be called
#   instead this one
sub checkMailNotInUse
{
    my ($self, $addr, %params) = @_;

    my %searchParams = (
        base => $self->ldap()->dn(),
        filter => "&(|(objectclass=person)(objectclass=couriermailalias)(objectclass=group))(|(otherMailbox=$addr)(mail=$addr))",
        scope => 'sub'
    );

    my $result = $self->{'ldap'}->search(\%searchParams);
    foreach my $entry ($result->entries()) {
        my $modeledObject = $self->entryModeledObject($entry);
        my $type = $modeledObject ? $modeledObject->printableType() : $entry->get_value('objectClass');
        my $name;
        if ($type eq 'CourierMailAlias') {
            $type = __('alias');
            $name = $entry->get_value('mail');
        } else {
            $name = $modeledObject ? $modeledObject->name() : $entry->dn();
        }

        my $ownAddress = 0;
        if ($params{owner}) {
            $ownAddress = $entry->dn() eq $params{owner}->dn();
        }
        if (not $ownAddress) {
            EBox::Exceptions::External->throw(__x('Address {addr} is already in use by the {type} {name}',
                                              addr => $addr,
                                              type => $type,
                                              name => $name,
                                        ),
                                    );
        }
    }
}

sub getProvision
{
    my ($self) = @_;

    unless (defined $self->{provision}) {
        $self->{provision} = new EBox::Samba::Provision();
    }
    return $self->{provision};
}

sub isProvisioned
{
    my ($self) = @_;

    return $self->getProvision->isProvisioned();
}

# Method: domainControllers
#
#   Query the domain controllers by searching in 'Domain Controllers' OU
#
# Returns:
#
#   Array reference containing instances of EBox::Samba::Computer class
#
sub domainControllers
{
    my ($self) = @_;

    return [] unless $self->isProvisioned();

    my $sort = new Net::LDAP::Control::Sort(order => 'name');
    my $ldap = $self->ldap();
    my $baseDN = $ldap->dn();
    my $args = {
        base => "OU=Domain Controllers,$baseDN",
        filter => 'objectClass=computer',
        scope => 'sub',
        control => [ $sort ],
    };

    my $result = $ldap->search($args);

    my @computers;
    foreach my $entry ($result->entries()) {
        my $computer = new EBox::Samba::Computer(entry => $entry);
        next unless $computer->exists();
        push (@computers, $computer);
    }

    return \@computers;
}

# Method: computers
#
#   Query the computers joined to the domain by searching in the computers
#   container
#
# Returns:
#
#   Array reference containing instances of EBox::Samba::Computer class
#
sub computers
{
    my ($self) = @_;

    return [] unless $self->isProvisioned();

    my $sort = new Net::LDAP::Control::Sort(order => 'name');
    my $ldap = $self->ldap();
    my $baseDN = $ldap->dn();
    my $args = {
        base => "CN=Computers,$baseDN",,
        filter => 'objectClass=computer',
        scope => 'sub',
        control => [ $sort ],
    };

    my $result = $self->ldap->search($args);

    my @computers;
    foreach my $entry ($result->entries()) {
        my $computer = new EBox::Samba::Computer(entry => $entry);
        next unless $computer->exists();
        push (@computers, $computer);
    }

    return \@computers;
}

# Method: defaultNetbios
#
#   Generates the default netbios server name
#
sub defaultNetbios
{
    my ($self) = @_;

    my $sysinfo = $self->global()->modInstance('sysinfo');
    my $hostName = $sysinfo->hostName();
    $hostName = substr($hostName, 0, 15);

    return $hostName;
}

# Function: defaultWorkgroup
#
#   Generates the default workgroup
#
sub defaultWorkgroup
{
    my $users = EBox::Global->modInstance('samba');
    my $realm = $users->kerberosRealm();
    my @parts = split (/\./, $realm);
    my $value = substr($parts[0], 0, 15);
    $value = 'ZENTYAL-DOMAIN' unless defined $value;

    return uc($value);
}

# Function: defaultDescription
#
#   Generates the default server string
#
sub defaultDescription
{
    my $prefix = EBox::Config::configkey('custom_prefix');
    $prefix = 'zentyal' unless $prefix;

    return ucfirst($prefix) . ' Server';
}

sub writeSambaConfig
{
    my ($self) = @_;

    my $netbiosName = $self->netbiosName();
    my $realmName   = $self->kerberosRealm();

    my $sysinfo = $self->global()->modInstance('sysinfo');
    my $hostDomain = $sysinfo->hostDomain();

    my @array = ();
    push (@array, 'workgroup'   => $self->workgroup());
    push (@array, 'netbiosName' => $netbiosName);
    push (@array, 'description' => $self->description());
    push (@array, 'mode'        => 'dc');
    push (@array, 'realm'       => $realmName);
    push (@array, 'domain'      => $hostDomain);
    push (@array, 'roamingProfiles' => $self->roamingProfiles());
    push (@array, 'profilesPath' => PROFILES_DIR);
    push (@array, 'sysvolPath'  => SYSVOL_DIR);
    push (@array, 'shares' => 1);

    if ($self->global()->modExists('openchange')) {
        my $openchangeMod = $self->global()->modInstance('openchange');
        if ($openchangeMod->isEnabled() and $openchangeMod->isProvisioned()) {
            push (@array, 'openchange' => 1);
            $openchangeMod->writeSambaConfig();
        }
    }

    if ($self->global()->modExists('printers')) {
        my $printersMod = $self->global()->modInstance('printers');
        if ($printersMod->isEnabled()) {
            push (@array, 'print' => 1);
            $printersMod->writeSambaConfig();
        }
    }

    $self->writeConfFile(SAMBACONFFILE, 'samba/smb.conf.mas', \@array,
                         { 'uid' => 'root', 'gid' => 'root', mode => '644' });

    my $prefix = EBox::Config::configkey('custom_prefix');
    $prefix = 'zentyal' unless $prefix;

    push (@array, 'prefix' => $prefix);
    push (@array, 'disableFullAudit' => EBox::Config::boolean('disable_fullaudit'));
    push (@array, 'unmanagedAcls' => EBox::Config::boolean('unmanaged_acls'));
<<<<<<< HEAD

    if (EBox::Global->modExists('printers')) {
        my $printersModule = $self->global()->modInstance('printers');
        if ($printersModule->isEnabled()) {
            push (@array, 'print' => 1);
            push (@array, 'printers' => $printersModule->printers());
        }
    }

=======
>>>>>>> f48f9ea5
    push (@array, 'shares' => $self->shares());

    push (@array, 'antivirus' => $self->defaultAntivirusSettings());
    push (@array, 'antivirus_exceptions' => $self->antivirusExceptions());
    push (@array, 'antivirus_config' => $self->antivirusConfig());
    push (@array, 'recycle' => $self->defaultRecycleSettings());
    push (@array, 'recycle_exceptions' => $self->recycleExceptions());
    push (@array, 'recycle_config' => $self->recycleConfig());

    $self->_writeAntivirusConfig();

    $self->writeConfFile(SHARESCONFFILE, 'samba/shares.conf.mas', \@array,
                         { 'uid' => 'root', 'gid' => 'root', mode => '644' });
}

# Method: netbiosName
#
#   Returns the configured netbios name
#
sub netbiosName
{
    my ($self) = @_;

    my $model = $self->model('DomainSettings');
    return $model->netbiosNameValue();
}

# Method: workgroup
#
#   Returns the configured workgroup name
#
sub workgroup
{
    my ($self) = @_;

    my $model = $self->model('DomainSettings');
    return $model->workgroupValue();
}

# Method: description
#
#   Returns the configured description string
#
sub description
{
    my ($self) = @_;

    my $model = $self->model('DomainSettings');
    return $model->descriptionValue();
}

# Method: roamingProfiles
#
#   Returns if roaming profiles are enabled
#
sub roamingProfiles
{
    my ($self) = @_;

    my $model = $self->model('DomainSettings');
    return $model->roamingValue();
}

# Method: drive
#
#   Returns the configured drive letter
#
sub drive
{
    my ($self) = @_;

    my $model = $self->model('DomainSettings');
    return $model->driveValue();
}

# Method: dMD
#
#   Return the Perl Object that holds the Directory Management Domain for this LDB server.
#
sub dMD
{
    my ($self) = @_;

    my $dn = "CN=Schema,CN=Configuration," . $self->ldap()->dn();
    return new EBox::Samba::DMD(dn => $dn);
}

# Method: gpos
#
#   Returns the Domain GPOs
#
# Returns:
#
#   Array ref containing instances of EBox::Samba::GPO
#
sub gpos
{
    my ($self) = @_;

    my $gpos = [];
    my $defaultNC = $self->ldap->dn();
    my $params = {
        base => "CN=Policies,CN=System,$defaultNC",
        scope => 'one',
        filter => '(objectClass=GroupPolicyContainer)',
        attrs => ['*']
    };
    my $result = $self->ldap->search($params);
    foreach my $entry ($result->entries()) {
        push (@{$gpos}, new EBox::Samba::GPO(entry => $entry));
    }

    return $gpos;
}

# Method: shares
#
#   It returns the custom shares
#
# Returns:
#
#   Array ref containing hash ref with:
#
#   share   - share's name
#   path    - share's path
#   comment - share's comment
#   readOnly  - string containing users and groups with read-only permissions
#   readWrite - string containing users and groups with read and write
#               permissions
#   administrators  - string containing users and groups with admin priviliges
#                     on the share
#   validUsers - readOnly + readWrite + administrators
#
sub shares
{
    my ($self) = @_;

    my $shares = $self->model('SambaShares');
    my @shares = ();

    for my $id (@{$shares->enabledRows()}) {
        my $row = $shares->row($id);
        my @readOnly;
        my @readWrite;
        my @administrators;
        my $shareConf = {};

        my $path = $row->elementByName('path');
        if ($path->selectedType() eq 'zentyal') {
            $shareConf->{'path'} = SHARES_DIR . '/' . $path->value();
        } else {
            $shareConf->{'path'} = $path->value();
        }
        $shareConf->{'type'} = $path->selectedType();
        $shareConf->{'share'} = $row->valueByName('share');
        $shareConf->{'comment'} = $row->valueByName('comment');
        $shareConf->{'guest'} = $row->valueByName('guest');
        $shareConf->{'groupShare'} = $row->valueByName('groupShare');

        for my $subId (@{$row->subModel('access')->ids()}) {
            my $subRow = $row->subModel('access')->row($subId);
            my $userType = $subRow->elementByName('user_group');
            my $preCar = '';
            if ($userType->selectedType() eq 'group') {
                $preCar = '@';
            }
            my $user =  $preCar . '"' . $userType->printableValue() . '"';

            my $permissions = $subRow->elementByName('permissions');

            if ($permissions->value() eq 'readOnly') {
                push (@readOnly, $user);
            } elsif ($permissions->value() eq 'readWrite') {
                push (@readWrite, $user);
            } elsif ($permissions->value() eq 'administrator') {
                push (@administrators, $user)
            }
        }

        $shareConf->{'readOnly'} = join (', ', @readOnly);
        $shareConf->{'readWrite'} = join (', ', @readWrite);
        $shareConf->{'administrators'} = join (', ', @administrators);
        $shareConf->{'validUsers'} = join (', ', @readOnly,
                                                 @readWrite,
                                                 @administrators);

        push (@shares, $shareConf);
    }

    return \@shares;
}

sub defaultAntivirusSettings
{
    my ($self) = @_;

    my $antivirus = $self->model('AntivirusDefault');
    return $antivirus->value('scan');
}

sub antivirusExceptions
{
    my ($self) = @_;

    my $model = $self->model('AntivirusExceptions');
    my $exceptions = {
        'share' => {},
        'group' => {},
    };

    foreach my $id (@{$model->ids()}) {
        my $row = $model->row($id);
        my $element = $row->elementByName('user_group_share');
        my $type = $element->selectedType();
        if ($type eq 'users') {
            $exceptions->{'users'} = 1;
        } else {
            my $value = $element->printableValue();
            $exceptions->{$type}->{$value} = 1;
        }
    }

    return $exceptions;
}

sub antivirusConfig
{
    my ($self) = @_;

    # Provide a default config and override with the conf file if exists
    my $avModel = $self->model('AntivirusDefault');
    my $conf = {
        show_special_files       => 'True',
        rm_hidden_files_on_rmdir => 'True',
        recheck_time_open        => '50',
        recheck_tries_open       => '100',
        allow_nonscanned_files   => 'False',
    };

    foreach my $key (keys %{$conf}) {
        my $value = EBox::Config::configkey($key);
        $conf->{$key} = $value if $value;
    }

    # Hard coded settings
    $conf->{quarantine_dir} = $avModel->QUARANTINE_DIR();
    $conf->{domain_socket}  = 'True';
    $conf->{socketname}     = $avModel->ZAVS_SOCKET();

    return $conf;
}

sub defaultRecycleSettings
{
    my ($self) = @_;

    my $recycle = $self->model('RecycleDefault');
    return $recycle->row()->valueByName('enabled');
}

sub recycleExceptions
{
    my ($self) = @_;

    my $model = $self->model('RecycleExceptions');
    my $exceptions = {
        'share' => {},
        'group' => {},
    };

    for my $id (@{$model->ids()}) {
        my $row = $model->row($id);
        my $element = $row->elementByName('user_group_share');
        my $type = $element->selectedType();
        if ($type eq 'users') {
            $exceptions->{'users'} = 1;
        } else {
            my $value = $element->printableValue();
            $exceptions->{$type}->{$value} = 1;
        }
    }
    return $exceptions;
}

sub recycleConfig
{
    my ($self) = @_;

    my $conf = {};
    my @keys = ('repository', 'directory_mode', 'keeptree', 'versions', 'touch', 'minsize',
                'maxsize', 'exclude', 'excludedir', 'noversions', 'inherit_nt_acl');

    foreach my $key (@keys) {
        my $value = EBox::Config::configkey($key);
        if ($value) {
            $conf->{$key} = $value;
        }
    }

    return $conf;
}

sub _writeDnsUpdateList
{
    my ($self) = @_;

    my $array = [];
    my $partitions = ['DomainDnsZones', 'ForestDnsZones'];
    push (@{$array}, partitions => $partitions);
    $self->writeConfFile(SAMBA_DNS_UPDATE_LIST,
                         'samba/dns_update_list.mas', $array,
                         { 'uid' => '0', 'gid' => '0', mode => '644' });
}

sub _writeAntivirusConfig
{
    my ($self) = @_;

    my $global = $self->global();
    return unless $global->modExists('antivirus');

    my $avModule = $global->modInstance('antivirus');
    my $avModel = $self->model('AntivirusDefault');

    my $conf = {};
    $conf->{clamavSocket} = $avModule->CLAMD_SOCKET();
    $conf->{quarantineDir} = $avModel->QUARANTINE_DIR();
    $conf->{zavsSocket}  = $avModel->ZAVS_SOCKET();
    $conf->{nThreadsConf} = EBox::Config::configkey('scanning_threads');

    write_file(ANTIVIRUS_CONF, encode_json($conf));
}

sub _setupQuarantineDirectory
{
    my ($self) = @_;

    my $zentyalUser = EBox::Config::user();
    my $guest       = $self->ldap->domainGuestUser();
    my $guestUidNumber = $guest->uidNumber();
    my $avModel     = $self->model('AntivirusDefault');
    my $quarantine  = $avModel->QUARANTINE_DIR();
    my @cmds;
    push (@cmds, "mkdir -p '$quarantine'");
    push (@cmds, "chown -R $zentyalUser.adm '$quarantine'");
    push (@cmds, "chmod 770 '$quarantine'");
    push (@cmds, "setfacl -R -m u:$guestUidNumber:rwx g:adm:rwx '$quarantine'");

    # Grant access to domain admins
    my $domainAdminsSid = $self->ldap->domainSID() . '-512';
    my $domainAdminsGroup = new EBox::Samba::Group(sid => $domainAdminsSid);
    if ($domainAdminsGroup->exists()) {
        my @domainAdmins = $domainAdminsGroup->get('member');
        foreach my $memberDN (@domainAdmins) {
            my $user = new EBox::Samba::User(dn => $memberDN);
            if ($user->exists()) {
                my $uid = $user->get('samAccountName');
                push (@cmds, "setfacl -m u:$uid:rwx '$quarantine'");
            }
        }
    }
    EBox::Sudo::silentRoot(@cmds);
}

# Implement LogHelper interface
sub tableInfo
{
    my ($self) = @_;

    my $access_titles = {
        'timestamp' => __('Date'),
        'client' => __('Client address'),
        'username' => __('User'),
        'event' => __('Action'),
        'resource' => __('Resource'),
    };
    my @access_order = qw(timestamp client username event resource);
    my $access_events = {
        'connect' => __('Connect'),
        'opendir' => __('Access to directory'),
        'readfile' => __('Read file'),
        'writefile' => __('Write file'),
        'disconnect' => __('Disconnect'),
        'unlink' => __('Remove'),
        'mkdir' => __('Create directory'),
        'rmdir' => __('Remove directory'),
        'rename' => __('Rename'),
    };

    my $virus_titles = {
        'timestamp' => __('Date'),
        'client' => __('Client address'),
        'username' => __('User'),
        'filename' => __('File name'),
        'virus' => __('Virus'),
        'event' => __('Type'),
    };
    my @virus_order = qw(timestamp client username filename virus event);;
    my $virus_events = { 'virus' => __('Virus') };

    my $quarantine_titles = {
        'timestamp' => __('Date'),
        'client' => __('Client address'),
        'username' => __('User'),
        'filename' => __('File name'),
        'qfilename' => __('Quarantined file name'),
        'event' => __('Quarantine'),
    };
    my @quarantine_order = qw(timestamp client username filename qfilename event);
    my $quarantine_events = { 'quarantine' => __('Quarantine') };

    return [{
        'name' => __('Samba access'),
        'tablename' => 'samba_access',
        'titles' => $access_titles,
        'order' => \@access_order,
        'timecol' => 'timestamp',
        'filter' => ['client', 'username', 'resource'],
        'types' => { 'client' => 'IPAddr' },
        'events' => $access_events,
        'eventcol' => 'event'
    },
    {
        'name' => __('Samba virus'),
        'tablename' => 'samba_virus',
        'titles' => $virus_titles,
        'order' => \@virus_order,
        'timecol' => 'timestamp',
        'filter' => ['client', 'filename', 'virus'],
        'types' => { 'client' => 'IPAddr' },
        'events' => $virus_events,
        'eventcol' => 'event'
    },
    {
        'name' => __('Samba quarantine'),
        'tablename' => 'samba_quarantine',
        'titles' => $quarantine_titles,
        'order' => \@quarantine_order,
        'timecol' => 'timestamp',
        'filter' => ['filename'],
        'types' => { 'client' => 'IPAddr' },
        'events' => $quarantine_events,
        'eventcol' => 'event'
    }];
}

sub logHelper
{
    my ($self) = @_;

    return (new EBox::SambaLogHelper);
}

# Method: filesystemShares
#
#   This function is used for Disaster Recovery, to get
#   the paths of the filesystem shares.
#
sub filesystemShares
{
    my ($self) = @_;

    my $shares = $self->shares();
    my $paths = [];

    foreach my $share (@{$shares}) {
        if ($share->{type} eq 'system') {
            push (@{$paths}, $share->{path});
        }
    }

    return $paths;
}

# Method: userShares
#
#   This function is used to generate disk usage reports. It
#   returns all the users with their shares
#
#   Returns:
#       Array ref with hash refs containing:
#           - 'user' - String the username
#           - 'shares' - Array ref with all the shares for this user
#
sub userShares
{
    my ($self) = @_;

    my $userProfilesPath = PROFILES_DIR;

    my $users = $self->users();

    my $shares = [];
    foreach my $user (@{$users}) {
        my $userProfilePath = $userProfilesPath . "/" . $user->get('samAccountName');

        my $userShareInfo = {
            'user' => $user->name(),
            'shares' => [$user->get('homeDirectory'), $userProfilePath],
        };
        push (@{$shares}, $userShareInfo);
    }

    return $shares;
}

# Method: groupPaths
#
#   This function is used to generate disk usage reports. It
#   returns the group share path if it is configured.
#
sub groupPaths
{
    my ($self, $group) = @_;

    my $groupName = $group->get('cn');
    my $shares = $self->shares();
    my $paths = [];

    foreach my $share (@{$shares}) {
        if (defined $groupName and defined $share->{groupShare} and
            $groupName eq $share->{groupShare}) {
            push (@{$paths}, $share->{path});
            last;
        }
    }

    return $paths;
}

my @sharesSortedByPathLen;

sub _updatePathsByLen
{
    my ($self) = @_;

    @sharesSortedByPathLen = ();

    # Group and custom shares
    foreach my $sh_r (@{ $self->shares() }) {
        push @sharesSortedByPathLen, {path => $sh_r->{path},
                                      share =>  $sh_r->{share},
                                      type => ($sh_r->{'groupShare'} ? 'Group' : 'Custom')};
    }

    # User shares
    foreach my $user (@{ $self->userShares() }) {
        foreach my $share (@{$user->{'shares'}}) {
            my $entry = {};
            $entry->{'share'} = $user->{'user'};
            $entry->{'type'} = 'User';
            $entry->{'path'} = $share;
            push (@sharesSortedByPathLen, $entry);
        }
    }

    # add regexes
    foreach my $share (@sharesSortedByPathLen) {
        my $path = $share->{path};
        # Remove duplicate '/'
        $path =~ s/\/+/\//g;
        $share->{pathRegex} = qr{^$path/};
    }

    @sharesSortedByPathLen = sort {
        length($b->{path}) <=>  length($a->{path})
    } @sharesSortedByPathLen;
}

#   Returns a hash with:
#       share - The name of the share
#       path  - The path of the share
#       type  - The type of the share (User, Group, Custom)
sub shareByFilename
{
    my ($self, $filename) = @_;

    if (not @sharesSortedByPathLen) {
        $self->_updatePathsByLen();
    }

    foreach my $shareAndPath (@sharesSortedByPathLen) {
        if ($filename =~ m/$shareAndPath->{pathRegex}/) {
            return $shareAndPath;
        }
    }

    return undef;
}

# Method: hiddenSid
#
#   Check if the specified LDB object belongs to the list of regexps
#   of SIDs to hide on the UI read from /etc/zentyal/sids-to-hide.regex
#
sub hiddenSid
{
    my ($self, $object) = @_;

    unless (defined $object) {
        throw EBox::Exceptions::MissingArgument('object');
    }

    unless ($object->can('sid')) {
        return 0;
    }

    unless ($self->{sidsToHide}) {
        $self->{sidsToHide} = $self->_sidsToHide();
    }

    foreach my $ignoredSidMask (@{$self->{sidsToHide}}) {
       return 1 if ($object->sid() =~ m/$ignoredSidMask/);
    }

    return 0;
}

sub _sidsToHide
{
    my ($self) = @_;

    my $ignoredSidsFile = EBox::Config::etc() . 'sids-to-hide.regex';
    my @lines = read_file($ignoredSidsFile);
    my @sidsTmp = grep(/^\s*S-/, @lines);
    my @sids = map { s/\n//; $_; } @sidsTmp;

    return \@sids;
}

sub _cleanModulesForReprovision
{
    my ($self) = @_;

    foreach my $mod (@{$self->global()->modInstancesOfType('EBox::Module::LDAP')}) {
        my $state = $mod->get_state();
        delete $state->{'_schemasAdded'};
        delete $state->{'_ldapSetup'};
        $mod->set_state($state);
        $mod->setAsChanged(1);
    }
}

#
# EBox::NetworkObserver implementation
#

# Method: nameserverAdded
#
#   Overrided to clear LDAP connection if nameserver is added
#
# Overrides:
#
#   EBox::NetworkObserver::nameserverAdded
#
sub nameserverAdded
{
    my ($self, $ns, $iface) = @_;

    my $mode = $self->mode();
    if ($mode eq EXTERNAL_AD_MODE) {
        $self->clearLdapConn();
        $self->setAsChanged();
    }

    return 0;
}

# Method: nameserverDelete
#
#   Overrided to clear LDAP connection if nameserver is deleted
#
# Overrides:
#
#   EBox::NetworkObserver::nameserverDelete
#
sub nameserverDelete
{
    my ($self, $ns, $iface) = @_;

    my $mode = $self->mode();
    if ($mode eq EXTERNAL_AD_MODE) {
        $self->clearLdapConn();
        $self->setAsChanged();
    }

    return 0;
}

1;<|MERGE_RESOLUTION|>--- conflicted
+++ resolved
@@ -3355,18 +3355,6 @@
     push (@array, 'prefix' => $prefix);
     push (@array, 'disableFullAudit' => EBox::Config::boolean('disable_fullaudit'));
     push (@array, 'unmanagedAcls' => EBox::Config::boolean('unmanaged_acls'));
-<<<<<<< HEAD
-
-    if (EBox::Global->modExists('printers')) {
-        my $printersModule = $self->global()->modInstance('printers');
-        if ($printersModule->isEnabled()) {
-            push (@array, 'print' => 1);
-            push (@array, 'printers' => $printersModule->printers());
-        }
-    }
-
-=======
->>>>>>> f48f9ea5
     push (@array, 'shares' => $self->shares());
 
     push (@array, 'antivirus' => $self->defaultAntivirusSettings());
