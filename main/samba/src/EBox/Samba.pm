--- conflicted
+++ resolved
@@ -322,64 +322,31 @@
 #
 # Overrides:
 #
-<<<<<<< HEAD
 #       <EBox::Model::ModelProvider::models>
-=======
-#   <EBox::Model::ModelProvider::modelClasses>
->>>>>>> b8e1f069
 #
 sub models
 {
-
-    my ($self) = @_;
-
-<<<<<<< HEAD
-    return  [
-             'GeneralSettings',
-             'PDC',
-             'SambaShares',
-             'SambaSharePermissions',
-             'DeletedSambaShares',
-             'AntivirusDefault',
-             'AntivirusExceptions',
-             'RecycleDefault',
-             'RecycleExceptions',
-             'SambaUser',
-            ];
-
-=======
+    my ($self) = @_;
+
     return [
-               'EBox::Samba::Model::GeneralSettings',
-               'EBox::Samba::Model::SambaShares',
-               'EBox::Samba::Model::SambaSharePermissions',
-               'EBox::Samba::Model::SambaDeletedShares',
+            'GeneralSettings',
+            'SambaShares',
+            'SambaSharePermissions',
+            'SambaDeletedShares',
            ];
->>>>>>> b8e1f069
 }
 
 # Method: composites
 #
 # Overrides:
 #
-<<<<<<< HEAD
 #       <EBox::Model::CompositeProvider::composites>
-=======
-#   <EBox::Model::CompositeProvider::compositeClasses>
->>>>>>> b8e1f069
 #
 sub composites
 {
     my ($self) = @_;
 
-    return [
-<<<<<<< HEAD
-            'General',
-            'Antivirus',
-            'RecycleBin',
-=======
-             'EBox::Samba::Composite::General',
->>>>>>> b8e1f069
-           ];
+    return [ 'General' ];
 }
 
 # Method: shares
