# Copyright (C) 2012-2013 Zentyal S.L.
#
# This program is free software; you can redistribute it and/or modify
# it under the terms of the GNU General Public License, version 2, as
# published by the Free Software Foundation.
#
# This program is distributed in the hope that it will be useful,
# but WITHOUT ANY WARRANTY; without even the implied warranty of
# MERCHANTABILITY or FITNESS FOR A PARTICULAR PURPOSE.  See the
# GNU General Public License for more details.
#
# You should have received a copy of the GNU General Public License
# along with this program; if not, write to the Free Software
# Foundation, Inc., 59 Temple Place, Suite 330, Boston, MA  02111-1307  USA

use strict;
use warnings;

package EBox::LDB;
use base 'EBox::LDAPBase';

use EBox::Samba::OU;
use EBox::Samba::User;
use EBox::Samba::Contact;
use EBox::Samba::Group;
use EBox::Samba::DNS::Zone;
use EBox::Users::User;

use EBox::LDB::IdMapDb;
use EBox::Exceptions::DataNotFound;
use EBox::Exceptions::DataExists;
use EBox::Exceptions::External;
use EBox::Exceptions::Internal;
use EBox::Exceptions::MissingArgument;
use EBox::Gettext;

use Net::LDAP;
use Net::LDAP::Util qw(ldap_error_name ldap_explode_dn);

use TryCatch::Lite;
use File::Slurp qw(read_file);
use Perl6::Junction qw(any);
use Time::HiRes;

use constant LDAPI => "ldapi://%2fopt%2fsamba4%2fprivate%2fldap_priv%2fldapi" ;

<<<<<<< HEAD
use constant BUILT_IN_CONTAINERS => qw(Users Computers Builtin);

# The LDB containers that will be ignored when quering for users stored in LDB
use constant QUERY_IGNORE_CONTAINERS => (
    'Microsoft Exchange System Objects',
);

=======
>>>>>>> 51777454
# NOTE: The list of attributes available in the different Windows Server versions
#       is documented in http://msdn.microsoft.com/en-us/library/cc223254.aspx
use constant ROOT_DSE_ATTRS => [
    'configurationNamingContext',
    'currentTime',
    'defaultNamingContext',
    'dnsHostName',
    'domainControllerFunctionality',
    'domainFunctionality',
    'dsServiceName',
    'forestFunctionality',
    'highestCommittedUSN',
    'isGlobalCatalogReady',
    'isSynchronized',
    'ldapServiceName',
    'namingContexts',
    'rootDomainNamingContext',
    'schemaNamingContext',
    'serverName',
    'subschemaSubentry',
    'supportedCapabilities',
    'supportedControl',
    'supportedLDAPPolicies',
    'supportedLDAPVersion',
    'supportedSASLMechanisms',
];

# Singleton variable
my $_instance = undef;

sub _new_instance
{
    my $class = shift;

    my $ignoredGroupsFile = EBox::Config::etc() . 's4sync-groups.ignore';
    my @lines = read_file($ignoredGroupsFile);
    chomp (@lines);
    my %ignoredGroups = map { $_ => 1 } @lines;

    my $self = $class->SUPER::_new_instance();
    $self->{idamp} = undef;
    $self->{ignoredGroups} = \%ignoredGroups;
    bless ($self, $class);
    return $self;
}

# Method: instance
#
#   Return a singleton instance of this class
#
# Returns:
#
#   object of class <EBox::LDB>
sub instance
{
    my ($class) = @_;

    unless(defined($_instance)) {
        $_instance = $class->_new_instance();
    }

    return $_instance;
}

# Method: idmap
#
#   Returns an instance of IdMapDb.
#
sub idmap
{
    my ($self) = @_;

    unless (defined $self->{idmap}) {
        $self->{idmap} = EBox::LDB::IdMapDb->new();
    }
    return $self->{idmap};
}

# Method: connection
#
#   Return the Net::LDAP connection used by the module
#
# Exceptions:
#
#   Internal - If connection can't be created
#
# Override:
#   EBox::LDAPBase::connection
#
sub connection
{
    my ($self) = @_;

    # Workaround to detect if connection is broken and force reconnection
    my $reconnect = 0;
    if (defined $self->{ldap}) {
        my $mesg = $self->{ldap}->search(
                base => '',
                scope => 'base',
                filter => "(cn=*)",
                );
        if (ldap_error_name($mesg) ne 'LDAP_SUCCESS') {
            $self->clearConn();
            $reconnect = 1;
        }
    }

    if (not defined $self->{ldap} or $reconnect) {
        $self->{ldap} = $self->safeConnect();
    }

    return $self->{ldap};
}

# Method: url
#
#  Return the URL or parameter to create a connection with this LDAP
#
# Override: EBox::LDAPBase::url
#
sub url
{
    return LDAPI;
}

sub safeConnect
{
    my ($self) = @_;

    local $SIG{PIPE};
    $SIG{PIPE} = sub {
       EBox::warn('SIGPIPE received connecting to samba LDAP');
    };

    my $error = undef;
    my $lastError = undef;
    my $maxTries = 300;
    for (my $try = 1; $try <= $maxTries; $try++) {
        my $ldb = Net::LDAP->new(LDAPI);
        if (defined $ldb) {
            my $dse = $ldb->root_dse(attrs => ROOT_DSE_ATTRS);
            if (defined $dse) {
                if ($try > 1) {
                    EBox::info("Connection to Samba LDB successful after $try tries.");
                }
                return $ldb;
            }
        }
        $error = $@;
        EBox::warn("Could not connect to Samba LDB: $error, retrying. ($try attempts)") if (($try == 1) or (($try % 100) == 0));
        Time::HiRes::sleep(0.1);
    }

    throw EBox::Exceptions::External(
        __x(q|FATAL: Could not connect to samba LDAP server: {error}|,
            error => $error));
}

# Method: dn
#
#   Returns the base DN (Distinguished Name)
#
# Returns:
#
#   string - DN
#
sub dn
{
    my ($self) = @_;

    if ((defined $self->{dn}) and length ($self->{dn})) {
        return $self->{dn};
    }

    my $output = EBox::Sudo::root("ldbsearch -H /opt/samba4/private/sam.ldb -s base -b '' -d0 | grep -v ^GENSEC");
    my $ldifBuffer = join ('', @{$output});
    EBox::debug($ldifBuffer);

    my $fd;
    open $fd, '<', \$ldifBuffer;

    my $ldif = Net::LDAP::LDIF->new($fd);
    if (not $ldif->eof()) {
        my $entry = $ldif->read_entry();
        if ($ldif->error()) {
            EBox::debug("Error msg: " . $ldif->error());
            EBox::debug("Error lines:\n" . $ldif->error_lines());
        } elsif (not $ldif->eof()) {
            EBox::debug("Got more than one entry!");
        } elsif ($entry) {
            $self->{dn} = $entry->get_value('defaultNamingContext');
        } else {
            EBox::debug("Got an empty entry");
        }
    }
    $ldif->done();
    close $fd;

    return defined $self->{dn} ? $self->{dn} : '';
}

#############################################################################
## LDB related functions                                                   ##
#############################################################################

# Method domainSID
#
#   Get the domain SID
#
# Returns:
#
#   string - The SID string of the domain
#
sub domainSID
{
    my ($self) = @_;

    my $base = $self->dn();
    my $params = {
        base => $base,
        scope => 'base',
        filter => "(distinguishedName=$base)",
        attrs => ['objectSid'],
    };
    my $msg = $self->search($params);
    if ($msg->count() == 1) {
        my $entry = $msg->entry(0);
        # The object is not a SecurityPrincipal but a SamDomainBase. As we only query
        # for the sid, it works.
        my $object = new EBox::Samba::SecurityPrincipal(entry => $entry);
        return $object->sid();
    } else {
        throw EBox::Exceptions::DataNotFound(data => 'domain', value => $base);
    }
}

sub domainNetBiosName
{
    my ($self) = @_;

    my $realm = EBox::Global->modInstance('users')->kerberosRealm();
    my $params = {
        base => 'CN=Partitions,CN=Configuration,' . $self->dn(),
        scope => 'sub',
        filter => "(&(nETBIOSName=*)(dnsRoot=$realm))",
        attrs => ['nETBIOSName'],
    };
    my $result = $self->search($params);
    if ($result->count() == 1) {
        my $entry = $result->entry(0);
        my $name = $entry->get_value('nETBIOSName');
        return $name;
    }
    return undef;
}

sub ldapOUToLDB
{
    my ($self, $ldapOU) = @_;

    unless ($ldapOU and $ldapOU->isa('EBox::Users::OU')) {
        throw EBox::Exceptions::MissingArgument('ldapOU');
    }

    my $global = EBox::Global->getInstance();
    my $sambaMod = $global->modInstance('samba');

    my $parent = $sambaMod->ldbObjectFromLDAPObject($ldapOU->parent);
    if (not $parent) {
        my $dn = $ldapOU->dn();
        throw EBox::Exceptions::External("Unable to to find the container for '$dn' in Samba");
    }
    my $name = $ldapOU->name();
    my $parentDN = $parent->dn();

    my $sambaOU = undef;
    try {
        $sambaOU = EBox::Samba::OU->create(name => $name, parent => $parent);
        $sambaOU->_linkWithUsersObject($ldapOU);
    } catch (EBox::Exceptions::DataExists $e) {
        EBox::warn("OU $name already in $parentDN on Samba database");
<<<<<<< HEAD
        $sambaOU = $sambaMod->ldbObjectFromLDAPObject($ldapOU);
    } catch ($e) {
        EBox::error("Error loading OU '$name' in '$parentDN': $e");
    }

    return $sambaOU;
=======
        $sambaOU = new EBox::Samba::OU(dn => canonical_dn("OU=$name,$parentDN"));
        if (defined $sambaOU and $sambaOU->exists()) {
            $sambaOU->_linkWithUsersObject($ldapOU);
        } else {
            throw EBox::Exceptions::Internal("Error loading OU '$name' in '$parentDN'");
        }
    } otherwise {
        my $error = shift;
        throw EBox::Exceptions::Internal("Error loading OU '$name' in '$parentDN': $error");
    };
>>>>>>> 51777454
}

# Method: ldapOUsToLDB
#
#   This method load all LDAP OUs to Samba LDB. The following containers are
#   already created and linked at provision, so skip them. Their childs must
#   be imported if exists.
#
#       OU=Users        => Linked to CN=Users
#       OU=Groups       => Linked to OU=Groups
#       OU=Computers    => Linked to CN=Computers
#       OU=Kerberos     => Linked to OU=Kerberos
#       OU=Builtin      => Linked to CN=Builtin
#
#   The following OUs are internal to zentyal, so them and all of its childs
#   must be skipped
#
#       OU=postfix
#       OU=zarafa
#
#   NOTE: Must be only called when provisioning as DC to load all LDAP OUs to
#         LDB
#
sub ldapOUsToLDB
{
    my ($self, $ldapBaseDN) = @_;

    my $global = EBox::Global->getInstance();
    my $usersMod = $global->modInstance('users');
    my $ldap = $usersMod->ldap();
    unless (defined $ldapBaseDN) {
        EBox::info("Loading Zentyal OUs into samba database");
        $ldapBaseDN = $ldap->dn();
    }

    my $params = {
        base => $ldapBaseDN,
        scope => 'one',
        filter => '(objectClass=organizationalUnit)',
        attrs => ['*'],
    };
    my $result = $ldap->search($params);
    foreach my $entry ($result->entries()) {
        my $name = lc $entry->get_value('ou');
        my $dn = $entry->dn();

        # Ignore OU=zarafa and OU=postfix and all of its childs
        if ($name eq any ('zarafa', 'postfix')) {
            next;
        }

        # These OUs already exists and are linked
        unless ($name eq any ('users', 'groups', 'computers', 'kerberos', 'builtin')) {
            my $ou = new EBox::Users::OU(dn => $dn);
            $self->ldapOUToLDB($ou);
        }

        # Query OU childs
        $self->ldapOUsToLDB($dn);
    }
}

sub ldapUsersToLdb
{
    my ($self) = @_;

    EBox::info('Loading Zentyal users into samba database');
    my $global = EBox::Global->getInstance();
    my $usersMod = $global->modInstance('users');
    my $sambaMod = $global->modInstance('samba');

    my $users = $usersMod->users();
    foreach my $user (@{$users}) {
        my $parent = $sambaMod->ldbObjectFromLDAPObject($user->parent);
        if (not $parent) {
            my $dn = $user->dn();
            throw EBox::Exceptions::External("Unable to to find the container for '$dn' in Samba");
        }
        my $samAccountName = $user->get('uid');
        EBox::debug("Loading user $samAccountName");
        try {
            my %args = (
                name           => scalar ($user->get('cn')),
                samAccountName => scalar ($samAccountName),
                parent         => $parent,
                uidNumber      => scalar ($user->get('uidNumber')),
                sn             => scalar ($user->get('sn')),
                givenName      => scalar ($user->get('givenName')),
                description    => scalar ($user->get('description')),
                kerberosKeys   => $user->kerberosKeys(),
            );
            my $sambaUser = EBox::Samba::User->create(%args);
            $sambaUser->_linkWithUsersObject($user);
            unless ($user->isDisabled()) {
                $sambaUser->setAccountEnabled(1);
            }
        } catch (EBox::Exceptions::DataExists $e) {
            EBox::debug("User $samAccountName already in Samba database");
            my $sambaUser = new EBox::Samba::User(samAccountName => $samAccountName);
            $sambaUser->setCredentials($user->kerberosKeys());
            EBox::debug("Password updated for user $samAccountName");
        } catch ($error) {
            EBox::error("Error loading user '$samAccountName': $error");
        }
    }
}

sub ldapContactsToLdb
{
    my ($self) = @_;

    EBox::info('Loading Zentyal contacts into samba database');
    my $global = EBox::Global->getInstance();
    my $usersMod = $global->modInstance('users');
    my $sambaMod = $global->modInstance('samba');

    my $contacts = $usersMod->contacts();
    foreach my $contact (@{$contacts}) {
        my $parent = $sambaMod->ldbObjectFromLDAPObject($contact->parent);
        if (not $parent) {
            my $dn = $contact->dn();
            throw EBox::Exceptions::External("Unable to to find the container for '$dn' in Samba");
        }

        my $parentDN = $parent->dn();
        my $name = $contact->get('cn');
        EBox::debug("Loading contact $name on $parentDN");
        try {
            my %args = (
                name        => scalar ($name),
                parent      => $parent,
                givenName   => scalar ($contact->get('givenName')),
                initials    => scalar ($contact->get('initials')),
                sn          => scalar ($contact->get('sn')),
                displayName => scalar ($contact->get('displayName')),
                description => scalar ($contact->get('description')),
                mail        => $contact->get('mail')
            );
            my $sambaContact = EBox::Samba::Contact->create(%args);
            $sambaContact->_linkWithUsersObject($contact);
        } catch (EBox::Exceptions::DataExists $e) {
            EBox::debug("Contact $name already in $parentDN on Samba database");
        } catch ($error) {
            EBox::error("Error loading contact '$name' in '$parentDN': $error");
        }
    }
}

sub ldapGroupsToLdb
{
    my ($self) = @_;

    EBox::info('Loading Zentyal groups into samba database');
    my $global = EBox::Global->getInstance();
    my $usersMod = $global->modInstance('users');
    my $sambaMod = $global->modInstance('samba');

    my $groups = $usersMod->groups();
    foreach my $group (@{$groups}) {
        my $parent = $sambaMod->ldbObjectFromLDAPObject($group->parent);
        if (not $parent) {
            my $dn = $group->dn();
            throw EBox::Exceptions::External("Unable to to find the container for '$dn' in Samba");
        }
        my $parentDN = $parent->dn();
        my $name = $group->get('cn');
        EBox::debug("Loading group $name");
        my $sambaGroup = undef;
        try {
            my %args = (
                name => $name,
                parent => $parent,
                description => scalar ($group->get('description')),
                isSecurityGroup => $group->isSecurityGroup(),
            );
            if ($group->isSecurityGroup()) {
                $args{gidNumber} = scalar ($group->get('gidNumber'));
            };
            $sambaGroup = EBox::Samba::Group->create(%args);
            $sambaGroup->_linkWithUsersObject($group);
        } catch (EBox::Exceptions::DataExists $e) {
            EBox::debug("Group $name already in Samba database");
        } catch ($e) {
            EBox::error("Error loading group '$name': $e");
        }
        next unless defined $sambaGroup;

        foreach my $member (@{$group->members()}) {
            try {
                my $smbMember = $sambaMod->ldbObjectFromLDAPObject($member);
                next unless ($smbMember);
                $sambaGroup->addMember($smbMember, 1);
            } catch ($error) {
                EBox::error("Error adding member: $error");
            }
        }
        $sambaGroup->save();
    }
}

# Method: ldapServicePrincipalsToLdb
#
#   This method import the zentyal module service principals to LDB. The only
#   modules that create them are mail and proxy:
#       mail  - IMAP/zentyal.zentyal-domain.lan
#               POP3/zentyal.zentyal-domain.lan
#               SMTP/zentyal.zentyal-domain.lan
#       proxy - HTTP/zentyal.zentyal-domain.lan
#
#   The behaviour here is tricky because Heimdal does not support principal
#   aliases. In LDAP a principal is created for each SPN, but in
#   LDB an account {module}-{hostname} is created and all SPNs are added to it.
#   For example, the mail account create three principal accounts in LDAP
#   under the Kerberos OU (IMAP, POP3 and SMTP). When imported to LDB, an
#   account mail-{hostname} is created and the three SPNs are added to this
#   account.
#
#   The three different principal accounts in LDAP are linked to the same
#   account in the SAM database.
#
sub ldapServicePrincipalsToLdb
{
    my ($self) = @_;

    EBox::info('Loading Zentyal service principals into samba database');
    my $sysinfo = EBox::Global->modInstance('sysinfo');
    my $hostname = $sysinfo->hostName();
    my $fqdn = $sysinfo->fqdn();

    my $modules = EBox::Global->modInstancesOfType('EBox::KerberosModule');
    my $usersMod = EBox::Global->modInstance('users');
    my $sambaMod = EBox::Global->modInstance('samba');

    my $ldb = $sambaMod->ldb();
    my $baseDn = $usersMod->ldap()->dn();
    my $realm = $usersMod->kerberosRealm();
    my $ldapKerberosDN = "ou=Kerberos,$baseDn";
    my $ldapKerberosOU = new EBox::Users::OU(dn => $ldapKerberosDN);

    # If OpenLDAP doesn't have the Kerberos OU, we don't need to do anything.
    return unless ($ldapKerberosOU and $ldapKerberosOU->exists());

    # At this point, the OU must has been created and linked in LDB
    my $ldbKerberosOU = $sambaMod->ldbObjectFromLDAPObject($ldapKerberosOU);
    unless ($ldbKerberosOU and $ldbKerberosOU->exists()) {
        throw EBox::Exceptions::Internal("Kerberos OU not found in LDB.");
    }

    foreach my $module (@{$modules}) {
        my $principals = $module->kerberosServicePrincipals();
        my $samAccountName = "$principals->{service}-$hostname";
        try {
            # First step, create the account
            my $smbUser = new EBox::Samba::User(samAccountName => $samAccountName);
            unless ($smbUser->exists()) {
                # Get the heimdal user to extract the kerberos keys. All service
                # principals for each module should have the same keys, so take
                # the first one.
                my $p = @{$principals->{principals}}[0];
                my $dn = "krb5PrincipalName=$p/$fqdn\@$realm,$ldapKerberosDN";
                my $user = new EBox::Users::User(dn => $dn, internal => 1);
                # If the user does not exists the module has not been enabled yet
                next unless ($user->exists());

                EBox::info("Importing service principal $dn");
                my %args = (
                    name           => $samAccountName,
                    parent         => $ldbKerberosOU,
                    samAccountName => $samAccountName,
                    kerberosKeys   => $user->kerberosKeys(),
                );
                if (length $user->get('description')) {
                    $args{description} = $user->get('description');
                }
                $smbUser = EBox::Samba::User->create(%args);
                $smbUser->setCritical(1);
                $smbUser->setInAdvancedViewOnly(1);
            }
            # Second step, add the SPNs to the samba account
            foreach my $p (@{$principals->{principals}}) {
                try {
                    my $spn = "$p/$fqdn";
                    EBox::info("Adding SPN '$spn' to user " . $smbUser->dn());
                    $smbUser->addSpn($spn);
                } catch ($error) {
                    EBox::error("Error adding SPN '$p' to account '$samAccountName': $error");
                }
            }
<<<<<<< HEAD
        } catch ($error) {
=======
            # Third step, map LDAP principals to the same samba user
            foreach my $p (@{$principals->{principals}}) {
                my $dn = "krb5PrincipalName=$p/$fqdn\@$realm,$ldapKerberosDN";
                my $user = new EBox::Users::User(dn => $dn, internal => 1);
                $smbUser->_linkWithUsersObject($user);
            }
        } otherwise {
            my $error = shift;
>>>>>>> 51777454
            EBox::error("Error adding account '$samAccountName': $error");
        }
    }
}

sub users
{
    my ($self) = @_;

    my $list = [];

    # Query the users stored in the root DN
    my $params = {
        base => $self->dn(),
        scope => 'base',
        filter => '(&(&(objectclass=user)(!(objectclass=computer)))' .
                  '(!(isDeleted=*)))',
        attrs => ['*', 'unicodePwd', 'supplementalCredentials'],
    };
    my $result = $self->search($params);
    foreach my $entry ($result->sorted('samAccountName')) {
        my $user = new EBox::Samba::User(entry => $entry);
        push (@{$list}, $user);
    }

    # Query the containers stored in the root DN and skip the ignored ones
    # Note that 'OrganizationalUnit' and 'msExchSystemObjectsContainer' are
    # subclasses of 'Container'.
    my @containers;
    $params = {
        base => $self->dn(),
        scope => 'one',
        filter => '(objectClass=Container)',
        attrs => ['*'],
    };
    $result = $self->search($params);
    foreach my $entry ($result->sorted('cn')) {
        my $container = new EBox::Samba::Container(entry => $entry);
        next if $container->get('cn') eq any QUERY_IGNORE_CONTAINERS;
        push (@containers, $container);
    }

    # Query the users stored in the non ignored containers
    foreach my $container (@containers) {
        $params = {
            base => $container->dn(),
            scope => 'sub',
            filter => '(&(&(objectclass=user)(!(objectclass=computer)))' .
                      '(!(isDeleted=*)))',
            attrs => ['*', 'unicodePwd', 'supplementalCredentials'],
        };
        $result = $self->search($params);
        foreach my $entry ($result->sorted('samAccountName')) {
            my $user = new EBox::Samba::User(entry => $entry);
            push (@{$list}, $user);
        }
    }

    return $list;
}

sub contacts
{
    my ($self) = @_;

    my $params = {
        base => $self->dn(),
        scope => 'sub',
        filter => '(&(objectclass=contact)(!(isDeleted=*)))',
        attrs => ['*'],
    };
    my $result = $self->search($params);
    my $list = [];
    foreach my $entry ($result->sorted('name')) {
        my $contact = new EBox::Samba::Contact(entry => $entry);

        push (@{$list}, $contact);
    }
    return $list;
}

sub groups
{
    my ($self) = @_;

    my $params = {
        base => $self->dn(),
        scope => 'sub',
        filter => '(&(objectclass=group)(!(isDeleted=*)))',
        attrs => ['*', 'unicodePwd', 'supplementalCredentials'],
    };
    my $result = $self->search($params);
    my $list = [];
    foreach my $entry ($result->sorted('samAccountName')) {

        next if (exists $self->{ignoredGroups}->{$entry->get_value('samAccountName')});

        my $group = new EBox::Samba::Group(entry => $entry);

        push (@{$list}, $group);
    }

    return $list;
}

# Method: securityGroups
#
#   Returns an array containing all the security groups
#
# Returns:
#
#    array - holding the groups as EBox::Samba::Group objects
#
sub securityGroups
{
    my ($self) = @_;

    my $global = EBox::Global->getInstance();
    my $sambaMod = $global->modInstance('samba');
    if ((not $sambaMod->isEnabled()) or (not $sambaMod->isProvisioned())) {
        return [];
    }

    my $allGroups = $self->groups();
    my @securityGroups = ();
    foreach my $group (@{$allGroups}) {
        if ($group->isSecurityGroup()) {
            push (@securityGroups, $group);
        }
    }
    # sort grups by name
    @securityGroups = sort {
        my $aValue = $a->name();
        my $bValue = $b->name();
        (lc $aValue cmp lc $bValue) or
            ($aValue cmp $bValue)
    } @securityGroups;

    return \@securityGroups;
}

# Method: ous
#
#   Return OUs in samba LDB. It is guaranteed that OUs are returned in a
#   hierarquical way, parents before childs.
#
sub ous
{
    my ($self, $baseDN) = @_;

    unless (defined $baseDN) {
        $baseDN = $self->dn();
    }

    my $objectClass = EBox::Samba::OU->mainObjectClass();
    my $args = {
        base => $baseDN,
        filter => "(objectclass=$objectClass)",
        scope => 'one',
    };

<<<<<<< HEAD
    my @ous = ();
    foreach my $entry ($result->entries) {
=======
    my $ous = [];
    my $result = $self->search($args);
    foreach my $entry ($result->entries()) {
>>>>>>> 51777454
        my $ou = EBox::Samba::OU->new(entry => $entry);
        push (@{$ous}, $ou);
        my $nested = $self->ous($ou->dn());
        push (@{$ous}, @{$nested});
    }

    return $ous;
}

# Method: dnsZones
#
#   Returns the DNS zones stored in the samba LDB
#
sub dnsZones
{
    my ($self) = @_;

    my $defaultNC = $self->dn();
    my @zonePrefixes = (
        "CN=MicrosoftDNS,DC=DomainDnsZones,$defaultNC",
        "CN=MicrosoftDNS,DC=ForestDnsZones,$defaultNC",
        "CN=MicrosoftDNS,CN=System,$defaultNC");
    my @ignoreZones = ('RootDNSServers', '..TrustAnchors');
    my $zones = [];

    foreach my $prefix (@zonePrefixes) {
        my $output = EBox::Sudo::root(
            "ldbsearch -H /opt/samba4/private/sam.ldb -s one -b '$prefix' '(objectClass=dnsZone)' -d0 | grep -v ^GENSEC");
        my $ldifBuffer = join ('', @{$output});
        EBox::debug($ldifBuffer);

        my $fd;
        open $fd, '<', \$ldifBuffer;

        my $ldif = Net::LDAP::LDIF->new($fd);
        while (not $ldif->eof()) {
            my $entry = $ldif->read_entry();
            if ($ldif->error()) {
                EBox::debug("Error msg: " . $ldif->error());
                EBox::debug("Error lines:\n" . $ldif->error_lines());
            } elsif ($entry) {
                my $name = $entry->get_value('name');
                next unless defined $name;
                next if $name eq any @ignoreZones;
                my $zone = new EBox::Samba::DNS::Zone(entry => $entry);
                push (@{$zones}, $zone);
            } else {
                EBox::debug("Got an empty entry");
            }
        }
        $ldif->done();
        close $fd
    }

    return $zones;
}

# Method: rootDse
#
#   Returns the root DSE
#
sub rootDse
{
    my ($self) = @_;

    return $self->connection()->root_dse(attrs => ROOT_DSE_ATTRS);
}

1;<|MERGE_RESOLUTION|>--- conflicted
+++ resolved
@@ -44,16 +44,11 @@
 
 use constant LDAPI => "ldapi://%2fopt%2fsamba4%2fprivate%2fldap_priv%2fldapi" ;
 
-<<<<<<< HEAD
-use constant BUILT_IN_CONTAINERS => qw(Users Computers Builtin);
-
 # The LDB containers that will be ignored when quering for users stored in LDB
 use constant QUERY_IGNORE_CONTAINERS => (
     'Microsoft Exchange System Objects',
 );
 
-=======
->>>>>>> 51777454
 # NOTE: The list of attributes available in the different Windows Server versions
 #       is documented in http://msdn.microsoft.com/en-us/library/cc223254.aspx
 use constant ROOT_DSE_ATTRS => [
@@ -335,25 +330,15 @@
         $sambaOU->_linkWithUsersObject($ldapOU);
     } catch (EBox::Exceptions::DataExists $e) {
         EBox::warn("OU $name already in $parentDN on Samba database");
-<<<<<<< HEAD
-        $sambaOU = $sambaMod->ldbObjectFromLDAPObject($ldapOU);
-    } catch ($e) {
-        EBox::error("Error loading OU '$name' in '$parentDN': $e");
-    }
-
-    return $sambaOU;
-=======
         $sambaOU = new EBox::Samba::OU(dn => canonical_dn("OU=$name,$parentDN"));
         if (defined $sambaOU and $sambaOU->exists()) {
             $sambaOU->_linkWithUsersObject($ldapOU);
         } else {
             throw EBox::Exceptions::Internal("Error loading OU '$name' in '$parentDN'");
         }
-    } otherwise {
-        my $error = shift;
-        throw EBox::Exceptions::Internal("Error loading OU '$name' in '$parentDN': $error");
-    };
->>>>>>> 51777454
+    } catch ($e) {
+        throw EBox::Exceptions::Internal("Error loading OU '$name' in '$parentDN': $e");
+    }
 }
 
 # Method: ldapOUsToLDB
@@ -642,18 +627,13 @@
                     EBox::error("Error adding SPN '$p' to account '$samAccountName': $error");
                 }
             }
-<<<<<<< HEAD
-        } catch ($error) {
-=======
             # Third step, map LDAP principals to the same samba user
             foreach my $p (@{$principals->{principals}}) {
                 my $dn = "krb5PrincipalName=$p/$fqdn\@$realm,$ldapKerberosDN";
                 my $user = new EBox::Users::User(dn => $dn, internal => 1);
                 $smbUser->_linkWithUsersObject($user);
             }
-        } otherwise {
-            my $error = shift;
->>>>>>> 51777454
+        } catch ($error) {
             EBox::error("Error adding account '$samAccountName': $error");
         }
     }
@@ -815,14 +795,9 @@
         scope => 'one',
     };
 
-<<<<<<< HEAD
-    my @ous = ();
-    foreach my $entry ($result->entries) {
-=======
     my $ous = [];
     my $result = $self->search($args);
     foreach my $entry ($result->entries()) {
->>>>>>> 51777454
         my $ou = EBox::Samba::OU->new(entry => $entry);
         push (@{$ous}, $ou);
         my $nested = $self->ous($ou->dn());
