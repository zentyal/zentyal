Source: zentyal-samba
Section: web
Priority: optional
Maintainer: Zentyal Packaging Maintainers <pkg-team@zentyal.com>
Build-Depends: zbuildtools
Standards-Version: 3.9.2
Homepage: http://www.zentyal.org/
Vcs-Browser: http://git.zentyal.org/zentyal.git/tree/HEAD:/main/samba
Vcs-Git: git://git.zentyal.org/zentyal.git

Package: zentyal-samba
Architecture: all
Pre-Depends: mysql-server, samba4
Depends: zentyal-core (>= 3.2), zentyal-core (<< 3.3), zentyal-network,
<<<<<<< HEAD
         zentyal-firewall, zentyal-users (>= 3.2.6), zentyal-dns (>= 3.2.1), rsync, acl,
         libdate-calc-perl, libnet-dns-perl,
=======
         zentyal-firewall, zentyal-users (>= 3.2.6), zentyal-dns (>= 3.2.1),
         libdate-calc-perl, libnet-dns-perl, rsync, acl,
>>>>>>> d792427c
         libauthen-krb5-easy-perl (>= 0.91-1),
         libclamav-client-perl, libnet-ntp-perl, libuuid-perl,
         libfile-libmagic-perl, libsamba-perl (>= 0.10),
         libparse-recdescent-perl, libxs-object-magic-perl,
         libdata-hexdumper-perl, libsys-filesystem-perl,
         samba4 (>= 4.1.2-zentyal2), ${misc:Depends}
Description: Zentyal - File Sharing and Domain Services
 Zentyal is a Linux small business server that can act as
 a Gateway, Unified Threat Manager, Office Server, Infrastructure
 Manager, Unified Communications Server or a combination of them. One
 single, easy-to-use platform to manage all your network services.
 .
 This module adds a Samba4 server to your Zentyal installation.<|MERGE_RESOLUTION|>--- conflicted
+++ resolved
@@ -12,13 +12,8 @@
 Architecture: all
 Pre-Depends: mysql-server, samba4
 Depends: zentyal-core (>= 3.2), zentyal-core (<< 3.3), zentyal-network,
-<<<<<<< HEAD
-         zentyal-firewall, zentyal-users (>= 3.2.6), zentyal-dns (>= 3.2.1), rsync, acl,
-         libdate-calc-perl, libnet-dns-perl,
-=======
          zentyal-firewall, zentyal-users (>= 3.2.6), zentyal-dns (>= 3.2.1),
          libdate-calc-perl, libnet-dns-perl, rsync, acl,
->>>>>>> d792427c
          libauthen-krb5-easy-perl (>= 0.91-1),
          libclamav-client-perl, libnet-ntp-perl, libuuid-perl,
          libfile-libmagic-perl, libsamba-perl (>= 0.10),
