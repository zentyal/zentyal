--- conflicted
+++ resolved
@@ -12,13 +12,8 @@
 Architecture: all
 Replaces: ebox-samba (<< 2.0.100)
 Breaks: ebox-samba (<< 2.0.100)
-<<<<<<< HEAD
 Depends: zentyal-core (>= 3.0.8), zentyal-core (<< 3.0.100), zentyal-network, ldb-tools,
-         zentyal-firewall, zentyal-users (>= 3.0.4), zentyal-dns (>= 3.0.2), acl,
-=======
-Depends: zentyal-core (>= 3.0.7), zentyal-core (<< 3.0.100), zentyal-network, ldb-tools,
-         zentyal-firewall, zentyal-users (>= 3.0.6), zentyal-dns (>= 3.0.2), acl,
->>>>>>> a1c5507b
+         zentyal-firewall, zentyal-users (>= 3.0.7), zentyal-dns (>= 3.0.2), acl,
          samba4 (>= 4.0.0~rc5+dfsg1-1+zentyal3),
          samba-dsdb-modules (>= 4.0.0~rc5+dfsg1-1+zentyal3),
          libdate-calc-perl, rsync, cifs-utils, keyutils, ${misc:Depends}
