<<<<<<< HEAD
3.0.4
	+ Use shutdown command instead of halt in Windows systems
	+ Allow to use host CD drive
	+ Add VNC bar height to calculate VNC viewer frame height
	+ Use 'tablet' device type for pointing device on Windows machines
	  to avoid cursor offset
	+ Allow '_' and '-' in devices paths
=======
HEAD
	+ Reload the page after saving changes if a VM has been modified
	+ Added calls to generate VM stop alerts on module stop
	+ Added calls to methods to generate alerts on VM start/stop
>>>>>>> 377bb61d
3.0.3
	+ Added missing architectureTypes method to VBox backend
	+ Forced MAC prefix to workaround libvirt bug
3.0.2
	+ Operating System type can now be specified on each VM
	+ Windows Vista or newer machines use SATA disks
	+ Windows 2000 or older machines use IDE disks
	+ Linux machines use virtio disks
	+ Other machines use SCSI disks for compatibility with the
	  previous default, but can use IDE setting the use_ide_disks
	  key in /etc/zentyal/virt.conf as before
	+ Better checking of device path
3.0.1
	+ Support for another output of file program for qcow2 format
	+ Make use of the wideDialog parameter for VNC windows
2.3.5
	+ Fixed reference to inexistent attribute when adding a machine
2.3.4
	+ Report used ports as FirewallHelper
	+ Set maximum number of virtual machines via virt.conf
	+ New icons for the interface
2.3.3
	+ Validate that CD images are in ISO format
	+ MAC addresses can be always set without need of config key and also
	  have a random default value
2.3.2
	+ Remove no longer necessary parentComposite workarounds
	+ Adapted to new Model management framework
	+ Adapted Status type to new framework
	+ Fixed error in getting VM state with a language different than english
2.3.1
	+ Added printableName for VNC service
2.3
	+ Do not manually specify emulator in xml to make it work in precise
	+ Use novnc package in precise instead of custom one
	+ Validation of the format of the disk files
	+ Removed VMs are stopped, better treatment of disk addition errors
	+ VNC service is set before saving changes
	+ Added NetworkObserver methods
	+ 'None' interface is not longer allowed for libvirt backend
	+ Added validation of hard disk names
	+ Bugfix: custom keymap validation works properly now
	+ Replaced autotools with zbuildtools
	+ Internal networks now work in KVM
	+ Optimize check status operation in KVM using domstate command
	+ Start VNC proxies only when necessary, this also avoids wrong alerts
	+ Restrict virtual machine names to avoid problems with virsh and quotes
	+ Fixed problems with inexistent mac elements on network interface rows
	+ VMs have now always assigned the same VNC port
2.2.2
	+ Bugfix: delete commands are properly quoted now
	+ Bugfix: add newlines to the generated vnc-passwd file
	+ Bugfix: specify video card model to avoid problems with some guests
	+ Bugfix: created disks are now physically deleted when removed in the GUI
2.2.1
	+ Use /var/lib/zentyal/conf/vnc-passwd to store autogenerated passwords
	  and allow to customize them easily without having to create the file
	+ Bugfix: do not allow more than 16 SCSI devices
	+ Allow to force use of IDE disks if use_ide_disks config key is enabled
	+ Allow to specify MAC addresses for network interfaces if
	  custom_mac_addresses config key is enabled
	+ Do not try to stop machines that are not running
	+ Full cleanup of deleted VM directories when using VirtualBox
	+ Avoid console warnings when a machine is not created
	+ Bugfix: Do not stop machines on save changes if they haven't changed
	+ Do not try to start already running VMs
	+ Bugfix: OS type can now be changed after the machine is created
	+ New manageonly option for better integration with VBox GUI
2.1.7
	+ Read keymap when writing conf instead of when initializing
	+ Avoid warning when LANG environment variable is not defined
2.1.6
	+ Fixed problems with sparse disk images in KVM and use scsi bus
	+ Avoid undefined concatenation warnings during boot
2.1.5
	+ Removed /zentyal prefix from URLs
2.1.4
	+ Properly define the boot device with KVM
	+ Real devices like /dev/cdrom are now recognised as valid
	+ Only bridged interfaces appear in Select when using libvirt
	+ Do not generate console output when checking for VMX extensions
2.1.3
	+ Start button also resumes paused machines
	+ Do not pop up console if the machine is not running
	+ Allow to specify VNC passwords in /var/lib/zentyal/conf/vnc-passwd
	+ Include also VNC WS proxy ports in the service
	+ Do not try to pause stopped machines
2.1.2
	+ Removed no longer necessary parent workarounds after parentRow fix
	+ Fixed problems with autostart VMs during save changes
	+ Do not show incorrect "Optional" labels on non-optional fields
	+ Do not allow to modify disk size once disk is created
	+ Updated running, paused and stopped icons
	+ Fix viewCustomizer problems overriding the initHTMLStateOrder method
	+ Check precondition when trying to start a machine and remove general
	  unnecessary precondition, now it also checks for unsaved changes
	+ Remove annoying vncKeymap warning when not defined
	+ Fixed bug getting path for disk usage facilities
2.1.1
	+ Fixed wrong nested headers and show help links inside tabs
	+ Validate paths and names when adding a new device
	+ Pause and Resume actions now work
	+ Architecture of virtualized machines with KVM is now properly set
	+ Better management of manual and automatic start/stop of machines
	+ Integration with Backup and Disk Usage
	+ Check if keymap is supported and default to US english if not
	+ Allow to customize keymap and console size in virt.conf
	+ VNC on libvirt now can listen to external connections
	+ Reduce the effect of VNC mouse position problem  offset with libvirt
	+ Autodetection of hardware support to choose between KVM/QEMU
	+ Clean leftover vncviewer files
	+ Create sparse disk images to reduce disk usage
	+ Allow to customize user and initial VNC port in virt.conf
	+ Protect VNC sessions with password
	+ Create service and firewall rules for VNC
	+ Upstart files are properly purged now
2.1
	+ Initial release<|MERGE_RESOLUTION|>--- conflicted
+++ resolved
@@ -1,4 +1,7 @@
-<<<<<<< HEAD
+HEAD
+	+ Reload the page after saving changes if a VM has been modified
+	+ Added calls to generate VM stop alerts on module stop
+	+ Added calls to methods to generate alerts on VM start/stop
 3.0.4
 	+ Use shutdown command instead of halt in Windows systems
 	+ Allow to use host CD drive
@@ -6,12 +9,6 @@
 	+ Use 'tablet' device type for pointing device on Windows machines
 	  to avoid cursor offset
 	+ Allow '_' and '-' in devices paths
-=======
-HEAD
-	+ Reload the page after saving changes if a VM has been modified
-	+ Added calls to generate VM stop alerts on module stop
-	+ Added calls to methods to generate alerts on VM start/stop
->>>>>>> 377bb61d
 3.0.3
 	+ Added missing architectureTypes method to VBox backend
 	+ Forced MAC prefix to workaround libvirt bug
