HEAD
<<<<<<< HEAD
	+ Adapted Status type to new framework
=======
	+ Adapted to new Model management framework
>>>>>>> 8bfe9879
2.3.1
	+ Added printableName for VNC service
2.3
	+ Do not manually specify emulator in xml to make it work in precise
	+ Use novnc package in precise instead of custom one
	+ Validation of the format of the disk files
	+ Removed VMs are stopped, better treatment of disk addition errors
	+ VNC service is set before saving changes
	+ Added NetworkObserver methods
	+ 'None' interface is not longer allowed for libvirt backend
	+ Added validation of hard disk names
	+ Bugfix: custom keymap validation works properly now
	+ Replaced autotools with zbuildtools
	+ Internal networks now work in KVM
	+ Optimize check status operation in KVM using domstate command
	+ Start VNC proxies only when necessary, this also avoids wrong alerts
	+ Restrict virtual machine names to avoid problems with virsh and quotes
	+ Fixed problems with inexistent mac elements on network interface rows
	+ VMs have now always assigned the same VNC port
2.2.2
	+ Bugfix: delete commands are properly quoted now
	+ Bugfix: add newlines to the generated vnc-passwd file
	+ Bugfix: specify video card model to avoid problems with some guests
	+ Bugfix: created disks are now physically deleted when removed in the GUI
2.2.1
	+ Use /var/lib/zentyal/conf/vnc-passwd to store autogenerated passwords
	  and allow to customize them easily without having to create the file
	+ Bugfix: do not allow more than 16 SCSI devices
	+ Allow to force use of IDE disks if use_ide_disks config key is enabled
	+ Allow to specify MAC addresses for network interfaces if
	  custom_mac_addresses config key is enabled
	+ Do not try to stop machines that are not running
	+ Full cleanup of deleted VM directories when using VirtualBox
	+ Avoid console warnings when a machine is not created
	+ Bugfix: Do not stop machines on save changes if they haven't changed
	+ Do not try to start already running VMs
	+ Bugfix: OS type can now be changed after the machine is created
	+ New manageonly option for better integration with VBox GUI
2.1.7
	+ Read keymap when writing conf instead of when initializing
	+ Avoid warning when LANG environment variable is not defined
2.1.6
	+ Fixed problems with sparse disk images in KVM and use scsi bus
	+ Avoid undefined concatenation warnings during boot
2.1.5
	+ Removed /zentyal prefix from URLs
2.1.4
	+ Properly define the boot device with KVM
	+ Real devices like /dev/cdrom are now recognised as valid
	+ Only bridged interfaces appear in Select when using libvirt
	+ Do not generate console output when checking for VMX extensions
2.1.3
	+ Start button also resumes paused machines
	+ Do not pop up console if the machine is not running
	+ Allow to specify VNC passwords in /var/lib/zentyal/conf/vnc-passwd
	+ Include also VNC WS proxy ports in the service
	+ Do not try to pause stopped machines
2.1.2
	+ Removed no longer necessary parent workarounds after parentRow fix
	+ Fixed problems with autostart VMs during save changes
	+ Do not show incorrect "Optional" labels on non-optional fields
	+ Do not allow to modify disk size once disk is created
	+ Updated running, paused and stopped icons
	+ Fix viewCustomizer problems overriding the initHTMLStateOrder method
	+ Check precondition when trying to start a machine and remove general
	  unnecessary precondition, now it also checks for unsaved changes
	+ Remove annoying vncKeymap warning when not defined
	+ Fixed bug getting path for disk usage facilities
2.1.1
	+ Fixed wrong nested headers and show help links inside tabs
	+ Validate paths and names when adding a new device
	+ Pause and Resume actions now work
	+ Architecture of virtualized machines with KVM is now properly set
	+ Better management of manual and automatic start/stop of machines
	+ Integration with Backup and Disk Usage
	+ Check if keymap is supported and default to US english if not
	+ Allow to customize keymap and console size in virt.conf
	+ VNC on libvirt now can listen to external connections
	+ Reduce the effect of VNC mouse position problem  offset with libvirt
	+ Autodetection of hardware support to choose between KVM/QEMU
	+ Clean leftover vncviewer files
	+ Create sparse disk images to reduce disk usage
	+ Allow to customize user and initial VNC port in virt.conf
	+ Protect VNC sessions with password
	+ Create service and firewall rules for VNC
	+ Upstart files are properly purged now
2.1
	+ Initial release<|MERGE_RESOLUTION|>--- conflicted
+++ resolved
@@ -1,9 +1,6 @@
 HEAD
-<<<<<<< HEAD
+	+ Adapted to new Model management framework
 	+ Adapted Status type to new framework
-=======
-	+ Adapted to new Model management framework
->>>>>>> 8bfe9879
 2.3.1
 	+ Added printableName for VNC service
 2.3
