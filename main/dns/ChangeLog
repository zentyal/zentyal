--- conflicted
+++ resolved
@@ -1,9 +1,6 @@
 HEAD
-<<<<<<< HEAD
+	+ Adapt apparmor profiles for Samba 4.3
 	+ Make service records accept '_' prefix in their names
-=======
-	+ Adapt apparmor profiles for Samba 4.3
->>>>>>> d57294f4
 4.1
 	+ Remove external AD integration
 4.0.2
