--- conflicted
+++ resolved
@@ -2,11 +2,8 @@
 	+ Allow zone transfers for trusted networks
 	+ Update dynamic domains using new EBox::DNS::Update wrappers
 3.4
-<<<<<<< HEAD
 	+ Use GSS updates instead of patched bind9
-=======
 	+ Avoid lame servers message
->>>>>>> 7cc220b9
 	+ Use proper dlz library for bind9.9
 	+ Use service instead of deprecated invoke-rc.d for init.d scripts
 	+ Set version to 3.4
