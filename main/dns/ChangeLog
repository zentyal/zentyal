--- conflicted
+++ resolved
@@ -1,13 +1,10 @@
-<<<<<<< HEAD
+HEAD
+	+ Remove unused report sub
 2.3.9
 	+ Fixed help strings
 	+ Add method to set the domain's dynamic flag
 	+ Read and apply the samba domain update policy
 	+ Added message when a domain is added to clarify concepts
-=======
-HEAD
-	+ Remove unused report sub
->>>>>>> 6dfb3e65
 2.3.8
 	+ Adapted DHCP ranges to reverse ip fix in Net::IP
 	+ Fixed and improved facade method for management of domains,
