--- conflicted
+++ resolved
@@ -1,10 +1,5 @@
-<<<<<<< HEAD
 3.3
-=======
-HEAD
 	+ Added network as enabledepend, needed by the resolvconf management
-3.2.2
->>>>>>> 4579a8b2
 	+ Enable resolvconf updates when starting and stopping bind9 daemon
 	+ Enforce include of 127.0.0.1 in DNS resolvers when enabling
 	+ Set version to 3.3
