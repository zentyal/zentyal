--- conflicted
+++ resolved
@@ -1,10 +1,7 @@
 HEAD
-<<<<<<< HEAD
+	+ Fixed and improved facade method for management of domains,
+	  hostname and alias
 	+ Added foreign declarations in module schema
-=======
-	+ Fixed and improved facade method for management of domains,
-	hostname and alias
->>>>>>> a8ce00fb
 2.3.7
 	+ Use FirewallObserver instead of deprecated addOutputRule
 	+ Adapted to new Model management framework
