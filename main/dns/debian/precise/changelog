<<<<<<< HEAD
=======
zentyal-dns (3.2.3) precise; urgency=low

  * New upstream release

 -- José A. Calvo <jacalvo@zentyal.com>  Tue, 22 Oct 2013 08:24:53 +0200

zentyal-dns (3.2.2) precise; urgency=low

  * New upstream release

 -- José A. Calvo <jacalvo@zentyal.com>  Fri, 18 Oct 2013 21:46:57 +0200

zentyal-dns (3.2.1) precise; urgency=low

  * New upstream release

 -- José A. Calvo <jacalvo@zentyal.com>  Tue, 08 Oct 2013 13:52:21 +0200

>>>>>>> 1d81907b
zentyal-dns (3.2) precise; urgency=low

  * New upstream release

 -- José A. Calvo <jacalvo@zentyal.com>  Thu, 19 Sep 2013 03:59:59 +0200

zentyal-dns (3.1.5) precise; urgency=low

  * New upstream release

 -- José A. Calvo <jacalvo@zentyal.com>  Tue, 17 Sep 2013 11:15:13 +0200

zentyal-dns (3.1.4) precise; urgency=low

  * New upstream release

 -- José A. Calvo <jacalvo@zentyal.com>  Tue, 10 Sep 2013 23:16:35 +0200

zentyal-dns (3.1.3) precise; urgency=low

  * New upstream release

 -- José A. Calvo <jacalvo@zentyal.com>  Tue, 03 Sep 2013 18:26:25 +0200

zentyal-dns (3.1.2) precise; urgency=low

  * New upstream release

 -- José A. Calvo <jacalvo@zentyal.com>  Tue, 13 Aug 2013 15:47:50 +0200

zentyal-dns (3.1.1) precise; urgency=low

  * New upstream release

 -- José A. Calvo <jacalvo@zentyal.com>  Mon, 05 Aug 2013 12:20:16 +0200

zentyal-dns (3.1) precise; urgency=low

  * New upstream release

 -- José A. Calvo <jacalvo@zentyal.com>  Tue, 07 May 2013 23:31:34 +0200

zentyal-dns (3.0.9) precise; urgency=low

  * New upstream release

 -- José A. Calvo <jacalvo@zentyal.com>  Sat, 30 Mar 2013 01:02:16 +0100

zentyal-dns (3.0.8) precise; urgency=low

  * New upstream release

 -- José A. Calvo <jacalvo@zentyal.com>  Thu, 14 Mar 2013 12:35:36 +0100

zentyal-dns (3.0.7) precise; urgency=low

  * New upstream release

 -- José A. Calvo <jacalvo@zentyal.com>  Wed, 06 Mar 2013 19:31:18 +0100

zentyal-dns (3.0.6) precise; urgency=low

  * New upstream release

 -- José A. Calvo <jacalvo@zentyal.com>  Fri, 01 Mar 2013 11:29:40 +0100

zentyal-dns (3.0.5) precise; urgency=low

  * New upstream release

 -- José A. Calvo <jacalvo@zentyal.com>  Tue, 12 Feb 2013 19:07:34 +0100

zentyal-dns (3.0.4) precise; urgency=low

  * New upstream release

 -- José A. Calvo <jacalvo@zentyal.com>  Tue, 18 Dec 2012 22:54:29 +0100

zentyal-dns (3.0.3) precise; urgency=low

  * New upstream release

 -- José A. Calvo <jacalvo@zentyal.com>  Fri, 07 Dec 2012 13:44:06 +0100

zentyal-dns (3.0.2) precise; urgency=low

  * New upstream release

 -- José A. Calvo <jacalvo@zentyal.com>  Mon, 19 Nov 2012 18:10:37 +0100

zentyal-dns (3.0.1) precise; urgency=low

  * New upstream release

 -- José A. Calvo <jacalvo@zentyal.com>  Tue, 09 Oct 2012 13:24:08 +0200

zentyal-dns (3.0) precise; urgency=low

  * New upstream release

 -- José A. Calvo <jacalvo@zentyal.com>  Thu, 13 Sep 2012 04:41:05 +0200

zentyal-dns (2.3.11) precise; urgency=low

  * New upstream release

 -- José A. Calvo <jacalvo@zentyal.com>  Thu, 06 Sep 2012 05:44:00 +0200

zentyal-dns (2.3.10) precise; urgency=low

  * New upstream release

 -- José A. Calvo <jacalvo@zentyal.com>  Thu, 23 Aug 2012 03:14:11 +0200

zentyal-dns (2.3.9) precise; urgency=low

  * New upstream release

 -- José A. Calvo <jacalvo@zentyal.com>  Thu, 12 Jul 2012 02:47:01 +0200

zentyal-dns (2.3.8) precise; urgency=low

  * New upstream release

 -- José A. Calvo <jacalvo@zentyal.com>  Thu, 21 Jun 2012 12:40:51 +0200

zentyal-dns (2.3.7) precise; urgency=low

  * New upstream release

 -- José A. Calvo <jacalvo@zentyal.com>  Thu, 14 Jun 2012 04:50:31 +0200

zentyal-dns (2.3.6) precise; urgency=low

  * New upstream release

 -- José A. Calvo <jacalvo@zentyal.com>  Mon, 11 Jun 2012 00:41:26 +0200

zentyal-dns (2.3.5) precise; urgency=low

  * New upstream release

 -- José A. Calvo <jacalvo@zentyal.com>  Mon, 02 Apr 2012 17:52:09 +0200

zentyal-dns (2.3.4) precise; urgency=low

  * New upstream release

 -- José A. Calvo <jacalvo@zentyal.com>  Mon, 26 Mar 2012 17:12:14 +0200

zentyal-dns (2.3.1) precise; urgency=low

  * New upstream release

 -- José A. Calvo <jacalvo@zentyal.com>  Tue, 06 Mar 2012 11:57:38 +0100

zentyal-dns (2.3-1) precise; urgency=low

  * Updated Standards-Version to 3.9.2

 -- José A. Calvo <jacalvo@zentyal.com>  Wed, 08 Feb 2012 16:12:43 +0100

zentyal-dns (2.3) precise; urgency=low

  * New upstream release

 -- José A. Calvo <jacalvo@zentyal.com>  Mon, 30 Jan 2012 01:42:49 +0100

zentyal-dns (2.2.1) lucid; urgency=low

  * New upstream release

 -- José A. Calvo <jacalvo@zentyal.com>  Tue, 25 Oct 2011 21:32:21 +0200

zentyal-dns (2.2) lucid; urgency=low

  * New upstream release

 -- José A. Calvo <jacalvo@zentyal.com>  Tue, 13 Sep 2011 04:40:36 +0200

zentyal-dns (2.1.6) lucid; urgency=low

  * New upstream release

 -- José A. Calvo <jacalvo@zentyal.com>  Sat, 10 Sep 2011 12:31:06 +0200

zentyal-dns (2.1.5) lucid; urgency=low

  * New upstream release

 -- José A. Calvo <jacalvo@zentyal.com>  Wed, 24 Aug 2011 03:19:13 +0200

zentyal-dns (2.1.4) lucid; urgency=low

  * New upstream release

 -- José A. Calvo <jacalvo@zentyal.com>  Wed, 15 Jun 2011 11:26:40 +0200

zentyal-dns (2.1.3) lucid; urgency=low

  * New upstream release

 -- José A. Calvo <jacalvo@zentyal.com>  Tue, 14 Jun 2011 00:36:47 +0200

zentyal-dns (2.1.2) lucid; urgency=low

  * New upstream release

 -- José A. Calvo <jacalvo@zentyal.com>  Tue, 10 May 2011 22:17:32 +0200

zentyal-dns (2.1.1) lucid; urgency=low

  * New upstream release

 -- José A. Calvo <jacalvo@zentyal.com>  Sun, 13 Mar 2011 18:36:43 +0100

zentyal-dns (2.1) lucid; urgency=low

  * New upstream release

 -- José A. Calvo <jacalvo@zentyal.com>  Tue, 22 Feb 2011 03:12:06 +0100

ebox-dns (2.0.1) lucid; urgency=low

  * New upstream release

 -- José A. Calvo <jacalvo@zentyal.com>  Tue, 28 Sep 2010 23:56:15 +0200

ebox-dns (2.0) lucid; urgency=low

  * New upstream release

 -- José A. Calvo <jacalvo@zentyal.com>  Mon, 30 Aug 2010 21:49:47 +0200

ebox-dns (1.5.1-1ubuntu1~ppa1~lucid1) lucid; urgency=low

  * Added creation of report table

 -- José A. Calvo <jacalvo@ebox-platform.com>  Thu, 01 Jul 2010 02:13:27 +0200

ebox-dns (1.5.1-0ubuntu1~ppa1~lucid1) lucid; urgency=low

  * New upstream release

 -- José A. Calvo <jacalvo@ebox-platform.com>  Thu, 13 May 2010 01:31:54 +0200

ebox-dns (1.5-0ubuntu1) lucid; urgency=low

   [Javier Uruen Val]
   * New upstream release (LP: #521806)
   * debian/control
     - Bump eBox dependency
     - Add dependency on libcrypt-openssl-random-perl
     - Update description

 -- Javier Uruen Val <juruen@ebox-platform.com>  Sun, 07 Feb 2010 18:51:11 +0100

ebox-dns (1.3.5-0ubuntu1) karmic; urgency=low

  [Javier Uruen Val]
  * New upstream release [LP: TBD]
  * cdbs/ebox.mk
    - GConf schemas are not used anymore
    - Remove SCHEMASPATH variable
    - Remove schemadir variabl
    - Use new upstart directory and file naming convention
  * debian/control
    - Bump standards version
    - Bump eBox depenency
  * debian/ebox-dns.postinst
    - Fix indentation
    - Do not pkill gconfd as it's not necessary anymore
    - Run ebox trigger
  * debian/ebox-dns.postrm
    - Add set -e
  * debian/rules
    - Do not include debian/cdbs/gnome.mk
  * debian/watch
    - Change URL

 -- Javier Uruen Val <javi@warp.es>  Wed, 05 Aug 2009 12:29:43 +0200

debox-dns (0.12.1-0ubuntu1) jaunty; urgency=low

  [ Javier Uruen Val ]
  * New upstream release. Closes (LP: #318822)
  * debian/control:
    - Bump standar version.
    - Drop dpatch build dependency.
  * debian/watch:
    - add watch file.

 -- Mathias Gug <mathiaz@ubuntu.com>  Mon, 26 Jan 2009 18:48:57 -0500

ebox-dns (0.11-0ubuntu3) hardy; urgency=low
  * debian/patches/02_is_running_interface.
    - Check for a running interface. 

 -- Chuck Short <zulcss@ubuntu.com>  Mon, 31 Mar 2008 08:26:02 -0400

ebox-dns (0.11-0ubuntu2) hardy; urgency=low

  * debian/patches/01_backport_0.11.9
    - Various fixes for ebox-dns. 

 -- Chuck Short <zulcss@ubuntu.com>  Wed, 26 Mar 2008 10:38:55 -0400

ebox-dns (0.11-0ubuntu1) hardy; urgency=low

  * Update build depends. 

 -- Chuck Short <zulcss@ubuntu.com>  Tue, 04 Mar 2008 14:25:47 -0500

ebox-dns (0.11-0ubuntu1~ppa1) hardy; urgency=low

  * New upstream version.

 -- Chuck Short <zulcss@ubuntu.com>  Thu, 21 Feb 2008 13:43:23 -0500

ebox-dns (0.11-0ubuntu1~ppa1) hardy; urgency=low

  * New upstream release

 -- Javier Uruen Val <javi@warp.es>  Mon, 18 Feb 2008 14:58:55 +0100

ebox-dns (0.11-1) unstable; urgency=low

  * Create /var/run/bind/run directory in upstart script

 -- Javier Uruen Val <javi@warp.es>  Sun, 20 Jan 2008 21:41:49 +0100

ebox-dns (0.11) unstable; urgency=low

  * New upstream release

 -- Javier Uruen Val <javi@warp.es>  Wed, 28 Nov 2007 15:23:32 +0100

ebox-dns (0.10.99) unstable; urgency=low

  * New upstream release

 -- Javier Uruen Val <javi@warp.es>  Thu, 01 Nov 2007 21:38:12 +0100

ebox-dns (0.10) unstable; urgency=low

  * New upstream release

 -- Javier Uruen Val <javi@warp.es>  Wed, 10 Oct 2007 21:53:47 +0200

ebox-dns (0.9.100) unstable; urgency=low

  * New upstream release

 -- Javier Uruen Val <javi@warp.es>  Tue, 04 Sep 2007 14:12:36 +0200

ebox-dns (0.9.99) unstable; urgency=low

  * New upstream release

 -- Javier Amor Garcia <javier.amor.garcia@warp.es>  Tue, 24 Jul 2007 12:30:26 +0200

ebox-dns (0.9.3) unstable; urgency=low

  * New upstream release

 -- Javier Uruen Val <javi@warp.es>  Sun, 24 Jun 2007 16:38:47 +0200

ebox-dns (0.9.2) unstable; urgency=low

  * New upstream release

 -- Javier Uruen Val <javi@warp.es>  Tue, 12 Jun 2007 18:59:26 +0200

ebox-dns (0.9.1) unstable; urgency=low

  * New upstream release

 -- Javier Uruen Val <javi@warp.es>  Tue, 15 May 2007 13:02:24 +0200

ebox-dns (0.9) unstable; urgency=low

  * New upstream release

 -- Javier Amor Garcia <javier.amor.garcia@warp.es>  Wed, 28 Mar 2007 15:39:36 +0200

ebox-dns (0.8.99) unstable; urgency=low

  * New upstream release

 -- Enrique José Hernández Blasco <quique@warp.es>  Fri,  2 Feb 2007 18:32:54 +0100

ebox-dns (0.8.2) unstable; urgency=low

  * New upstream release

 -- Isaac Clerencia <isaac@debian.org>  Sat, 13 Jan 2007 09:43:18 +0000

ebox-dns-cache (0.7.1) unstable; urgency=low

  * New upstream release

 -- Daniel Baeyens Sicilia <dani@warp.es>  Wed, 22 Mar 2006 16:04:24 +0100

ebox-dns-cache (0.7.0.99-rc1+0.7.1-rc1) unstable; urgency=low

  * New upstream release

 -- Javier Uruen Val <javi@warp.es>  Tue, 17 Jan 2006 11:43:30 +0100

ebox-dns-cache (0.5.1) unstable; urgency=low

  * New upstream release

 -- Guillermo Ontañón <gontanon@warp.es>  Mon, 14 Mar 2005 14:31:51 +0100

ebox-dns-cache (0.5) unstable; urgency=low

  * New upstream release

 -- Isaac Clerencia <isaac@debian.org>  Thu,  3 Mar 2005 19:54:56 +0100

ebox-dns-cache (0.4-2) unstable; urgency=low

  * New upstream release

 -- Isaac Clerencia <isaac@sindominio.net>  Sat,  4 Dec 2004 16:36:45 +0100<|MERGE_RESOLUTION|>--- conflicted
+++ resolved
@@ -1,5 +1,3 @@
-<<<<<<< HEAD
-=======
 zentyal-dns (3.2.3) precise; urgency=low
 
   * New upstream release
@@ -18,7 +16,6 @@
 
  -- José A. Calvo <jacalvo@zentyal.com>  Tue, 08 Oct 2013 13:52:21 +0200
 
->>>>>>> 1d81907b
 zentyal-dns (3.2) precise; urgency=low
 
   * New upstream release
