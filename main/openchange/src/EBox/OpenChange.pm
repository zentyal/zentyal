# Copyright (C) 2013 Zentyal S.L.
#
# This program is free software; you can redistribute it and/or modify
# it under the terms of the GNU General Public License, version 2, as
# published by the Free Software Foundation.
#
# This program is distributed in the hope that it will be useful,
# but WITHOUT ANY WARRANTY; without even the implied warranty of
# MERCHANTABILITY or FITNESS FOR A PARTICULAR PURPOSE.  See the
# GNU General Public License for more details.
#
# You should have received a copy of the GNU General Public License
# along with this program; if not, write to the Free Software
# Foundation, Inc., 59 Temple Place, Suite 330, Boston, MA  02111-1307  USA

use strict;
use warnings;

package EBox::OpenChange;
<<<<<<< HEAD
use base qw(EBox::Module::Service EBox::LdapModule
            EBox::HAProxy::ServiceBase EBox::VDomainModule
            EBox::CA::Observer);
=======

use base qw(
    EBox::Module::Kerberos
    EBox::HAProxy::ServiceBase
    EBox::VDomainModule
);
>>>>>>> 000784c8

use EBox::Config;
use EBox::DBEngineFactory;
use EBox::Exceptions::Sudo::Command;
use EBox::Exceptions::External;
use EBox::Gettext;
use EBox::Global;
use EBox::Menu::Item;
use EBox::Module::Base;
use EBox::OpenChange::LdapUser;
use EBox::OpenChange::ExchConfigurationContainer;
use EBox::OpenChange::ExchOrganizationContainer;
use EBox::OpenChange::VDomainsLdap;
use EBox::Samba;
use EBox::Sudo;
use EBox::Util::Certificate;

use TryCatch::Lite;
use String::Random;
use File::Basename;

use constant SOGO_PORT => 20000;
use constant SOGO_DEFAULT_PREFORK => 1;

use constant SOGO_DEFAULT_FILE => '/etc/default/sogo';
use constant SOGO_CONF_FILE => '/etc/sogo/sogo.conf';
use constant SOGO_PID_FILE => '/var/run/sogo/sogo.pid';
use constant SOGO_LOG_FILE => '/var/log/sogo/sogo.log';

use constant OCSMANAGER_CONF_FILE => '/etc/ocsmanager/ocsmanager.ini';
use constant OCSMANAGER_INC_FILE  => '/var/lib/zentyal/conf/openchange/ocsmanager.conf';
use constant OCSMANAGER_AUTODISCOVER_PEM => '/etc/ocsmanager/autodiscover.pem';
use constant OCSMANAGER_DOMAIN_PEM => '/etc/ocsmanager/domain.pem';

use constant RPCPROXY_AUTH_CACHE_DIR => '/var/cache/ntlmauthhandler';
use constant RPCPROXY_PORT           => 62081;
use constant RPCPROXY_STOCK_CONF_FILE => '/etc/apache2/conf.d/rpcproxy.conf';
use constant REWRITE_POLICY_FILE => '/etc/postfix/generic';

use constant OPENCHANGE_CONF_FILE => '/etc/samba/openchange.conf';
use constant OPENCHANGE_MYSQL_PASSWD_FILE => EBox::Config->conf . '/openchange/mysql.passwd';
use constant OPENCHANGE_IMAP_PASSWD_FILE => EBox::Samba::PRIVATE_DIR() . 'mapistore/master.password';

# Method: _create
#
#   The constructor, instantiate module
#
sub _create
{
    my $class = shift;
    my $self = $class->SUPER::_create(name => 'openchange',
                                      printableName => 'OpenChange',
                                      @_);
    bless ($self, $class);
    return $self;
}

# Method: initialSetup
#
# Overrides:
#
#   EBox::Module::Base::initialSetup
#
sub initialSetup
{
    my ($self, $version) = @_;

    #FIXME: is this deprecated (in 3.4)? needs to be done always? better to include a version check
    $self->_migrateFormKeys();

    if (defined($version) and (EBox::Util::Version::compare($version, '3.3.3') < 0)) {
        $self->_migrateOutgoingDomain();
    }

    if ($self->changed()) {
        $self->saveConfigRecursive();
    }
}

# Migration of form keys after extracting the rewrite rule for outgoing domain
# from the provision form.
#
sub _migrateOutgoingDomain
{
  my ($self) = @_;

  my $oldKeyValue = $self->get('Provision/keys/form');
  $self->set('Configuration/keys/form', $oldKeyValue);
}

# Migration of form keys to better names (between development versions)
#
# * Migrate redis keys from firstorganization to organizationname and firstorganizationunit to administrativegroup
#
sub _migrateFormKeys
{
    my ($self) = @_;
    my $modelName = 'Provision';
    my @keys = ("openchange/conf/$modelName/keys/form", "openchange/ro/$modelName/keys/form");

    my $state = $self->get_state();
    my $keyField = 'organizationname';
    my $redis = $self->redis();
    foreach my $key (@keys) {
        my $value = $redis->get($key);
        if (defined $value->{firstorganization}) {
            $state->{$modelName}->{$keyField} = $value->{firstorganization};
            delete $value->{firstorganization};
        }
        if (defined $value->{organizationname}) {
            $state->{$modelName}->{$keyField} = $value->{organizationname};
            delete $value->{organizationname};
        }
        if (defined $value->{firstorganizationunit}) {
            delete $value->{firstorganizationunit};
        }
        if (defined $value->{administrativegroup}) {
            delete $value->{administrativegroup};
        }
        $redis->set($key, $value);
    }
    if ($self->isProvisioned()) {
        # The organization name is only useful if the server is already provisioned.
        $self->set_state($state);
    }
}

# Method: enableActions
#
# Action to do when openchange module is enabled for first time
#
sub enableActions
{
    my ($self) = @_;
    $self->SUPER::enableActions();
    $self->_setupDNS();
}

# Method: enableService
#
#   Override EBox::Module::Service::enableService to notify samba
#
sub enableService
{
    my ($self, $status) = @_;

    $self->SUPER::enableService($status);
    if ($self->changed()) {
        # manage the nginx include file
        my $webadmin = $self->global()->modInstance('webadmin');
        if ($status) {
            $webadmin->addNginxInclude(OCSMANAGER_INC_FILE);
        } else {
            $webadmin->removeNginxInclude(OCSMANAGER_INC_FILE);
        }
    }
}

sub _daemonsToDisable
{
    my ($self) = @_;

    my $daemons = [
        {
            name => 'openchange-ocsmanager',
            type => 'init.d',
        }
       ];
    return $daemons;
}

# Method: _daemons
#
# Overrides:
#
#      <EBox::Module::Service::_daemons>
#
sub _daemons
{
    my ($self) = @_;
    my $daemons = [
        {
            name         => 'zentyal.ocsmanager',
            type         => 'upstart',
            precondition => sub { return $self->_autodiscoverEnabled() },
        },
        {
            name         => 'zentyal.zoc-migrate',
            type         => 'upstart',
            precondition => sub { return $self->isProvisioned() },
        },
    ];

    return $daemons;
}

# Method: isRunning
#
#   Links Openchange running status to Samba status.
#
# Overrides: <EBox::Module::Service::isRunning>
#
sub isRunning
{
    my ($self) = @_;

    my $running = $self->SUPER::isRunning();

    if ($running) {
        my $usersMod = $self->global()->modInstance('samba');
        return $usersMod->isRunning();
    } else {
        return $running;
    }
}

sub autodiscoveryCerts
{
    my ($self) = @_;
    my @certs;
    if ($self->isEnabled() and $self->isProvisioned()) {
        if (EBox::Sudo::fileTest('-r', OCSMANAGER_AUTODISCOVER_PEM)) {
            push @certs, OCSMANAGER_AUTODISCOVER_PEM;
        }
        if (EBox::Sudo::fileTest('-r', OCSMANAGER_DOMAIN_PEM)) {
            push @certs, OCSMANAGER_DOMAIN_PEM;
        }
    }
    return \@certs;
}

sub _autodiscoverEnabled
{
    my ($self) = @_;
    return $self->isProvisioned();
}

sub _rpcProxyEnabled
{
    my ($self) = @_;
    if (not $self->isProvisioned() or not $self->isEnabled()) {
        return 0;
    }

    my $rpcpSettings = $self->model('RPCProxy');
    return $rpcpSettings->enabled();
}

sub usedFiles
{
    my @files = ();
    push (@files, {
        file => SOGO_DEFAULT_FILE,
        reason => __('To configure sogo daemon'),
        module => 'openchange'
       });
    push (@files, {
        file => SOGO_CONF_FILE,
        reason => __('To configure sogo parameters'),
        module => 'openchange'
       });
    push (@files, {
       file => OCSMANAGER_CONF_FILE,
       reason => __('To configure autodiscovery service'),
       module => 'openchange'
      });
    push (@files, {
        file => RPCPROXY_STOCK_CONF_FILE,
        reason => __('Remove RPC Proxy stock file to avoid interference'),
        module => 'openchange'
       });

    return \@files;
}

sub writeSambaConfig
{
    my ($self) = @_;

    my $openchangeProvisionedWithMySQL = $self->isProvisionedWithMySQL();
    my $openchangeConnectionString = undef;
    if ($openchangeProvisionedWithMySQL) {
        $openchangeConnectionString = $self->connectionString();
    }
    my $oc = [];
    push (@{$oc}, 'openchangeProvisionedWithMySQL' => $openchangeProvisionedWithMySQL);
    push (@{$oc}, 'openchangeConnectionString' => $openchangeConnectionString);
    $self->writeConfFile(OPENCHANGE_CONF_FILE, 'samba/openchange.conf.mas', $oc,
                         { 'uid' => 'root', 'gid' => 'ebox', mode => '640' });
}

sub _setConf
{
    my ($self) = @_;

    $self->_writeSOGoDefaultFile();
    $self->_writeSOGoConfFile();
    $self->_setupSOGoDatabase();

    $self->_setAutodiscoverConf();

    $self->_setRPCProxyConf();
    $self->_clearDownloadableCert();

    $self->_writeRewritePolicy();

    # FIXME: this may cause unexpected samba restarts during save changes, etc
    #$self->_writeCronFile();

    $self->_setupActiveSync();
}

sub _setupActiveSync
{
    my ($self) = @_;

    my $enabled = (-f '/etc/apache2/conf-enabled/zentyal-activesync.conf');
    my $enable = $self->_activesyncEnabled();
    if ($enable) {
        EBox::Sudo::root('a2enconf zentyal-activesync');
    } else {
        EBox::Sudo::silentRoot('a2disconf zentyal-activesync');
    }
    if ($enabled xor $enable) {
        my $global = $self->global();
        $global->modChange('webserver');
        if ($global->modExists('sogo')) {
            $global->addModuleToPostSave('sogo');
        }
    }
}

sub _writeCronFile
{
    my ($self) = @_;

    my $cronfile = '/etc/cron.d/zentyal-openchange';
    if ($self->isEnabled()) {
        my $checkScript = '/usr/share/zentyal-openchange/check_oc.py';
        my $crontab = "* * * * * root $checkScript || /sbin/restart samba-ad-dc";
        EBox::Sudo::root("echo '$crontab' > $cronfile");
    } else {
        EBox::Sudo::root("rm -f $cronfile");
    }
}

sub _writeSOGoDefaultFile
{
    my ($self) = @_;

    my $array = [];
    my $prefork = EBox::Config::configkey('sogod_prefork');
    unless (length $prefork) {
        $prefork = SOGO_DEFAULT_PREFORK;
    }
    push (@{$array}, prefork => $prefork);
    $self->writeConfFile(SOGO_DEFAULT_FILE,
        'openchange/sogo.mas',
        $array, { uid => 0, gid => 0, mode => '755' });
}

sub _writeSOGoConfFile
{
    my ($self) = @_;

    my $array = [];

    my $sysinfo = $self->global->modInstance('sysinfo');
    my $timezoneModel = $sysinfo->model('TimeZone');
    my $sogoTimeZone = $timezoneModel->row->printableValueByName('timezone');

    my $users = $self->global->modInstance('samba');
    my $dcHostName = $users->ldap()->rootDse->get_value('dnsHostName');
    my (undef, $sogoMailDomain) = split (/\./, $dcHostName, 2);

    push (@{$array}, sogoPort => SOGO_PORT);
    push (@{$array}, sogoLogFile => SOGO_LOG_FILE);
    push (@{$array}, sogoPidFile => SOGO_PID_FILE);
    push (@{$array}, sogoTimeZone => $sogoTimeZone);
    push (@{$array}, sogoMailDomain => $sogoMailDomain);

    my $mail = $self->global->modInstance('mail');
    my $retrievalServices = $mail->model('RetrievalServices');
    my $sieveEnabled = $retrievalServices->value('managesieve');
    my $sieveServer = ($sieveEnabled ? 'sieve://127.0.0.1:4190' : '');
    my $imapServer = '127.0.0.1:143';
    my $smtpServer = '127.0.0.1:25';
    push (@{$array}, imapServer => $imapServer);
    push (@{$array}, smtpServer => $smtpServer);
    push (@{$array}, sieveServer => $sieveServer);

    my $dbName = $self->_sogoDbName();
    my $dbUser = $self->_sogoDbUser();
    my $dbPass = $self->_sogoDbPass();
    push (@{$array}, dbName => $dbName);
    push (@{$array}, dbUser => $dbUser);
    push (@{$array}, dbPass => $dbPass);
    push (@{$array}, dbHost => '127.0.0.1');
    push (@{$array}, dbPort => 3306);

    my $baseDN = $self->ldap->dn();
    if (EBox::Config::boolean('openchange_disable_multiou')) {
        $baseDN = "ou=Users,$baseDN";
    }

    push (@{$array}, sambaBaseDN => $users->ldap()->dn());
    push (@{$array}, sambaBindDN => $self->_kerberosServiceAccountDN());
    push (@{$array}, sambaBindPwd => $self->_kerberosServiceAccountPassword());
    push (@{$array}, sambaHost => "ldap://127.0.0.1"); #FIXME? not working using $users->ldap()->url()

    my (undef, undef, undef, $gid) = getpwnam('sogo');
    $self->writeConfFile(SOGO_CONF_FILE,
        'openchange/sogo.conf.mas',
        $array, { uid => 0, gid => $gid, mode => '640' });
}

sub _setAutodiscoverConf
{
    my ($self) = @_;


    my $global  = $self->global();
    my $sysinfo = $global->modInstance('sysinfo');
    my $users   = $global->modInstance('samba');
    my $mail    = $global->modInstance('mail');
    my $domain =   $self->model('Configuration')->row()->printableValueByName('outgoingDomain');
    my $adminMail = $mail->model('SMTPOptions')->value('postmasterAddress');
    if ($adminMail eq 'postmasterRoot') {
        $adminMail = 'postmaster@' . $domain;
    }
    my $confFileParams = [
        bindDn    => $self->_kerberosServiceAccountDN(),
        bindPwd   => $self->_kerberosServiceAccountPassword(),
        baseDn    => 'CN=Users,' . $users->ldap()->dn(),
        port      => 389,
        adminMail => $adminMail,
    ];

    $self->writeConfFile(OCSMANAGER_CONF_FILE,
                         'openchange/ocsmanager.ini.mas',
                         $confFileParams,
                         { uid => 0, gid => 0, mode => '640' }
                        );


    if ($self->isEnabled()) {
        $self->_setAutodiscoveryCerts($domain);

        my $confDir = EBox::Config::conf() . 'openchange';
        EBox::Sudo::root("mkdir -p '$confDir'");
        my $incParams = [
            server => $domain
           ];
        $self->writeConfFile(OCSMANAGER_INC_FILE,
                             "openchange/ocsmanager.nginx.mas",
                             $incParams,
                             { uid => 0, gid => 0, mode => '644' }
                        );
    }
}

sub _setAutodiscoveryCerts
{
    my ($self, $domain) = @_;

    my $ca = $self->global()->modInstance('ca');
    if (not $ca->isAvailable()) {
        EBox::error("Cannot create autodiscovery certificates because there is not usable CA");
        EBox::Sudo::root('rm -rf ' .  OCSMANAGER_AUTODISCOVER_PEM . ' ' .  OCSMANAGER_DOMAIN_PEM);
        return;
    }

    my $autodiscoverCN = 'autodiscover.' . $domain;
    if (not  $ca->getCertificateMetadata(cn => $autodiscoverCN)) {
        $ca->issueCertificate(commonName => $autodiscoverCN);
    }
    if (not $ca->getCertificateMetadata(cn => $domain)) {
        $ca->issueCertificate(commonName => $domain);
    }

    my $metadata;

    $metadata = $ca->getCertificateMetadata(cn => $autodiscoverCN);
    if ($metadata->{state} eq 'V') {
        my $autodiscoverCrt = $metadata->{path};
        my $autodiscoverKey = $ca->getKeys($autodiscoverCN)->{privateKey};
        EBox::Sudo::root("cat $autodiscoverCrt $autodiscoverKey > " . OCSMANAGER_AUTODISCOVER_PEM);
    } else {
        EBox::error("Certificate '$autodiscoverCN' not longer valid. Not using it for autodiscovery");
        EBox::Sudo::root('rm -f ' . OCSMANAGER_AUTODISCOVER_PEM);
    }

    $metadata =  $ca->getCertificateMetadata(cn => $domain);
    if ($metadata->{state} eq 'V') {
        my $domainCrt = $metadata->{path};
        my $domainKey = $ca->getKeys($domain)->{privateKey};
        EBox::Sudo::root("cat $domainCrt $domainKey > " . OCSMANAGER_DOMAIN_PEM);
    } else {
        EBox::error("Certificate '$domain' not longer valid. Not using it for autodiscovery");
        EBox::Sudo::root('rm -f ' . OCSMANAGER_DOMAIN_PEM);
    }
}

sub internalVHosts
{
    my ($self) = @_;
    if ($self->_rpcProxyEnabled) {
        return [ $self->_rpcProxyConfFile() ];
    }

    return [];
}

sub _rpcProxyConfFile
{
    my ($self) = @_;
    return EBox::WebServer::SITES_AVAILABLE_DIR() .'zentyaloc-rpcproxy.conf';
}

sub _setRPCProxyConf
{
    my ($self) = @_;

    # remove stock rpcproxy.conf file because it could interfere
    EBox::Sudo::root('rm -rf ' . RPCPROXY_STOCK_CONF_FILE);

    if ($self->_rpcProxyEnabled()) {
        my $rpcProxyConfFile = $self->_rpcProxyConfFile();
        my @params = (
            rpcproxyAuthCacheDir => RPCPROXY_AUTH_CACHE_DIR,
            port   => RPCPROXY_PORT
           );

        $self->writeConfFile(
            $rpcProxyConfFile, 'openchange/apache-rpcproxy.conf.mas',
             \@params);

        my @cmds;
        push (@cmds, 'mkdir -p ' . RPCPROXY_AUTH_CACHE_DIR);
        push (@cmds, 'chown -R www-data:www-data ' . RPCPROXY_AUTH_CACHE_DIR);
        push (@cmds, 'chmod 0750 ' . RPCPROXY_AUTH_CACHE_DIR);
        EBox::Sudo::root(@cmds);
    }
}

sub _rpcProxyCertificate
{
    return EBox::Config::conf() . 'openchange/ssl/ssl.pem';
}

sub _createRPCProxyCertificate
{
    my ($self) = @_;
    my $issuer;
    try {
        $issuer = $self->_rpcProxyHosts()->[0];
    } catch($ex) {
        EBox::error("Error when getting host name for RPC proxy: $ex. \nCertificates for this service will be left untouched");
    };
    if (not $issuer) {
        EBox::error("Not found issuer. Certificate for RPC proxy will left untouched");
        return;
    }

    my $certPath = $self->_rpcProxyCertificate();
    if (EBox::Sudo::fileTest('-r', $certPath) and ($issuer eq EBox::Util::Certificate::getCertIssuer($certPath))) {
        # correct, nothing to do besides updating download version
        $self->_updateDownloadableCert();
        return undef;
    }

    my $certDir = dirname($certPath);
    my $parentCertDir = dirname($certDir);
    EBox::Sudo::root("rm -rf '$certDir'",
                     # create parent dir if it does not exists
                     "mkdir -p -m775 '$parentCertDir'",
                    );
    if ($issuer eq $self->global()->modInstance('sysinfo')->fqdn()) {
        my $webadminCert = $self->global()->modInstance('webadmin')->pathHTTPSSSLCertificate();
        if ($issuer eq EBox::Util::Certificate::getCertIssuer($webadminCert)) {
            # reuse webadmin certificate if issuer == fqdn
            my $webadminCertDir = dirname($webadminCert);
            EBox::Sudo::root("cp -r $webadminCertDir $certDir");
            $self->_updateDownloadableCert();
            return;
        }
    }

    # create certificate
    my $RSA_LENGTH = 1024;
    my ($keyFile, $keyUpdated)  = EBox::Util::Certificate::generateRSAKey($certDir, $RSA_LENGTH);
    my $certFile = EBox::Util::Certificate::generateCert($certDir, $keyFile, $keyUpdated, $issuer);
    my $pemFile = EBox::Util::Certificate::generatePem($certDir, $certFile, $keyFile, $keyUpdated);
    $self->_updateDownloadableCert();
}

sub _clearDownloadableCert
{
    my ($self) = @_;

    my $downloadPath = EBox::Config::downloads() . 'rpcproxy.crt';
    EBox::Sudo::root("rm -f $downloadPath");
}

sub _updateDownloadableCert
{
    my ($self) = @_;
    my $certPath = $self->_rpcProxyCertificate();
    $certPath =~ s/pem$/cert/;
    my $downloadPath = EBox::Config::downloads() . 'rpcproxy.crt';
    EBox::Sudo::root("cp '$certPath' '$downloadPath'",
                     "chown ebox.ebox '$downloadPath'"
                    );
}

sub _writeRewritePolicy
{
    my ($self) = @_;

    if ($self->isProvisioned()) {
        my $sysinfo = $self->global()->modInstance('sysinfo');
        my $defaultDomain = $sysinfo->hostDomain();

        my $rewriteDomain = $self->model('Configuration')->row()->printableValueByName('outgoingDomain');
        if (not $rewriteDomain) {
            $rewriteDomain = $defaultDomain;
        }

        my @rewriteParams;
        push @rewriteParams, ('defaultDomain' => $defaultDomain);
        push @rewriteParams, ('rewriteDomain' => $rewriteDomain);

        $self->writeConfFile(REWRITE_POLICY_FILE,
            'openchange/rewriteDomainPolicy.mas',
            \@rewriteParams, { uid => 0, gid => 0, mode => '644' });

        EBox::Sudo::root('/usr/sbin/postmap ' . REWRITE_POLICY_FILE);
    }
}

# Method: menu
#
#   Add an entry to the menu with this module.
#
sub menu
{
    my ($self, $root) = @_;

    my $separator = 'Communications';
    my $order = 900;

    my $folder = new EBox::Menu::Folder(
        name => 'OpenChange',
        icon => 'openchange',
        text => $self->printableName(),
        separator => $separator,
        order => $order);

    $folder->add(new EBox::Menu::Item(
        url       => 'OpenChange/Composite/General',
        text      => __('Setup'),
        order     => 0));

#    if ($self->isProvisioned()) {
#        $folder->add(new EBox::Menu::Item(
#            url       => 'OpenChange/Migration/Connect',
#            text      => __('MailBox Migration'),
#            order     => 1));
#    }

    $root->add($folder);
}

sub _ldapModImplementation
{
    return new EBox::OpenChange::LdapUser();
}

sub isProvisioned
{
    my ($self) = @_;

    my $state = $self->get_state();
    my $provisioned = $state->{isProvisioned};
    if (defined $provisioned and $provisioned) {
        return 1;
    }
    return 0;
}

sub setProvisioned
{
    my ($self, $provisioned) = @_;

    my $state = $self->get_state();
    $state->{isProvisioned} = $provisioned;
    $self->set_state($state);
}

sub _setupSOGoDatabase
{
    my ($self) = @_;

    my $dbUser = $self->_sogoDbUser();
    my $dbPass = $self->_sogoDbPass();
    my $dbName = $self->_sogoDbName();
    my $dbHost = '127.0.0.1';

    my $db = EBox::DBEngineFactory::DBEngine();
    $db->updateMysqlConf();
    $db->sqlAsSuperuser(sql => "CREATE DATABASE IF NOT EXISTS $dbName");
    $db->sqlAsSuperuser(sql => "GRANT ALL ON $dbName.* TO $dbUser\@$dbHost " .
                               "IDENTIFIED BY \"$dbPass\";");
    $db->sqlAsSuperuser(sql => 'flush privileges;');
}

sub _sogoDbName
{
    my ($self) = @_;

    return 'sogo';
}

sub _sogoDbUser
{
    my ($self) = @_;

    my $dbUser = EBox::Config::configkey('sogo_dbuser');
    return (length $dbUser > 0 ? $dbUser : 'sogo');
}

sub _sogoDbPass
{
    my ($self) = @_;

    # Return value if cached
    if (defined $self->{sogo_db_password}) {
        return $self->{sogo_db_password};
    }

    # Cache and return value if user configured
    my $dbPass = EBox::Config::configkey('sogo_dbpass');
    if (length $dbPass) {
        $self->{sogo_db_password} = $dbPass;
        return $dbPass;
    }

    # Otherwise, read from file
    my $path = EBox::Config::conf() . "sogo_db.passwd";

    # If file does not exists, generate random password and stash to file
    if (not -f $path) {
        my $generator = new String::Random();
        my $pass = $generator->randregex('\w\w\w\w\w\w\w\w');

        my ($login, $password, $uid, $gid) = getpwnam(EBox::Config::user());
        EBox::Module::Base::writeFile($path, $pass,
            { mode => '0600', uid => $uid, gid => $gid });
        $self->{sogo_db_password} = $pass;
        return $pass;
    }

    unless (defined ($self->{sogo_db_password})) {
        open (PASSWD, $path) or
            throw EBox::Exceptions::External('Could not get SOGo DB password');
        my $pwd = <PASSWD>;
        close (PASSWD);

        $pwd =~ s/[\n\r]//g;
        $self->{sogo_db_password} = $pwd;
    }

    return $self->{sogo_db_password};
}

# setup the dns to add autodiscover host
sub _setupDNS
{
    my ($self) = @_;
    my $sysinfo    = $self->global()->modInstance('sysinfo');
    my $hostDomain = $sysinfo->hostDomain();
    my $hostName   = $sysinfo->hostName();
    my $autodiscoverAlias = 'autodiscover';
    if ("$autodiscoverAlias.$hostName"  eq $hostDomain) {
        # strangely the hostname is already the autodiscover name
        return;
    }

    my $dns = $self->global()->modInstance('dns');

    my $domainRow = $dns->model('DomainTable')->find(domain => $hostDomain);
    if (not $domainRow) {
        throw EBox::Exceptions::External(
            __x("The expected domain '{d}' could not be found in the dns module",
                d => $hostDomain
               )
           );
    }

    my $hostRow = $domainRow->subModel('hostnames')->find(hostname => $hostName);
    if (not $hostRow) {
        throw EBox::Exceptions::External(
          __x("The required host record '{h}' could not be found in " .
              "the domain '{d}'.<br/>",
              h => $hostName,
              d => $hostDomain
             )
         );
    }

    my $aliasModel = $hostRow->subModel('alias');
    if ($aliasModel->find(alias => $autodiscoverAlias)) {
        # already added, nothing to do
        return;
    }
    # add the autodiscover alias
    $aliasModel->addRow(alias => $autodiscoverAlias);
}


# Method: configurationContainer
#
#   Return the ExchConfigurationContainer object that models the msExchConfigurationConainer entry for this
#   installation.
#
# Returns:
#
#   EBox::OpenChange::ExchConfigurationContainer object.
#
sub configurationContainer
{
    my ($self) = @_;

    my $usersMod = $self->global->modInstance('samba');
    unless ($usersMod->isEnabled() and $usersMod->isProvisioned()) {
        return undef;
    }
    my $defaultNC = $usersMod->ldap()->dn();
    my $dn = "CN=Microsoft Exchange,CN=Services,CN=Configuration,$defaultNC";

    my $object = new EBox::OpenChange::ExchConfigurationContainer(dn => $dn);
    if ($object->exists) {
        return $object;
    } else {
        return undef;
    }
}

# Method: organizations
#
#   Return a list of ExchOrganizationContainer objects that belong to this installation.
#
# Returns:
#
#   An array reference of ExchOrganizationContainer objects.
#
sub organizations
{
    my ($self) = @_;

    my $list = [];
    my $usersMod = $self->global->modInstance('samba');
    my $configurationContainer = $self->configurationContainer();

    return $list unless ($configurationContainer);

    my $params = {
        base => $configurationContainer->dn(),
        scope => 'one',
        filter => '(objectclass=msExchOrganizationContainer)',
        attrs => ['*'],
    };
    my $result = $usersMod->ldap()->search($params);
    foreach my $entry ($result->sorted('cn')) {
        my $organization = new EBox::OpenChange::ExchOrganizationContainer(entry => $entry);
        push (@{$list}, $organization);
    }

    return $list;
}
sub _rpcProxyHostForDomain
{
    my ($self, $domain) = @_;
    my $dns = $self->global()->modInstance('dns');
    my $domainExists = grep { $_->{name} eq $domain  } @{  $dns->domains() };
    if (not $domainExists) {
        throw EBox::Exceptions::External(__x('Domain {dom} not configured in {oh}DNS module{ch}',
                                             dom => $domain,
                                             oh => '<a href="/DNS/Composite/Global">',
                                             ch => '</a>'
                                            ));
    }
    my @hosts = @{ $dns->getHostnames($domain)  };

    my @ips;
    my $network = $self->global()->modInstance('network');
    my @extIfaces  = @{ $network->ExternalIfaces() };
    if (not @extIfaces) {
        throw EBox::Exceptions::External (__('System needs at least one external interface'));
    }
    foreach my $iface (@extIfaces) {
        my $addresses = $network->ifaceAddresses($iface);
        push @ips, map { $_->{address} } @{  $addresses };
    }

    my $matchedHost;
    my $matchedHostMatchs = 0;
    foreach my $host (@hosts) {
        my $matchs = 0;
        foreach my $hostIp (@{ $host->{ip} }) {
            foreach my $ip (@ips) {
                if ($hostIp eq $ip) {
                    $matchs += 1;
                    last;
                }
            }
            if ($matchs > $matchedHostMatchs) {
                $matchedHost = $host->{name};
                $matchedHostMatchs = $matchs;
                if (@ips == $matchedHostMatchs) {
                    last;
                }
            }
        }
    }

    if (not $matchedHost) {
        EBox::Exceptions::External->throw(__x('Cannot find any host in {oh}DNS domain {dom}{ch} which corresponds to your external IP addresses',
                                              dom => $domain,
                                              oh => '<a href="/DNS/Composite/Global">',
                                              ch => '</a>'
                                             ));
    }
    return $matchedHost . '.' . $domain;
}

sub _activesyncEnabled
{
    my ($self) = @_;
    return $self->model('Configuration')->value('activesync');
}

sub _rpcProxyDomain
{
    my ($self) = @_;
    return $self->model('Configuration')->row()->printableValueByName('outgoingDomain');
}

sub _rpcProxyHosts
{
    my ($self) = @_;
    my @hosts;
    my $domain = $self->_rpcProxyDomain();
    if (not $domain) {
        throw EBox::Exceptions::External(__('No outgoing mail domain configured'));
    }
    push @hosts, $self->_rpcProxyHostForDomain($domain);
    return \@hosts;
}

sub HAProxyInternalService
{
    my ($self) = @_;
    my $RPCProxyModel = $self->model('RPCProxy');
    if (not $self->_rpcProxyEnabled()) {
        return [];
    }

    my $hosts;
    try {
        $hosts = $self->_rpcProxyHosts();
    } catch ($ex) {
        EBox::error("Error when getting host name for RPC proxy: $ex. \nThis feature will be disabled until the error is fixed");
    };
    if (not $hosts) {
        return [];
    }

    my @services;
    if ($RPCProxyModel->httpsEnabled()) {
        my $rpcpService = {
            name => 'oc_rpcproxy_https',
            port => 443,
            printableName => 'OpenChange RPCProxy',
            targetIP => '127.0.0.1',
            targetPort => RPCPROXY_PORT,
            hosts    => $hosts,
            paths       => ['/rpc/rpcproxy.dll', '/rpcwithcert/rpcproxy.dll'],
            pathSSLCert => $self->_rpcProxyCertificate(),
            isSSL   => 1,
        };
        push @services, $rpcpService;
    }

    if ($RPCProxyModel->httpEnabled()) {
        my $httpRpcpService = {
            name => 'oc_rpcproxy_http',
            port => 80,
            printableName => 'OpenChange RPCProxy',
            targetIP => '127.0.0.1',
            targetPort => RPCPROXY_PORT,
            hosts    => $hosts,
            paths       => ['/rpc/rpcproxy.dll', '/rpcwithcert/rpcproxy.dll'],
            isSSL   => 0,
        };
        push @services, $httpRpcpService;
    }

    return \@services;
}

sub HAProxyPreSetConf
{
    my ($self) = @_;
    if ($self->_rpcProxyEnabled()) {
        # the certificate must be in place before harpoxy restarts
        $self->_createRPCProxyCertificate();
    }
}

sub _vdomainModImplementation
{
    my ($self) = @_;
    return EBox::OpenChange::VDomainsLdap->new($self);
}

# Method: _getPassword
#
#   Read a password file (one line, contents chomped) as root
#
sub _getPassword
{
    my ($self, $path, $target) = @_;

    try {
        my ($pwd) = @{EBox::Sudo::root("cat \"$path\"")};
        $pwd =~ s/[\n\r]//g;
        return $pwd;
    } catch($ex) {
        EBox::error("Error trying to read $path '$ex'");
        throw EBox::Exceptions::Internal("Could not open $path to get $target password.");
    };
}

# Method: getImapMasterPassword
#
#   We can login as any user on imap server with this, the first time
#   this method is called a new password will be generated and put it
#   on a file inside samba private directory (SOGo will look for this
#   password there)
#
# Returns:
#
#   Password to use as master password for imap server. We can login
#   as any user with this.
#
sub getImapMasterPassword
{
    my ($self) = @_;

    unless (EBox::Sudo::fileTest('-e', OPENCHANGE_IMAP_PASSWD_FILE)) {
        # Generate password file
        EBox::debug("Generating imap master password file");
        my $parentDir = dirname(OPENCHANGE_IMAP_PASSWD_FILE);
        EBox::Sudo::root("mkdir -p -m700 '$parentDir'");
        my $generator = new String::Random();
        my $pass = $generator->randregex('\w\w\w\w\w\w\w\w');
        EBox::Module::Base::writeFile(OPENCHANGE_IMAP_PASSWD_FILE,
            "$pass", { mode => '0640', uid => 'root', gid => 'ebox' });
    }

    return $self->_getPassword(OPENCHANGE_IMAP_PASSWD_FILE, "Imap master");
}

# Method: isProvisionedWithMySQL
#
#   Since Zentyal 3.4 MySQL backends are the default ones but on previous
#   versions they didn't exist.
#
# Returns:
#
#   Whether OpenChange module has been provisioned using MySQL backends or not.
#
sub isProvisionedWithMySQL
{
    my ($self) = @_;

    return ($self->isProvisioned() and (-e OPENCHANGE_MYSQL_PASSWD_FILE));
}

# Method: connectionString
#
#   Get a connection string to be used for the different configurable backends of
#   OpenChange: named properties, openchangedb and indexing.
#
#   Currently MySQL is used as backend, the first time this method is called an
#   openchange user will be created
#
# Returns:
#
#   string with the following format schema://user:password@host/table, schema will
#   be, normally, mysql (because is the only one supported right now)
#
sub connectionString
{
    my ($self) = @_;

    unless (-e OPENCHANGE_MYSQL_PASSWD_FILE) {
        EBox::Sudo::root(EBox::Config::scripts('openchange') .
                'generate-database');
    }

    my $pwd = $self->_getPassword(OPENCHANGE_MYSQL_PASSWD_FILE, "Openchange MySQL");

    return "mysql://openchange:$pwd\@localhost/openchange";
}

<<<<<<< HEAD
sub certificateRenewed
{
    my ($self, $commonName, $isCACert) = @_;
    $self->_certificateChanges($commonName, $isCACert);
}

sub freeCertificate
{
    my ($self, $commonName) = @_;
    $self->_certificateChanges($commonName);
}

sub _certificateChanges
{
    my ($self, $commonName, $isCACert) = @_;
    if ($isCACert) {
        $self->setAsChanged(1);
        EBox::Sudo::root('rm -rf ' .  OCSMANAGER_AUTODISCOVER_PEM . ' ' .  OCSMANAGER_DOMAIN_PEM);
        return;
    }

    my $domain =   $self->model('Configuration')->row()->printableValueByName('outgoingDomain');
    if ($commonName eq $domain) {
        $self->setAsChanged(1);
        EBox::Sudo::root('rm -f ' . OCSMANAGER_DOMAIN_PEM);
    } elsif ($commonName eq ('autodiscover.' . $domain)) {
        $self->setAsChanged(1);
        EBox::Sudo::root('rm -f ' . OCSMANAGER_AUTODISCOVER_PEM);
    }
=======
sub _kerberosServicePrincipals
{
    return undef;
}

sub _kerberosKeytab
{
    return undef;
>>>>>>> 000784c8
}

1;<|MERGE_RESOLUTION|>--- conflicted
+++ resolved
@@ -17,18 +17,13 @@
 use warnings;
 
 package EBox::OpenChange;
-<<<<<<< HEAD
-use base qw(EBox::Module::Service EBox::LdapModule
-            EBox::HAProxy::ServiceBase EBox::VDomainModule
-            EBox::CA::Observer);
-=======
-
 use base qw(
     EBox::Module::Kerberos
     EBox::HAProxy::ServiceBase
     EBox::VDomainModule
+    EBox::CA::Observer
 );
->>>>>>> 000784c8
+
 
 use EBox::Config;
 use EBox::DBEngineFactory;
@@ -1146,7 +1141,6 @@
     return "mysql://openchange:$pwd\@localhost/openchange";
 }
 
-<<<<<<< HEAD
 sub certificateRenewed
 {
     my ($self, $commonName, $isCACert) = @_;
@@ -1176,7 +1170,8 @@
         $self->setAsChanged(1);
         EBox::Sudo::root('rm -f ' . OCSMANAGER_AUTODISCOVER_PEM);
     }
-=======
+}
+
 sub _kerberosServicePrincipals
 {
     return undef;
@@ -1185,7 +1180,6 @@
 sub _kerberosKeytab
 {
     return undef;
->>>>>>> 000784c8
 }
 
 1;