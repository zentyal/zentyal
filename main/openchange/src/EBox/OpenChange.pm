# Copyright (C) 2013 Zentyal S.L.
#
# This program is free software; you can redistribute it and/or modify
# it under the terms of the GNU General Public License, version 2, as
# published by the Free Software Foundation.
#
# This program is distributed in the hope that it will be useful,
# but WITHOUT ANY WARRANTY; without even the implied warranty of
# MERCHANTABILITY or FITNESS FOR A PARTICULAR PURPOSE.  See the
# GNU General Public License for more details.
#
# You should have received a copy of the GNU General Public License
# along with this program; if not, write to the Free Software
# Foundation, Inc., 59 Temple Place, Suite 330, Boston, MA  02111-1307  USA

use strict;
use warnings;

package EBox::OpenChange;

use base qw(EBox::Module::Service EBox::LdapModule EBox::HAProxy::ServiceBase);

use EBox::Config;
use EBox::DBEngineFactory;
use EBox::Exceptions::Sudo::Command;
use EBox::Exceptions::External;
use EBox::Gettext;
use EBox::Global;
use EBox::Menu::Item;
use EBox::Module::Base;
use EBox::OpenChange::LdapUser;
use EBox::OpenChange::ExchConfigurationContainer;
use EBox::OpenChange::ExchOrganizationContainer;
use EBox::Sudo;

use TryCatch::Lite;
use String::Random;

use constant SOGO_PORT => 20000;
use constant SOGO_DEFAULT_PREFORK => 1;

use constant SOGO_DEFAULT_FILE => '/etc/default/sogo';
use constant SOGO_CONF_FILE => '/etc/sogo/sogo.conf';
use constant SOGO_PID_FILE => '/var/run/sogo/sogo.pid';
use constant SOGO_LOG_FILE => '/var/log/sogo/sogo.log';

use constant OCSMANAGER_CONF_FILE => '/etc/ocsmanager/ocsmanager.ini';
use constant OCSMANAGER_INC_FILE  => '/var/lib/zentyal/conf/openchange/ocsmanager.conf';

use constant RPCPROXY_AUTH_CACHE_DIR => '/var/cache/ntlmauthhandler';
use constant REWRITE_POLICY_FILE => '/etc/postfix/generic';

# Method: _create
#
#   The constructor, instantiate module
#
sub _create
{
    my $class = shift;
    my $self = $class->SUPER::_create(name => 'openchange',
                                      printableName => 'OpenChange',
                                      @_);
    bless ($self, $class);
    return $self;
}

# Method: initialSetup
#
# Overrides:
#
#   EBox::Module::Base::initialSetup
#
sub initialSetup
{
    my ($self, $version) = @_;

    #FIXME: is this deprecated (in 3.4)? needs to be done always? better to include a version check
    $self->_migrateFormKeys();
<<<<<<< HEAD
    $self->_setupDNS();
=======

    if (defined($version)
            and (EBox::Util::Version::compare($version, '3.3.3') < 0)) {
        $self->_migrateOutgoingDomain();
    }
}

# Migration of form keys after extracting the rewrite rule for outgoing domain
# from the provision form.
#
sub _migrateOutgoingDomain
{
  my ($self) = @_;

  my $oldKeyValue = $self->get('Provision/keys/form');
  $self->set('Configuration/keys/form', $oldKeyValue);
>>>>>>> 83dddbbc
}

# Migration of form keys to better names (between development versions)
#
# * Migrate redis keys from firstorganization to organizationname and firstorganizationunit to administrativegroup
#
sub _migrateFormKeys
{
    my ($self) = @_;
    my $modelName = 'Provision';
    my @keys = ("openchange/conf/$modelName/keys/form", "openchange/ro/$modelName/keys/form");

    my $state = $self->get_state();
    my $keyField = 'organizationname';
    my $redis = $self->redis();
    foreach my $key (@keys) {
        my $value = $redis->get($key);
        if (defined $value->{firstorganization}) {
            $state->{$modelName}->{$keyField} = $value->{firstorganization};
            delete $value->{firstorganization};
        }
        if (defined $value->{organizationname}) {
            $state->{$modelName}->{$keyField} = $value->{organizationname};
            delete $value->{organizationname};
        }
        if (defined $value->{firstorganizationunit}) {
            delete $value->{firstorganizationunit};
        }
        if (defined $value->{administrativegroup}) {
            delete $value->{administrativegroup};
        }
        $redis->set($key, $value);
    }
    if ($self->isProvisioned()) {
        # The organization name is only useful if the server is already provisioned.
        $self->set_state($state);
    }
}

# Method: enableActions
#
# Action to do when openchange module is enabled for first time
#
sub enableActions
{
    my ($self) = @_;
    $self->SUPER::enableActions();
    $self->_setupDNS();
}

# Method: enableService
#
#   Override EBox::Module::Service::enableService to notify samba
#
sub enableService
{
    my ($self, $status) = @_;

    $self->SUPER::enableService($status);
    if ($self->changed()) {
        my $global = $self->global();
        # Mark mail as changed to make dovecot listen IMAP protocol at least
        # on localhost
        my $mail = $global->modInstance('mail');
        $mail->setAsChanged();

        # Mark samba as changed to write smb.conf
        my $samba = $global->modInstance('samba');
        $samba->setAsChanged();

        # Mark webadmin as changed so we are sure nginx configuration is
        # refreshed with the new includes
        $global->modInstance('webadmin')->setAsChanged();
    }
}

sub _daemonsToDisable
{
    my ($self) = @_;

    my $daemons = [
        {
            name => 'openchange-ocsmanager',
            type => 'init.d',
        }
       ];
    return $daemons;
}

# Method: _daemons
#
# Overrides:
#
#      <EBox::Module::Service::_daemons>
#
sub _daemons
{
    my ($self) = @_;

    my @daemons = ();
    push (@daemons, {
        name => 'zentyal.rpcproxy',
        type => 'upstart',
        precondition => sub { return $self->isProvisioned() },
    });
    push (@daemons, {
        name => 'zentyal.ocsmanager',
        type => 'upstart',
        precondition => sub { return $self->_autodiscoverEnabled() },
    });
    push (@daemons, {
        name         => 'zentyal.zoc-migrate',
        type         => 'upstart',
        precondition => sub { return $self->isProvisioned() },
    });

    return \@daemons;
}

# Method: isRunning
#
#   Links Openchange running status to Samba status.
#
# Overrides: <EBox::Module::Service::isRunning>
#
sub isRunning
{
    my ($self) = @_;

    my $running = $self->SUPER::isRunning();

    if ($running) {
        my $sambaMod = $self->global()->modInstance('samba');
        return $sambaMod->isRunning();
    } else {
        return $running;
    }
}

sub _autodiscoverEnabled
{
    my ($self) = @_;
    return $self->isProvisioned();
}

sub usedFiles
{
    my @files = ();
    push (@files, {
        file => SOGO_DEFAULT_FILE,
        reason => __('To configure sogo daemon'),
        module => 'openchange'
    });
    push (@files, {
        file => SOGO_CONF_FILE,
        reason => __('To configure sogo parameters'),
        module => 'openchange'
    });
    push (@files, {
        file => OCSMANAGER_CONF_FILE,
        reason => __('To configure autodiscovery service'),
        module => 'openchange'
    });
    return \@files;
}

sub _setConf
{
    my ($self) = @_;

    $self->_writeSOGoDefaultFile();
    $self->_writeSOGoConfFile();
    $self->_setupSOGoDatabase();
    $self->_setAutodiscoverConf();
    $self->_setRPCProxyConf();
    $self->_writeRewritePolicy();
}

sub _writeSOGoDefaultFile
{
    my ($self) = @_;

    my $array = [];
    my $prefork = EBox::Config::configkey('sogod_prefork');
    unless (length $prefork) {
        $prefork = SOGO_DEFAULT_PREFORK;
    }
    push (@{$array}, prefork => $prefork);
    $self->writeConfFile(SOGO_DEFAULT_FILE,
        'openchange/sogo.mas',
        $array, { uid => 0, gid => 0, mode => '755' });
}

sub _writeSOGoConfFile
{
    my ($self) = @_;

    my $array = [];

    my $sysinfo = $self->global->modInstance('sysinfo');
    my $timezoneModel = $sysinfo->model('TimeZone');
    my $sogoTimeZone = $timezoneModel->row->printableValueByName('timezone');

    my $samba = $self->global->modInstance('samba');
    my $dcHostName = $samba->ldb->rootDse->get_value('dnsHostName');
    my (undef, $sogoMailDomain) = split (/\./, $dcHostName, 2);

    push (@{$array}, sogoPort => SOGO_PORT);
    push (@{$array}, sogoLogFile => SOGO_LOG_FILE);
    push (@{$array}, sogoPidFile => SOGO_PID_FILE);
    push (@{$array}, sogoTimeZone => $sogoTimeZone);
    push (@{$array}, sogoMailDomain => $sogoMailDomain);

    my $mail = $self->global->modInstance('mail');
    my $retrievalServices = $mail->model('RetrievalServices');
    my $sieveEnabled = $retrievalServices->value('managesieve');
    my $sieveServer = ($sieveEnabled ? 'sieve://127.0.0.1:4190' : '');
    my $imapServer = '127.0.0.1:143';
    my $smtpServer = '127.0.0.1:25';
    push (@{$array}, imapServer => $imapServer);
    push (@{$array}, smtpServer => $smtpServer);
    push (@{$array}, sieveServer => $sieveServer);

    my $dbName = $self->_sogoDbName();
    my $dbUser = $self->_sogoDbUser();
    my $dbPass = $self->_sogoDbPass();
    push (@{$array}, dbName => $dbName);
    push (@{$array}, dbUser => $dbUser);
    push (@{$array}, dbPass => $dbPass);
    push (@{$array}, dbHost => '127.0.0.1');
    push (@{$array}, dbPort => 3306);

    my $baseDN = $self->ldap->dn();
    if (EBox::Config::boolean('openchange_disable_multiou')) {
        $baseDN = "ou=Users,$baseDN";
    }

    push (@{$array}, ldapBaseDN => $baseDN);
    push (@{$array}, ldapBindDN => $self->ldap->roRootDn());
    push (@{$array}, ldapBindPwd => $self->ldap->getRoPassword());
    push (@{$array}, ldapHost => $self->ldap->LDAPI());

    my (undef, undef, undef, $gid) = getpwnam('sogo');
    $self->writeConfFile(SOGO_CONF_FILE,
        'openchange/sogo.conf.mas',
        $array, { uid => 0, gid => $gid, mode => '640' });
}

sub _setAutodiscoverConf
{
    my ($self) = @_;
    my $global  = $self->global();
    my $sysinfo = $global->modInstance('sysinfo');
    my $samba   = $global->modInstance('samba');
    my $mail    = $global->modInstance('mail');

    my $server    = $sysinfo->hostDomain();
    my $adminMail = $mail->model('SMTPOptions')->value('postmasterAddress');
    if ($adminMail eq 'postmasterRoot') {
        $adminMail = 'postmaster@' . $server;
    }
    my $confFileParams = [
        bindDn    => 'cn=Administrator',
        bindPwd   => $samba->administratorPassword(),
        baseDn    => 'CN=Users,' . $samba->ldb()->dn(),
        port      => 389,
        adminMail => $adminMail,
    ];

    $self->writeConfFile(OCSMANAGER_CONF_FILE,
                         'openchange/ocsmanager.ini.mas',
                         $confFileParams,
                         { uid => 0, gid => 0, mode => '640' }
                        );

    # manage the nginx include file
    my $webadmin = $global->modInstance('webadmin');
    if ($self->isEnabled()) {
        my $confDir = EBox::Config::conf() . 'openchange';
        EBox::Sudo::root("mkdir -p '$confDir'");
        my $incParams = [
            server => $server
           ];
        $self->writeConfFile(OCSMANAGER_INC_FILE,
                             "openchange/ocsmanager.nginx.mas",
                             $incParams,
                             { uid => 0, gid => 0, mode => '644' }
                        );
        $webadmin->addNginxInclude(OCSMANAGER_INC_FILE);
    } else {
        $webadmin->removeNginxInclude(OCSMANAGER_INC_FILE);
    }
}

sub _setRPCProxyConf
{
    my ($self) = @_;

    if ($self->isProvisioned()) {
        my $rpcproxyConfFile = '/var/lib/zentyal/conf/apache-rpcproxy.conf';

        my @params = ();
        push (@params, bindaddress => $self->targetIP());
        push (@params, port        => $self->targetHTTPPort());
        push (@params, rpcproxyAuthCacheDir => RPCPROXY_AUTH_CACHE_DIR);
        push (@params, tmpdir => EBox::Config::tmp());

        $self->writeConfFile($rpcproxyConfFile, 'openchange/apache-rpcproxy.conf.mas', \@params);

        my @cmds;
        push (@cmds, 'mkdir -p ' . RPCPROXY_AUTH_CACHE_DIR);
        push (@cmds, 'chown -R www-data:www-data ' . RPCPROXY_AUTH_CACHE_DIR);
        push (@cmds, 'chmod 0750 ' . RPCPROXY_AUTH_CACHE_DIR);
        EBox::Sudo::root(@cmds);

        @params = ();
        push (@params, conf => $rpcproxyConfFile);

        my $rpcproxyUpstartFile = '/etc/init/zentyal.rpcproxy.conf';
        $self->writeConfFile($rpcproxyUpstartFile, 'openchange/upstart-rpcproxy.mas', \@params);
    }
}

sub _writeRewritePolicy
{
    my ($self) = @_;

    if ($self->isProvisioned()) {
        my $sysinfo = $self->global()->modInstance('sysinfo');
        my $defaultDomain = $sysinfo->hostDomain();

        my $rewriteDomain = $self->model('Configuration')->row()->printableValueByName('outgoingDomain');

        my @rewriteParams;
        push @rewriteParams, ('defaultDomain' => $defaultDomain);
        push @rewriteParams, ('rewriteDomain' => $rewriteDomain);

        $self->writeConfFile(REWRITE_POLICY_FILE,
            'openchange/rewriteDomainPolicy.mas',
            \@rewriteParams, { uid => 0, gid => 0, mode => '644' });

        EBox::Sudo::root('/usr/sbin/postmap ' . REWRITE_POLICY_FILE);
    }
}

# Method: menu
#
#   Add an entry to the menu with this module.
#
sub menu
{
    my ($self, $root) = @_;

    my $separator = 'Communications';
    my $order = 900;

    my $folder = new EBox::Menu::Folder(
        name => 'OpenChange',
        icon => 'openchange',
        text => $self->printableName(),
        separator => $separator,
        order => $order);

    $folder->add(new EBox::Menu::Item(
        url       => 'OpenChange/Composite/General',
        text      => __('Setup'),
        order     => 0));

    if ($self->isProvisioned()) {
        $folder->add(new EBox::Menu::Item(
            url       => 'OpenChange/Migration/Connect',
            text      => __('MailBox Migration'),
            order     => 1));
    }

    $root->add($folder);
}

sub _ldapModImplementation
{
    return new EBox::OpenChange::LdapUser();
}

sub isProvisioned
{
    my ($self) = @_;

    my $state = $self->get_state();
    my $provisioned = $state->{isProvisioned};
    if (defined $provisioned and $provisioned) {
        return 1;
    }
    return 0;
}

sub setProvisioned
{
    my ($self, $provisioned) = @_;

    my $state = $self->get_state();
    $state->{isProvisioned} = $provisioned;
    $self->set_state($state);
}

sub _setupSOGoDatabase
{
    my ($self) = @_;

    my $dbUser = $self->_sogoDbUser();
    my $dbPass = $self->_sogoDbPass();
    my $dbName = $self->_sogoDbName();
    my $dbHost = '127.0.0.1';

    my $db = EBox::DBEngineFactory::DBEngine();
    $db->enableInnoDBIfNeeded();
    $db->sqlAsSuperuser(sql => "CREATE DATABASE IF NOT EXISTS $dbName");
    $db->sqlAsSuperuser(sql => "GRANT ALL ON $dbName.* TO $dbUser\@$dbHost " .
                               "IDENTIFIED BY \"$dbPass\";");
    $db->sqlAsSuperuser(sql => 'flush privileges;');
}

sub _sogoDbName
{
    my ($self) = @_;

    return 'sogo';
}

sub _sogoDbUser
{
    my ($self) = @_;

    my $dbUser = EBox::Config::configkey('sogo_dbuser');
    return (length $dbUser > 0 ? $dbUser : 'sogo');
}

sub _sogoDbPass
{
    my ($self) = @_;

    # Return value if cached
    if (defined $self->{sogo_db_password}) {
        return $self->{sogo_db_password};
    }

    # Cache and return value if user configured
    my $dbPass = EBox::Config::configkey('sogo_dbpass');
    if (length $dbPass) {
        $self->{sogo_db_password} = $dbPass;
        return $dbPass;
    }

    # Otherwise, read from file
    my $path = EBox::Config::conf() . "sogo_db.passwd";

    # If file does not exists, generate random password and stash to file
    if (not -f $path) {
        my $generator = new String::Random();
        my $pass = $generator->randregex('\w\w\w\w\w\w\w\w');

        my ($login, $password, $uid, $gid) = getpwnam(EBox::Config::user());
        EBox::Module::Base::writeFile($path, $pass,
            { mode => '0600', uid => $uid, gid => $gid });
        $self->{sogo_db_password} = $pass;
        return $pass;
    }

    unless (defined ($self->{sogo_db_password})) {
        open (PASSWD, $path) or
            throw EBox::Exceptions::External('Could not get SOGo DB password');
        my $pwd = <PASSWD>;
        close (PASSWD);

        $pwd =~ s/[\n\r]//g;
        $self->{sogo_db_password} = $pwd;
    }

    return $self->{sogo_db_password};
}

# setup the dns to add autodiscover host
sub _setupDNS
{
    my ($self) = @_;
    my $sysinfo    = $self->global()->modInstance('sysinfo');
    my $hostDomain = $sysinfo->hostDomain();
    my $hostName   = $sysinfo->hostName();
    my $autodiscoverAlias = 'autodiscover';
    my $rpcproxyAlias = 'rpcproxy';

    my $dns = $self->global()->modInstance('dns');

    my $domainRow = $dns->model('DomainTable')->find(domain => $hostDomain);
    if (not $domainRow) {
        throw EBox::Exceptions::External(
            __x("The expected domain '{d}' could not be found in the dns module",
                d => $hostDomain
               )
           );
    }

    my $hostRow = $domainRow->subModel('hostnames')->find(hostname => $hostName);
    if (not $hostRow) {
        throw EBox::Exceptions::External(
          __x("The required host record '{h}' could not be found in " .
              "the domain '{d}'.<br/>",
              h => $hostName,
              d => $hostDomain
             )
         );
    }

    my $aliasModel = $hostRow->subModel('alias');

    unless ("$autodiscoverAlias.$hostName"  eq $hostDomain) {
        unless ($aliasModel->find(alias => $autodiscoverAlias)) {
            # add the autodiscover alias
            $aliasModel->addRow(alias => $autodiscoverAlias);
        }
    }

    unless ("$rpcproxyAlias.$hostName"  eq $hostDomain) {
        unless ($aliasModel->find(alias => $rpcproxyAlias)) {
            # add the rpc proxy alias
            $aliasModel->addRow(alias => $rpcproxyAlias);
        }
    }
}


# Method: configurationContainer
#
#   Return the ExchConfigurationContainer object that models the msExchConfigurationConainer entry for this
#   installation.
#
# Returns:
#
#   EBox::OpenChange::ExchConfigurationContainer object.
#
sub configurationContainer
{
    my ($self) = @_;

    my $sambaMod = $self->global->modInstance('samba');
    unless ($sambaMod->isEnabled() and $sambaMod->isProvisioned()) {
        return undef;
    }
    my $defaultNC = $sambaMod->ldb()->dn();
    my $dn = "CN=Microsoft Exchange,CN=Services,CN=Configuration,$defaultNC";

    my $object = new EBox::OpenChange::ExchConfigurationContainer(dn => $dn);
    if ($object->exists) {
        return $object;
    } else {
        return undef;
    }
}

# Method: organizations
#
#   Return a list of ExchOrganizationContainer objects that belong to this installation.
#
# Returns:
#
#   An array reference of ExchOrganizationContainer objects.
#
sub organizations
{
    my ($self) = @_;

    my $list = [];
    my $sambaMod = $self->global->modInstance('samba');
    my $configurationContainer = $self->configurationContainer();

    return $list unless ($configurationContainer);

    my $params = {
        base => $configurationContainer->dn(),
        scope => 'one',
        filter => '(objectclass=msExchOrganizationContainer)',
        attrs => ['*'],
    };
    my $result = $sambaMod->ldb()->search($params);
    foreach my $entry ($result->sorted('cn')) {
        my $organization = new EBox::OpenChange::ExchOrganizationContainer(entry => $entry);
        push (@{$list}, $organization);
    }

    return $list;
}

sub _defaultRPCProxyVHost
{
    my ($self) = @_;

    my $sysinfo    = $self->global()->modInstance('sysinfo');
    my $hostDomain = $sysinfo->hostDomain();
    my $hostName   = $sysinfo->hostName();

    return "rpcproxy.$hostName.$hostDomain";
}

# Method: certificates
#
#   This method is used to tell the CA module which certificates
#   and its properties we want to issue for this service module.
#
# Returns:
#
#   An array ref of hashes containing the following:
#
#       service - name of the service using the certificate
#       path    - full path to store this certificate
#       user    - user owner for this certificate file
#       group   - group owner for this certificate file
#       mode    - permission mode for this certificate file
#
sub certificates
{
    my ($self) = @_;

    return [
        {
            serviceId => $self->caServiceIdForHTTPS(),
            service   => __('RPC over HTTP Proxy'),
            path      => $self->pathHTTPSSSLCertificate(),
            cn        => $self->_defaultRPCProxyVHost(),
            user      => 'root',
            group     => 'root',
            mode      => '0400',
        },
    ];
}

#
# Implementation of EBox::HAProxy::ServiceBase
#

# Method: defaultHTTPSPort
#
# Returns:
#
#   integer - The default public port that should be used to publish this service over SSL or undef if unused.
#
# Overrides:
#
#   <EBox::HAProxy::ServiceBase::defaultHTTPSPort>
#
sub defaultHTTPSPort
{
    return 443;
}

# Method: targetVHostDomains
#
# Returns:
#
#   list - List of domains that the target service will handle. If empty, this service will be used as the default
#          traffic destination for the configured ports.
#
sub targetVHostDomains
{
    my ($self) = @_;

    return [$self->_defaultRPCProxyVHost()];
}

# Method: pathHTTPSSSLCertificate
#
# Returns:
#
#   string - The full path to the SSL certificate file to use by HAProxy.
#
sub pathHTTPSSSLCertificate
{
    return '/var/lib/zentyal/conf/ssl/rpcproxy.pem';
}

# Method: caServiceIdForHTTPS
#
# Returns:
#
#   string - The CA SSL service name for HAProxy.
#
sub caServiceIdForHTTPS
{
    my ($self) = @_;

    return 'zentyal_' . $self->name() . '_rpcproxy';
}

# Method: targetIP
#
# Returns:
#
#   string - IP address where the service is listening, usually 127.0.0.1 .
#
# Overrides:
#
#   <EBox::HAProxy::ServiceBase::targetIP>
#
sub targetIP
{
    return '127.0.0.1';
}

# Method: targetHTTPPort
#
# Returns:
#
#   integer - Port on <EBox::HAProxy::ServiceBase::targetIP> where the service is listening for nonSSL requests.
#
# Overrides:
#
#   <EBox::HAProxy::ServiceBase::targetHTTPPort>
#
sub targetHTTPPort
{
    return 63080;
}

# Method: targetHTTPSPort
#
# Returns:
#
#   integer - Port on <EBox::HAProxy::ServiceBase::targetIP> where the service is listening for SSL requests.
#
# Overrides:
#
#   <EBox::HAProxy::ServiceBase::targetHTTPSPort>
#
sub targetHTTPSPort
{
    my ($self) = @_;

    return $self->targetHTTPPort();
}


1;<|MERGE_RESOLUTION|>--- conflicted
+++ resolved
@@ -76,9 +76,7 @@
 
     #FIXME: is this deprecated (in 3.4)? needs to be done always? better to include a version check
     $self->_migrateFormKeys();
-<<<<<<< HEAD
     $self->_setupDNS();
-=======
 
     if (defined($version)
             and (EBox::Util::Version::compare($version, '3.3.3') < 0)) {
@@ -95,7 +93,6 @@
 
   my $oldKeyValue = $self->get('Provision/keys/form');
   $self->set('Configuration/keys/form', $oldKeyValue);
->>>>>>> 83dddbbc
 }
 
 # Migration of form keys to better names (between development versions)
