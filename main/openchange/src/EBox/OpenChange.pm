--- conflicted
+++ resolved
@@ -796,12 +796,6 @@
                                              ch => '</a>'
                                             ));
     }
-<<<<<<< HEAD
-=======
-
-
-    my $dns = $self->global()->modInstance('dns');
->>>>>>> 00911962
     my @hosts = @{ $dns->getHostnames($domain)  };
 
     my @ips;
