--- conflicted
+++ resolved
@@ -37,13 +37,10 @@
 use constant SOGO_PID_FILE => '/var/run/sogo/sogo.pid';
 use constant SOGO_LOG_FILE => '/var/log/sogo/sogo.log';
 
-<<<<<<< HEAD
 use constant REWRITE_POLICY_FILE => '/etc/postfix/generic';
 
-=======
 use constant OCSMANAGER_CONF_FILE => '/etc/ocsmanager/ocsmanager.ini';
 use constant OCSMANAGER_INC_FILE  => '/var/lib/zentyal/conf/openchange/ocsmanager.conf';
->>>>>>> 101a8fb5
 
 # Method: _create
 #
@@ -219,11 +216,8 @@
     $self->_writeSOGoDefaultFile();
     $self->_writeSOGoConfFile();
     $self->_setupSOGoDatabase();
-<<<<<<< HEAD
     $self->_writeRewritePolicy();
-=======
     $self->_setAutodiscoverConf();
->>>>>>> 101a8fb5
 }
 
 sub _writeSOGoDefaultFile
@@ -296,7 +290,6 @@
         $array, { uid => 0, gid => $gid, mode => '640' });
 }
 
-<<<<<<< HEAD
 sub _writeRewritePolicy
 {
     my ($self) = @_;
@@ -315,7 +308,8 @@
         \@rewriteParams, { uid => 0, gid => 0, mode => '644' });
 
     EBox::Sudo::root('/usr/sbin/postmap ' . REWRITE_POLICY_FILE);
-=======
+}
+
 sub _setAutodiscoverConf
 {
     my ($self) = @_;
@@ -360,7 +354,6 @@
     } else {
         $webadmin->removeNginxInclude(OCSMANAGER_INC_FILE);
     }
->>>>>>> 101a8fb5
 }
 
 # Method: menu
