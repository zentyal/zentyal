<%args>
$server
</%args>
# ocsmanager autodiscover
location ~* ^/autodiscover/ {
       proxy_pass http://127.0.0.1:5000;
       proxy_set_header  X_FORWARDED_SERVER <% $server %>;
       error_page 502 /errors/502.html;
}

# ocsmanager Exchange Web Services (ews)
location ~* ^/ews/ {
       proxy_pass http://127.0.0.1:5000;
<<<<<<< HEAD
       proxy_set_header  X_FORWARDED_SERVER <% $server %>;
=======
       proxy_set_header X_FORWARDED_SERVER <% $server %>;
>>>>>>> 739cc7d9
       error_page 502 /errors/502.html;
}<|MERGE_RESOLUTION|>--- conflicted
+++ resolved
@@ -11,10 +11,6 @@
 # ocsmanager Exchange Web Services (ews)
 location ~* ^/ews/ {
        proxy_pass http://127.0.0.1:5000;
-<<<<<<< HEAD
-       proxy_set_header  X_FORWARDED_SERVER <% $server %>;
-=======
        proxy_set_header X_FORWARDED_SERVER <% $server %>;
->>>>>>> 739cc7d9
        error_page 502 /errors/502.html;
 }