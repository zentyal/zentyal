--- conflicted
+++ resolved
@@ -8,13 +8,8 @@
 Package: zentyal-openchange
 Architecture: all
 Depends: zentyal-core (>= 3.4~1), zentyal-core (<< 3.5),
-<<<<<<< HEAD
          zentyal-mail, zentyal-samba, libapache2-mod-wsgi,
-         openchangeserver (>= 1:2.0-2~20140205-1),
-=======
-         zentyal-mail, zentyal-samba, zentyal-webserver,
          openchangeserver (>= 1:2.0-2~20140205-1~1),
->>>>>>> 66649b4e
          openchange-rpcproxy, libstring-random-perl,
          sogo-openchange (>= 2.1.0-zentyal6),
          libuuid-tiny-perl, libanyevent-perl,
