--- conflicted
+++ resolved
@@ -12,14 +12,9 @@
          zentyal-samba, zentyal-mail, zentyal-ca,
          openchangeserver (>> 2.3-zentyal1),
          openchange-rpcproxy, libstring-random-perl,
-<<<<<<< HEAD
-         openchange-ocsmanager (>= 3:2.3-zentyal1),
-         apache2, zoctools, zip,
-=======
          openchange-ocsmanager (>> 3:2.3-zentyal1),
          openchange-notification, dovecot-openchange-plugin,
          apache2, zoctools, zip, rabbitmq-server,
->>>>>>> c31973b3
          sogo-openchange (>= 2.2.5-zentyal1~20140618-1~108),
          ${misc:Depends}
 Description: Zentyal - OpenChange Server
