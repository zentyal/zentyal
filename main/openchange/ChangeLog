--- conflicted
+++ resolved
@@ -1,11 +1,8 @@
 HEAD
-<<<<<<< HEAD
 	+ Extracted vdomain selection for outgoing mail to a new configuration
 	  model named Configuration
-=======
 	+ Better user addon integration
 	+ Fixed bug which not enabled new user accounts when using different mail domain than AD domain
->>>>>>> af45f7da
 	+ Clean all previous data before enabling the module
 	+ Fix regression hiding from module status
 	+ Fixed migration form that is missing a .js file to work
