<<<<<<< HEAD
HEAD
	+ Give support to Autodiscover requests
4.2.2
=======
4.1.6
	+ Set same date for running account script and fix path
4.1.5
>>>>>>> 26827774
	+ Fix permissions on accounting script
4.2.1
	+ Added accounting script
	+ Fix typo for provision_ignore_already_exists in conf file
4.2
	+ Fix typo for provision_ignore_already_exists that made the
	  feature not work
4.1.3
	+ Added memcached dependency
	+ Added provision_ignore_already_exists configuration key to skip
	  existent elements on provision
	+ Added methods to remove OpenChange accounts attributes
	+ Now groups can be provisioned for OpenChange
4.1.2
	+ Configuration for openchange notifications with dovecot plugin
4.1.1
	+ Bump version due to wrongly released package with no changes
4.1
	+ Remove deprecated notification service deps and daemon
	+ Disable Vacations feature from SOGo webmail
	+ Remove z-push support in favor of sogo-activesync
	+ Disable SOGo login for user accounts without mail enabled
	+ Enable password change from the SOGo webmail
	+ Configure automatic refresh of SOGo webmail to 5 min
4.0.8
	+ Change separator to match the one in dovecot config
	+ Check if provision is possible before saving changes
4.0.7
	+ Changes to allow provision as ADC
	+ Improve doc for the conf key sodod_prefork
	+ Fix error when removing the sogo database in deprovision
	+ Improve config for Sogo, setting up WOWorkersCount to 3 from 1
	+ Fixed unsaved changes precondition
	+ Add Ubuntu standard document root to apache virtual servers
4.0.6
	+ Fixed postinst script
4.0.5
	+ sogod is now properly managed by zentyal-openchange
4.0.4
	+ Restart sogod when sogo package is upgraded
	+ Set RPC Proxy log level to debug only when debug is enabled
	+ ActiveSync needs to have a HTTPS webmail enabled. Also handling
	  Z-Push config files
	+ Updated vdomains model strings warning about HTTP usage
	+ Fixed backup/restore
	+ ActiveSync needs to have a HTTPS webmail enabled
4.0.3
	+ Fixed regresion on save changes popup on deprovision
	+ Migrate SOGo database when upgrading from 3.5
4.0.2
	+ zentyal-sogo package removal management
4.0.1
	+ Cache DomainTable DNS model in VDomains to avoid querying it in
	  acquirers
	+ Fix problems with some translations on CA name with non-ASCII chars
	+ Disable HTTPS and SSL options for vdomain after certificate is revoked
	+ When removing user delete its sogo database rows
	+ Raise error on wizard when the user enter unsupported characters
	  for the CA
4.0
	+ Make sure no repeated preconditons are shown
	+ OpenChange users can have mail accounts on different virtual domains
	+ Add conf file for openchange module, containing broker config for
	  mapiproxy server
	+ Use separate apache log files for ocsmanager
	+ Recreate openchange certificate if it is not the correct one
	+ Allow to customize CA attributes on initial configuration wizard
	+ RPC proxy is available in web interface when you have only
	  internal interfaces
	+ Provision action triggers save changes action
	+ Fixed deprovision
	+ OpenChange account is enabled by default for all the new created users
	+ Adapt to changes in Out Of Office implementation in OCSManager
	+ Allow to access SOGo also with the /webmail URL
	+ Apache handles now all the OC web services directly without haproxy/nginx
	+ Remove dependency on deprecated webserver module
	+ OpenChange -> Setup menu entry moved to Mail -> OpenChange
	+ Remove currently unused migration code
	+ Set version to 4.0
	+ Tune OCSManager configuration for autodiscover
	+ Redirect all /ews/ requests to OCSManager
	+ Use .crt when downloading the certificate for RPC/Proxy
	  to ease Windows importing
	+ Changes to out-of-office required by upstream openchange changes
	+ Notify when OpenChange is using the domain certificate
	+ Migrate RPC Proxy certificate to new use our zentyal-ca
	+ Adapted configuration for making Autodiscover works with Outlook Anywhere
	+ Adapted rcpproxy certificate generation to changes in webadmin certificates
	+ Depends on latest zentyal-samba to make sure openchange.conf
	  is correct
	+ openchange.conf named properties config uses splitted params
	+ Better certificate management for autodiscovery
3.5.1
	+ Fixed issue with Sieve separator parameter at sogo configuration
3.5
	+ Zentyal users removed from "only contacts" addressbook at sogo webUI
	+ Make SOGo shared contacts display their CN
	+ Updated SOGo conf
	+ Added autodiscovery of server parameters
	+ Proxying all Exchange Web Services to OCSManager
	+ Fixed wrong references to nginx error pages on ocsmanager conf
	+ Depend on zentyal-users instead of zentyal-samba
	+ Update sogo.conf to use Samba LDAP
	+ Extracted vdomain selection for outgoing mail to a new configuration
	  model named Configuration
	+ Added noMultipleOUSupportComponent support
	+ Set version to 3.5
	+ Allow openchange working with old ldb/tdb backends (upgrade from 3.3)
	+ Allow ActiveSync setup if z-push or sogo-activesync are installed
	+ Remove Migration menu
3.4.1
	+ Generate master password for IMAP access
3.4
	+ Avoid to mark webadmin as changed
	+ Update nginx template to allow access to /ews/oof
	+ Added UI message with sogo webmail interface location
	+ Sogo webmail shared contacts unified. Contacts working properly
	+ Use the new EBox::Samba::Ldbobject::isCritical method
	+ Contacts are now shown at the webmail interface
	+ Zentyal internal accounts hidden from webmail interface
	+ Save config if it changes in migration between versions
	+ Adapt sogo.conf to work only with ou=Users, fixes login problem
	+ Don't allow to remove outgoing mail virtual domain
	+ Added rpcproxy service
	+ Provision openchangedb with mysql as backend
	+ Migrated to use Plack / PSGI API instead of the CGI one
	+ Remove obsolete sope dependency
	+ Added rpcproxy service to zentyal-webserver for Outlook Anywhere
	+ Calendar invitations now sent via email by default
	+ Use service instead of deprecated invoke-rc.d for init.d scripts
	+ Set version to 3.4
	+ Using Zentyal MySQL confile template
	+ Extracted vdomain selection for outgoing mail to a new configuration
	  model named Configuration
	+ Better user addon integration
	+ Fixed bug which not enabled new user accounts when using different mail domain than AD domain
	+ Prevent OpenChange provision if we don't have access to update the
	  schema or it's already extended by another OpenChange / Exchange
	  previous installation.
	+ Clean all previous data before enabling the module
	+ Fix regression hiding from module status
	+ Fixed migration form that is missing a .js file to work
	+ Hide openchange service status from the dashboard and linked it status
	  to the one from Samba
	+ User addon - remove check that require AD domain to be the same as mail
	  virtual domain
	+ Added basic deprovision option
	+ Fixed a typo that makes openchange appear always off on Dashboard
	+ Added vdomain selection for outgoing mail at provision screen
3.3
	+ Added a dependency on the zoctools package to handle the server migration
	+ Updated to use the new communication protocol with the upgrade tool
	+ Show new organization selector by default and block Provision submit
	  with empty Organization Names
	+ Added sieve features
	+ Added autodiscovery of server parameters
	+ Removed the deprovision option, it needs more work to be useful
	+ Extract the list of existing organization names from AD for better user
	  experience
	+ Removed the selector of Administrative Group using the default one for
	  existing organizations and falling back to the default 'First
	  Administrative Group' for new installations. Exchange 2007 deprecated
	  those kind of groups
	+ Added a way to retrieve existing Organization Names
	+ Use ou=Users as baseDN in sogo.conf if openchange_disable_multiou=yes
	+ Changed field names to use the same terminology on Exchange
	  installations
	+ Added the firstorg and firstou arguments also when provisioning the
	  openchangedb and newuser part
	+ Switch from Error to TryCatch for exception handling
	+ Use new enableInnoDbIfNeeded() from core
	+ Mailbox migration user interface
	+ Disable mode select when provisioned
3.1.1
	+ Implement additional openchange server deployment
	+ Ensure no unsaved changes are pending before provision
3.1.0
	+ Initial release<|MERGE_RESOLUTION|>--- conflicted
+++ resolved
@@ -1,12 +1,7 @@
-<<<<<<< HEAD
 HEAD
+	+ Set same date for running account script and fix path
 	+ Give support to Autodiscover requests
 4.2.2
-=======
-4.1.6
-	+ Set same date for running account script and fix path
-4.1.5
->>>>>>> 26827774
 	+ Fix permissions on accounting script
 4.2.1
 	+ Added accounting script
