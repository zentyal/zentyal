--- conflicted
+++ resolved
@@ -1,13 +1,8 @@
 HEAD
-<<<<<<< HEAD
+	+ Clean all previous data before enabling the module
+	+ Fix regression hiding from module status
 	+ Fixed migration form that is missing a .js file to work
 3.3.2
-=======
-	+ Clean all previous data before enabling the module
-3.2.5
-	+ Fix regression hiding from module status
-3.2.4
->>>>>>> f1e4cad4
 	+ Hide openchange service status from the dashboard and linked it status
 	  to the one from Samba
 3.3.1
