<<<<<<< HEAD
3.4.2
	+ Allow ActiveSync setup if z-push or sogo-activesync are installed
=======
HEAD
	+ Allow openchange working with old ldb/tdb backends (upgrade from 3.3)
>>>>>>> d772b61c
3.4.1
	+ Generate master password for IMAP access
3.4
	+ Avoid to mark webadmin as changed
	+ Update nginx template to allow access to /ews/oof
	+ Added UI message with sogo webmail interface location
	+ Sogo webmail shared contacts unified. Contacts working properly
	+ Use the new EBox::Samba::Ldbobject::isCritical method
	+ Contacts are now shown at the webmail interface
	+ Zentyal internal accounts hidden from webmail interface
	+ Save config if it changes in migration between versions
	+ Adapt sogo.conf to work only with ou=Users, fixes login problem
	+ Don't allow to remove outgoing mail virtual domain
	+ Added rpcproxy service
	+ Provision openchangedb with mysql as backend
	+ Migrated to use Plack / PSGI API instead of the CGI one
	+ Remove obsolete sope dependency
	+ Added rpcproxy service to zentyal-webserver for Outlook Anywhere
	+ Calendar invitations now sent via email by default
	+ Use service instead of deprecated invoke-rc.d for init.d scripts
	+ Set version to 3.4
	+ Using Zentyal MySQL confile template
	+ Extracted vdomain selection for outgoing mail to a new configuration
	  model named Configuration
	+ Better user addon integration
	+ Fixed bug which not enabled new user accounts when using different mail domain than AD domain
	+ Prevent OpenChange provision if we don't have access to update the
	  schema or it's already extended by another OpenChange / Exchange
	  previous installation.
	+ Clean all previous data before enabling the module
	+ Fix regression hiding from module status
	+ Fixed migration form that is missing a .js file to work
	+ Hide openchange service status from the dashboard and linked it status
	  to the one from Samba
	+ User addon - remove check that require AD domain to be the same as mail
	  virtual domain
	+ Added basic deprovision option
	+ Fixed a typo that makes openchange appear always off on Dashboard
	+ Added vdomain selection for outgoing mail at provision screen
3.3
	+ Added a dependency on the zoctools package to handle the server migration
	+ Updated to use the new communication protocol with the upgrade tool
	+ Show new organization selector by default and block Provision submit
	  with empty Organization Names
	+ Added sieve features
	+ Added autodiscovery of server parameters
	+ Removed the deprovision option, it needs more work to be useful
	+ Extract the list of existing organization names from AD for better user
	  experience
	+ Removed the selector of Administrative Group using the default one for
	  existing organizations and falling back to the default 'First
	  Administrative Group' for new installations. Exchange 2007 deprecated
	  those kind of groups
	+ Added a way to retrieve existing Organization Names
	+ Use ou=Users as baseDN in sogo.conf if openchange_disable_multiou=yes
	+ Changed field names to use the same terminology on Exchange
	  installations
	+ Added the firstorg and firstou arguments also when provisioning the
	  openchangedb and newuser part
	+ Switch from Error to TryCatch for exception handling
	+ Use new enableInnoDbIfNeeded() from core
	+ Mailbox migration user interface
	+ Disable mode select when provisioned
3.1.1
	+ Implement additional openchange server deployment
	+ Ensure no unsaved changes are pending before provision
3.1.0
	+ Initial release<|MERGE_RESOLUTION|>--- conflicted
+++ resolved
@@ -1,10 +1,7 @@
-<<<<<<< HEAD
+HEAD
+	+ Allow openchange working with old ldb/tdb backends (upgrade from 3.3)
 3.4.2
 	+ Allow ActiveSync setup if z-push or sogo-activesync are installed
-=======
-HEAD
-	+ Allow openchange working with old ldb/tdb backends (upgrade from 3.3)
->>>>>>> d772b61c
 3.4.1
 	+ Generate master password for IMAP access
 3.4
