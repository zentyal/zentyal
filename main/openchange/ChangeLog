HEAD
<<<<<<< HEAD
	+ ActiveSync needs to have a HTTPS webmail enabled
4.0.3
	+ Fixed regresion on save changes popup on deprovision
	+ Migrate SOGo database when upgrading from 3.5
4.0.2
	+ zentyal-sogo package removal management
4.0.1
	+ Cache DomainTable DNS model in VDomains to avoid querying it in
	  acquirers
	+ Fix problems with some translations on CA name with non-ASCII chars
	+ Disable HTTPS and SSL options for vdomain after certificate is revoked
	+ When removing user delete its sogo database rows
	+ Raise error on wizard when the user enter unsupported characters
	  for the CA
=======
	+ Fixed backup/restore
>>>>>>> 0baf44f6
4.0
	+ Make sure no repeated preconditons are shown
	+ OpenChange users can have mail accounts on different virtual domains
	+ Add conf file for openchange module, containing broker config for
	  mapiproxy server
	+ Use separate apache log files for ocsmanager
	+ Recreate openchange certificate if it is not the correct one
	+ Allow to customize CA attributes on initial configuration wizard
	+ RPC proxy is available in web interface when you have only
	  internal interfaces
	+ Provision action triggers save changes action
	+ Fixed deprovision
	+ OpenChange account is enabled by default for all the new created users
	+ Adapt to changes in Out Of Office implementation in OCSManager
	+ Allow to access SOGo also with the /webmail URL
	+ Apache handles now all the OC web services directly without haproxy/nginx
	+ Remove dependency on deprecated webserver module
	+ OpenChange -> Setup menu entry moved to Mail -> OpenChange
	+ Remove currently unused migration code
	+ Set version to 4.0
	+ Tune OCSManager configuration for autodiscover
	+ Redirect all /ews/ requests to OCSManager
	+ Use .crt when downloading the certificate for RPC/Proxy
	  to ease Windows importing
	+ Changes to out-of-office required by upstream openchange changes
	+ Notify when OpenChange is using the domain certificate
	+ Migrate RPC Proxy certificate to new use our zentyal-ca
	+ Adapted configuration for making Autodiscover works with Outlook Anywhere
	+ Adapted rcpproxy certificate generation to changes in webadmin certificates
	+ Depends on latest zentyal-samba to make sure openchange.conf
	  is correct
	+ openchange.conf named properties config uses splitted params
	+ Better certificate management for autodiscovery
3.5.1
	+ Fixed issue with Sieve separator parameter at sogo configuration
3.5
	+ Zentyal users removed from "only contacts" addressbook at sogo webUI
	+ Make SOGo shared contacts display their CN
	+ Updated SOGo conf
	+ Added autodiscovery of server parameters
	+ Proxying all Exchange Web Services to OCSManager
	+ Fixed wrong references to nginx error pages on ocsmanager conf
	+ Depend on zentyal-users instead of zentyal-samba
	+ Update sogo.conf to use Samba LDAP
	+ Extracted vdomain selection for outgoing mail to a new configuration
	  model named Configuration
	+ Added noMultipleOUSupportComponent support
	+ Set version to 3.5
	+ Allow openchange working with old ldb/tdb backends (upgrade from 3.3)
	+ Allow ActiveSync setup if z-push or sogo-activesync are installed
	+ Remove Migration menu
3.4.1
	+ Generate master password for IMAP access
3.4
	+ Avoid to mark webadmin as changed
	+ Update nginx template to allow access to /ews/oof
	+ Added UI message with sogo webmail interface location
	+ Sogo webmail shared contacts unified. Contacts working properly
	+ Use the new EBox::Samba::Ldbobject::isCritical method
	+ Contacts are now shown at the webmail interface
	+ Zentyal internal accounts hidden from webmail interface
	+ Save config if it changes in migration between versions
	+ Adapt sogo.conf to work only with ou=Users, fixes login problem
	+ Don't allow to remove outgoing mail virtual domain
	+ Added rpcproxy service
	+ Provision openchangedb with mysql as backend
	+ Migrated to use Plack / PSGI API instead of the CGI one
	+ Remove obsolete sope dependency
	+ Added rpcproxy service to zentyal-webserver for Outlook Anywhere
	+ Calendar invitations now sent via email by default
	+ Use service instead of deprecated invoke-rc.d for init.d scripts
	+ Set version to 3.4
	+ Using Zentyal MySQL confile template
	+ Extracted vdomain selection for outgoing mail to a new configuration
	  model named Configuration
	+ Better user addon integration
	+ Fixed bug which not enabled new user accounts when using different mail domain than AD domain
	+ Prevent OpenChange provision if we don't have access to update the
	  schema or it's already extended by another OpenChange / Exchange
	  previous installation.
	+ Clean all previous data before enabling the module
	+ Fix regression hiding from module status
	+ Fixed migration form that is missing a .js file to work
	+ Hide openchange service status from the dashboard and linked it status
	  to the one from Samba
	+ User addon - remove check that require AD domain to be the same as mail
	  virtual domain
	+ Added basic deprovision option
	+ Fixed a typo that makes openchange appear always off on Dashboard
	+ Added vdomain selection for outgoing mail at provision screen
3.3
	+ Added a dependency on the zoctools package to handle the server migration
	+ Updated to use the new communication protocol with the upgrade tool
	+ Show new organization selector by default and block Provision submit
	  with empty Organization Names
	+ Added sieve features
	+ Added autodiscovery of server parameters
	+ Removed the deprovision option, it needs more work to be useful
	+ Extract the list of existing organization names from AD for better user
	  experience
	+ Removed the selector of Administrative Group using the default one for
	  existing organizations and falling back to the default 'First
	  Administrative Group' for new installations. Exchange 2007 deprecated
	  those kind of groups
	+ Added a way to retrieve existing Organization Names
	+ Use ou=Users as baseDN in sogo.conf if openchange_disable_multiou=yes
	+ Changed field names to use the same terminology on Exchange
	  installations
	+ Added the firstorg and firstou arguments also when provisioning the
	  openchangedb and newuser part
	+ Switch from Error to TryCatch for exception handling
	+ Use new enableInnoDbIfNeeded() from core
	+ Mailbox migration user interface
	+ Disable mode select when provisioned
3.1.1
	+ Implement additional openchange server deployment
	+ Ensure no unsaved changes are pending before provision
3.1.0
	+ Initial release<|MERGE_RESOLUTION|>--- conflicted
+++ resolved
@@ -1,5 +1,5 @@
 HEAD
-<<<<<<< HEAD
+	+ Fixed backup/restore
 	+ ActiveSync needs to have a HTTPS webmail enabled
 4.0.3
 	+ Fixed regresion on save changes popup on deprovision
@@ -14,9 +14,6 @@
 	+ When removing user delete its sogo database rows
 	+ Raise error on wizard when the user enter unsupported characters
 	  for the CA
-=======
-	+ Fixed backup/restore
->>>>>>> 0baf44f6
 4.0
 	+ Make sure no repeated preconditons are shown
 	+ OpenChange users can have mail accounts on different virtual domains
