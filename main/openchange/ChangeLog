--- conflicted
+++ resolved
@@ -1,11 +1,8 @@
-<<<<<<< HEAD
 HEAD
 	+ Added rpcproxy service to zentyal-webserver for Outlook Anywhere
-=======
 3.2.4
 	+ Hide openchange service status from the dashboard and linked it status
 	  to the one from Samba
->>>>>>> 399937e9
 3.2.3
 	+ Fixed a typo that makes openchange appear always off on Dashboard
 3.2.2
