<<<<<<< HEAD
HEAD
	+ User addon - remove check that require AD domain to be the same as mail
	  virtual domain
	+ Added basic deprovision option
=======
3.2.3
	+ Fixed a typo that makes openchange appear always off on Dashboard
3.2.2
>>>>>>> 91ea1cff
	+ Added vdomain selection for outgoing mail at provision screen
3.3
	+ Added a dependency on the zoctools package to handle the server migration
	+ Updated to use the new communication protocol with the upgrade tool
	+ Show new organization selector by default and block Provision submit
	  with empty Organization Names
	+ Added sieve features
	+ Added autodiscovery of server parameters
	+ Removed the deprovision option, it needs more work to be useful
	+ Extract the list of existing organization names from AD for better user
	  experience
	+ Removed the selector of Administrative Group using the default one for
	  existing organizations and falling back to the default 'First
	  Administrative Group' for new installations. Exchange 2007 deprecated
	  those kind of groups
	+ Added a way to retrieve existing Organization Names
	+ Use ou=Users as baseDN in sogo.conf if openchange_disable_multiou=yes
	+ Changed field names to use the same terminology on Exchange
	  installations
	+ Added the firstorg and firstou arguments also when provisioning the
	  openchangedb and newuser part
	+ Switch from Error to TryCatch for exception handling
	+ Use new enableInnoDbIfNeeded() from core
	+ Mailbox migration user interface
	+ Disable mode select when provisioned
3.1.1
	+ Implement additional openchange server deployment
	+ Ensure no unsaved changes are pending before provision
3.1.0
	+ Initial release<|MERGE_RESOLUTION|>--- conflicted
+++ resolved
@@ -1,13 +1,8 @@
-<<<<<<< HEAD
 HEAD
 	+ User addon - remove check that require AD domain to be the same as mail
 	  virtual domain
 	+ Added basic deprovision option
-=======
-3.2.3
 	+ Fixed a typo that makes openchange appear always off on Dashboard
-3.2.2
->>>>>>> 91ea1cff
 	+ Added vdomain selection for outgoing mail at provision screen
 3.3
 	+ Added a dependency on the zoctools package to handle the server migration
