--- conflicted
+++ resolved
@@ -1,7 +1,5 @@
-<<<<<<< HEAD
 HEAD
 	+ Added vdomain selection for outgoing mail at provision screen
-=======
 3.3
 	+ Added a dependency on the zoctools package to handle the server migration
 	+ Updated to use the new communication protocol with the upgrade tool
@@ -9,7 +7,6 @@
 	  with empty Organization Names
 	+ Added sieve features
 	+ Added autodiscovery of server parameters
->>>>>>> 101a8fb5
 	+ Removed the deprovision option, it needs more work to be useful
 	+ Extract the list of existing organization names from AD for better user
 	  experience
