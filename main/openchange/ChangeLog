HEAD
<<<<<<< HEAD
	+ Added accounting script
=======
	+ Fix typo for provision_ignore_already_exists in conf file
>>>>>>> 017cfe57
4.2
	+ Fix typo for provision_ignore_already_exists that made the
	  feature not work
4.1.3
	+ Added memcached dependency
	+ Added provision_ignore_already_exists configuration key to skip
	  existent elements on provision
	+ Added methods to remove OpenChange accounts attributes
	+ Now groups can be provisioned for OpenChange
4.1.2
	+ Configuration for openchange notifications with dovecot plugin
4.1.1
	+ Bump version due to wrongly released package with no changes
4.1
	+ Remove deprecated notification service deps and daemon
	+ Disable Vacations feature from SOGo webmail
	+ Remove z-push support in favor of sogo-activesync
	+ Disable SOGo login for user accounts without mail enabled
	+ Enable password change from the SOGo webmail
	+ Configure automatic refresh of SOGo webmail to 5 min
4.0.8
	+ Change separator to match the one in dovecot config
	+ Check if provision is possible before saving changes
4.0.7
	+ Changes to allow provision as ADC
	+ Improve doc for the conf key sodod_prefork
	+ Fix error when removing the sogo database in deprovision
	+ Improve config for Sogo, setting up WOWorkersCount to 3 from 1
	+ Fixed unsaved changes precondition
	+ Add Ubuntu standard document root to apache virtual servers
4.0.6
	+ Fixed postinst script
4.0.5
	+ sogod is now properly managed by zentyal-openchange
4.0.4
	+ Restart sogod when sogo package is upgraded
	+ Set RPC Proxy log level to debug only when debug is enabled
	+ ActiveSync needs to have a HTTPS webmail enabled. Also handling
	  Z-Push config files
	+ Updated vdomains model strings warning about HTTP usage
	+ Fixed backup/restore
	+ ActiveSync needs to have a HTTPS webmail enabled
4.0.3
	+ Fixed regresion on save changes popup on deprovision
	+ Migrate SOGo database when upgrading from 3.5
4.0.2
	+ zentyal-sogo package removal management
4.0.1
	+ Cache DomainTable DNS model in VDomains to avoid querying it in
	  acquirers
	+ Fix problems with some translations on CA name with non-ASCII chars
	+ Disable HTTPS and SSL options for vdomain after certificate is revoked
	+ When removing user delete its sogo database rows
	+ Raise error on wizard when the user enter unsupported characters
	  for the CA
4.0
	+ Make sure no repeated preconditons are shown
	+ OpenChange users can have mail accounts on different virtual domains
	+ Add conf file for openchange module, containing broker config for
	  mapiproxy server
	+ Use separate apache log files for ocsmanager
	+ Recreate openchange certificate if it is not the correct one
	+ Allow to customize CA attributes on initial configuration wizard
	+ RPC proxy is available in web interface when you have only
	  internal interfaces
	+ Provision action triggers save changes action
	+ Fixed deprovision
	+ OpenChange account is enabled by default for all the new created users
	+ Adapt to changes in Out Of Office implementation in OCSManager
	+ Allow to access SOGo also with the /webmail URL
	+ Apache handles now all the OC web services directly without haproxy/nginx
	+ Remove dependency on deprecated webserver module
	+ OpenChange -> Setup menu entry moved to Mail -> OpenChange
	+ Remove currently unused migration code
	+ Set version to 4.0
	+ Tune OCSManager configuration for autodiscover
	+ Redirect all /ews/ requests to OCSManager
	+ Use .crt when downloading the certificate for RPC/Proxy
	  to ease Windows importing
	+ Changes to out-of-office required by upstream openchange changes
	+ Notify when OpenChange is using the domain certificate
	+ Migrate RPC Proxy certificate to new use our zentyal-ca
	+ Adapted configuration for making Autodiscover works with Outlook Anywhere
	+ Adapted rcpproxy certificate generation to changes in webadmin certificates
	+ Depends on latest zentyal-samba to make sure openchange.conf
	  is correct
	+ openchange.conf named properties config uses splitted params
	+ Better certificate management for autodiscovery
3.5.1
	+ Fixed issue with Sieve separator parameter at sogo configuration
3.5
	+ Zentyal users removed from "only contacts" addressbook at sogo webUI
	+ Make SOGo shared contacts display their CN
	+ Updated SOGo conf
	+ Added autodiscovery of server parameters
	+ Proxying all Exchange Web Services to OCSManager
	+ Fixed wrong references to nginx error pages on ocsmanager conf
	+ Depend on zentyal-users instead of zentyal-samba
	+ Update sogo.conf to use Samba LDAP
	+ Extracted vdomain selection for outgoing mail to a new configuration
	  model named Configuration
	+ Added noMultipleOUSupportComponent support
	+ Set version to 3.5
	+ Allow openchange working with old ldb/tdb backends (upgrade from 3.3)
	+ Allow ActiveSync setup if z-push or sogo-activesync are installed
	+ Remove Migration menu
3.4.1
	+ Generate master password for IMAP access
3.4
	+ Avoid to mark webadmin as changed
	+ Update nginx template to allow access to /ews/oof
	+ Added UI message with sogo webmail interface location
	+ Sogo webmail shared contacts unified. Contacts working properly
	+ Use the new EBox::Samba::Ldbobject::isCritical method
	+ Contacts are now shown at the webmail interface
	+ Zentyal internal accounts hidden from webmail interface
	+ Save config if it changes in migration between versions
	+ Adapt sogo.conf to work only with ou=Users, fixes login problem
	+ Don't allow to remove outgoing mail virtual domain
	+ Added rpcproxy service
	+ Provision openchangedb with mysql as backend
	+ Migrated to use Plack / PSGI API instead of the CGI one
	+ Remove obsolete sope dependency
	+ Added rpcproxy service to zentyal-webserver for Outlook Anywhere
	+ Calendar invitations now sent via email by default
	+ Use service instead of deprecated invoke-rc.d for init.d scripts
	+ Set version to 3.4
	+ Using Zentyal MySQL confile template
	+ Extracted vdomain selection for outgoing mail to a new configuration
	  model named Configuration
	+ Better user addon integration
	+ Fixed bug which not enabled new user accounts when using different mail domain than AD domain
	+ Prevent OpenChange provision if we don't have access to update the
	  schema or it's already extended by another OpenChange / Exchange
	  previous installation.
	+ Clean all previous data before enabling the module
	+ Fix regression hiding from module status
	+ Fixed migration form that is missing a .js file to work
	+ Hide openchange service status from the dashboard and linked it status
	  to the one from Samba
	+ User addon - remove check that require AD domain to be the same as mail
	  virtual domain
	+ Added basic deprovision option
	+ Fixed a typo that makes openchange appear always off on Dashboard
	+ Added vdomain selection for outgoing mail at provision screen
3.3
	+ Added a dependency on the zoctools package to handle the server migration
	+ Updated to use the new communication protocol with the upgrade tool
	+ Show new organization selector by default and block Provision submit
	  with empty Organization Names
	+ Added sieve features
	+ Added autodiscovery of server parameters
	+ Removed the deprovision option, it needs more work to be useful
	+ Extract the list of existing organization names from AD for better user
	  experience
	+ Removed the selector of Administrative Group using the default one for
	  existing organizations and falling back to the default 'First
	  Administrative Group' for new installations. Exchange 2007 deprecated
	  those kind of groups
	+ Added a way to retrieve existing Organization Names
	+ Use ou=Users as baseDN in sogo.conf if openchange_disable_multiou=yes
	+ Changed field names to use the same terminology on Exchange
	  installations
	+ Added the firstorg and firstou arguments also when provisioning the
	  openchangedb and newuser part
	+ Switch from Error to TryCatch for exception handling
	+ Use new enableInnoDbIfNeeded() from core
	+ Mailbox migration user interface
	+ Disable mode select when provisioned
3.1.1
	+ Implement additional openchange server deployment
	+ Ensure no unsaved changes are pending before provision
3.1.0
	+ Initial release<|MERGE_RESOLUTION|>--- conflicted
+++ resolved
@@ -1,9 +1,6 @@
 HEAD
-<<<<<<< HEAD
 	+ Added accounting script
-=======
 	+ Fix typo for provision_ignore_already_exists in conf file
->>>>>>> 017cfe57
 4.2
 	+ Fix typo for provision_ignore_already_exists that made the
 	  feature not work
