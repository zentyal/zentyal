<<<<<<< HEAD
3.4
	+ Update nginx template to allow access to /ews/oof
	+ Added UI message with sogo webmail interface location
	+ Sogo webmail shared contacts unified. Contacts working properly
	+ Use the new EBox::Samba::Ldbobject::isCritical method
	+ Contacts are now shown at the webmail interface
	+ Zentyal internal accounts hidden from webmail interface
	+ Save config if it changes in migration between versions
	+ Adapt sogo.conf to work only with ou=Users, fixes login problem
	+ Don't allow to remove outgoing mail virtual domain
	+ Added rpcproxy service
	+ Provision openchangedb with mysql as backend
	+ Migrated to use Plack / PSGI API instead of the CGI one
	+ Remove obsolete sope dependency
	+ Added rpcproxy service to zentyal-webserver for Outlook Anywhere
	+ Calendar invitations now sent via email by default
	+ Use service instead of deprecated invoke-rc.d for init.d scripts
	+ Set version to 3.4
=======
HEAD
	+ Using Zentyal MySQL confile template
3.3.3
>>>>>>> 62f2a2f3
	+ Extracted vdomain selection for outgoing mail to a new configuration
	  model named Configuration
	+ Better user addon integration
	+ Fixed bug which not enabled new user accounts when using different mail domain than AD domain
	+ Prevent OpenChange provision if we don't have access to update the
	  schema or it's already extended by another OpenChange / Exchange
	  previous installation.
	+ Clean all previous data before enabling the module
	+ Fix regression hiding from module status
	+ Fixed migration form that is missing a .js file to work
	+ Hide openchange service status from the dashboard and linked it status
	  to the one from Samba
	+ User addon - remove check that require AD domain to be the same as mail
	  virtual domain
	+ Added basic deprovision option
	+ Fixed a typo that makes openchange appear always off on Dashboard
	+ Added vdomain selection for outgoing mail at provision screen
3.3
	+ Added a dependency on the zoctools package to handle the server migration
	+ Updated to use the new communication protocol with the upgrade tool
	+ Show new organization selector by default and block Provision submit
	  with empty Organization Names
	+ Added sieve features
	+ Added autodiscovery of server parameters
	+ Removed the deprovision option, it needs more work to be useful
	+ Extract the list of existing organization names from AD for better user
	  experience
	+ Removed the selector of Administrative Group using the default one for
	  existing organizations and falling back to the default 'First
	  Administrative Group' for new installations. Exchange 2007 deprecated
	  those kind of groups
	+ Added a way to retrieve existing Organization Names
	+ Use ou=Users as baseDN in sogo.conf if openchange_disable_multiou=yes
	+ Changed field names to use the same terminology on Exchange
	  installations
	+ Added the firstorg and firstou arguments also when provisioning the
	  openchangedb and newuser part
	+ Switch from Error to TryCatch for exception handling
	+ Use new enableInnoDbIfNeeded() from core
	+ Mailbox migration user interface
	+ Disable mode select when provisioned
3.1.1
	+ Implement additional openchange server deployment
	+ Ensure no unsaved changes are pending before provision
3.1.0
	+ Initial release<|MERGE_RESOLUTION|>--- conflicted
+++ resolved
@@ -1,4 +1,3 @@
-<<<<<<< HEAD
 3.4
 	+ Update nginx template to allow access to /ews/oof
 	+ Added UI message with sogo webmail interface location
@@ -17,11 +16,7 @@
 	+ Calendar invitations now sent via email by default
 	+ Use service instead of deprecated invoke-rc.d for init.d scripts
 	+ Set version to 3.4
-=======
-HEAD
 	+ Using Zentyal MySQL confile template
-3.3.3
->>>>>>> 62f2a2f3
 	+ Extracted vdomain selection for outgoing mail to a new configuration
 	  model named Configuration
 	+ Better user addon integration
