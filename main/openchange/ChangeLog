--- conflicted
+++ resolved
@@ -1,15 +1,11 @@
-<<<<<<< HEAD
 4.0
+	+ Adapt to changes in Out Of Office implementation in OCSManager
 	+ Allow to access SOGo also with the /webmail URL
 	+ Apache handles now all the OC web services directly without haproxy/nginx
 	+ Remove dependency on deprecated webserver module
 	+ OpenChange -> Setup menu entry moved to Mail -> OpenChange
 	+ Remove currently unused migration code
 	+ Set version to 4.0
-=======
-HEAD
-	+ Adapt to changes in Out Of Office implementation in OCSManager
->>>>>>> 3f27aa70
 	+ Enabling SOGo login with user mail address makes possible Z-Push
 	  carddav server synchronization
 	+ Tune OCSManager configuration for autodiscover
