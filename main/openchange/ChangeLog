--- conflicted
+++ resolved
@@ -1,9 +1,6 @@
 3.4
-<<<<<<< HEAD
+	+ Sogo webmail shared contacts unified. Contacts working properly
 	+ Use the new EBox::Samba::Ldbobject::isCritical method
-=======
-	+ Sogo webmail shared contacts unified. Contacts working properly
->>>>>>> 3d175be1
 	+ Contacts are now shown at the webmail interface
 	+ Zentyal internal accounts hidden from webmail interface
 	+ Save config if it changes in migration between versions
