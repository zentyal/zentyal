--- conflicted
+++ resolved
@@ -1,9 +1,6 @@
 4.0
-<<<<<<< HEAD
 	+ Fixed backup/restore
-=======
 	+ Make sure no repeated preconditons are shown
->>>>>>> 74c21d3a
 	+ OpenChange users can have mail accounts on different virtual domains
 	+ Add conf file for openchange module, containing broker config for
 	  mapiproxy server
