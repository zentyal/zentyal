--- conflicted
+++ resolved
@@ -1,10 +1,7 @@
 4.0
-<<<<<<< HEAD
 	+ Allow to customize CA attributes on initial configuration wizard
-=======
 	+ RPC proxy is available in web interface when you have only
 	  internal interfaces
->>>>>>> 6f5b0e73
 	+ Provision action triggers save changes action
 	+ Fixed deprovision
 	+ OpenChange account is enabled by default for all the new created users
