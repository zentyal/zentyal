HEAD
<<<<<<< HEAD
	+ Configure automatic refresh of SOGo webmail to 5 min
4.0.8
=======
	+ Enable password change from the SOGo webmail
>>>>>>> 0091105a
	+ Change separator to match the one in dovecot config
	+ Check if provision is possible before saving changes
4.0.7
	+ Changes to allow provision as ADC
	+ Improve doc for the conf key sodod_prefork
	+ Fix error when removing the sogo database in deprovision
	+ Improve config for Sogo, setting up WOWorkersCount to 3 from 1
	+ Fixed unsaved changes precondition
	+ Add Ubuntu standard document root to apache virtual servers
4.0.6
	+ Fixed postinst script
4.0.5
	+ sogod is now properly managed by zentyal-openchange
4.0.4
	+ Restart sogod when sogo package is upgraded
	+ Set RPC Proxy log level to debug only when debug is enabled
	+ ActiveSync needs to have a HTTPS webmail enabled. Also handling
	  Z-Push config files
	+ Updated vdomains model strings warning about HTTP usage
	+ Fixed backup/restore
	+ ActiveSync needs to have a HTTPS webmail enabled
4.0.3
	+ Fixed regresion on save changes popup on deprovision
	+ Migrate SOGo database when upgrading from 3.5
4.0.2
	+ zentyal-sogo package removal management
4.0.1
	+ Cache DomainTable DNS model in VDomains to avoid querying it in
	  acquirers
	+ Fix problems with some translations on CA name with non-ASCII chars
	+ Disable HTTPS and SSL options for vdomain after certificate is revoked
	+ When removing user delete its sogo database rows
	+ Raise error on wizard when the user enter unsupported characters
	  for the CA
4.0
	+ Make sure no repeated preconditons are shown
	+ OpenChange users can have mail accounts on different virtual domains
	+ Add conf file for openchange module, containing broker config for
	  mapiproxy server
	+ Use separate apache log files for ocsmanager
	+ Recreate openchange certificate if it is not the correct one
	+ Allow to customize CA attributes on initial configuration wizard
	+ RPC proxy is available in web interface when you have only
	  internal interfaces
	+ Provision action triggers save changes action
	+ Fixed deprovision
	+ OpenChange account is enabled by default for all the new created users
	+ Adapt to changes in Out Of Office implementation in OCSManager
	+ Allow to access SOGo also with the /webmail URL
	+ Apache handles now all the OC web services directly without haproxy/nginx
	+ Remove dependency on deprecated webserver module
	+ OpenChange -> Setup menu entry moved to Mail -> OpenChange
	+ Remove currently unused migration code
	+ Set version to 4.0
	+ Tune OCSManager configuration for autodiscover
	+ Redirect all /ews/ requests to OCSManager
	+ Use .crt when downloading the certificate for RPC/Proxy
	  to ease Windows importing
	+ Changes to out-of-office required by upstream openchange changes
	+ Notify when OpenChange is using the domain certificate
	+ Migrate RPC Proxy certificate to new use our zentyal-ca
	+ Adapted configuration for making Autodiscover works with Outlook Anywhere
	+ Adapted rcpproxy certificate generation to changes in webadmin certificates
	+ Depends on latest zentyal-samba to make sure openchange.conf
	  is correct
	+ openchange.conf named properties config uses splitted params
	+ Better certificate management for autodiscovery
3.5.1
	+ Fixed issue with Sieve separator parameter at sogo configuration
3.5
	+ Zentyal users removed from "only contacts" addressbook at sogo webUI
	+ Make SOGo shared contacts display their CN
	+ Updated SOGo conf
	+ Added autodiscovery of server parameters
	+ Proxying all Exchange Web Services to OCSManager
	+ Fixed wrong references to nginx error pages on ocsmanager conf
	+ Depend on zentyal-users instead of zentyal-samba
	+ Update sogo.conf to use Samba LDAP
	+ Extracted vdomain selection for outgoing mail to a new configuration
	  model named Configuration
	+ Added noMultipleOUSupportComponent support
	+ Set version to 3.5
	+ Allow openchange working with old ldb/tdb backends (upgrade from 3.3)
	+ Allow ActiveSync setup if z-push or sogo-activesync are installed
	+ Remove Migration menu
3.4.1
	+ Generate master password for IMAP access
3.4
	+ Avoid to mark webadmin as changed
	+ Update nginx template to allow access to /ews/oof
	+ Added UI message with sogo webmail interface location
	+ Sogo webmail shared contacts unified. Contacts working properly
	+ Use the new EBox::Samba::Ldbobject::isCritical method
	+ Contacts are now shown at the webmail interface
	+ Zentyal internal accounts hidden from webmail interface
	+ Save config if it changes in migration between versions
	+ Adapt sogo.conf to work only with ou=Users, fixes login problem
	+ Don't allow to remove outgoing mail virtual domain
	+ Added rpcproxy service
	+ Provision openchangedb with mysql as backend
	+ Migrated to use Plack / PSGI API instead of the CGI one
	+ Remove obsolete sope dependency
	+ Added rpcproxy service to zentyal-webserver for Outlook Anywhere
	+ Calendar invitations now sent via email by default
	+ Use service instead of deprecated invoke-rc.d for init.d scripts
	+ Set version to 3.4
	+ Using Zentyal MySQL confile template
	+ Extracted vdomain selection for outgoing mail to a new configuration
	  model named Configuration
	+ Better user addon integration
	+ Fixed bug which not enabled new user accounts when using different mail domain than AD domain
	+ Prevent OpenChange provision if we don't have access to update the
	  schema or it's already extended by another OpenChange / Exchange
	  previous installation.
	+ Clean all previous data before enabling the module
	+ Fix regression hiding from module status
	+ Fixed migration form that is missing a .js file to work
	+ Hide openchange service status from the dashboard and linked it status
	  to the one from Samba
	+ User addon - remove check that require AD domain to be the same as mail
	  virtual domain
	+ Added basic deprovision option
	+ Fixed a typo that makes openchange appear always off on Dashboard
	+ Added vdomain selection for outgoing mail at provision screen
3.3
	+ Added a dependency on the zoctools package to handle the server migration
	+ Updated to use the new communication protocol with the upgrade tool
	+ Show new organization selector by default and block Provision submit
	  with empty Organization Names
	+ Added sieve features
	+ Added autodiscovery of server parameters
	+ Removed the deprovision option, it needs more work to be useful
	+ Extract the list of existing organization names from AD for better user
	  experience
	+ Removed the selector of Administrative Group using the default one for
	  existing organizations and falling back to the default 'First
	  Administrative Group' for new installations. Exchange 2007 deprecated
	  those kind of groups
	+ Added a way to retrieve existing Organization Names
	+ Use ou=Users as baseDN in sogo.conf if openchange_disable_multiou=yes
	+ Changed field names to use the same terminology on Exchange
	  installations
	+ Added the firstorg and firstou arguments also when provisioning the
	  openchangedb and newuser part
	+ Switch from Error to TryCatch for exception handling
	+ Use new enableInnoDbIfNeeded() from core
	+ Mailbox migration user interface
	+ Disable mode select when provisioned
3.1.1
	+ Implement additional openchange server deployment
	+ Ensure no unsaved changes are pending before provision
3.1.0
	+ Initial release<|MERGE_RESOLUTION|>--- conflicted
+++ resolved
@@ -1,10 +1,7 @@
 HEAD
-<<<<<<< HEAD
+	+ Enable password change from the SOGo webmail
 	+ Configure automatic refresh of SOGo webmail to 5 min
 4.0.8
-=======
-	+ Enable password change from the SOGo webmail
->>>>>>> 0091105a
 	+ Change separator to match the one in dovecot config
 	+ Check if provision is possible before saving changes
 4.0.7
