HEAD
<<<<<<< HEAD
	+ Cache DomainTable DNS model in VDomains to avoid querying it in
	  acquirers
=======
	+ Fix problems with some translations on CA name with non-ASCII chars
	+ Disable HTTPS and SSL options for vdomain after certificate is revoked
>>>>>>> 7f312299
	+ When removing user delete its sogo database rows
	+ Raise error on wizard when the user enter unsupported characters
	  for the CA
4.0
	+ Make sure no repeated preconditons are shown
	+ OpenChange users can have mail accounts on different virtual domains
	+ Add conf file for openchange module, containing broker config for
	  mapiproxy server
	+ Use separate apache log files for ocsmanager
	+ Recreate openchange certificate if it is not the correct one
	+ Allow to customize CA attributes on initial configuration wizard
	+ RPC proxy is available in web interface when you have only
	  internal interfaces
	+ Provision action triggers save changes action
	+ Fixed deprovision
	+ OpenChange account is enabled by default for all the new created users
	+ Adapt to changes in Out Of Office implementation in OCSManager
	+ Allow to access SOGo also with the /webmail URL
	+ Apache handles now all the OC web services directly without haproxy/nginx
	+ Remove dependency on deprecated webserver module
	+ OpenChange -> Setup menu entry moved to Mail -> OpenChange
	+ Remove currently unused migration code
	+ Set version to 4.0
	+ Tune OCSManager configuration for autodiscover
	+ Redirect all /ews/ requests to OCSManager
	+ Use .crt when downloading the certificate for RPC/Proxy
	  to ease Windows importing
	+ Changes to out-of-office required by upstream openchange changes
	+ Notify when OpenChange is using the domain certificate
	+ Migrate RPC Proxy certificate to new use our zentyal-ca
	+ Adapted configuration for making Autodiscover works with Outlook Anywhere
	+ Adapted rcpproxy certificate generation to changes in webadmin certificates
	+ Depends on latest zentyal-samba to make sure openchange.conf
	  is correct
	+ openchange.conf named properties config uses splitted params
	+ Better certificate management for autodiscovery
3.5.1
	+ Fixed issue with Sieve separator parameter at sogo configuration
3.5
	+ Zentyal users removed from "only contacts" addressbook at sogo webUI
	+ Make SOGo shared contacts display their CN
	+ Updated SOGo conf
	+ Added autodiscovery of server parameters
	+ Proxying all Exchange Web Services to OCSManager
	+ Fixed wrong references to nginx error pages on ocsmanager conf
	+ Depend on zentyal-users instead of zentyal-samba
	+ Update sogo.conf to use Samba LDAP
	+ Extracted vdomain selection for outgoing mail to a new configuration
	  model named Configuration
	+ Added noMultipleOUSupportComponent support
	+ Set version to 3.5
	+ Allow openchange working with old ldb/tdb backends (upgrade from 3.3)
	+ Allow ActiveSync setup if z-push or sogo-activesync are installed
	+ Remove Migration menu
3.4.1
	+ Generate master password for IMAP access
3.4
	+ Avoid to mark webadmin as changed
	+ Update nginx template to allow access to /ews/oof
	+ Added UI message with sogo webmail interface location
	+ Sogo webmail shared contacts unified. Contacts working properly
	+ Use the new EBox::Samba::Ldbobject::isCritical method
	+ Contacts are now shown at the webmail interface
	+ Zentyal internal accounts hidden from webmail interface
	+ Save config if it changes in migration between versions
	+ Adapt sogo.conf to work only with ou=Users, fixes login problem
	+ Don't allow to remove outgoing mail virtual domain
	+ Added rpcproxy service
	+ Provision openchangedb with mysql as backend
	+ Migrated to use Plack / PSGI API instead of the CGI one
	+ Remove obsolete sope dependency
	+ Added rpcproxy service to zentyal-webserver for Outlook Anywhere
	+ Calendar invitations now sent via email by default
	+ Use service instead of deprecated invoke-rc.d for init.d scripts
	+ Set version to 3.4
	+ Using Zentyal MySQL confile template
	+ Extracted vdomain selection for outgoing mail to a new configuration
	  model named Configuration
	+ Better user addon integration
	+ Fixed bug which not enabled new user accounts when using different mail domain than AD domain
	+ Prevent OpenChange provision if we don't have access to update the
	  schema or it's already extended by another OpenChange / Exchange
	  previous installation.
	+ Clean all previous data before enabling the module
	+ Fix regression hiding from module status
	+ Fixed migration form that is missing a .js file to work
	+ Hide openchange service status from the dashboard and linked it status
	  to the one from Samba
	+ User addon - remove check that require AD domain to be the same as mail
	  virtual domain
	+ Added basic deprovision option
	+ Fixed a typo that makes openchange appear always off on Dashboard
	+ Added vdomain selection for outgoing mail at provision screen
3.3
	+ Added a dependency on the zoctools package to handle the server migration
	+ Updated to use the new communication protocol with the upgrade tool
	+ Show new organization selector by default and block Provision submit
	  with empty Organization Names
	+ Added sieve features
	+ Added autodiscovery of server parameters
	+ Removed the deprovision option, it needs more work to be useful
	+ Extract the list of existing organization names from AD for better user
	  experience
	+ Removed the selector of Administrative Group using the default one for
	  existing organizations and falling back to the default 'First
	  Administrative Group' for new installations. Exchange 2007 deprecated
	  those kind of groups
	+ Added a way to retrieve existing Organization Names
	+ Use ou=Users as baseDN in sogo.conf if openchange_disable_multiou=yes
	+ Changed field names to use the same terminology on Exchange
	  installations
	+ Added the firstorg and firstou arguments also when provisioning the
	  openchangedb and newuser part
	+ Switch from Error to TryCatch for exception handling
	+ Use new enableInnoDbIfNeeded() from core
	+ Mailbox migration user interface
	+ Disable mode select when provisioned
3.1.1
	+ Implement additional openchange server deployment
	+ Ensure no unsaved changes are pending before provision
3.1.0
	+ Initial release<|MERGE_RESOLUTION|>--- conflicted
+++ resolved
@@ -1,11 +1,8 @@
 HEAD
-<<<<<<< HEAD
 	+ Cache DomainTable DNS model in VDomains to avoid querying it in
 	  acquirers
-=======
 	+ Fix problems with some translations on CA name with non-ASCII chars
 	+ Disable HTTPS and SSL options for vdomain after certificate is revoked
->>>>>>> 7f312299
 	+ When removing user delete its sogo database rows
 	+ Raise error on wizard when the user enter unsupported characters
 	  for the CA
