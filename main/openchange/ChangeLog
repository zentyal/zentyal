<<<<<<< HEAD
3.5
	+ Set version to 3.5
=======
3.4.3
	+ Allow openchange working with old ldb/tdb backends (upgrade from 3.3)
3.4.2
	+ Allow ActiveSync setup if z-push or sogo-activesync are installed
>>>>>>> e58519ac
3.4.1
	+ Generate master password for IMAP access
3.4
	+ Avoid to mark webadmin as changed
	+ Update nginx template to allow access to /ews/oof
	+ Added UI message with sogo webmail interface location
	+ Sogo webmail shared contacts unified. Contacts working properly
	+ Use the new EBox::Samba::Ldbobject::isCritical method
	+ Contacts are now shown at the webmail interface
	+ Zentyal internal accounts hidden from webmail interface
	+ Save config if it changes in migration between versions
	+ Adapt sogo.conf to work only with ou=Users, fixes login problem
	+ Don't allow to remove outgoing mail virtual domain
	+ Added rpcproxy service
	+ Provision openchangedb with mysql as backend
	+ Migrated to use Plack / PSGI API instead of the CGI one
	+ Remove obsolete sope dependency
	+ Added rpcproxy service to zentyal-webserver for Outlook Anywhere
	+ Calendar invitations now sent via email by default
	+ Use service instead of deprecated invoke-rc.d for init.d scripts
	+ Set version to 3.4
	+ Using Zentyal MySQL confile template
	+ Extracted vdomain selection for outgoing mail to a new configuration
	  model named Configuration
	+ Better user addon integration
	+ Fixed bug which not enabled new user accounts when using different mail domain than AD domain
	+ Prevent OpenChange provision if we don't have access to update the
	  schema or it's already extended by another OpenChange / Exchange
	  previous installation.
	+ Clean all previous data before enabling the module
	+ Fix regression hiding from module status
	+ Fixed migration form that is missing a .js file to work
	+ Hide openchange service status from the dashboard and linked it status
	  to the one from Samba
	+ User addon - remove check that require AD domain to be the same as mail
	  virtual domain
	+ Added basic deprovision option
	+ Fixed a typo that makes openchange appear always off on Dashboard
	+ Added vdomain selection for outgoing mail at provision screen
3.3
	+ Added a dependency on the zoctools package to handle the server migration
	+ Updated to use the new communication protocol with the upgrade tool
	+ Show new organization selector by default and block Provision submit
	  with empty Organization Names
	+ Added sieve features
	+ Added autodiscovery of server parameters
	+ Removed the deprovision option, it needs more work to be useful
	+ Extract the list of existing organization names from AD for better user
	  experience
	+ Removed the selector of Administrative Group using the default one for
	  existing organizations and falling back to the default 'First
	  Administrative Group' for new installations. Exchange 2007 deprecated
	  those kind of groups
	+ Added a way to retrieve existing Organization Names
	+ Use ou=Users as baseDN in sogo.conf if openchange_disable_multiou=yes
	+ Changed field names to use the same terminology on Exchange
	  installations
	+ Added the firstorg and firstou arguments also when provisioning the
	  openchangedb and newuser part
	+ Switch from Error to TryCatch for exception handling
	+ Use new enableInnoDbIfNeeded() from core
	+ Mailbox migration user interface
	+ Disable mode select when provisioned
3.1.1
	+ Implement additional openchange server deployment
	+ Ensure no unsaved changes are pending before provision
3.1.0
	+ Initial release<|MERGE_RESOLUTION|>--- conflicted
+++ resolved
@@ -1,12 +1,7 @@
-<<<<<<< HEAD
 3.5
 	+ Set version to 3.5
-=======
-3.4.3
 	+ Allow openchange working with old ldb/tdb backends (upgrade from 3.3)
-3.4.2
 	+ Allow ActiveSync setup if z-push or sogo-activesync are installed
->>>>>>> e58519ac
 3.4.1
 	+ Generate master password for IMAP access
 3.4
