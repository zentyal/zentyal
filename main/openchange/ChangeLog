HEAD
<<<<<<< HEAD
	+ Decode strings coming from LDAP to handle non-ASCII values correctly
=======
	+ Conflict with zentyal-zarafa to avoid problems with libmapi.so
>>>>>>> af8e8f51
3.2.7
	+ Prevent OpenChange provision if we don't have access to update the
	  schema or it's already extended by another OpenChange / Exchange
	  previous installation.
3.2.6
	+ Clean all previous data before enabling the module
3.2.5
	+ Fix regression hiding from module status
3.2.4
	+ Hide openchange service status from the dashboard and linked it status
	  to the one from Samba
3.2.3
	+ Fixed a typo that makes openchange appear always off on Dashboard
3.2.2
	+ Added vdomain selection for outgoing mail at provision screen
3.2.1
	+ Use Error instead of TryCatch::Lite
3.2
	+ Initial release<|MERGE_RESOLUTION|>--- conflicted
+++ resolved
@@ -1,9 +1,6 @@
 HEAD
-<<<<<<< HEAD
 	+ Decode strings coming from LDAP to handle non-ASCII values correctly
-=======
 	+ Conflict with zentyal-zarafa to avoid problems with libmapi.so
->>>>>>> af8e8f51
 3.2.7
 	+ Prevent OpenChange provision if we don't have access to update the
 	  schema or it's already extended by another OpenChange / Exchange
