--- conflicted
+++ resolved
@@ -1,9 +1,6 @@
 4.0
-<<<<<<< HEAD
+	+ Use separate apache log files for ocsmanager
 	+ Recreate openchange certificate if it is not the correct one
-=======
-	+ Use separate apache log files for ocsmanager
->>>>>>> 9bcb9f50
 	+ Allow to customize CA attributes on initial configuration wizard
 	+ RPC proxy is available in web interface when you have only
 	  internal interfaces
