--- conflicted
+++ resolved
@@ -1,4 +1,6 @@
-<<<<<<< HEAD
+HEAD
+	+ EBox::Netwrapper::iface_by_address not longer assummes that
+	  interfaces could not share IP addresses
 3.4.3
 	+ Added exception for component not exists
 3.4.2
@@ -13,11 +15,6 @@
 	+ Added EBox::Config::psgi() to get the path where all PSGI applications
 	  are stored
 	+ Added EBox::Config::list() to parse space-separated values
-=======
-HEAD
-	+ EBox::Netwrapper::iface_by_address not longer assummes that
-	  interfaces could not share IP addresses
->>>>>>> ed477d5d
 	+ Updated EBox::Config::TestStub::fake to override EBox::Config::home so
 	  is more easy to use EBox::Users in unit tests
 	+ Avoid undefined $Error::Depth warning in exceptions
