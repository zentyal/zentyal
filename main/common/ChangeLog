<<<<<<< HEAD
3.5
	+ DataInUse exception is external to avoid logging of expected UI behaviors
	+ Added support for Hebrew translations
	+ Set version to 3.5
=======
HEAD
	+ Fix error when using __x function from Gettext
	+ EBox::Netwrapper::iface_by_address not longer assummes that
	  interfaces could not share IP addresses
3.4.3
	+ Added exception for component not exists
3.4.2
>>>>>>> bf17cc3d
	+ Added EBox::Exceptions::WrongHTTPReferer
3.4.1
	+ Set the message in the trace
3.4
	+ Store trace on EBox::Exceptions::Base creation and available at
	  trace method
	+ Make sure commercial messages are only displayed in English or Spanish
	+ Set debug = yes by default for daily builds
	+ Added EBox::Config::psgi() to get the path where all PSGI applications
	  are stored
	+ Added EBox::Config::list() to parse space-separated values
	+ Updated EBox::Config::TestStub::fake to override EBox::Config::home so
	  is more easy to use EBox::Users in unit tests
	+ Avoid undefined $Error::Depth warning in exceptions
	+ Set version to 3.4
3.3
	+ Added Slovenian and Vietnamese languages
	+ Switch from Error to TryCatch for exception handling
	+ New EBox::Exceptions::Error to encapsulate generic Perl errors
	+ New urlEditions() helper method in EBox::Config
	+ Added EBox::NetWrappers::clean_ifaces_list_cache function
	+ Added missing EBox::Exceptions uses
	+ Fix error when initializing the framework without full environment (add
	  the full path for id command)
	+ Truncate stack traces in Auth modules to avoid reveal credentials
	+ Set version to 3.3
3.2
	+ Set version to 3.2
	+ Debug disabled by default for the stable release
3.1.2
	+ Exception stacktraces are now properly logged or shown in the interface
	  according to the debug and dump_exceptions confkeys
	+ Add new exception InvalidArgument
	+ EBox::Validate::checkEmailAddress does not ignore any longer white spaces
	  at the begin and end of the address
	+ Always show proper language name for english locales
3.1.1
	+ Removed dependencies on prototype and scriptaculous javascript libraries
	+ Removed deprecated configuration key override_user_modification
3.1
	+ Set debug = yes by default for the development series
	+ Remove "use GD" workaround in EBox::init()
	+ Added a function to get the destination address of a Point-to-Point
	  interface.
	+ Added isRangeOverlappingWithRange, isValidRange and isIPInRange
	  functions to EBox::Validate for better handling of IP ranges.
3.0.7
	+ More flexibility for printable message in EBox::Exceptions::DataExists
	+ Use silentRoot in EBox:FileSystem::dirIsEmpty to avoid log
	  exception error
	+ EBox::NetWrappers::_ifaceShowAddress now works for peer-to-peer addresses
3.0.6
	+ Added EBox::Validate::checkRegex function
	+ Added EBox::FileSystem::mountPointIsMounted function
	+ EBox::Sudo now writes correctly commands file with utf8 characters
3.0.5
	+ Get default language from /etc/default/locale
	+ Configure Log4perl to use utf8
	+ Do not try to log default locale message when logger is not initialized
	+ Added "use utf8" to Gettext needed for the language string literals
	+ Decode utf8 strings from gettext
	+ Removed unnecessary utf8::decode calls in exceptions
	+ Fixed EBox::Gettext for undef and empty strings
3.0.4
	+ Added EBox::setLocaleEnvironment method
3.0.3
	+ Use default 'C' locale when locale configuration file is empty
	+ New UnwillingToPerform exception. Thrown when the user requests
	  an action that cannot be performed for any reason
	+ Added Yoruba language
3.0.2
	+ Added EBox::Sudo::system as equivalent to system() with root permissions
3.0.1
	+ Removed forced setting of LANG variables which made progress indicator
	  fail when using any language different to English
3.0
	+ Set debug = no by default for final release
	+ Some minor improvements in EBox::Gettext and proper set of LANG variables
2.3.10
	+ Fixed EBox::Config::Version method
2.3.9
	+ Add uid function to return the uid of the zentyal user
	+ Added EBox::FileSystem::unusedFileName() to find free file names
2.3.8
	+ Added new EBox::trace() method to easily log stack traces when debugging
2.3.7
	+ Added method EBox::FileSystem::isDirEmpty
	+ Better logging of sudo commands in debug including process name and PID
	+ Better exclusion of non-device filesystems in
	  EBox::FileSystem::partitionsFileSystems
2.3.6
	+ External commands called through EBox::Sudo are logged in debug mode
	+ Added new EBox::Config::shm() to get Zentyal shared memory dir
2.3.5
	+ Added additional() and TO_JSON() to EBox::Event
	+ Allow underscores in domain names
2.3.4
	+ Temporary download files are now stored in tmp directory
	+ EBox::FileSystem ignore all fuse daemon filesystem (type begins
	  with 'fuse.')
2.3.3
	+ Packaging fixes for precise
2.3.2
	+ Updated Standards-Version to 3.9.2
2.3.1
	+ New EBox::Config::boolean() to avoid string comparisons all over
	  the code to check if the key is set to 'yes' or 'no'
	+ Add conflicts with sudo-ldap on debian/control.
	+ EBox::FileSystem::partitionsFileSystems ignores more pseudo file
	  systems. File systems without mount point are always ignored.
2.3
	+ Set debug = yes by default for beta series
	+ Workaround to silence some permission denied errors caused by
	  loading the GD library after the user has changed to ebox
	+ Cache list of ifaces to improve performance
	+ Delete useless EBox::Config::package() method
	+ Add duration attribute to EBox::Event
	+ Ignore by default bind filesystems in EBox::FileSystem method
	+ Bugfix: MAC validation now forbids parts with only one character
	+ Replaced autotools with zbuildtools
2.2.2
	+ Ignore last dot if exists when validating domain names
2.2.1
	+ Do not log debug messages unless debug = yes is set in zentyal.conf
	+ New hideExternalLinks method added to EBox::Config
2.1.10
	+ Avoid wrong translations of empty strings
	+ Add the __p and __px for zentyal-prof gettext domain
2.1.9
	+ Do not use set -e in EBox::Sudo::root when there is only one command
	+ Make MissingArgument exception text translatable
	+ Avoid UTF8 double-encoding problems in some exceptions
2.1.8
	+ EBox::Gettext::langs() inits now languages if requested instead
	  of doing it on everytime the module is load, also use english
	  locale instead of C when config key is defined
	+ EBox::FileSystem::partitionsFileSystems more tolerant to avoid
	  false negatives
	+ Fixed problems in FileSystem with directories containing spaces
	+ EBox::Sudo::root fails when any command fails, not only the last one
2.1.7
	+ Do not crash when "du" gives permission denied on mount points like .gvfs
	+ Added new dump_exceptions confkey disabled by default so the debug
	  confkey can be set to yes again to harvest useful info in the logs
2.1.6
	+ Set debug=no by default for the release candidates and the final 2.2
2.1.5
	+ Better implementation of EBox::FileSystem::dirFileSystem more
	  straightforward and without symlink problems
2.1.4
	+ Added ip_mac method to NetWrappers
2.1.3
	+ Bugfix: list_ifaces() only returns real ifaces now
	+ Call EBox::Config::refreshConfFiles only when needed
	+ Use all user groups on EBox::init() gid change
2.1.2
	+ Improved performance of the NetWrappers::list_ifaces method
2.1.1
	+ Deleted useless methods in NetWrappers
	+ New EBox::Config::refreshConfFiles to avoid problem restoring backups
	+ Added new NotConnected exception
	+ Properly encode sudo command list to avoid wide character errors
	+ Added Thai language
	+ Added getFreePort method to EBox::NetWrappers
	+ Moved partitionsFileSystems method to EBox::FileSystem, added
	  parameter to include file systems in /media
	+ Remote device file systems appear now in partitionsFileSystems
2.1
	+ New EBox::Config::modules() for /usr/share/zentyal/modules
	+ New EBox::Config::scripts() to replace EBox::Config::libexec
	  and EBox::Config::pkgdata, accepting module name as argument
	+ Replace /etc/ebox/99ebox.conf with /etc/zentyal/zentyal.conf
	+ Do not read configuration files everytime, config keys are
	  now cached with their values
	+ New /var/log/zentyal replaces /var/log/ebox
	+ Added Greek language
2.0.7
	+ Added compMessage field to EBox::Event
	+ Bugfix: actionCell parameters are now passed correctly
2.0.6
	+ Added link to download software.log in unexpected error page
2.0.5
	+ Removed error message on file tests
	+ Workaround for POST params validation with webkit based browsers
	+ Added support for printableActionName in DataTable's
	+ Better behaviour of read-only rows with up/down arrows
	+ Add missing semicolon to HTML entities
2.0.4
	+ Aesthetic improvement in modal boxes
	+ Bugfix: Escape ' and " as HTML entities in gettext to fix
	  problems with the dashboard in some languages
	+ Fixed error when trying to read an undefined configkey
2.0.3
	+ Validation of domain names using Data::Validate::Domain
	+ Added Bengali language
	+ Added Simplified Chinese to language selection
	+ Added two icons for ebox-software
2.0.2
	+ Fixed a backward compatibility issue when checking if a network
	  interface is up
2.0.1
	+ Use sysfs to retrieve network interfaces information
	+ Added permanent messages to composite viewer
	+ Bugfix: Show permanent messages and message below page title if
	  the model has pageTitle property
	+ Added Lithuanian language
	+ Added Romanian to the language selection
1.5.10
	+ Improved reload icon
	+ Remove duplicated action in EBox::Sudo::_root
	+ Added bps and millisecond types to format monitor graphs
1.5.9
	+ Zentyal rebranding
	+ Added web page favicon
	+ Add new methods __s and __sx for official strings for
	  subscriptions
	+ Give support for HTML::Mason exceptions in error page
1.5.8
	+ Added Ukranian locale (uk_UA)
	+ Added missing CIDR values between /16 and /8
	+ New function orderRow(field, order) added to table_order.js
	+ Fixed problem with icons in tableorderer header
1.5.7
	+ New method for escaping strings in mason, fixes problems with non-latin
	  encodings
	+ Redis as configuration backend (instead of gconf)
	+ Bug fix: Error in table_orderer search and order
1.5.6
	+ Added bg.gif asc.gif desc.gif required for tableorderer
	+ Moved tableorderer.css to talbeorderer.css.mas in the ebox package
1.5.5
	+ Added table_orderer.js and tableorderer.css required for new ebox-software
1.5.4
	+ GUI improvements in search box
	+ Override user modifications by default
	+ Fixed usercorner dbus init
1.5.3
	+ Removed annoying _validateReferer debug message
1.5.2
	+ Security [ESN-1-1]: Added _validateReferer method needed for CSRF fix
	+ Improved error page with instructions on how to report the problem
1.5.1
	+ Added Czech language
	+ Add field help to old-school templates with MVC
	+ Add optional text to old-school templates with MVC
	+ Updated translations: de, et, hu, id, it, nb, nl, pt, pt_BR, ru,
	  sk, sr
1.5
	+ Use external libraries:  scriptaculous and prototype
	  and don't ship them as third-party stuff
	+ Bugfix: Show help text from DataForm
	+ Set override_user_modification to no
1.4.2
	+ Added Estonian language
1.4.1
	+ Updated translations: es, ru, nb
1.4
	+ Added Hungarian as an available language
	+ Bug fix: i18n
	+ Add -k__dx to extract i18n strings
1.3.14
	+ Renamed Castilian to Spanish
	+ Add tableBodyWithoutEdit.mas
1.3.13
	+ Added warning when we can't get lock for service
	+ Bug fix: keep menu folders open during page reloads
	+ Add booleanInPlaceViewer.mas
	+ Add sendInPlaceBooleanValue() to table-helper.js
	+ eval() response from sendInPlaceBooleanValue() to set "Save Changes"
	  button properly
	+ Accept 255.255.255.255 in checkIPNetmask as valid (needed for PPPoE)
1.3.12
	+ Change look&feel of readOnly row to make it obvious they are read-only
1.3.11
	+ Set the active tab using hash from the location browser
	+ Add suport for silent exceptions. In a few places we
	  use exceptions for flow control (which is wrong). This
	  exceptions shouldn't be logged.
	+ fixed bug in network address setter that allowed to choose 24
	bits as valid netmask
	+ Add support for breadcrumbs on the UI
1.3.10
	+ Don't ask when a user modification is found by default
	+ Set HOME environment variable in EBox::init()
1.3.7
	+ Add support for permanent messages
1.3.6
	+ Change default logger and set default creation owner to ebox
	+ Bugfix: EBox::Sudo::root() not longer letfs behind a .cmd file
	after each call
1.3.5
	+ moved public.css and login.css to ebox package
	+ Support customFilter in models for big tables
1.3.4
	+ bugfix: EBox::Sudo::sudo wasn't working properly
	+ use ebox-dbus-check to test if we can actually connect to dbus
1.1.41
	+ bugfix: use encodeURIComponent to fetch data from fields using Ajax
1.1.30
	+ Menu entries are now grouped by functionality
	+ Fixed order of items in menu (no more 'random' order)
	+ Added missing netmask values for network addresses between 16 and 32
	+ Fixed regression with already used values in select types
1.1.20
	+ Support for custom view
	+ Fix in netwrappers: iface methofd now retuns the ifcaes sorted
1.1.10
	+ UI improvement: submit Ajax forms by pressing return
1.1
	+ Fixing bogus div and missing items to make eBox Web UI more w3c
	complaint
	+ Added generic JS graph class using flotr with mouse tracking and
	legend
	+ Added remote services link button
	+ Added support for `additionalParameters` to `EBox.TabMenu` JS
	prototype
	+ Added `configKeysFromFile` to `EBox::Config`
	+ Bugfix: make boolean setter honour editable attribute
	+ Change tableBody to fetch each row instead of all rows at the same time
	+ Place pager on the bottom-right corner of the table
	+ Bugfix: hide trailing text when there's a change on a union select
0.12.101
	+ Bugfix: Remove bogus mason tags
	+ Bugfix: Use 'window' as variable instead of 'Window' since it is
	more portable
0.12.100
	+ Remove bogus div end tag
	+ Fix items list for titles with single quotes
	+ Fix: precondition fail message is not showed when it does not exist
0.12.99
	+ Add new table view without actions
	+ Add javascript library to generate report charts
	+ Fixing redirect URL coming from proxy
	+ Added Chinese from Taiwan and Galician translations
0.12.2
	+ Bugfix: Fix an issue with javascript and the union type that prevented
	things like samba share UI from working ok
0.12.1
	+ Bugfix: Get logger from EBox category if it is not set explicity
	to allow external programs to log using eBox log helper functions
0.12
	+ Added .field_help class in public.css
	+ Add field help to modelView.mas
	+ Stripe tables in hang table
	+ Use again the loading gif when switching tabs
	+ Add completedAjaxRequest and startAjaxRequest to be used as helpers
	  for automated testing with ANSTE
	+ Fix port validation with "<=" 65535
	+ Display 24 as default value in `IPNetwork` default setter
	+ Comment out some debug
	+ Bugfix. Create redirection URLs using client headers and guessing checking
	  the protocol (HTTP or HTTPS)
	+ Add spinner gif to modalbox window
	+ Make EBox::Config::configKeyFromFile non-greedy to parse values properly
	+ IPNetwork control has a default mas kvalue of 24
0.11.102
	+ Added `override_user_modification` configuration parameter to
	avoid user modification checkings and override them without asking
	+ Use the new EBox::Model::Row api
0.11.101
	+ Bugfix: Minor bugfix when checking uniqueness in Select type
	+ Added Japanese translation
0.11.100
	+ Add groups() to set groups eBox belongs to: ebox, adm, lp...
	+ Use eBox tmp directory to create std* files
	+ Fix an annoying warning found when interpoling undef values
	+ Fix an annoying warning found when interpoling undef values
0.11.99
	+ Fix rendering bug in hasMany viewer closing an open tag
	+ Added `EBox::ColourRange` to handle colour ranges
	+ Enhanced look&feel on model viewers
0.11
	+ New release
0.10.99
	+ New upstream release
0.10
	+ Changes on generic table: css, pager, icons
0.9.100
	+ Improvements on ajax table
	+ Add table page
	+ Add table filter
	+ Added generic ajax form
	+ Add SOAP session file
	+ Add EBox::Event class to support events in eBox
	+ Upgrade to PrototypeJS 1.5.1.1
0.9.99
	+ Enhanced HTML mason templates
0.9.3
	+ New release
0.9.2
	+ New upload method
0.9.1
	+ Add JS functions to show/hide elements
0.9
	+ Generic multitable with AJAX to handle 3D tables (used in
	  trafficshaping module)
	+ More mason components and better support for testing mason components
	+ Added Aragonese translation
	+ Added Dutch translation
	+ Added German translation
	+ Added Portuguese translation
0.8.1
	+ New release
0.8
	+ New release
0.7.99
	+ Add test stubs for ease testing
	+ Add setters for EBox::CGI::Base
	+ Add default _process with parameters validation behaviour to EBox::CGI::Base
	+ New sudo handling with custom exceptions
	+ Mason templates for common controls and form tables
	+ Some API extensions and bug-fixing
	+ Refactored and increased test coverture

0.7.1
	+ GUI improvements
	+ Change "save changes" button color when changes are
 	  unsaved
0.7
	+ First public release
0.6
	+ Move common code  to common/libebox
	+ Add support for __d
	+ API documented using  naturaldocs
	+ Update debian scripts
0.5.1
	+ New menu system
	+ New firewall filtering rules
	+ 802.1q support

0.5
	+ New bug-free menus (actually Internet Explorer is the buggy piece
	  of... software that caused the reimplementation)
	+ Lots of small bugfixes
	+ Firewall: apply rules with no destination address to packets
	  routed through external interfaces only
	+ New debianize script
	+ Firewall: do not require port and protocol parameters as they
	  are now optional.
	+ Include SSL stuff in the dist tarball
	+ Let modules block changes in the network interfaces
	  configuration if they have references to the network config in
	  their config.
	+ Debian network configuration import script
	+ Fix the init.d script: it catches exceptions thrown by modules so that
	  it can try to start/stop all of them if an exception is thrown.
	+ Firewall: fix default policy bug in INPUT chains.
	+ Restore textdomain in exceptions
	+ New services section in the summary
	+ Added Error item to Summary. Catch exceptions from modules in
	  summary and generate error item
	+ Fix several errors with redirections and error handling in CGIs
	+ Several data validation functions were fixed, and a few others added
	+ Prevent the global module from keeping a reference to itself. And make
	  the read-only/read-write behavior of the factory consistent.
	+ Stop using ifconfig-wrapper and implement our own NetWrapper module
	  with wrappers for ifconfig and ip.
	+ Start/stop apache, network and firewall modules in first place.
	+ Ignore some network interface names such as irda, sit0, etc.
	+ The summary page uses read-only module instances.
	+ New DataInUse exception, old one renamed to DataExists.
	+ Network: do not overwrite resolv.conf if there are nameservers
	  given via dhcp.
	+ Do not set a default global policy for the ssh service.
	+ Check for forbiden characters when the parameter value is
	  requested by the CGI, this allows CGI's to handle the error,
	  and make some decissions before it happens.
	+ Create an "edit object" template and remove the object edition stuff
	  from the main objects page.
	+ Fix the apache restarting code.
	+ Network: Remove the route reordering feature, the kernel handles that
	  automatically.
	+ Fix tons of bugs in the network restarting code.
	+ Network: removed the 3rd nameserver configuration.
	+ Network: Get gateway info in the dhcp hook.
	+ Network: Removed default configuration from the gconf schema.
	+ New function for config-file generation
	+ New functions for pid file handling

0.4
	+ debian package
	+ added module to export/import configuration
	+ changes in firewall's API
	+ Added content filter based on dansguardian
	+ Added French translation
	+ Added Catalan translation
	+ Sudoers file is generated automatically based on module's needs
	+ Apache config file is generated by ebox  now
	+ Use SSL
	+ Added ebox.conf file
	+ Added module template generator

0.3
	+ Supports i18n
	+ API name consistency
	+ Use Mason for templates
	+ added tips to GUI
	+ added dhcp hooks
	+ administration port configuration
	+ Fixed bugs to IE compliant
	+ Revoke changes after logout
	+ Several bugfixes

0.2
	+ All modules are now based on gconf.
	+ Removed dependencies on xml-simple, xerces and xpath
	+ New MAC address field in Object members.
	+ Several bugfixes.

0.1
	+ Initial release<|MERGE_RESOLUTION|>--- conflicted
+++ resolved
@@ -1,17 +1,11 @@
-<<<<<<< HEAD
 3.5
+	+ Fix error when using __x function from Gettext
+	+ EBox::Netwrapper::iface_by_address not longer assummes that
+	  interfaces could not share IP addresses
+	+ Added exception for component not exists
 	+ DataInUse exception is external to avoid logging of expected UI behaviors
 	+ Added support for Hebrew translations
 	+ Set version to 3.5
-=======
-HEAD
-	+ Fix error when using __x function from Gettext
-	+ EBox::Netwrapper::iface_by_address not longer assummes that
-	  interfaces could not share IP addresses
-3.4.3
-	+ Added exception for component not exists
-3.4.2
->>>>>>> bf17cc3d
 	+ Added EBox::Exceptions::WrongHTTPReferer
 3.4.1
 	+ Set the message in the trace
