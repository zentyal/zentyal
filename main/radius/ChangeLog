<<<<<<< HEAD
3.3
	+ Set version to 3.3
=======
HEAD
	+ Log helper changes: only check no-via lines, this avoid
	  duplicate lines but made us lose the 'TLS tunnel' MAC and 'user
	  not found' event. Also best treatment of MAC addresses, thanks
	  to Gianluca Carlesso for his code for this
>>>>>>> 270f4a14
3.2
	+ Set version to 3.2
3.1.2
	+ Override daemons when migrating from 3.0
3.1.1
	+ Remove FirewallObserver inheritance as it is not used
	+ Added menu icon
	+ Updated to use the new security group concept.
3.1
	+ Added Pre-Depends on mysql-server to avoid problems with upgrades
	+ Depend on zentyal-core 3.1
3.0.2
	+ Adapted to changes in EBox::LogHelper::_convertTimestamp
3.0.1
	+ Fixed log helper after migration to MySQL
	+ Added and used serviceId field for service certificates
2.3.4
	+ Adapted group membership checking to changes in users
2.3.3
	+ Adapted to new Model management framework
2.3.2
	+ Create tables with MyISAM engine by default
2.3.1
	+ Adapted to new users implementation
2.3
	+ Fixed random_file in eap.conf to work in precise
	+ Adapted to new MySQL logs backend
	+ Replaced autotools with zbuildtools
2.1.1
	+ Add logHelper support.
2.1
	+ Use new standard enable-module script
	+ Replace add service migration with initialSetup
1.5.3
	+ Zentyal rebrand
	+ Bugfix: update configuration syntax to new FreeRADIUS version
1.5.2
	+ Adds integration with ebox-ca
	+ Bugfix: don't use bootstrap certificate generation as breaks
	  snakeoil certificates
1.5.1
	+ Disabled certificate creation until conflict with pgsql is solved
1.5
	+ Updated config files for lucid
1.3.13
	+ Bugfix: usersandgroups should be enabled for ebox-radius
1.3.10
	+ First release<|MERGE_RESOLUTION|>--- conflicted
+++ resolved
@@ -1,13 +1,9 @@
-<<<<<<< HEAD
 3.3
-	+ Set version to 3.3
-=======
-HEAD
 	+ Log helper changes: only check no-via lines, this avoid
 	  duplicate lines but made us lose the 'TLS tunnel' MAC and 'user
 	  not found' event. Also best treatment of MAC addresses, thanks
 	  to Gianluca Carlesso for his code for this
->>>>>>> 270f4a14
+	+ Set version to 3.3
 3.2
 	+ Set version to 3.2
 3.1.2
