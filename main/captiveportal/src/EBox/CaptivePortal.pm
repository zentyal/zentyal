--- conflicted
+++ resolved
@@ -87,39 +87,6 @@
                                     'order' => 226));
 }
 
-<<<<<<< HEAD
-=======
-# Method: enableActions
-#
-#       Override EBox::Module::Service::enableActions
-#
-sub enableActions
-{
-    my ($self) = @_;
-
-    $self->performLDAPActions();
-
-    # Execute enable-module script
-    $self->SUPER::enableActions();
-}
-
-sub enableService
-{
-    my ($self, $status) = @_;
-
-    $self->SUPER::enableService($status);
-    if ($self->changed()) {
-        # manage the nginx include file
-        my $webadminMod = $self->global()->modInstance('webadmin');
-        if ($status) {
-            $webadminMod->addNginxServer(CAPTIVE_NGINX_FILE);
-        } else {
-            $webadminMod->removeNginxServer(CAPTIVE_NGINX_FILE);
-        }
-    }
-}
-
->>>>>>> e1ce443c
 # Method: _setConf
 #
 #  Override <EBox::Module::Service::_setConf>
