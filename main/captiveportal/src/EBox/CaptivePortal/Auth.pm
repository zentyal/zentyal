# Copyright (C) 2011-2013 Zentyal S.L.
#
# This program is free software; you can redistribute it and/or modify
# it under the terms of the GNU General Public License, version 2, as
# published by the Free Software Foundation.
#
# This program is distributed in the hope that it will be useful,
# but WITHOUT ANY WARRANTY; without even the implied warranty of
# MERCHANTABILITY or FITNESS FOR A PARTICULAR PURPOSE.  See the
# GNU General Public License for more details.
#
# You should have received a copy of the GNU General Public License
# along with this program; if not, write to the Free Software
# Foundation, Inc., 59 Temple Place, Suite 330, Boston, MA  02111-1307  USA
use strict;
use warnings;

package EBox::CaptivePortal::Auth;
use base qw(Apache2::AuthCookie);

use EBox;
use EBox::Config;
use EBox::Exceptions::Internal;
use EBox::Exceptions::Lock;
use EBox::Ldap;
use EBox::NetWrappers qw(ip_mac);

use Crypt::Rijndael;
use Apache2::Connection;
use Apache2::RequestUtil;
use Apache2::Const qw(:common HTTP_FORBIDDEN HTTP_MOVED_TEMPORARILY);
use MIME::Base64;
use Digest::MD5;
use Fcntl qw(:flock);
use File::Basename;
use YAML::XS;
use TryCatch::Lite;

# Session files dir, +rw for captiveportal & zentyal
use constant UMASK => 0007;

# Init logger
EBox::initLogger('captiveportal-log.conf');

sub new
{
    my ($class, @params) = @_;
    srand();
    return $class->SUPER::new(@params);
}

# Method: _savesession
#
# Parameters:
#
#   - user name
#   - password
#   - ip: client ip
#   - session id: if the id is undef, it creates a new one
#   - key: key for rijndael, if sid is undef creates a new one
# Exceptions:
#   - Internal
#   - When session file cannot be opened to write
sub _savesession
{
    my ($user, $passwd, $ip, $sid, $key) = @_;

    if(not defined($sid)) {
        my $md5 = Digest::MD5->new();
        $md5->add($$ , time() , rand(time) );
        $sid = $md5->hexdigest();

        $md5 = Digest::MD5->new();
        $md5->add($$ , time() , rand(time) );
        $key = $md5->hexdigest();
    }

    my $cipher = Crypt::Rijndael->new($key, Crypt::Rijndael::MODE_CBC());

    my $len = length($passwd);
    my $newlen = (int(($len-1)/16) + 1) * 16;

    $passwd = $passwd . ("\0" x ($newlen - $len));

    my $cryptedpass = $cipher->encrypt($passwd);
    my $encodedcryptedpass = MIME::Base64::encode($cryptedpass, '');
    my $sidFile;
    my $filename = EBox::CaptivePortal->SIDS_DIR . $sid;
    umask(UMASK);
    unless (open($sidFile, '>', $filename)){
        throw EBox::Exceptions::Internal(
                "Could not open to write ".  $filename);
    }

    # Lock the file in exclusive mode
    flock($sidFile, LOCK_EX)
        or throw EBox::Exceptions::Lock('EBox::CaptivePortal::Auth');
    # Truncate the file after locking
    truncate($sidFile, 0);

    if (defined($sid)) {
        my $data = {};
        $data->{sid} = $sid;
        $data->{encodedcryptedpass} = $encodedcryptedpass;
        $data->{time} = time();
        $data->{user} = $user;
        $data->{ip} = $ip;
        $data->{mac} = uc(ip_mac($ip));
        print $sidFile YAML::XS::Dump($data);
    }

    # Release the lock
    flock($sidFile, LOCK_UN);
    close($sidFile);

    return $sid . $key;
}

# update session time and ip
sub updateSession
{
    my ($sid, $ip, $time) = @_;
    defined($time) or $time = time();

    my $sidFile;
    my $sess_file = EBox::CaptivePortal->SIDS_DIR . $sid;
    unless (open ($sidFile, '+<', $sess_file)) {
        throw EBox::Exceptions::Internal("Could not open $sess_file");
    }
    # Lock in exclusive
    flock($sidFile, LOCK_EX)
        or throw EBox::Exceptions::Lock('EBox::CaptivePortal::Auth');

    my $sess_info = join('', <$sidFile>);

    # Truncate the file
    truncate($sidFile, 0);
    seek($sidFile, 0, 0);

    # Update session time and ip
    if (defined($sess_info)) {
        my $data = YAML::XS::Load($sess_info);
        $data->{time} = $time;
        $data->{ip} = $ip;
        $data->{mac} = uc(ip_mac($ip));
        print $sidFile YAML::XS::Dump($data);
    }

    # Release the lock
    flock($sidFile, LOCK_UN);
    close($sidFile);
}

# Method: checkPassword
#
#   Check if a given password matches the stored
#
# Parameters:
#
#       user - string containing the user name
#       passwd - string containing the plain password
#
# Returns:
#
#       boolean - true if it's correct, otherwise false
#
# Exceptions:
#
#       <EBox::Exceptions::Internal> - when password's file cannot be opened
sub checkPassword # (user, password)
{
    my ($self, $user, $password) = @_;

    eval 'use EBox::CaptivePortal';

    my $CONF_FILE = EBox::CaptivePortal->LDAP_CONF;

    my $url = EBox::Config::configkeyFromFile('ldap_url', $CONF_FILE);
    my $bind = EBox::Config::configkeyFromFile('ldap_bindstring', $CONF_FILE);
    my $groupDN = EBox::Config::configkeyFromFile('ldap_group', $CONF_FILE);

    return 1 if ($self->_checkLdapPassword($user, $password, $url, $bind, $groupDN));

    # Test secondary ldap if it exists in configuration file
    my $url2 = EBox::Config::configkeyFromFile('ldap2_url', $CONF_FILE);
    my $bind2 = EBox::Config::configkeyFromFile('ldap2_bindstring', $CONF_FILE);

    if (defined($url2) and defined($bind2)) {
        return 1 if ($self->_checkLdapPassword($user, $password, $url2, $bind2));
    }

    # not authorized
    return 0;
}

sub _checkLdapPassword
{
    my ($self, $user, $password, $url, $bind, $groupDN) = @_;

    # replace usrename in bind string
    $bind =~ s/{USERNAME}/$user/g;
    my $authorized = 0;
    try {
        my $ldap = EBox::Ldap::safeConnect($url);
        EBox::Ldap::safeBind($ldap, $bind, $password);
        $authorized = 1; # auth ok
        if ($authorized and $groupDN) {
            # we have not finished
            $authorized = 0;
            # check also the group for the user
            my %attrs = (
<<<<<<< HEAD
                base => $bind,
                filter => "&(uid=$user)(memberOf=$groupDN)",
=======
                base => $groupDN,
                filter => "(member=$bind)",
>>>>>>> 34f6270c
                scope => 'base'
            );
            my $result = $ldap->search(%attrs);
            $authorized = ($result->count > 0);
        }
    } catch {
        $authorized = 0; # auth failed
    }

    return $authorized;
}

# Method: authen_cred
#
#   Overriden method from <Apache2::AuthCookie>.
#
sub authen_cred  # (request, user, password)
{
    my ($self, $r, $user, $passwd) = @_;
    unless ($self->checkPassword($user, $passwd)) {
        my $ip  = $r->connection->remote_ip();
        EBox::warn("Failed login from: $ip");
        return;
    }

    return _savesession($user, $passwd, $r->connection->remote_ip());
}

# Method: authen_ses_key
#
#   Overriden method from <Apache2::AuthCookie>.
#
sub authen_ses_key  # (request, session_key)
{
    my ($self, $r, $session_data) = @_;
    my $session_key = substr($session_data, 0, 32);
    my $sidFile; # sid file handle

    my $user = undef;

    eval 'use EBox::CaptivePortal';

    my $sess_file = EBox::CaptivePortal->SIDS_DIR . $session_key;
    return unless (-r $sess_file);

    unless (open ($sidFile,  $sess_file)) {
        throw EBox::Exceptions::Internal("Could not open $sess_file");
    }
    # Lock in shared mode for reading
    flock($sidFile, LOCK_SH)
        or throw EBox::Exceptions::Lock('EBox::CaptivePortal::Auth');

    my $sess_info = join('', <$sidFile>);
    my $data = YAML::XS::Load($sess_info);

    if (defined($data)) {
        $user = $data->{user};
    }

    # Release the lock
    flock($sidFile, LOCK_UN);
    close($sidFile);

    if (defined($user)) {
        updateSession($session_key, $r->connection->remote_ip());
        return $user;
    } else {
        $r->subprocess_env(LoginReason => "NotLoggedIn");
    }

    return;
}

# Method: logout
#
#   Overriden method from <Apache2::AuthCookie>.
#
sub logout # (request)
{
    my ($self, $r) = @_;

    eval 'use EBox::CaptivePortal';

    # expire session
    my $session_key = substr($self->key($r), 0, 32);
    updateSession($session_key, $r->connection->remote_ip(), 0);

    # notify captive daemon
    system('cat ' . EBox::CaptivePortal->LOGOUT_FILE);

    $self->SUPER::logout($r);
}

1;<|MERGE_RESOLUTION|>--- conflicted
+++ resolved
@@ -209,13 +209,8 @@
             $authorized = 0;
             # check also the group for the user
             my %attrs = (
-<<<<<<< HEAD
-                base => $bind,
-                filter => "&(uid=$user)(memberOf=$groupDN)",
-=======
                 base => $groupDN,
                 filter => "(member=$bind)",
->>>>>>> 34f6270c
                 scope => 'base'
             );
             my $result = $ldap->search(%attrs);
