HEAD
<<<<<<< HEAD
	+ Use file based authentication instead of LDAP
=======
	+ Added noMultipleOUSupportComponent support
	+ Better packaging for EBox::Event::Watcher::CaptivePortalQuota
>>>>>>> a4152507
3.4
	+ Migrated to use Plack as the application server instead of mod_perl
	+ Use service instead of deprecated invoke-rc.d for init.d scripts
	+ Set version to 3.4
	+ Fixed CaptivePortalQUota event watcher path
	+ Fixed restricted login by group
	+ Don't show iptables error on Captive Daemon if debug is not enabled
	+ Regenerate, if needed captive, portal rules on startup of captived
	+ Better synchronization between sessions and iptables rules
	+ Fixed SID generation code
	+ Fix missing uses in EBox::CaptivePortal::Model::BWSettings
3.3
	+ Fixed regression on restricted authentication to group
	+ Switch from Error to TryCatch for exception handling
	+ Added missing EBox::Exceptions uses
	+ Use upstream Apache2::AuthCookie instead of forked version
	+ Set version to 3.3
3.2
	+ Set version to 3.2
3.1.6
	+ Allow login when accessing an HTTPS page
3.1.5
	+ Improved reload icon
	+ Fixed regression trying to access redis after users API changes
3.1.4
	+ User add-on adapted to right panel view
	+ Added menu icon
	+ Use MAC address in object exception
	+ Fixed bug in exceptions firewall rules
	+ Adapt firewall rules to new accept chains
	+ Adapted user addon to multi-OU tree view
	+ Removed no longer necessary jQuery noConflict()
	+ Updated to use the new API to retrieve groups and users.
	+ Updated to use the new security group concept.
	+ Make user authorizarion compatible with external AD mode
3.1.3
	+ Fix regression in CGIs package names
	+ Use new EBox::Users namespace instead of EBox::UsersAndGroups
3.1.2
	+ Ported JS code to jQuery
3.1.1
	+ Added missing use sentence to Users Model
3.1
	+ Adapted to the new EBox::CGI::Run
	+ Depend on zentyal-core 3.1
3.0.3
	+ Fixed bug which could generate invalid iptable rules when
	  captive portal listens in more than one interface
	+ Capture exceptions are now compatible with http proxy
	  transparent mode
	+ Capture exceptions are applied to input to the server itself
3.0.2
	+ Client popup made more compatible with different browsers
	+ Removed superfluos firewall rules removal, better management of
	  firewall lock
	+ Added 'Continue to destination' link
	+ Remove conntrac kstate when adding/removing user rules
	+ More frequent polling for more responsive captive daemon
	+ Fixed Log4perl configuration and initialization. Log directory
	  permissions made more restrictive.
	+ Removed unnecesary and misleading method 'new' from EBox::CaptivePortal::Auth package
3.0.1
	+ Adapted to the new utf8 fixes
	+ Removed superfluos calls to utf8::decode
	+ Restart module on package install
	+ Warning and disable action if authotization group is removed
	+ Fixed regression in authorization restricted by group
3.0
	+ Updated 'created by' footer
2.3.5
	+ Display type of exception in table view
	+ Blocking captive daemon watcher to avoid cpu consumption
2.3.4
	+ More robust code against errors when getting watcher class
	+ Improved extend quota icons and some texts
	+ Improved style of login page
	+ Added modeldepends to yaml schema
2.3.3
	+ Fixed firewall locking problems
	+ Enable interfaces in bandwith monitor module when needed
	+ Added service and objects exceptions
	+ Avoided LDAP errors with user quotas, user quota addon takes into
	  account whether bandwidth limit is enabled or disabled
2.3.2
	+ Adapted to new Model management framework
2.3.1
	+ Updated code for new users module
2.3
	+ Replaced autotools with zbuildtools
	+ Fixed non-translatable string in popup window
	+ Fixed logrotate configuration
2.1.10
	+ Fixed UTF8 double-encoding on unexpected error CGI
	+ Added units to bandwidth quota label
2.1.9
	+ Bug report form appears now if captiveportal crashes
	+ Removed default value for group setting (avoid crashes in user corner)
	+ Set locale properly in captive portal
	+ Removed /zentyal prefix from URLs
	+ Moved model() call out of Users constructor to avoid problems
	  with configuration backup.
2.1.8
	+ Fixed captive portal pages layout and styling
	+ Always show current users tab and show a precondition message
	  if module is not enabled
	+ Added group option to configure authorized users
2.1.7
	+ Added a custom action to kick logged users
2.1.6
	+ Added useraddon to configure bandwidth limit
	+ Rotate captiveportal logs
2.1.5
	+ Kick users who have exceed bandwidth quota
	+ Calculate users bandwidth usage based on configured period
2.1.4
	+ New secondary LDAP configuration tab (enabled via confkey)
	+ Added current users tab
	+ Integrate bwmonitor to control users bandwidth usage
	+ Removed use of obsolete LogAdmin
2.1.3
	+ Added custom style for captive portal css pages
2.1.2
	+ Allow a secondary LDAP server for authentication (via config file)
	+ Better configuration values por apache
	+ Fixed firewall helper to avoid session loss
2.1.1
	+ Increased session grace time to avoid session losses on slow requests
	+ Do not automatically logout on window close (may cause problems in some browsers)
2.1
	+ Initial release<|MERGE_RESOLUTION|>--- conflicted
+++ resolved
@@ -1,10 +1,7 @@
 HEAD
-<<<<<<< HEAD
 	+ Use file based authentication instead of LDAP
-=======
 	+ Added noMultipleOUSupportComponent support
 	+ Better packaging for EBox::Event::Watcher::CaptivePortalQuota
->>>>>>> a4152507
 3.4
 	+ Migrated to use Plack as the application server instead of mod_perl
 	+ Use service instead of deprecated invoke-rc.d for init.d scripts
