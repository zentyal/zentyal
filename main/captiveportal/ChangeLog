--- conflicted
+++ resolved
@@ -1,11 +1,8 @@
-<<<<<<< HEAD
-3.5
-	+ Set version to 3.5
-=======
 HEAD
 	+ Added noMultipleOUSupportComponent support
 	+ Better packaging for EBox::Event::Watcher::CaptivePortalQuota
->>>>>>> 8b4884ef
+3.5
+	+ Set version to 3.5
 3.4
 	+ Migrated to use Plack as the application server instead of mod_perl
 	+ Use service instead of deprecated invoke-rc.d for init.d scripts
