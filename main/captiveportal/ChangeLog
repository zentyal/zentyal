--- conflicted
+++ resolved
@@ -1,14 +1,10 @@
-<<<<<<< HEAD
 3.4
 	+ Migrated to use Plack as the application server instead of mod_perl
 	+ Use service instead of deprecated invoke-rc.d for init.d scripts
 	+ Set version to 3.4
-=======
-HEAD
 	+ Better synchronization between sessions and iptables rules
 	+ Fixed SID generation code
 	+ Fix missing uses in EBox::CaptivePortal::Model::BWSettings
->>>>>>> 9bc1e192
 3.3
 	+ Fixed regression on restricted authentication to group
 	+ Switch from Error to TryCatch for exception handling
