<<<<<<< HEAD
3.4
	+ Migrated to use Plack as the application server instead of mod_perl
	+ Use service instead of deprecated invoke-rc.d for init.d scripts
	+ Set version to 3.4
	+ Fixed CaptivePortalQUota event watcher path
=======
HEAD
	+ Added noMultipleOUSupportComponent support
3.2.3
	+ Better packaging for EBox::Event::Watcher::CaptivePortalQuota
>>>>>>> 1a7ba42b
	+ Fixed restricted login by group
	+ Don't show iptables error on Captive Daemon if debug is not enabled
	+ Regenerate, if needed captive, portal rules on startup of captived
	+ Better synchronization between sessions and iptables rules
	+ Fixed SID generation code
	+ Fix missing uses in EBox::CaptivePortal::Model::BWSettings
3.3
	+ Fixed regression on restricted authentication to group
	+ Switch from Error to TryCatch for exception handling
	+ Added missing EBox::Exceptions uses
	+ Use upstream Apache2::AuthCookie instead of forked version
	+ Set version to 3.3
3.2
	+ Set version to 3.2
3.1.6
	+ Allow login when accessing an HTTPS page
3.1.5
	+ Improved reload icon
	+ Fixed regression trying to access redis after users API changes
3.1.4
	+ User add-on adapted to right panel view
	+ Added menu icon
	+ Use MAC address in object exception
	+ Fixed bug in exceptions firewall rules
	+ Adapt firewall rules to new accept chains
	+ Adapted user addon to multi-OU tree view
	+ Removed no longer necessary jQuery noConflict()
	+ Updated to use the new API to retrieve groups and users.
	+ Updated to use the new security group concept.
	+ Make user authorizarion compatible with external AD mode
3.1.3
	+ Fix regression in CGIs package names
	+ Use new EBox::Users namespace instead of EBox::UsersAndGroups
3.1.2
	+ Ported JS code to jQuery
3.1.1
	+ Added missing use sentence to Users Model
3.1
	+ Adapted to the new EBox::CGI::Run
	+ Depend on zentyal-core 3.1
3.0.3
	+ Fixed bug which could generate invalid iptable rules when
	  captive portal listens in more than one interface
	+ Capture exceptions are now compatible with http proxy
	  transparent mode
	+ Capture exceptions are applied to input to the server itself
3.0.2
	+ Client popup made more compatible with different browsers
	+ Removed superfluos firewall rules removal, better management of
	  firewall lock
	+ Added 'Continue to destination' link
	+ Remove conntrac kstate when adding/removing user rules
	+ More frequent polling for more responsive captive daemon
	+ Fixed Log4perl configuration and initialization. Log directory
	  permissions made more restrictive.
	+ Removed unnecesary and misleading method 'new' from EBox::CaptivePortal::Auth package
3.0.1
	+ Adapted to the new utf8 fixes
	+ Removed superfluos calls to utf8::decode
	+ Restart module on package install
	+ Warning and disable action if authotization group is removed
	+ Fixed regression in authorization restricted by group
3.0
	+ Updated 'created by' footer
2.3.5
	+ Display type of exception in table view
	+ Blocking captive daemon watcher to avoid cpu consumption
2.3.4
	+ More robust code against errors when getting watcher class
	+ Improved extend quota icons and some texts
	+ Improved style of login page
	+ Added modeldepends to yaml schema
2.3.3
	+ Fixed firewall locking problems
	+ Enable interfaces in bandwith monitor module when needed
	+ Added service and objects exceptions
	+ Avoided LDAP errors with user quotas, user quota addon takes into
	  account whether bandwidth limit is enabled or disabled
2.3.2
	+ Adapted to new Model management framework
2.3.1
	+ Updated code for new users module
2.3
	+ Replaced autotools with zbuildtools
	+ Fixed non-translatable string in popup window
	+ Fixed logrotate configuration
2.1.10
	+ Fixed UTF8 double-encoding on unexpected error CGI
	+ Added units to bandwidth quota label
2.1.9
	+ Bug report form appears now if captiveportal crashes
	+ Removed default value for group setting (avoid crashes in user corner)
	+ Set locale properly in captive portal
	+ Removed /zentyal prefix from URLs
	+ Moved model() call out of Users constructor to avoid problems
	  with configuration backup.
2.1.8
	+ Fixed captive portal pages layout and styling
	+ Always show current users tab and show a precondition message
	  if module is not enabled
	+ Added group option to configure authorized users
2.1.7
	+ Added a custom action to kick logged users
2.1.6
	+ Added useraddon to configure bandwidth limit
	+ Rotate captiveportal logs
2.1.5
	+ Kick users who have exceed bandwidth quota
	+ Calculate users bandwidth usage based on configured period
2.1.4
	+ New secondary LDAP configuration tab (enabled via confkey)
	+ Added current users tab
	+ Integrate bwmonitor to control users bandwidth usage
	+ Removed use of obsolete LogAdmin
2.1.3
	+ Added custom style for captive portal css pages
2.1.2
	+ Allow a secondary LDAP server for authentication (via config file)
	+ Better configuration values por apache
	+ Fixed firewall helper to avoid session loss
2.1.1
	+ Increased session grace time to avoid session losses on slow requests
	+ Do not automatically logout on window close (may cause problems in some browsers)
2.1
	+ Initial release<|MERGE_RESOLUTION|>--- conflicted
+++ resolved
@@ -1,15 +1,11 @@
-<<<<<<< HEAD
+HEAD
+	+ Added noMultipleOUSupportComponent support
+	+ Better packaging for EBox::Event::Watcher::CaptivePortalQuota
 3.4
 	+ Migrated to use Plack as the application server instead of mod_perl
 	+ Use service instead of deprecated invoke-rc.d for init.d scripts
 	+ Set version to 3.4
 	+ Fixed CaptivePortalQUota event watcher path
-=======
-HEAD
-	+ Added noMultipleOUSupportComponent support
-3.2.3
-	+ Better packaging for EBox::Event::Watcher::CaptivePortalQuota
->>>>>>> 1a7ba42b
 	+ Fixed restricted login by group
 	+ Don't show iptables error on Captive Daemon if debug is not enabled
 	+ Regenerate, if needed captive, portal rules on startup of captived
