--- conflicted
+++ resolved
@@ -1,8 +1,4 @@
-<<<<<<< HEAD
-HEAD
-=======
 2.3.4
->>>>>>> 6489a44e
 	+ Remove server option from the global and the profile configuration
 	+ Shortened some redundant strings
 	+ Added modeldepends to yaml schema
