# Copyright (C) 2007 Warp Networks S.L.
# Copyright (C) 2008-2013 Zentyal S.L.
#
# This program is free software; you can redistribute it and/or modify
# it under the terms of the GNU General Public License, version 2, as
# published by the Free Software Foundation.
#
# This program is distributed in the hope that it will be useful,
# but WITHOUT ANY WARRANTY; without even the implied warranty of
# MERCHANTABILITY or FITNESS FOR A PARTICULAR PURPOSE.  See the
# GNU General Public License for more details.
#
# You should have received a copy of the GNU General Public License
# along with this program; if not, write to the Free Software
# Foundation, Inc., 59 Temple Place, Suite 330, Boston, MA  02111-1307  USA

use strict;
use warnings;

package EBox::TrafficShaping::Filter::Fw;

use base 'EBox::TrafficShaping::Filter::Base';

use EBox::Global;
use EBox::Exceptions::MissingArgument;
use EBox::Exceptions::InvalidType;
use EBox::Exceptions::InvalidData;
use EBox::Exceptions::External;
use EBox::TrafficShaping::Firewall::IptablesRule;
use EBox::TrafficShaping;

use Perl6::Junction qw( any );

use constant MARK_MASK => '0xFF00';
use constant UNKNOWN_PROTO_MARK => '0x200';
use constant PENDING_PROTO_MARK => '0x100';

# Mark shift, last 8 bits
use constant MARK_SHIFT => 8;

# The highest found is 7
use constant LOWEST_PRIORITY => 200;

# Constructor: new
#
#   Constructor for Fw Filter class.
#
# Parameters:
#
#   - Following are *tc* arguments to do filtering:
#
#   flowId - A hash containing the following entries:
#       - rootHandle - handle from root qdisc
#       - classId    - class id
#   mark - Number used in packet to do filtering afterwards
#   parent - parent where filter is attached to (it's a <EBox::TrafficShaping::QDisc>)
#   protocol - Only ip it's gonna be supported *(Optional)*
#   prio - Filter priority. If several filters are attached to the same qdisc, they're asked in priority sections.
#       Lower number, higher priority. *(Optional)*
#   identifier - the filter identifier *(Optional)* Default value: $flowId->{classId}
#
#   - Following are *iptables* arguments to do filtering:
#
#   service   - undef or <EBox::Types::Union> from <EBox::TrafficShaping::Model::RuleTable> that can contains
#       a port based service, l7 protocol service or a group of l7 protocol services. If undef, any service is assumed.
#   srcAddr   - <EBox::Types::IPAddr> or <EBox::Types::MACAddr> the packet source to match *(Optional)*
#   dstAddr   - <EBox::Types::MACAddr> the packet destination to match *(Optional)*
#   matchPrio - int (0-7) the priority which will have at the iptables matching *(Optional)*
#       Default value: lowest priority = 7
#
#   If none is provided, the default redundant mark will be applied
#       - Named parameters
#
# Returns:
#
#      A recently created <EBox::TrafficShaping::Filter::Fw> object
#
# Exceptions:
#
#      <EBox::Exceptions::MissingArgument> - throw if parameter is not passed
#      <EBox::Exceptions::InvalidType> - throw if parameter is not with the correct type
#      <EBox::Exceptions::InvalidData> - throw if parameter protocol is not ip one
#
sub new
{
    my $class = shift;
    my %args = @_;
    $args{filter} = 'fw';

    my $self = $class->SUPER::new(%args);

    # Treat arguments
    throw EBox::Exceptions::MissingArgument('mark') unless defined $args{mark};

    # Check addresses
    if ($args{srcAddr}) {
        if ((not $args{srcAddr}->isa('EBox::Types::IPAddr')) and
            (not $args{srcAddr}->isa('EBox::Types::IPSet')) and
            (not $args{srcAddr}->isa('EBox::Types::MACAddr')) and
            (not $args{srcAddr}->isa('EBox::Types::IPRange'))) {
            throw EBox::Exceptions::InvalidType(
                'srcAddr', 'EBox::Types::IPAddr or EBox::Types::IPSet or EBox::Types::MACAddr or EBox::Types::IPRange');
        }
    }
    if ($args{dstAddr}) {
        if ((not $args{dstAddr}->isa('EBox::Types::IPAddr')) and
            (not $args{srcAddr}->isa('EBox::Types::IPSet')) and
            (not $args{dstAddr}->isa('EBox::Types::IPRange'))) {
            throw EBox::Exceptions::InvalidType('srcAddr', 'EBox::Types::IPAddr EBox::Types::IPSet or EBox::Types::IPRange');
        }
    }
    $self->{mark} = $args{mark};

    if (defined $args{service}) {
        $self->{service} = $args{service};
    }

    if ($args{srcAddr}) {
        $self->{srcAddr} = $args{srcAddr};
        if ($args{srcAddr}->isa('EBox::Types::IPAddr')) {
            $self->{srcIP} = $args{srcAddr}->ip();
            $self->{srcNetMask} = $args{srcAddr}->mask();
        } elsif ($args{srcAddr}->isa('EBox::Types::IPSet')) {
            $self->{srcIPSet} = $args{srcAddr}->set();
            $self->{srcIPSetFilterIP} = $args{srcAddr}->filterIp();
            $self->{srcIPSetFilterMask} = $args{srcAddr}->filterMask();
        } elsif ($args{srcAddr}->isa('EBox::Types::MACAddr')) {
            $self->{srcMAC} = $args{srcAddr}->value();
        } elsif ($args{srcAddr}->isa('EBox::Types::IPRange')) {
            $self->{srcRange} = $args{srcAddr};
        }
    }

    if ($args{dstAddr}) {
        $self->{dstAddr} = $args{dstAddr};
        if ($args{dstAddr}->isa('EBox::Types::IPAddr')) {
            $self->{dstIP} = $args{dstAddr}->ip();
            $self->{dstNetMask} = $args{dstAddr}->mask();
        } elsif ($args{dstAddr}->isa('EBox::Types::IPSet')) {
            $self->{dstIPSet} = $args{dstAddr}->set();
            $self->{dstIPSetFilterIP} = $args{dstAddr}->filterIp();
            $self->{dstIPSetFilterMask} = $args{dstAddr}->filterMask();
        } elsif ($args{dstAddr}->isa('EBox::Types::IPRange')) {
            $self->{dstRange} = $args{dstAddr};
        }
    }

    # Iptables priority
    $self->{matchPrio} = $args{matchPrio};
    $self->{matchPrio} = LOWEST_PRIORITY unless defined $self->{matchPrio};

    bless($self, $class);
    return $self;
}

# Method: dumpIptablesCommands
#
#       Dump iptables commands needed to run to make the filter ready
#       in iptables
#
#
# Returns:
#
#       array ref - array with all needed command arguments
#
sub dumpIptablesCommands
{
    my ($self) = @_;

    # Getting the mask number
    my $mask = hex ( MARK_MASK );

    # Applying the mask
    my $mark = $self->{mark} & $mask;
    $mark = sprintf("0x%X", $mark);
    #    my $protocol = $self->{fProtocol};

    # Set no port if protocol is all
    my $sport = undef;
    my $dport = undef;

    # unless ( defined ( $protocol ) and
    # ($protocol eq EBox::Types::Service->AnyProtocol )) {
    #      $sport = $self->{fPort};
    #      $dport = $self->{fPort};
    # }

    my $srcIP = $self->{srcIP};
    my $srcMAC = $self->{srcMAC};
    my $srcNetMask = $self->{srcNetMask};
    my $dstIP = $self->{dstIP};
    my $dstNetMask = $self->{dstNetMask};
    my $srcIPSet = $self->{srcIPSet};
    my $dstIPSet = $self->{dstIPSet};

    my $shaperChain;
    $shaperChain = 'EBOX-SHAPER-' . $self->{parent}->getInterface();

    my @ipTablesCommands;
    my $leadingStr;
    my $mediumStr;
    if ( defined ( $self->{service} ) or defined ( $srcIP ) or defined ( $dstIP ) or defined $srcIPSet or defined $dstIPSet) {
        my $ipTablesRule = EBox::TrafficShaping::Firewall::IptablesRule->new( chain => $shaperChain );

        if (defined $self->{srcRange}) {
            $ipTablesRule->setSourceAddress(inverseMatch => 0,
                    sourceRange => $self->{srcRange});
        } elsif ( defined ( $self->{srcAddr} )) {
            $ipTablesRule->setSourceAddress(inverseMatch => 0,
                    sourceAddress => $self->{srcAddr});
        }

        if (defined ( $self->{dstRange} )) {
            $ipTablesRule->setDestinationAddress( inverseMatch => 0,
                    destinationRange => $self->{dstRange} );
        } elsif (defined ( $self->{dstAddr} )) {
            $ipTablesRule->setDestinationAddress( inverseMatch => 0,
                    destinationAddress => $self->{dstAddr} );
        }

        if (not defined ($self->{service})) {
            my $serviceMod = EBox::Global->modInstance('services');
            $ipTablesRule->setService($serviceMod->serviceId('any'));
        } elsif ($self->{service}->selectedType() eq 'service_port') {
            my $iface = $self->{parent}->getInterface();
            my $network = EBox::Global->modInstance('network');
            if ($network->ifaceIsExternal($network->etherIface($iface))) {
                $ipTablesRule->setService($self->{service}->value());
            } else {
                $ipTablesRule->setReverseService($self->{service}->value());
            }
<<<<<<< HEAD
        } elsif ($self->{service}->selectedType() eq 'service_application') {
            $ipTablesRule->setNDPIApplication($self->{service}->value());
=======
        } elsif ($self->{service}->selectedType() eq 'service_l7Protocol') {
            #$ipTablesRule->setL7Service($self->{service}->value());
            $l7Rule = 1;
        } elsif ($self->{service}->selectedType() eq 'service_l7Group') {
            #$ipTablesRule->setL7GroupedService($self->{service}->value());
            $l7Rule = 1;
        }

        if ($l7Rule) {
            # Send unmarked packets to l7filter (NFQUEUE)
            $ipTablesRule->setTable('mangle');
            $ipTablesRule->setChain($l7shaperChain);

            my $serviceMod = EBox::Global->modInstance('services');
            $ipTablesRule->setService($serviceMod->serviceId('any'));

            my $iface = $self->{parent}->getInterface();

            my $trafficshaping = EBox::Global->modInstance('trafficshaping');
            my $queue = $trafficshaping->ifaceUniqueId($self->{parent}->getInterface());

            $ipTablesRule->setDecision("NFQUEUE --queue-num $queue");
            push(@ipTablesCommands, @{$ipTablesRule->strings()});

            # Set the mark to remove l7filter mark when the result is
            # 1 (pending protocol)
            push(@ipTablesCommands, "-t mangle -I $shaperChain "
                                    . '-m mark --mark '
                                    . PENDING_PROTO_MARK . '/' . MARK_MASK
                                    . ' -j MARK --set-mark 0x0');

            # Set the mark to remove l7filter mark when the result is
            # 2 (unknown protocol)
            push(@ipTablesCommands, "-t mangle -I $shaperChain "
                                    . '-m mark --mark '
                                    . UNKNOWN_PROTO_MARK . '/' . MARK_MASK
                                    . ' -j MARK --set-mark 0x0');

            # Set final mark for l7 matched packages (remove outside mask marks)
            push(@ipTablesCommands, "-t mangle -A $shaperChain " .
                                    "-m mark --mark $mark/" . MARK_MASK .
                                    " -j MARK --set-mark $mark");

        } else {
            # Mark the packet and set the decision to MARK and the table as mangle
            $ipTablesRule->setMark($mark, MARK_MASK);
            push(@ipTablesCommands, @{$ipTablesRule->strings()});
>>>>>>> c0caf461
        }

        # Mark the packet and set the decision to MARK and the table as mangle
        $ipTablesRule->setMark($mark, MARK_MASK);
        push(@ipTablesCommands, @{$ipTablesRule->strings()});

    }

    return \@ipTablesCommands;

}

sub _extraL7Commands
{
    my ($self, $rule) = @_;

    my $network = EBox::Global->modInstance('network');
    my $iface = $self->{parent}->getInterface();
    my @ifaces;
    if ($network->ifaceIsExternal($network->etherIface($iface))) {
        @ifaces = @{$network->InternalIfaces()};
    } else {
        @ifaces = @{$network->ExternalIfaces()};
    }

    my @cmds;
    for my $interface (@ifaces) {
        my $newRule = $rule->clone();
        $rule->setChain("EBOX-SHAPER-$interface -i $iface");
        push (@cmds, @{$rule->strings()});
    }

    return @cmds;
}

# Method: dumpProtocols
#
#       Dump l7 filter protocols and its iptables mark
#
# Returns:
#
#       hash ref - array containing l7 filter protocols as keys and marks as values
#
sub dumpProtocols
{
    my ( $self ) = @_;

    my %protocols;

    my $mark = $self->{mark} >> MARK_SHIFT;

    if ( defined ( $self->{service} ) ) {

        if ($self->{service}->selectedType() eq 'service_l7Protocol') {
            $protocols{$self->{service}->value()} = $mark;

        } elsif ($self->{service}->selectedType() eq 'service_l7Group') {

            my $service = $self->{service}->value();
            my $l7mod = EBox::Global->modInstance('l7-protocols')->model('Groups');
            my $row = $l7mod->row($service);
            unless (defined($row)) {
                throw EBox::Exceptions::External("group $service does not exist");
            }

            for my $id (@{$row->subModel('protocols')->ids()}) {
                my $subRow = $row->subModel('protocols')->row($id);
                my $ser =  $subRow->valueByName('protocol');
                $protocols{$ser} = $mark;
            }
        }
    }

    return \%protocols;
}

1;<|MERGE_RESOLUTION|>--- conflicted
+++ resolved
@@ -229,58 +229,8 @@
             } else {
                 $ipTablesRule->setReverseService($self->{service}->value());
             }
-<<<<<<< HEAD
         } elsif ($self->{service}->selectedType() eq 'service_application') {
             $ipTablesRule->setNDPIApplication($self->{service}->value());
-=======
-        } elsif ($self->{service}->selectedType() eq 'service_l7Protocol') {
-            #$ipTablesRule->setL7Service($self->{service}->value());
-            $l7Rule = 1;
-        } elsif ($self->{service}->selectedType() eq 'service_l7Group') {
-            #$ipTablesRule->setL7GroupedService($self->{service}->value());
-            $l7Rule = 1;
-        }
-
-        if ($l7Rule) {
-            # Send unmarked packets to l7filter (NFQUEUE)
-            $ipTablesRule->setTable('mangle');
-            $ipTablesRule->setChain($l7shaperChain);
-
-            my $serviceMod = EBox::Global->modInstance('services');
-            $ipTablesRule->setService($serviceMod->serviceId('any'));
-
-            my $iface = $self->{parent}->getInterface();
-
-            my $trafficshaping = EBox::Global->modInstance('trafficshaping');
-            my $queue = $trafficshaping->ifaceUniqueId($self->{parent}->getInterface());
-
-            $ipTablesRule->setDecision("NFQUEUE --queue-num $queue");
-            push(@ipTablesCommands, @{$ipTablesRule->strings()});
-
-            # Set the mark to remove l7filter mark when the result is
-            # 1 (pending protocol)
-            push(@ipTablesCommands, "-t mangle -I $shaperChain "
-                                    . '-m mark --mark '
-                                    . PENDING_PROTO_MARK . '/' . MARK_MASK
-                                    . ' -j MARK --set-mark 0x0');
-
-            # Set the mark to remove l7filter mark when the result is
-            # 2 (unknown protocol)
-            push(@ipTablesCommands, "-t mangle -I $shaperChain "
-                                    . '-m mark --mark '
-                                    . UNKNOWN_PROTO_MARK . '/' . MARK_MASK
-                                    . ' -j MARK --set-mark 0x0');
-
-            # Set final mark for l7 matched packages (remove outside mask marks)
-            push(@ipTablesCommands, "-t mangle -A $shaperChain " .
-                                    "-m mark --mark $mark/" . MARK_MASK .
-                                    " -j MARK --set-mark $mark");
-
-        } else {
-            # Mark the packet and set the decision to MARK and the table as mangle
-            $ipTablesRule->setMark($mark, MARK_MASK);
-            push(@ipTablesCommands, @{$ipTablesRule->strings()});
->>>>>>> c0caf461
         }
 
         # Mark the packet and set the decision to MARK and the table as mangle
