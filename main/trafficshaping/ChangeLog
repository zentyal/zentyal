HEAD
<<<<<<< HEAD
	+ Added application shaping using nPDI
3.4.1
	+ Fixed bug that made impossible to add rules
=======
	+ Adding support to ipsets at Iptables Rules
>>>>>>> c0caf461
3.4
	+ Unallow edition of interface in rules until it is supported
	+ Use service instead of deprecated invoke-rc.d for init.d scripts
	+ Mark bond slaves as not shapable and use the master bond for shaping
	  (contribution by Vsevolod Kukol)
	+ Set version to 3.4
3.3
	+ Switch from Error to TryCatch for exception handling
	+ Added missing EBox::Exceptions uses
	+ Show menu icon when zentyal-l7-protocols is not installed
	+ Set version to 3.3
3.2
	+ Set version to 3.2
3.1.3
	+ Added missing EBox::Gettext use
3.1.2
	+ Fixed recursive bug that tried to add two times the same
	  interface to InterfaceRates model
3.1.1
	+ Added support to priorize ACK, SYN, FIN and RST small packages.
3.1
	+ Depend on zentyal-core 3.1
3.0.1
	+ Fixed row synchronization with interface changes in Interfaces rates model
	+ Do not create builder or reset chains for non set or trunk interfaces
	+ Fixed bug in checking rules when they are re-enabled
2.3.6
	+ Use full path for notifier of notifyActions. More restrictive
	  notifyForeignModelAction(). Moved this method from parent to subclass
2.3.5
	+ Added modeldepends to yaml schema
2.3.4
	+ Use Clone::Fast instead of Clone
2.3.3
	+ Disabled rules for ppp and non set interfaces
	+ iptables range option used in commands upon object range members
	+ Added all interfaces option in rule select interface option
2.3.2
	+ Separate rules in internal (download) and external (upload)
	+ Use regular models instead of a dynamic select composite
	+ Adapted to new Model management framework
	+ Implement new EBox::NetworkObserver::regenGatewaysFailover()
	+ Fixed duplicate rows in interfaces rates page
2.3.1
	+ Use printableName instead of name to select services
2.3
	+ Replaced autotools with zbuildtools
2.1.4
	+ Add new objects and services from modal box works now
	+ R2Q constant now is configurable through conf key to allow
	  greater guaranteed rates for better upload links
2.1.3
	+ Removed /zentyal prefix from URLs
	+ Better message in exception from _checkRate
2.1.2
	+ Removed use of obsolete LogAdmin
2.1.1
	+ Fields validation optimized
	+ Compatible with Objects with IP ranges
2.1
	+ Added call to initial-setup in postinst
2.0.3
	+ Fixed L7 shaping when watching more than one interface
	+ Some performance improvements
2.0.2
	+ Minor performance improvements with L7 protocols
2.0.1
	+ Do traffic shaping after routing in POSTROUTING chain
1.5.4
	+ Bugfix: l7-based rules can now be combined with port-based rules
	+ Bugfix: There is no more duplicated iptables commands
	+ Start class identifiers in 0x300
	+ Flush previous rules does not launch a misleading exception
	  anymore
1.5.3
	+ Zentyal rebrand
	+ Fixed l7 chains creation for virtual ifaces
	+ Removed unused postinst migrations
1.5.2
	+ Migrated l7 filter to userspace
1.5.1
	+ Bug fix: Check against objects in edit rules works again
1.5
	+ Bug fix: Return if changed if it really happens any change in
	  the model for Interface Rate
	+ Bug fix: Return 0 if the interface is an internal one from
	  TrafficShaping::uploadRate method
	+ Bug fix: implement interfaceChangeDone to handle
	  transitions from static -> nonset. Remove relevant
	  entries from InterfaceRate and TS models and mark
	  modelManager as changed.
	+ Bug fix: don't create builders when there aren't
	  enough interfaces
	+ Add support for ppp configured interfaces
	+ Disable MAC filter based rules
1.4
	+ Minor UI adjustments in titles for new release
1.3.13
	+ Bug fix: InterfaceRate doesn't show duplicates any more
	+ Bug fix: RulesTable is notified by changes on InterfaceRate
	+ Disable ifaceExternalChanged until network observers are complete
	+ Disable logging of iptable rules
	+ Remove migration directory
	+ Do not run migrations from postinst
1.3.6
	+ bug fix: l7 filter rules need to be added to both external and internal
	interfaces to be able to detect traffic properly
	+ Add model to set upload/download rate fields for gateways. This allows
	users to use this module with DHCP configured gateways
	+ bug fix: traffic shaping chains are resetted to all interfaces
	when l7 protocosl are available
1.1.20
	+ fix regression introduced when firewall was changed to execute iptables command
at once
1.1.10
	+ Bugfix:Enable module depends on firewall as well as network in order to work
1.1
	+ Use the new row() and ids() API
1.0.1
	+ Enable module depends on firewall as well as network
0.12.101
	+ Detect if there's a l7 capable kernel using modinfo xt_layer7
0.12.100
	+ Add traffic shaping rules to POSTROUTING
0.12.99
	+ New release
0.12.2
	+ Add support for l7filter
0.12.1
	+ Bugfix. Fetch value from rate properly
0.12
	+ Add field help to model
0.11.104
	+ Do not return a "removed message" with 0 rows removed
0.11.104
	+ Bugfix. Return empty array and not undef if there are no rules
0.11.103
	+ Bugfix. Extend IptablesRule from Firewall to add setReverseService.
	  To properly add ingress rules
0.11.102
	+ Use the new EBox::Model:Row api
	+ Do not order iptables rules by priority
0.11.101
	+ Fixing typo in actions performed by the module
0.11.100
	+ Rules are introduced into a ordered table
0.11.99
	+ eBox -> internal networks traffic flow is not shaped
	anymore
	+ Exposing API from models
	+ Removing old code to decrease the module complexity and LOC by
	more than 500 lines
	+ Traffic shaping rules may be enabled/disabled by user
0.11
	+ Difference easily internal/external interfaces through GUI
	+ Normalizing guaranteed rates from two or more rules now works
	correctly under rate decreasing
	+ Warning about a change on gateways when there is at least a rule
	on internal interfaces models
	+ Bugfix: Rates are now checked if the source or destination is an
	object
0.10.99
	+ Use last model/view changes to get rid of the multitable code
	+ Remove rules using an object when it's removed
	+ Use services module
	+ Adding a rule using an object with no members is now not
	possible
	+ Now rules are applied in PREROUTING chain to avoid NAT
	+ Now traffic shaping rules are aware about gateway changes
	+ Use composite with a 'select' layout instead of old tailored
	version. This includes some refurbishing and enhancing on
	notifying changes on Network module regarding to traffic shaping
	rules
0.9.100
	+ New release
0.9.99
    + New release
0.9.3
	+ New release
0.9.2
	+ New release
0.9.1
	+ Added support for  shaping on internal and external interfaces
	+ Added support to prioritise traffic (from 0 to 7)
	+ More fine-grained rules to mark traffic
0.9
	+ Added Polish translation
	+ Initial release<|MERGE_RESOLUTION|>--- conflicted
+++ resolved
@@ -1,11 +1,8 @@
 HEAD
-<<<<<<< HEAD
+	+ Adding support to ipsets at Iptables Rules
 	+ Added application shaping using nPDI
 3.4.1
 	+ Fixed bug that made impossible to add rules
-=======
-	+ Adding support to ipsets at Iptables Rules
->>>>>>> c0caf461
 3.4
 	+ Unallow edition of interface in rules until it is supported
 	+ Use service instead of deprecated invoke-rc.d for init.d scripts
