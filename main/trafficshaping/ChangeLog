--- conflicted
+++ resolved
@@ -1,10 +1,6 @@
-<<<<<<< HEAD
-3.4.1
-=======
 HEAD
 	+ Fixed checking for other u32 rule in the same interface
-3.2.4
->>>>>>> 1a7ba42b
+3.4.1
 	+ Fixed bug that made impossible to add rules
 3.4
 	+ Unallow edition of interface in rules until it is supported
