<<<<<<< HEAD
3.4.1
=======
HEAD
	+ Added application shaping using nPDI
>>>>>>> 59f3ba36
	+ Fixed bug that made impossible to add rules
3.4
	+ Unallow edition of interface in rules until it is supported
	+ Use service instead of deprecated invoke-rc.d for init.d scripts
	+ Mark bond slaves as not shapable and use the master bond for shaping
	  (contribution by Vsevolod Kukol)
	+ Set version to 3.4
3.3
	+ Switch from Error to TryCatch for exception handling
	+ Added missing EBox::Exceptions uses
	+ Show menu icon when zentyal-l7-protocols is not installed
	+ Set version to 3.3
3.2
	+ Set version to 3.2
3.1.3
	+ Added missing EBox::Gettext use
3.1.2
	+ Fixed recursive bug that tried to add two times the same
	  interface to InterfaceRates model
3.1.1
	+ Added support to priorize ACK, SYN, FIN and RST small packages.
3.1
	+ Depend on zentyal-core 3.1
3.0.1
	+ Fixed row synchronization with interface changes in Interfaces rates model
	+ Do not create builder or reset chains for non set or trunk interfaces
	+ Fixed bug in checking rules when they are re-enabled
2.3.6
	+ Use full path for notifier of notifyActions. More restrictive
	  notifyForeignModelAction(). Moved this method from parent to subclass
2.3.5
	+ Added modeldepends to yaml schema
2.3.4
	+ Use Clone::Fast instead of Clone
2.3.3
	+ Disabled rules for ppp and non set interfaces
	+ iptables range option used in commands upon object range members
	+ Added all interfaces option in rule select interface option
2.3.2
	+ Separate rules in internal (download) and external (upload)
	+ Use regular models instead of a dynamic select composite
	+ Adapted to new Model management framework
	+ Implement new EBox::NetworkObserver::regenGatewaysFailover()
	+ Fixed duplicate rows in interfaces rates page
2.3.1
	+ Use printableName instead of name to select services
2.3
	+ Replaced autotools with zbuildtools
2.1.4
	+ Add new objects and services from modal box works now
	+ R2Q constant now is configurable through conf key to allow
	  greater guaranteed rates for better upload links
2.1.3
	+ Removed /zentyal prefix from URLs
	+ Better message in exception from _checkRate
2.1.2
	+ Removed use of obsolete LogAdmin
2.1.1
	+ Fields validation optimized
	+ Compatible with Objects with IP ranges
2.1
	+ Added call to initial-setup in postinst
2.0.3
	+ Fixed L7 shaping when watching more than one interface
	+ Some performance improvements
2.0.2
	+ Minor performance improvements with L7 protocols
2.0.1
	+ Do traffic shaping after routing in POSTROUTING chain
1.5.4
	+ Bugfix: l7-based rules can now be combined with port-based rules
	+ Bugfix: There is no more duplicated iptables commands
	+ Start class identifiers in 0x300
	+ Flush previous rules does not launch a misleading exception
	  anymore
1.5.3
	+ Zentyal rebrand
	+ Fixed l7 chains creation for virtual ifaces
	+ Removed unused postinst migrations
1.5.2
	+ Migrated l7 filter to userspace
1.5.1
	+ Bug fix: Check against objects in edit rules works again
1.5
	+ Bug fix: Return if changed if it really happens any change in
	  the model for Interface Rate
	+ Bug fix: Return 0 if the interface is an internal one from
	  TrafficShaping::uploadRate method
	+ Bug fix: implement interfaceChangeDone to handle
	  transitions from static -> nonset. Remove relevant
	  entries from InterfaceRate and TS models and mark
	  modelManager as changed.
	+ Bug fix: don't create builders when there aren't
	  enough interfaces
	+ Add support for ppp configured interfaces
	+ Disable MAC filter based rules
1.4
	+ Minor UI adjustments in titles for new release
1.3.13
	+ Bug fix: InterfaceRate doesn't show duplicates any more
	+ Bug fix: RulesTable is notified by changes on InterfaceRate
	+ Disable ifaceExternalChanged until network observers are complete
	+ Disable logging of iptable rules
	+ Remove migration directory
	+ Do not run migrations from postinst
1.3.6
	+ bug fix: l7 filter rules need to be added to both external and internal
	interfaces to be able to detect traffic properly
	+ Add model to set upload/download rate fields for gateways. This allows
	users to use this module with DHCP configured gateways
	+ bug fix: traffic shaping chains are resetted to all interfaces
	when l7 protocosl are available
1.1.20
	+ fix regression introduced when firewall was changed to execute iptables command
at once
1.1.10
	+ Bugfix:Enable module depends on firewall as well as network in order to work
1.1
	+ Use the new row() and ids() API
1.0.1
	+ Enable module depends on firewall as well as network
0.12.101
	+ Detect if there's a l7 capable kernel using modinfo xt_layer7
0.12.100
	+ Add traffic shaping rules to POSTROUTING
0.12.99
	+ New release
0.12.2
	+ Add support for l7filter
0.12.1
	+ Bugfix. Fetch value from rate properly
0.12
	+ Add field help to model
0.11.104
	+ Do not return a "removed message" with 0 rows removed
0.11.104
	+ Bugfix. Return empty array and not undef if there are no rules
0.11.103
	+ Bugfix. Extend IptablesRule from Firewall to add setReverseService.
	  To properly add ingress rules
0.11.102
	+ Use the new EBox::Model:Row api
	+ Do not order iptables rules by priority
0.11.101
	+ Fixing typo in actions performed by the module
0.11.100
	+ Rules are introduced into a ordered table
0.11.99
	+ eBox -> internal networks traffic flow is not shaped
	anymore
	+ Exposing API from models
	+ Removing old code to decrease the module complexity and LOC by
	more than 500 lines
	+ Traffic shaping rules may be enabled/disabled by user
0.11
	+ Difference easily internal/external interfaces through GUI
	+ Normalizing guaranteed rates from two or more rules now works
	correctly under rate decreasing
	+ Warning about a change on gateways when there is at least a rule
	on internal interfaces models
	+ Bugfix: Rates are now checked if the source or destination is an
	object
0.10.99
	+ Use last model/view changes to get rid of the multitable code
	+ Remove rules using an object when it's removed
	+ Use services module
	+ Adding a rule using an object with no members is now not
	possible
	+ Now rules are applied in PREROUTING chain to avoid NAT
	+ Now traffic shaping rules are aware about gateway changes
	+ Use composite with a 'select' layout instead of old tailored
	version. This includes some refurbishing and enhancing on
	notifying changes on Network module regarding to traffic shaping
	rules
0.9.100
	+ New release
0.9.99
    + New release
0.9.3
	+ New release
0.9.2
	+ New release
0.9.1
	+ Added support for  shaping on internal and external interfaces
	+ Added support to prioritise traffic (from 0 to 7)
	+ More fine-grained rules to mark traffic
0.9
	+ Added Polish translation
	+ Initial release<|MERGE_RESOLUTION|>--- conflicted
+++ resolved
@@ -1,9 +1,6 @@
-<<<<<<< HEAD
-3.4.1
-=======
 HEAD
 	+ Added application shaping using nPDI
->>>>>>> 59f3ba36
+3.4.1
 	+ Fixed bug that made impossible to add rules
 3.4
 	+ Unallow edition of interface in rules until it is supported
