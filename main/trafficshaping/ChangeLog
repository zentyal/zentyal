HEAD
<<<<<<< HEAD
	+ Fixed duplicate rows in interfaces rates page
=======
	+ Reimplemented FIXME
>>>>>>> a26b237d
2.3.1
	+ Use printableName instead of name to select services
2.3
	+ Replaced autotools with zbuildtools
2.1.4
	+ Add new objects and services from modal box works now
	+ R2Q constant now is configurable through conf key to allow
	  greater guaranteed rates for better upload links
2.1.3
	+ Removed /zentyal prefix from URLs
	+ Better message in exception from _checkRate
2.1.2
	+ Removed use of obsolete LogAdmin
2.1.1
	+ Fields validation optimized
	+ Compatible with Objects with IP ranges
2.1
	+ Added call to initial-setup in postinst
2.0.3
	+ Fixed L7 shaping when watching more than one interface
	+ Some performance improvements
2.0.2
	+ Minor performance improvements with L7 protocols
2.0.1
	+ Do traffic shaping after routing in POSTROUTING chain
1.5.4
	+ Bugfix: l7-based rules can now be combined with port-based rules
	+ Bugfix: There is no more duplicated iptables commands
	+ Start class identifiers in 0x300
	+ Flush previous rules does not launch a misleading exception
	  anymore
1.5.3
	+ Zentyal rebrand
	+ Fixed l7 chains creation for virtual ifaces
	+ Removed unused postinst migrations
1.5.2
	+ Migrated l7 filter to userspace
1.5.1
	+ Bug fix: Check against objects in edit rules works again
1.5
	+ Bug fix: Return if changed if it really happens any change in
	  the model for Interface Rate
	+ Bug fix: Return 0 if the interface is an internal one from
	  TrafficShaping::uploadRate method
	+ Bug fix: implement interfaceChangeDone to handle
	  transitions from static -> nonset. Remove relevant
	  entries from InterfaceRate and TS models and mark
	  modelManager as changed.
	+ Bug fix: don't create builders when there aren't
	  enough interfaces
	+ Add support for ppp configured interfaces
	+ Disable MAC filter based rules
1.4
	+ Minor UI adjustments in titles for new release
1.3.13
	+ Bug fix: InterfaceRate doesn't show duplicates any more
	+ Bug fix: RulesTable is notified by changes on InterfaceRate
	+ Disable ifaceExternalChanged until network observers are complete
	+ Disable logging of iptable rules
	+ Remove migration directory
	+ Do not run migrations from postinst
1.3.6
	+ bug fix: l7 filter rules need to be added to both external and internal
	interfaces to be able to detect traffic properly
	+ Add model to set upload/download rate fields for gateways. This allows
	users to use this module with DHCP configured gateways
	+ bug fix: traffic shaping chains are resetted to all interfaces
	when l7 protocosl are available
1.1.20
	+ fix regression introduced when firewall was changed to execute iptables command
at once
1.1.10
	+ Bugfix:Enable module depends on firewall as well as network in order to work
1.1
	+ Use the new row() and ids() API
1.0.1
	+ Enable module depends on firewall as well as network
0.12.101
	+ Detect if there's a l7 capable kernel using modinfo xt_layer7
0.12.100
	+ Add traffic shaping rules to POSTROUTING
0.12.99
	+ New release
0.12.2
	+ Add support for l7filter
0.12.1
	+ Bugfix. Fetch value from rate properly
0.12
	+ Add field help to model
0.11.104
	+ Do not return a "removed message" with 0 rows removed
0.11.104
	+ Bugfix. Return empty array and not undef if there are no rules
0.11.103
	+ Bugfix. Extend IptablesRule from Firewall to add setReverseService.
	  To properly add ingress rules
0.11.102
	+ Use the new EBox::Model:Row api
	+ Do not order iptables rules by priority
0.11.101
	+ Fixing typo in actions performed by the module
0.11.100
	+ Rules are introduced into a ordered table
0.11.99
	+ eBox -> internal networks traffic flow is not shaped
	anymore
	+ Exposing API from models
	+ Removing old code to decrease the module complexity and LOC by
	more than 500 lines
	+ Traffic shaping rules may be enabled/disabled by user
0.11
	+ Difference easily internal/external interfaces through GUI
	+ Normalizing guaranteed rates from two or more rules now works
	correctly under rate decreasing
	+ Warning about a change on gateways when there is at least a rule
	on internal interfaces models
	+ Bugfix: Rates are now checked if the source or destination is an
	object
0.10.99
	+ Use last model/view changes to get rid of the multitable code
	+ Remove rules using an object when it's removed
	+ Use services module
	+ Adding a rule using an object with no members is now not
	possible
	+ Now rules are applied in PREROUTING chain to avoid NAT
	+ Now traffic shaping rules are aware about gateway changes
	+ Use composite with a 'select' layout instead of old tailored
	version. This includes some refurbishing and enhancing on
	notifying changes on Network module regarding to traffic shaping
	rules
0.9.100
	+ New release
0.9.99
    + New release
0.9.3
	+ New release
0.9.2
	+ New release
0.9.1
	+ Added support for  shaping on internal and external interfaces
	+ Added support to prioritise traffic (from 0 to 7)
	+ More fine-grained rules to mark traffic
0.9
	+ Added Polish translation
	+ Initial release<|MERGE_RESOLUTION|>--- conflicted
+++ resolved
@@ -1,9 +1,6 @@
 HEAD
-<<<<<<< HEAD
+	+ Reimplemented FIXME
 	+ Fixed duplicate rows in interfaces rates page
-=======
-	+ Reimplemented FIXME
->>>>>>> a26b237d
 2.3.1
 	+ Use printableName instead of name to select services
 2.3
