--- conflicted
+++ resolved
@@ -1,9 +1,6 @@
 HEAD
-<<<<<<< HEAD
 	+ Added integration with firewall
-=======
 	+ ClusterStatus creation issued at model constructor
->>>>>>> 95204784
 3.4.1
 	+ Fixed wrong calls to ClusterStatus constructor
 3.4
