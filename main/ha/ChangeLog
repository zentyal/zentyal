<<<<<<< HEAD
3.5
	+ Set version to 3.5
=======
HEAD
	+ Added integration with firewall
	+ ClusterStatus creation issued at model constructor
>>>>>>> dfb79286
3.4.1
	+ Fixed wrong calls to ClusterStatus constructor
3.4
	+ Initial release<|MERGE_RESOLUTION|>--- conflicted
+++ resolved
@@ -1,11 +1,7 @@
-<<<<<<< HEAD
 3.5
-	+ Set version to 3.5
-=======
-HEAD
 	+ Added integration with firewall
 	+ ClusterStatus creation issued at model constructor
->>>>>>> dfb79286
+	+ Set version to 3.5
 3.4.1
 	+ Fixed wrong calls to ClusterStatus constructor
 3.4
