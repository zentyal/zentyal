# Copyright (C) 2014 Zentyal S.L.
#
# This program is free software; you can redistribute it and/or modify
# it under the terms of the GNU General Public License, version 2, as
# published by the Free Software Foundation.
#
# This program is distributed in the hope that it will be useful,
# but WITHOUT ANY WARRANTY; without even the implied warranty of
# MERCHANTABILITY or FITNESS FOR A PARTICULAR PURPOSE.  See the
# GNU General Public License for more details.
#
# You should have received a copy of the GNU General Public License
# along with this program; if not, write to the Free Software
# Foundation, Inc., 59 Temple Place, Suite 330, Boston, MA  02111-1307  USA

use strict;
use warnings;

# Class: EBox::HA
#
#    HA module is responsible to have Zentyal server in a cluster.
#
#    It manages the cluster membership configuration (corosync),
#    cluster resource managing (pacemaker) and the layer for conf
#    replication and corosync synchronisation (PSGI server).
#

package EBox::HA;

use base qw(EBox::Module::Service);

use feature qw(switch);

<<<<<<< HEAD
=======
use Data::Dumper;
>>>>>>> 7d9aca38
use EBox::Config;
use EBox::Exceptions::External;
use EBox::Global;
use EBox::Gettext;
use EBox::HA::NodeList;
use EBox::RESTClient;
use EBox::Sudo;
use JSON::XS;
<<<<<<< HEAD
use File::Temp;
use File::Slurp;
=======
>>>>>>> 7d9aca38
use TryCatch::Lite;

# Constants
use constant {
    COROSYNC_CONF_FILE    => '/etc/corosync/corosync.conf',
    COROSYNC_DEFAULT_FILE => '/etc/default/corosync',
    DEFAULT_MCAST_PORT => 5405,
};

my %REPLICATE_MODULES = map { $_ => 1 } qw(dhcp dns firewall ips network objects services squid trafficshaping ca openvpn);

# Constructor: _create
#
# Overrides:
#
#       <Ebox::Module::Base::_create>
#
sub _create
{
    my $class = shift;

    my $self = $class->SUPER::_create(
        name => 'ha',
        printableName => __('High Availability'),
        @_
    );

    bless ($self, $class);

    return $self;
}

# Group: Public methods

# Method: menu
#
#       Set HA conf under System menu entry
#
# Overrides:
#
#       <EBox::Module::menu>
#
sub menu
{
    my ($self, $root) = @_;

    my $system = new EBox::Menu::Folder(
            'name' => 'SysInfo',
            'text' => __('System'),
            'order' => 30
           );

    my $menuURL = 'HA/Composite/Initial';
    if ($self->clusterBootstraped()) {
        $menuURL = 'HA/Composite/Configuration';
    }

    $system->add(new EBox::Menu::Item(
        url => $menuURL,
        text => $self->printableName(),
        separator => 'Core',
        order => 50,
    ));

    $root->add($system);
}

# Method: widgets
#
#   Display the node list
#
# Overrides:
#
#    <EBox::Module::Base::widgets>
#
sub widgets
{
    return {
        'nodelist' => {
            'title' => __("Cluster nodes"),
            'widget' => \&nodeListWidget,
            'order' => 5,
            'default' => 1
        }
    };
}

# Method: usedFiles
#
# Overrides:
#
#      <EBox::Module::Service::usedFiles>
#
sub usedFiles
{
    return [
        { 'file'   => COROSYNC_CONF_FILE,
         'reason' => __('To configure corosync daemon'),
         'module' => 'ha' },
        { 'file'   => COROSYNC_DEFAULT_FILE,
         'reason' => __('To start corosync at boot'),
         'module' => 'ha' },
    ];
}

# Method: clusterBootstraped
#
#     Return if the cluster was bootstraped
#
# Returns:
#
#     Boolean - true if the cluster was bootstraped once
#
sub clusterBootstraped
{
    my ($self) = @_;

<<<<<<< HEAD
    return $self->model('ClusterState')->bootstrapedValue();
=======
    return ($self->model('ClusterState')->bootstrapedValue() == 1);
>>>>>>> 7d9aca38
}

# Method: clusterConfiguration
#
#     Return the cluster configuration
#
# Returns:
#
#     Hash ref - the cluster configuration, if bootstrapped
#
#        - name: String the cluster name
#        - transport: String 'udp' for multicast and 'udpu' for unicast
#        - multicastConf: Hash ref with addr, port and expected_votes as keys
#        - nodes: Array ref the node list including IP address, name and webadmin port
#
#     Empty hash ref if the cluster is not bootstraped.
#
sub clusterConfiguration
{
    my ($self) = @_;

    my $state = $self->get_state();
    if ($self->clusterBootstraped()) {
        my $transport = $state->{cluster_conf}->{transport};
        my $multicastConf = $state->{cluster_conf}->{multicast};
        my $nodeList = new EBox::HA::NodeList($self)->list();
        if ($transport eq 'udp') {
            $multicastConf->{expected_votes} = scalar(@{$nodeList});
        } elsif ($transport eq 'udpu') {
            $multicastConf = {};
        }
        return {
            name          => $self->model('Cluster')->nameValue(),
            transport     => $transport,
            multicastConf => $multicastConf,
            nodes         => $nodeList
        };
    } else {
        return {};
    }
}

<<<<<<< HEAD
# Method: updateClusterConfiguration
#
#    Update cluster configuration after a change in other node of the cluster
#
# Parameters:
#
#    params - nothing
#    body   - Hash ref new cluster configuration from another node in the cluster
#
sub updateClusterConfiguration
{
    my ($self, $params, $body) = @_;

    # FIXME: TODO
}

=======
>>>>>>> 7d9aca38
# Method: leaveCluster
#
#    Leave the cluster by setting the cluster not boostraped
#
sub leaveCluster
{
    my ($self) = @_;

    my $row = $self->model('ClusterState')->row();
    $row->elementByName('bootstraped')->setValue(0);
    $row->elementByName('leaveRequest')->setValue(1);
    $row->store();
}

# Method: nodes
#
#     Get the active nodes from a cluster
#
# Returns:
#
#     Array ref - See <EBox::HA::NodeList::list> for details
#
sub nodes
{
    my ($self) = @_;

    return new EBox::HA::NodeList($self)->list();
}

# Method: addNode
#
#     Add a node to the cluster.
#
#     * Store the new node
<<<<<<< HEAD
#     * Send info to other members of the cluster (TODO)
=======
#     * Send info to other members of the cluster
>>>>>>> 7d9aca38
#     * Write corosync conf
#     * Dynamically add the new node
#
# Parameters:
#
#     params - <Hash::MultiValue>, see <EBox::HA::NodeList::set> for details
#     body   - Decoded content from JSON request
#
sub addNode
{
    my ($self, $params, $body) = @_;

<<<<<<< HEAD
    use Data::Dumper;
=======
>>>>>>> 7d9aca38
    EBox::info('Add node (params): ' . Dumper($params));

    # TODO: Check incoming data
    my $list = new EBox::HA::NodeList($self);
    $params->{localNode} = 0;  # Local node is always set manually
    $list->set(%{$params});

    # Write corosync conf
    $self->_corosyncSetConf();

<<<<<<< HEAD
    # Dynamically add the new node to corosync
    my $newNode = $list->node($params->{name});
    EBox::Sudo::root('corosync-cmapctl -s nodelist.node.' . ($newNode->{nodeid} - 1)
                     . '.nodeid u32 ' . $newNode->{nodeid},
                     'corosync-cmapctl -s nodelist.node.' . ($newNode->{nodeid} - 1)
                     . '.name str ' . $newNode->{name},
                     'corosync-cmapctl -s nodelist.node.' . ($newNode->{nodeid} - 1)
                     . '.ring0_addr str ' . $newNode->{addr});

=======
    if ($self->_isDaemonRunning('corosync')) {
        if ($self->_multicast()) {
            # Multicast
            my $expectedVotes = $list->size();
            EBox::Sudo::root("corosync-quorumtool -e $expectedVotes");
        } else {
            my $newNode = $list->node($params->{name});
            $self->_addCorosyncNode($newNode);
        }
    }

    try {
        # Notify to other cluster nodes skipping the new added node
        $self->_notifyClusterConfChange($list, [$params->{name}]);
    } catch ($e) {
        EBox::error("Notifying cluster conf change: $e");
    }
>>>>>>> 7d9aca38
}

# Method: deleteNode
#
#    Delete node from the cluster.
#
#    * Delete the node
<<<<<<< HEAD
#    * Send cluster configuration to other members (TODO)
=======
#    * Send cluster configuration to other members
>>>>>>> 7d9aca38
#    * Write corosync conf
#    * Dynamically add the new node
#
# Parameters:
#
#    params - <Hash::MultiValue> containing the node to delete in the
#             key 'name'
#
# Returns:
#
#     Array ref - See <EBox::HA::NodeList::list> for details
#
sub deleteNode
{
    my ($self, $params) = @_;

<<<<<<< HEAD
    use Data::Dumper;
=======
>>>>>>> 7d9aca38
    EBox::info('delete node (params): ' . Dumper($params));

    # TODO: Check incoming data
    my $list = new EBox::HA::NodeList($self);
    my $deletedNode = $list->node($params->{name});
    $list->remove($params->{name});
<<<<<<< HEAD
    # TODO: Notify other members
=======
>>>>>>> 7d9aca38

    # Write corosync conf
    $self->_corosyncSetConf();

<<<<<<< HEAD
    # Dynamically remove the new node to corosync
    EBox::Sudo::root(
        'corosync-cmapctl -D nodelist.node.' . ($deletedNode->{nodeid} - 1) . '.ring0_addr',
        'corosync-cmapctl -D nodelist.node.' . ($deletedNode->{nodeid} - 1) . '.name',
        'corosync-cmapctl -D nodelist.node.' . ($deletedNode->{nodeid} - 1) . '.nodeid');

}

sub confReplicationStatus
{
    my ($self) = @_;

    return { errors => 0 };
}

sub replicateConf
{
    my ($self, $params, $body, $uploads) = @_;

    my $tmpdir = mkdtemp(EBox::Config::tmp() . 'replication-bundle-XXXX');

    my $file = $uploads->get('file');
    my $path = $file->path;
    system ("tar xzf $path -C $tmpdir");

    EBox::Sudo::root("cp -a $tmpdir/files/* /");

    my $modules = decode_json(read_file("$tmpdir/modules.json"));

    foreach my $modname (@{$modules}) {
        EBox::info("Replicating conf of module: $modname");
        my $mod = EBox::Global->modInstance($modname);
        $mod->restoreBackup("$tmpdir/$modname.bak");
    }

    EBox::Global->saveAllModules();

    EBox::Sudo::root("rm -rf $tmpdir");
}

sub askForReplication
{
    my ($self, $modules) = @_;

    foreach my $node (@{$self->nodes()}) {
        next if ($node->{localNode});
        my $addr = $node->{addr};
        $self->askForReplicationInNode($addr, $modules);
    }
}

sub askForReplicationInNode
{
    my ($self, $addr, $modules) = @_;

    my $tarfile = 'bundle.tar.gz';
    my $tmpdir = mkdtemp(EBox::Config::tmp() . 'replication-bundle-XXXX');

    write_file("$tmpdir/modules.json", encode_json($modules));

    foreach my $modname (@{$modules}) {
        next unless $REPLICATE_MODULES{$modname};
        my $mod = EBox::Global->modInstance($modname);
        $mod->makeBackup($tmpdir);
    }

    system ("mkdir -p $tmpdir/files");
    foreach my $dir (@{EBox::Config::list('ha_conf_dirs')}) {
        next unless (-d $dir);
        EBox::Sudo::root("cp -a --parents $dir $tmpdir/files/");
    }

    system ("cd $tmpdir; tar czf $tarfile *");
    my $fullpath = "$tmpdir/$tarfile";
    system ("curl -F file=\@$fullpath http://$addr:5000/conf/replication");

    EBox::Sudo::root("rm -rf $tmpdir");
=======
    if ($self->_isDaemonRunning('corosync')) {
        if ($self->_multicast()) {
            # Multicast
            my $expectedVotes = $list->size();
            EBox::Sudo::root("corosync-quorumtool -e $expectedVotes");
        } else {
            # Dynamically remove the new node to corosync
            $self->_deleteCorosyncNode($deletedNode);
        }
    }

    # Notify to other cluster nodes skipping the new added node
    try {
        $self->_notifyClusterConfChange($list);
    } catch ($e) {
        EBox::error("Notifying cluster conf change: $e");
    }
}

# Method: updateClusterConfiguration
#
#    Update cluster configuration after a change in other node of the cluster
#
# Parameters:
#
#    params - <Hash::MultiValue> see <clusterConfiguration> for details
#    body   - Decoded content from JSON request
#
# Exceptions:
#
#    <EBox::Exceptions::Internal> - thrown if the cluster is not bootstraped
sub updateClusterConfiguration
{
    my ($self, $params, $body) = @_;

    EBox::info('Update cluster conf (body): ' . Dumper($body));

    # TODO: Check incoming data
    unless ($self->clusterBootstraped()) {
        throw EBox::Exceptions::Internal('Cannot a non-bootstraped module');
    }

    my $state = $self->get_state();
    my $currentClusterConf = $state->{cluster_conf};
    unless (($currentClusterConf->{transport} eq $body->{transport})
            and (($currentClusterConf->{multicast} ~~ $body->{multicastConf})
                 or (not(defined($currentClusterConf->{multicast})) and $body->{multicastConf} ~~ {}))
           ) {
        EBox::warn('Change in multicast or transport is not supported');
    }

    # Update name if required
    my $clusterRow = $self->model('Cluster')->row();
    if ($body->{name} ne $clusterRow->valueByName('name')) {
        EBox::info("Updating cluster name to " . $body->{name});
        $clusterRow->elementByName('name')->setValue($body->{name});
        $clusterRow->storeElementByName('name');
        $self->saveConfig();
    }

    my $list = new EBox::HA::NodeList($self);
    my ($equal, $diff) = $list->diff($body->{nodes});
    unless ($equal) {
        my %currentNodes = map { $_->{name} => $_ } @{$list->list()};
        my %nodes = map { $_->{name} => $_ } @{$body->{nodes}};
        # Update NodeList
        foreach my $nodeName (@{$diff->{new}}, @{$diff->{changed}}) {
            my $node = $nodes{$nodeName};
            $node->{localNode} = 0;  # Supposed the notifications
                                     # never comes from self
            $list->set(%{$node});
        }
        foreach my $nodeName (@{$diff->{old}}) {
            $list->remove($nodeName);
        }

        # Store conf to apply between restarts
        $self->_corosyncSetConf();
        if ($self->_isDaemonRunning('corosync')) {
            if ($self->_multicast()) {
                # Multicast
                unless (scalar(keys(%currentNodes)) == scalar(keys(%nodes))) {
                    my $expectedVotes = $list->size();
                    EBox::Sudo::root("corosync-quorumtool -e $expectedVotes");
                }
            } else {
                foreach my $changedNodeName (@{$diff->{changed}}) {
                    if ($nodes{$changedNodeName}->{addr} ne $currentNodes{$changedNodeName}->{addr}) {
                        $self->_updateCorosyncNode($nodes{$changedNodeName});
                    }
                }
                foreach my $addedNodeName (@{$diff->{new}}) {
                    $self->_addCorosyncNode($nodes{$addedNodeName});
                }
                foreach my $deletedNodeName (@{$diff->{old}}) {
                    $self->_deleteCorosyncNode($nodes{$deletedNodeName});
                }
            }
        }
    }
>>>>>>> 7d9aca38
}

# Group: Protected methods

# Method: _daemons
#
# Overrides:
#
#       <EBox::Module::Service::_daemons>
#
sub _daemons
{
    # Order is *very* important here
    my $daemons = [
       {
           name => 'corosync',
           type => 'init.d',
           pidfiles => ['/run/corosync.pid']
       },
       {
           name => 'pacemaker',
           type => 'init.d',
           pidfiles => ['/run/pacemakerd.pid']
       },
       {
           name => 'zentyal.ha-psgi',
           type => 'upstart'
       },
    ];

    return $daemons;
}

# Method: _setConf
#
# Overrides:
#
#       <EBox::Module::Base::_setConf>
#
sub _setConf
{
    my ($self) = @_;

    if ($self->model('ClusterState')->leaveRequestValue()) {
        $self->model('ClusterState')->setValue('leaveRequest', 0);
        $self->_notifyLeave();
    }

    $self->_corosyncSetConf();
    if (not $self->isReadOnly() and $self->global()->modIsChanged($self->name())) {
        $self->saveConfig();
    }
}

# Group: subroutines

sub nodeListWidget
{
    my ($self, $widget) = @_;

    my $section = new EBox::Dashboard::Section('nodelist');
    $widget->add($section);
    my $titles = [__('Host name'),__('IP address')];

    my $list = new EBox::HA::NodeList(EBox::Global->getInstance()->modInstance('ha'))->list();

    my @ids = map { $_->{name} } @{$list};
    my %rows = map { $_->{name} => [$_->{name}, $_->{addr}] } @{$list};

    $section->add(new EBox::Dashboard::List(undef, $titles, \@ids, \%rows,
                                            __('Cluster is not configured')));
}

# Method: floatingIPs
#
#       Return the existing floating IPs
#
# Returns:
#
#   array ref - each element contains a hash ref with keys:
#
#          name - the name of the given floating IP
#          address - the IP address
#
sub floatingIPs
{
    my ($self) = @_;

    my $floatingIpModel = $self->model('FloatingIP');
    my @floatingIps;
    for my $id (@{$floatingIpModel->ids()}) {
        my $row = $floatingIpModel->row($id);
        push (@floatingIps, { name => $row->printableValueByName('name'),
                address  => $row->printableValueByName('floating_ip')});
    }

    return \@floatingIps;
}

# Method: isFloatingIP
#
#       Return if the given IP from the given interface already exists
#       as one of the HA module flaoting IPs
#
# Parameters:
#
# iface - interface name
# ip - IP address we want to check
#
# Returns:
#
#   boolean - weather the IP already exists or not
#
sub isFloatingIP
{
    my ($self, $iface, $ip) = @_;

    my $clusterSettings = $self->model('Cluster');
    my $haIface = $clusterSettings->interfaceValue();

    my $zentyalIP = new Net::IP($ip);

    # Ifaces must be the same to take place an overlapping
    if ($iface ne $haIface) {
        return 0;
    }

    # Compare the IP with all the existing floating IPs
    my $floatingIPs = $self->floatingIPs();
    foreach my $floatingIPRow (@{$floatingIPs}) {
        my $floatingIP = new Net::IP($floatingIPRow->{address});

        if ($zentyalIP->overlaps($floatingIP)) {
            return 1;
        }
    }

    return 0;
}

# Group: Private methods

# Corosync configuration
sub _corosyncSetConf
{
    my ($self) = @_;

    my $clusterSettings = $self->model('Cluster');

    # Calculate the localnetaddr
    my $iface = $clusterSettings->interfaceValue();
    my $network = EBox::Global->getInstance()->modInstance('network');
    my $ifaces = [ { iface => $iface, netAddr => $network->ifaceNetwork($iface) }];
    my $localNodeAddr = $network->ifaceAddress($iface);
    if (ref($localNodeAddr) eq 'ARRAY') {
        $localNodeAddr = $localNodeAddr->[0];  # Take the first option
    }
    unless ($localNodeAddr) {
        throw EBox::Exceptions::External(__x('{iface} does not have IP address to use',
                                             iface => $iface));
    }
<<<<<<< HEAD

    # Do bootstraping, if required
    unless ($self->clusterBootstraped()) {
        my $hostname = $self->global()->modInstance('sysinfo')->hostName();
        given ($clusterSettings->configurationValue()) {
            when ('create') { $self->_bootstrap($localNodeAddr, $hostname); }
            when ('join') { $self->_join($clusterSettings, $localNodeAddr, $hostname); }
        }
    }

    my $list = new EBox::HA::NodeList($self);
    my $localNode = $list->localNode();
    if ($localNodeAddr ne $localNode->{addr}) {
        $list->set(name => $localNode->{name}, addr => $localNodeAddr,
                   webAdminPort => 443, localNode => 1);
        # TODO: Notify to other peers
    }

=======

    # Do bootstraping, if required
    unless ($self->clusterBootstraped()) {
        my $hostname = $self->global()->modInstance('sysinfo')->hostName();
        given ($clusterSettings->configurationValue()) {
            when ('create') { $self->_bootstrap($localNodeAddr, $hostname); }
            when ('join') { $self->_join($clusterSettings, $localNodeAddr, $hostname); }
        }
    }

    my $list = new EBox::HA::NodeList($self);
    my $localNode = $list->localNode();
    if ($localNodeAddr ne $localNode->{addr}) {
        $list->set(name => $localNode->{name}, addr => $localNodeAddr,
                   webAdminPort => 443, localNode => 1);
        $self->_notifyClusterConfChange($list);
    }

>>>>>>> 7d9aca38
    my $clusterConf = $self->clusterConfiguration();
    my @params = (
        interfaces    => $ifaces,
        nodes         => $clusterConf->{nodes},
        transport     => $clusterConf->{transport},
        multicastConf => $clusterConf->{multicastConf},
    );

    $self->writeConfFile(
        COROSYNC_CONF_FILE,
        "ha/corosync.conf.mas",
        \@params,
        { uid => '0', gid => '0', mode => '644' }
    );
    $self->writeConfFile(
        COROSYNC_DEFAULT_FILE,
        'ha/default-corosync.mas');
}

# Bootstrap a cluster
#  * Start node list
#  * Store the transport method in State
#  * Store the cluster as bootstraped
sub _bootstrap
{
    my ($self, $localNodeAddr, $hostname) = @_;

    my $nodeList = new EBox::HA::NodeList($self);
    # TODO: set port
    $nodeList->empty();
    $nodeList->set(name => $hostname, addr => $localNodeAddr, webAdminPort => 443,
                   localNode => 1, nodeid => 1);

    # Store the transport and its configuration in state
    my $state = $self->get_state();

    my ($multicastConf, $transport);
    my $multicastAddr = EBox::Config::configkey('ha_multicast_addr');
    if ($multicastAddr) {
        # Multicast configuration
        my $multicastPort = EBox::Config::configkey('ha_multicast_port') || DEFAULT_MCAST_PORT;
        $multicastConf = { addr => $multicastAddr,
                           port => $multicastPort,
                          };
        $transport = 'udp';
    } else {
        # Unicast configuration
        $transport = 'udpu';
    }
    $state->{cluster_conf}->{transport} = $transport;
    $state->{cluster_conf}->{multicast} = $multicastConf;

    # Finally, store it in Redis
    $self->set_state($state);

    # Set as bootstraped
    $self->model('ClusterState')->setValue('bootstraped', 1);
}

# Join to a existing cluster
# Params:
#    clusterSettings : the cluster configuration settings model
#    localNodeAddr: the local node address
#    hostname: the local hostname
# Actions:
#  * Get the configuration from the cluster
#  * Notify for adding ourselves in the cluster
#  * Set node list (overriding current values)
#  * Add local node
#  * Store cluster name and configuration
sub _join
{
    my ($self, $clusterSettings, $localNodeAddr, $hostname) = @_;

    my $row = $clusterSettings->row();
    my $client = new EBox::RESTClient(server => $row->valueByName('zentyal_host'));
    $client->setPort($row->valueByName('zentyal_port'));
    # FIXME: Delete this line and not verify servers when using HAProxy
    $client->setScheme('http');
    # TODO: Add secret
    my $response = $client->GET('/cluster/configuration');

    my $clusterConf = new JSON::XS()->decode($response->as_string());

    # TODO: set proper port
    my $localNode = { name => $hostname,
                      addr => $localNodeAddr,
                      webAdminPort => 443 };

    $response = $client->POST('/cluster/nodes',
                              query => $localNode);

    my $nodeList = new EBox::HA::NodeList($self);
    $nodeList->empty();
    foreach my $nodeConf (@{$clusterConf->{nodes}}) {
        $nodeConf->{localNode} = 0;  # Always set as remote node
        $nodeList->set(%{$nodeConf});
    }
    # Add local node
    $nodeList->set(%{$localNode}, localNode => 1);

    # Store cluster configuration
    $row->elementByName('name')->setValue($clusterConf->{name});
    $row->store();

    my $state = $self->get_state();
    $state->{cluster_conf}->{transport} = $clusterConf->{transport};
    $state->{cluster_conf}->{multicast} = $clusterConf->{multicastConf};
    $self->set_state($state);

    # Set as bootstraped
    $self->model('ClusterState')->setValue('bootstraped', 1);
}

# Notify the leave to a member of the cluster
# Take one of the on-line members
sub _notifyLeave
{
    my ($self) = @_;

    my $nodeList = new EBox::HA::NodeList($self);
    my $localNode = $nodeList->localNode();
    foreach my $node (@{$nodeList->list()}) {
        next if ($node->{localNode});
        # TODO: Check the node is on-line
        my $last = 0;
        my $client = new EBox::RESTClient(server => $node->{addr});
        $client->setPort(5000); # $node->{port});
        # FIXME: Delete this line and not verify servers when using HAProxy
        $client->setScheme('http');
        try {
            EBox::info('Notify leaving cluster to ' . $node->{name});
            $client->DELETE('/cluster/nodes/' . $localNode->{name});
            $last = 1;
        } catch ($e) {
            # Catch any exception
            EBox::error($e->text());
        }
        last if ($last);
    }
<<<<<<< HEAD
=======
}

# Notify cluster conf change
sub _notifyClusterConfChange
{
    my ($self, $list, $excludes) = @_;

    my $conf = $self->clusterConfiguration();
    foreach my $node (@{$list->list()}) {
        try {
            next if ($node->{localNode});
            next if ($node->{name} ~~ @{$excludes});
            EBox::info('Notifying cluster conf changes to ' . $node->{name});
            my $client = new EBox::RESTClient(server => $node->{addr});
            $client->setPort(5000);  # TODO: Use real port
            # FIXME: Delete this line and not verify servers when using HAProxy
            $client->setScheme('http');
            # TODO: Add secret
            # Use JSON as there is more than one level of depth to use x-form-urlencoded
            my $JSONConf = new JSON::XS()->utf8()->encode($conf);
            my $response = $client->PUT('/cluster/configuration',
                                        query => $JSONConf);
        } catch ($e) {
            EBox::error('Error notifying ' . $node->{name} . " :$e");
        }
    }
}


# Dynamically update a corosync node
# Only update on addr is supported
sub _updateCorosyncNode
{
    my ($self, $node) = @_;

    EBox::Sudo::root('corosync-cmapctl -s nodelist.node.' . ($node->{nodeid} - 1)
                     . '.ring0_addr str ' . $node->{addr});

}

# Dynamically add a corosync node
sub _addCorosyncNode
{
    my ($self, $node) = @_;

    EBox::Sudo::root('corosync-cmapctl -s nodelist.node.' . ($node->{nodeid} - 1)
                     . '.nodeid u32 ' . $node->{nodeid},
                     'corosync-cmapctl -s nodelist.node.' . ($node->{nodeid} - 1)
                     . '.name str ' . $node->{name},
                     'corosync-cmapctl -s nodelist.node.' . ($node->{nodeid} - 1)
                     . '.ring0_addr str ' . $node->{addr});

}

# Dynamically delete a corosync node
sub _deleteCorosyncNode
{
    my ($self, $node) = @_;

    EBox::Sudo::root(
        'corosync-cmapctl -D nodelist.node.' . ($node->{nodeid} - 1) . '.ring0_addr',
        'corosync-cmapctl -D nodelist.node.' . ($node->{nodeid} - 1) . '.name',
        'corosync-cmapctl -D nodelist.node.' . ($node->{nodeid} - 1) . '.nodeid');

}

# Shortcut for knowing the multicast
sub _multicast
{
    my ($self) = @_;

    return ($self->get_state()->{cluster_conf}->{transport} == 'udp');
>>>>>>> 7d9aca38
}

1;<|MERGE_RESOLUTION|>--- conflicted
+++ resolved
@@ -31,10 +31,7 @@
 
 use feature qw(switch);
 
-<<<<<<< HEAD
-=======
 use Data::Dumper;
->>>>>>> 7d9aca38
 use EBox::Config;
 use EBox::Exceptions::External;
 use EBox::Global;
@@ -43,11 +40,8 @@
 use EBox::RESTClient;
 use EBox::Sudo;
 use JSON::XS;
-<<<<<<< HEAD
 use File::Temp;
 use File::Slurp;
-=======
->>>>>>> 7d9aca38
 use TryCatch::Lite;
 
 # Constants
@@ -165,11 +159,7 @@
 {
     my ($self) = @_;
 
-<<<<<<< HEAD
-    return $self->model('ClusterState')->bootstrapedValue();
-=======
     return ($self->model('ClusterState')->bootstrapedValue() == 1);
->>>>>>> 7d9aca38
 }
 
 # Method: clusterConfiguration
@@ -212,25 +202,6 @@
     }
 }
 
-<<<<<<< HEAD
-# Method: updateClusterConfiguration
-#
-#    Update cluster configuration after a change in other node of the cluster
-#
-# Parameters:
-#
-#    params - nothing
-#    body   - Hash ref new cluster configuration from another node in the cluster
-#
-sub updateClusterConfiguration
-{
-    my ($self, $params, $body) = @_;
-
-    # FIXME: TODO
-}
-
-=======
->>>>>>> 7d9aca38
 # Method: leaveCluster
 #
 #    Leave the cluster by setting the cluster not boostraped
@@ -265,11 +236,7 @@
 #     Add a node to the cluster.
 #
 #     * Store the new node
-<<<<<<< HEAD
-#     * Send info to other members of the cluster (TODO)
-=======
 #     * Send info to other members of the cluster
->>>>>>> 7d9aca38
 #     * Write corosync conf
 #     * Dynamically add the new node
 #
@@ -282,10 +249,6 @@
 {
     my ($self, $params, $body) = @_;
 
-<<<<<<< HEAD
-    use Data::Dumper;
-=======
->>>>>>> 7d9aca38
     EBox::info('Add node (params): ' . Dumper($params));
 
     # TODO: Check incoming data
@@ -296,17 +259,6 @@
     # Write corosync conf
     $self->_corosyncSetConf();
 
-<<<<<<< HEAD
-    # Dynamically add the new node to corosync
-    my $newNode = $list->node($params->{name});
-    EBox::Sudo::root('corosync-cmapctl -s nodelist.node.' . ($newNode->{nodeid} - 1)
-                     . '.nodeid u32 ' . $newNode->{nodeid},
-                     'corosync-cmapctl -s nodelist.node.' . ($newNode->{nodeid} - 1)
-                     . '.name str ' . $newNode->{name},
-                     'corosync-cmapctl -s nodelist.node.' . ($newNode->{nodeid} - 1)
-                     . '.ring0_addr str ' . $newNode->{addr});
-
-=======
     if ($self->_isDaemonRunning('corosync')) {
         if ($self->_multicast()) {
             # Multicast
@@ -324,7 +276,6 @@
     } catch ($e) {
         EBox::error("Notifying cluster conf change: $e");
     }
->>>>>>> 7d9aca38
 }
 
 # Method: deleteNode
@@ -332,11 +283,7 @@
 #    Delete node from the cluster.
 #
 #    * Delete the node
-<<<<<<< HEAD
-#    * Send cluster configuration to other members (TODO)
-=======
 #    * Send cluster configuration to other members
->>>>>>> 7d9aca38
 #    * Write corosync conf
 #    * Dynamically add the new node
 #
@@ -353,103 +300,16 @@
 {
     my ($self, $params) = @_;
 
-<<<<<<< HEAD
-    use Data::Dumper;
-=======
->>>>>>> 7d9aca38
     EBox::info('delete node (params): ' . Dumper($params));
 
     # TODO: Check incoming data
     my $list = new EBox::HA::NodeList($self);
     my $deletedNode = $list->node($params->{name});
     $list->remove($params->{name});
-<<<<<<< HEAD
-    # TODO: Notify other members
-=======
->>>>>>> 7d9aca38
 
     # Write corosync conf
     $self->_corosyncSetConf();
 
-<<<<<<< HEAD
-    # Dynamically remove the new node to corosync
-    EBox::Sudo::root(
-        'corosync-cmapctl -D nodelist.node.' . ($deletedNode->{nodeid} - 1) . '.ring0_addr',
-        'corosync-cmapctl -D nodelist.node.' . ($deletedNode->{nodeid} - 1) . '.name',
-        'corosync-cmapctl -D nodelist.node.' . ($deletedNode->{nodeid} - 1) . '.nodeid');
-
-}
-
-sub confReplicationStatus
-{
-    my ($self) = @_;
-
-    return { errors => 0 };
-}
-
-sub replicateConf
-{
-    my ($self, $params, $body, $uploads) = @_;
-
-    my $tmpdir = mkdtemp(EBox::Config::tmp() . 'replication-bundle-XXXX');
-
-    my $file = $uploads->get('file');
-    my $path = $file->path;
-    system ("tar xzf $path -C $tmpdir");
-
-    EBox::Sudo::root("cp -a $tmpdir/files/* /");
-
-    my $modules = decode_json(read_file("$tmpdir/modules.json"));
-
-    foreach my $modname (@{$modules}) {
-        EBox::info("Replicating conf of module: $modname");
-        my $mod = EBox::Global->modInstance($modname);
-        $mod->restoreBackup("$tmpdir/$modname.bak");
-    }
-
-    EBox::Global->saveAllModules();
-
-    EBox::Sudo::root("rm -rf $tmpdir");
-}
-
-sub askForReplication
-{
-    my ($self, $modules) = @_;
-
-    foreach my $node (@{$self->nodes()}) {
-        next if ($node->{localNode});
-        my $addr = $node->{addr};
-        $self->askForReplicationInNode($addr, $modules);
-    }
-}
-
-sub askForReplicationInNode
-{
-    my ($self, $addr, $modules) = @_;
-
-    my $tarfile = 'bundle.tar.gz';
-    my $tmpdir = mkdtemp(EBox::Config::tmp() . 'replication-bundle-XXXX');
-
-    write_file("$tmpdir/modules.json", encode_json($modules));
-
-    foreach my $modname (@{$modules}) {
-        next unless $REPLICATE_MODULES{$modname};
-        my $mod = EBox::Global->modInstance($modname);
-        $mod->makeBackup($tmpdir);
-    }
-
-    system ("mkdir -p $tmpdir/files");
-    foreach my $dir (@{EBox::Config::list('ha_conf_dirs')}) {
-        next unless (-d $dir);
-        EBox::Sudo::root("cp -a --parents $dir $tmpdir/files/");
-    }
-
-    system ("cd $tmpdir; tar czf $tarfile *");
-    my $fullpath = "$tmpdir/$tarfile";
-    system ("curl -F file=\@$fullpath http://$addr:5000/conf/replication");
-
-    EBox::Sudo::root("rm -rf $tmpdir");
-=======
     if ($self->_isDaemonRunning('corosync')) {
         if ($self->_multicast()) {
             # Multicast
@@ -467,6 +327,77 @@
     } catch ($e) {
         EBox::error("Notifying cluster conf change: $e");
     }
+}
+
+sub confReplicationStatus
+{
+    my ($self) = @_;
+
+    return { errors => 0 };
+}
+
+sub replicateConf
+{
+    my ($self, $params, $body, $uploads) = @_;
+
+    my $tmpdir = mkdtemp(EBox::Config::tmp() . 'replication-bundle-XXXX');
+
+    my $file = $uploads->get('file');
+    my $path = $file->path;
+    system ("tar xzf $path -C $tmpdir");
+
+    EBox::Sudo::root("cp -a $tmpdir/files/* /");
+
+    my $modules = decode_json(read_file("$tmpdir/modules.json"));
+
+    foreach my $modname (@{$modules}) {
+        EBox::info("Replicating conf of module: $modname");
+        my $mod = EBox::Global->modInstance($modname);
+        $mod->restoreBackup("$tmpdir/$modname.bak");
+    }
+
+    EBox::Global->saveAllModules();
+
+    EBox::Sudo::root("rm -rf $tmpdir");
+}
+
+sub askForReplication
+{
+    my ($self, $modules) = @_;
+
+    foreach my $node (@{$self->nodes()}) {
+        next if ($node->{localNode});
+        my $addr = $node->{addr};
+        $self->askForReplicationInNode($addr, $modules);
+    }
+}
+
+sub askForReplicationInNode
+{
+    my ($self, $addr, $modules) = @_;
+
+    my $tarfile = 'bundle.tar.gz';
+    my $tmpdir = mkdtemp(EBox::Config::tmp() . 'replication-bundle-XXXX');
+
+    write_file("$tmpdir/modules.json", encode_json($modules));
+
+    foreach my $modname (@{$modules}) {
+        next unless $REPLICATE_MODULES{$modname};
+        my $mod = EBox::Global->modInstance($modname);
+        $mod->makeBackup($tmpdir);
+    }
+
+    system ("mkdir -p $tmpdir/files");
+    foreach my $dir (@{EBox::Config::list('ha_conf_dirs')}) {
+        next unless (-d $dir);
+        EBox::Sudo::root("cp -a --parents $dir $tmpdir/files/");
+    }
+
+    system ("cd $tmpdir; tar czf $tarfile *");
+    my $fullpath = "$tmpdir/$tarfile";
+    system ("curl -F file=\@$fullpath http://$addr:5000/conf/replication");
+
+    EBox::Sudo::root("rm -rf $tmpdir");
 }
 
 # Method: updateClusterConfiguration
@@ -550,7 +481,6 @@
             }
         }
     }
->>>>>>> 7d9aca38
 }
 
 # Group: Protected methods
@@ -712,7 +642,6 @@
         throw EBox::Exceptions::External(__x('{iface} does not have IP address to use',
                                              iface => $iface));
     }
-<<<<<<< HEAD
 
     # Do bootstraping, if required
     unless ($self->clusterBootstraped()) {
@@ -728,29 +657,9 @@
     if ($localNodeAddr ne $localNode->{addr}) {
         $list->set(name => $localNode->{name}, addr => $localNodeAddr,
                    webAdminPort => 443, localNode => 1);
-        # TODO: Notify to other peers
-    }
-
-=======
-
-    # Do bootstraping, if required
-    unless ($self->clusterBootstraped()) {
-        my $hostname = $self->global()->modInstance('sysinfo')->hostName();
-        given ($clusterSettings->configurationValue()) {
-            when ('create') { $self->_bootstrap($localNodeAddr, $hostname); }
-            when ('join') { $self->_join($clusterSettings, $localNodeAddr, $hostname); }
-        }
-    }
-
-    my $list = new EBox::HA::NodeList($self);
-    my $localNode = $list->localNode();
-    if ($localNodeAddr ne $localNode->{addr}) {
-        $list->set(name => $localNode->{name}, addr => $localNodeAddr,
-                   webAdminPort => 443, localNode => 1);
         $self->_notifyClusterConfChange($list);
     }
 
->>>>>>> 7d9aca38
     my $clusterConf = $self->clusterConfiguration();
     my @params = (
         interfaces    => $ifaces,
@@ -891,8 +800,6 @@
         }
         last if ($last);
     }
-<<<<<<< HEAD
-=======
 }
 
 # Notify cluster conf change
@@ -965,7 +872,6 @@
     my ($self) = @_;
 
     return ($self->get_state()->{cluster_conf}->{transport} == 'udp');
->>>>>>> 7d9aca38
 }
 
 1;