Source: zentyal-ha
Section: web
Priority: optional
Maintainer: Zentyal Packaging Maintainers <pkg-team@zentyal.com>
Build-Depends: debhelper (>= 7.0.0), cdbs
Standards-Version: 3.9.1
Homepage: http://www.zentyal.org/

Package: zentyal-ha
Architecture: all
<<<<<<< HEAD
Depends: zentyal-core (>= 3.4~1), zentyal-network, libplack-perl, libtest-deep-perl,
  libxml-libxml-perl, corosync, pacemaker, ${misc:Depends}
=======
Depends: zentyal-core (>= 3.4~1), zentyal-core (<< 3.5), zentyal-network,
         libplack-perl, libtest-deep-perl, corosync, pacemaker, ${misc:Depends}
>>>>>>> e258a2ba
Description: Zentyal - High Availability module
 Zentyal is a Linux small business server that can act as
 a Gateway, Unified Threat Manager, Office Server, Infrastructure
 Manager, Unified Communications Server or a combination of them. One
 single, easy-to-use platform to manage all your network services.
 .
 This module manages the configuration for Zentyal as part of cluster
 of hosts.<|MERGE_RESOLUTION|>--- conflicted
+++ resolved
@@ -8,13 +8,9 @@
 
 Package: zentyal-ha
 Architecture: all
-<<<<<<< HEAD
-Depends: zentyal-core (>= 3.4~1), zentyal-network, libplack-perl, libtest-deep-perl,
-  libxml-libxml-perl, corosync, pacemaker, ${misc:Depends}
-=======
 Depends: zentyal-core (>= 3.4~1), zentyal-core (<< 3.5), zentyal-network,
-         libplack-perl, libtest-deep-perl, corosync, pacemaker, ${misc:Depends}
->>>>>>> e258a2ba
+         libplack-perl, libtest-deep-perl, libxml-libxml-perl, corosync,
+         pacemaker, ${misc:Depends}
 Description: Zentyal - High Availability module
  Zentyal is a Linux small business server that can act as
  a Gateway, Unified Threat Manager, Office Server, Infrastructure
