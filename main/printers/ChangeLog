<<<<<<< HEAD
HEAD
	+ Adapted to new Model management framework
=======
2.3.4
	+ Disable enable-module actions until fixed
2.3.3
	+ Packaging fixes for precise
>>>>>>> 45737c5e
2.3.2
	+ Service name is now translatable
2.3.1
	+ Updated Standards-Version to 3.9.2
2.3
	+ Adapted to new MySQL logs backend
	+ Replaced autotools with zbuildtools
	+ Fixed bug which inserted log lines with printer and/or user NULL
2.1.6
	+ General CUPS parameters set in the CUPS web interface are preserved
2.1.5
	+ Removed /zentyal prefix from URLs
	+ Avoid duplicated restart during postinst
2.1.4
	+ Fixed argument passing in constructor, readonly instances now work
2.1.3
	+ Use upstream init.d script instead of custom upstart one
2.1.2
	+ Enable CUPS by default on internal interfaces
	+ Use quote column option for periodic and report log consolidation
2.1.1
	+ Remove unnecessary code from CUPS::syncRows
2.1
	+ Use new standard enable-module script
	+ Removed unnecesary call to isReadOnly in syncRows
	+ Use new initial-setup and delete migrations
	+ Fixed config backup when some etc files doesn't exist
2.0.2
	+ CUPS configuration is saved when backing up
	+ Override restoreDepends to remove samba
	+ Added network as dependency of printers
	+ Include support for HP printers by default
	+ Remove duplicated table creation in enable script
	+ cups init.d script is disabled when enabling the module
2.0.1
	+ Bug fix: cups daemon is now started before samba one
1.5.2
	+ Zentyal rebrand
1.5.1
	+ Use CUPS interface instead of eBox to add and manage printers
1.5
	+ Do not modify /etc/cups/mime.convs as it doesn't exist anymore
1.3.14
	+ Bug fix: filter some drivers such as /Postcript.+/
	+ Bug fix: only show Raw model when there is no model available
1.3.13
	+ Bug fix: cancel jobs
	+ Add a button to print a test page
	+ Check if a model has not available drivers instead of showing
	  an empty select
	+ Add function to check if a printer is already available in CUPS
1.1.30
	+ Added IPP and LPD printers
1.1.20
	+ New release
0.12.101
	+ Bug fix: Use isEnabled() instead of deprecated service()
0.12.1
	+ Add support for external printers configured with CUPS
0.12
	+ Bugfix: Create the `job` table when installing. This readds a
	bunch of lost lines from ubuntu merging.
0.11.101
	+ New release
0.11.100
	+ onInstall() functionality moved to migration script
	+ Bugfix. Quote file names to avoid issues with ppds containing spaces
0.11.99
	+ New release
0.11
	+ New release
0.10.99
	+ New release
0.10
	+ New release
0.9.100
	+ New release
0.9.99
	+ New release
0.9.3
	+ New release
0.9.2
	+ New release
0.9.1
	+ New release
0.9
	+ Added Polish translation
	+ Added German translation

0.8.99
	+ New release
0.8.1
	+ New release
0.8
	+ New release
0.7.99
        + Minor bugfixes
O.7.1
	+ GUI improvements
	+ Use of ebox-sudoers-friendly
0.7
	+ First public release
0.6
	+ Initial release<|MERGE_RESOLUTION|>--- conflicted
+++ resolved
@@ -1,12 +1,9 @@
-<<<<<<< HEAD
 HEAD
 	+ Adapted to new Model management framework
-=======
 2.3.4
 	+ Disable enable-module actions until fixed
 2.3.3
 	+ Packaging fixes for precise
->>>>>>> 45737c5e
 2.3.2
 	+ Service name is now translatable
 2.3.1
