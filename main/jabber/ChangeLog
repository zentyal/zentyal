3.3
<<<<<<< HEAD
	+ Switch from Error to TryCatch for exception handling
=======
	+ Delete migration code from old versions
>>>>>>> 01138c11
	+ Set version to 3.3
3.2
	+ Set version to 3.2
3.1.4
	+ Do not show disabled accounts in shared roster groups
	+ Override daemons when migrating from 3.0
3.1.3
	+ Clear database if domain is changed
	+ Use hostDomain instead of fqdn as default domain
	+ No longer implement SysInfo observer as jabber domain may be differnt
3.1.2
	+ Adapted user add-on to right panel view
	+ Fixed some code typos in jabber-ldap script
	+ Added menu icon
	+ Updated to use renamed method EBox::Ldap::connection.
	+ Adapted user addon to multi-OU tree view.
	+ Added incompatiblity with external AD authentication mode.
3.1.1
	+ Use new EBox::Users namespace instead of EBox::UsersAndGroups
3.1
	+ Depend on zentyal-core 3.1
3.0.2
	+ The database is cleared automatically on a hostname change
	+ Fixed clear-database script
3.0.1
	+ Improved clear-database script
	+ Added and used serviceId field for service certificates
2.3.4
	+ Improved help
	+ Added STUN and Proxy configuration
	+ Updated ejabberd.cfg.mas
	+ Added shared_roster and VCard LDAP modules configuration
	+ Added integration with Zarafa Webapp
2.3.3
	+ Added script for clearing mnesia database
2.3.2
	+ Adapted to new Model management framework
	+ Now binding against LDAP to be able to access the accounts objects
	+ Overrid isRunning with a more reliable implementation
2.3.1
	+ Added printableName to jabber service
	+ Adapted to new users implementation
2.3
	+ Replaced autotools with zbuildtools
2.1.3
	+ Removed /zentyal prefix from URLs
2.1.2
	+ Fixed bug trying to change read-only instances
2.1.1
	+ Fixed packaging of scripts directory
2.1
	+ Use new standard enable-module script
	+ Move services migration to initialSetup
	+ Bugfix: fixes template syntax when SSL is disabled.
1.5.4
	+ Zentyal rebrand
1.5.3
	+ HTML fixes on userAddon.
1.5.2
	+ Completely new Jabber module using the MVC framework and ejabberd.
1.5.1
	+ Added bridged mode support in firewall helper.
1.5
	+ Configuration files updated for lucid.
1.4.1
	+ Bug fix: only set module as changed when there's an actual change in
	  admin permissions.
1.3.13
	+ Add JabberUser model to be used in users and groups default user
	  template. Admins can select if they wish to enable the jabber
	  account by default when creating new users.
1.3.12
	+ Accounts are enabled by default
1.1.30
	+ The server's certificate can be changed using the CA module
1.1.20
	+ use the new pidfiles method and not pidfile
1.1.10
	+ Use new MVC API
	+ Make changes to support jabberd2 + muc
0.12.100
	+ New release
0.12.99
	+ New release
0.12
	+ Bugfix: Fix SSL PEM file path in c2s.xml template
	+ Use eBox OID number in LDAP schemas
0.11.101
	+ New release
0.11.100
	+ New release
0.11.99
	+ Added _stopService method to stop jabber daemons
	+ Improved postinst script to ensure daemons are stopped
0.11
	+ New release
0.10.99
	+ New release
0.10
	+ New release
0.9.100
	+ New release
0.9.99
    + New release
0.9.3
	+ New release
0.9.2
	+ New release
0.9.1
	+ New release
0.9
	+ Added Polish translation
	+ Added Dutch translation
	+ Added German translation
0.8.99
	+ New release
0.8.1
	+ New release
O.8
	+ New release
0.7.99
	+ New release
0.7.1
	+ Fix errors on make install
	+ Jabber add-on template is not shown when disabled (#16)
	+ Fix i18n
	+ Fix a bug which prevented jabber to be restarted properly
	+ Use EBox::LDAP singleton
	+ Fix issue with external connections (#31)
	+ Use of ebox-sudoers-friendly
0.7
	+ First public release<|MERGE_RESOLUTION|>--- conflicted
+++ resolved
@@ -1,9 +1,6 @@
 3.3
-<<<<<<< HEAD
 	+ Switch from Error to TryCatch for exception handling
-=======
 	+ Delete migration code from old versions
->>>>>>> 01138c11
 	+ Set version to 3.3
 3.2
 	+ Set version to 3.2
