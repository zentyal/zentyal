HEAD
<<<<<<< HEAD
	+ Fixed jabber-ldap script
=======
	+ Added noMultipleOUSupportComponent support
>>>>>>> 80915c89
3.2.1
	+ Corrected getJabberAdmins to properly provide array of admins uid's
3.2
	+ Set version to 3.2
3.1.4
	+ Do not show disabled accounts in shared roster groups
	+ Override daemons when migrating from 3.0
3.1.3
	+ Clear database if domain is changed
	+ Use hostDomain instead of fqdn as default domain
	+ No longer implement SysInfo observer as jabber domain may be differnt
3.1.2
	+ Adapted user add-on to right panel view
	+ Fixed some code typos in jabber-ldap script
	+ Added menu icon
	+ Updated to use renamed method EBox::Ldap::connection.
	+ Adapted user addon to multi-OU tree view.
	+ Added incompatiblity with external AD authentication mode.
3.1.1
	+ Use new EBox::Users namespace instead of EBox::UsersAndGroups
3.1
	+ Depend on zentyal-core 3.1
3.0.2
	+ The database is cleared automatically on a hostname change
	+ Fixed clear-database script
3.0.1
	+ Improved clear-database script
	+ Added and used serviceId field for service certificates
2.3.4
	+ Improved help
	+ Added STUN and Proxy configuration
	+ Updated ejabberd.cfg.mas
	+ Added shared_roster and VCard LDAP modules configuration
	+ Added integration with Zarafa Webapp
2.3.3
	+ Added script for clearing mnesia database
2.3.2
	+ Adapted to new Model management framework
	+ Now binding against LDAP to be able to access the accounts objects
	+ Overrid isRunning with a more reliable implementation
2.3.1
	+ Added printableName to jabber service
	+ Adapted to new users implementation
2.3
	+ Replaced autotools with zbuildtools
2.1.3
	+ Removed /zentyal prefix from URLs
2.1.2
	+ Fixed bug trying to change read-only instances
2.1.1
	+ Fixed packaging of scripts directory
2.1
	+ Use new standard enable-module script
	+ Move services migration to initialSetup
	+ Bugfix: fixes template syntax when SSL is disabled.
1.5.4
	+ Zentyal rebrand
1.5.3
	+ HTML fixes on userAddon.
1.5.2
	+ Completely new Jabber module using the MVC framework and ejabberd.
1.5.1
	+ Added bridged mode support in firewall helper.
1.5
	+ Configuration files updated for lucid.
1.4.1
	+ Bug fix: only set module as changed when there's an actual change in
	  admin permissions.
1.3.13
	+ Add JabberUser model to be used in users and groups default user
	  template. Admins can select if they wish to enable the jabber
	  account by default when creating new users.
1.3.12
	+ Accounts are enabled by default
1.1.30
	+ The server's certificate can be changed using the CA module
1.1.20
	+ use the new pidfiles method and not pidfile
1.1.10
	+ Use new MVC API
	+ Make changes to support jabberd2 + muc
0.12.100
	+ New release
0.12.99
	+ New release
0.12
	+ Bugfix: Fix SSL PEM file path in c2s.xml template
	+ Use eBox OID number in LDAP schemas
0.11.101
	+ New release
0.11.100
	+ New release
0.11.99
	+ Added _stopService method to stop jabber daemons
	+ Improved postinst script to ensure daemons are stopped
0.11
	+ New release
0.10.99
	+ New release
0.10
	+ New release
0.9.100
	+ New release
0.9.99
    + New release
0.9.3
	+ New release
0.9.2
	+ New release
0.9.1
	+ New release
0.9
	+ Added Polish translation
	+ Added Dutch translation
	+ Added German translation
0.8.99
	+ New release
0.8.1
	+ New release
O.8
	+ New release
0.7.99
	+ New release
0.7.1
	+ Fix errors on make install
	+ Jabber add-on template is not shown when disabled (#16)
	+ Fix i18n
	+ Fix a bug which prevented jabber to be restarted properly
	+ Use EBox::LDAP singleton
	+ Fix issue with external connections (#31)
	+ Use of ebox-sudoers-friendly
0.7
	+ First public release<|MERGE_RESOLUTION|>--- conflicted
+++ resolved
@@ -1,9 +1,6 @@
 HEAD
-<<<<<<< HEAD
+	+ Added noMultipleOUSupportComponent support
 	+ Fixed jabber-ldap script
-=======
-	+ Added noMultipleOUSupportComponent support
->>>>>>> 80915c89
 3.2.1
 	+ Corrected getJabberAdmins to properly provide array of admins uid's
 3.2
