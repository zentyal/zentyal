<<<<<<< HEAD
3.4
	+ Check, at least, a listening port is mandatory
	+ Fix when webserver is not listening in HTTP port
	+ Don't regenerate certificate if it has the same CN that the
	  virtual host name
	+ Register in Apache configuration the public port used to reach it so
	  automatic redirects work behind haproxy
	+ Modules changed in initialSetup have now its configuration saved
	+ Added support for internal virtual domains (only for openchange
	  for now)
	+ Updated to use the new haproxy API
	+ Adapt configuration for Apache 2.4
	+ Set version to 3.4
=======
HEAD
	+ When creating domains take into account SLD
>>>>>>> 0fbada51
3.3
	+ Switch from Error to TryCatch for exception handling
	+ Added missing EBox::Exceptions uses
	+ Delete migration code from old versions
	+ Set version to 3.3
3.2
	+ Set version to 3.2
3.1.5
	+ Override daemons when migrating from 3.0
3.1.4
	+ Avoid crash if zentyal-users is not installed
3.1.3
	+ Added menu icon
	+ Adapted to the new user API.
3.1.2
	+ Added GUI warning when enabling UserDir, telling about the need of
	  creating the public_html dir and giving permissions to www-data
3.1.1
	+ Remove deprecated backup domains methods
3.1
	+ Updated to reflect the Apache -> WebAdmin rename.
	+ Removed no longer required explicit disabling of apache2 init script
	  as it is now managed by the framework
	+ More error checking when creating virtual host directories
	+ Depend on zentyal-core 3.1
3.0.3
	+ Fixed bug when checking hostname aliases on creation of a
	  virtual host
	+ When dumping config the no existence of configuration
	  directories generates a warning instead of a error
3.0.2
	+ Integration with Disaster Recovery service
	+ Fixed error when creating directories for virtual host for hostname
	+ Add DNS records for virtual hosts but without IP addresses
3.0.1
	+ Virtual host for hostname overrides default settings
	+ Added and used serviceId field for service certificates
2.3.7
	+ Disabled temporarily dns host record creation until DNS/kerberos
	  system allows it again
2.3.6
	+ Configuration backup restore no longer crashes
2.3.5
	+ Web Server moved from Infrastructure to Office
	+ Module recovers from missign webserver service
	+ Backup and restore of vhosts custom configuration directories
2.3.4
	+ Avoid 'port in use' error when setting port for first time to
	  its default value
	+ Users public HTML directory adapted to changes in LDAP
	+ Adapted to changes in DNS module
2.3.3
	+ Adapted to new Model management framework
2.3.2
	+ When creating virtual host DNS records use configured domains first
2.3.1
	+ New translatable printableName for the webserver service
2.3
	+ Replaced autotools with zbuildtools
	+ Also check alias names when creating a new virtual host
2.2.2
	+ Adapted to new DNS method addAlias
	+ Renaming of virtual hosts disallowed
2.2.1
	+ Fixed certificate path in vhosts
	+ Fixed link to SysInfo/General
2.1.4
	+ Remove startup link on enable to avoid start when disabled
2.1.3
	+ Removed /zentyal prefix from URLs
	+ Bugfix: certificate name is ssl.pem and not apache.pem
2.1.2
	+ Generate default SSL certificate for out of the box HTTPS support
	+ Allow custom CN on Web Server service certificate
	+ Bugfix: fix all known issues with HTTPS vhosts
	+ Bugfix: mark ca as restarted after issueCertificate to avoid red button
	+ Use upstream apache2 init script instead of custom upstart one
	+ Removed warning when no sites configured
2.1.1
	+ Added service certificate CN options
	+ Restart webserver after all modules which have it as enabledepends
	  in order to make effective their changes in web configuration
	+ Implement restoreDependencies to avoid problems when restoring backup
2.1
	+ Remove migration and use new initialSetup
	+ Bugfix: validations of virtual host values are correct now
	+ Added GLOBAL_CONF_DIR constant for apache conf.d dir
	+ Change configuration override policy to allow all for /var/www
	+ Include Virtual host files in the backup domain
2.0.2
	+ Bugfix: webserver ssl certificate is reissued instead of renewed if
	  the file is not found
2.0.1
	+ Bugfix: certificate is re-issued if the hostname changes
	+ Added backup domain
1.5.5
	+ Zentyal rebrand
1.5.4
	+ Check if usersandgroups is configured instead of samba
1.5.3
	+ Enable the port available check using the new method
	  from services.
1.5.2
	+ Bugfix: keep the service internal on port update.
	+ Temporary disabled the listen port available check.
1.5.1
	+ Adds default-ssl vhost and ssl module management.
	+ Implements SSL integration between ebox-webserver and ebox-ca for
	  vhosts.
	+ Bugfix: logs are split up by vhost.
	+ Bugfix: vhosts DocumentRoot moved to /srv/www/domain.tld to keep
	  them separated from default vhost.
1.5
	+ Bugfix: NameVirtualHost directive in ports.conf and not in every vhost.
	+ Vhosts ServerAdmin now is root@fqdn.
	+ Handle default vhost for port, ServerAdmin values and including the
	  ServerName directive.
	+ Bugfix: allow non fqdn and topdomains as vhosts.
1.3.12
	+ Don't allow to enable public_html directories if samba modules
	is not configured because in this situation there aren't user home directories
	+ Add titles and headers
1.3.6
	+ Better validation of virtual host names
	+ Added warning when adding virtual hostames if the DNS module is
	not enabled
1.1.20
	+ New release
1.1
	+ Create /var/run/apache2 in upstart script
0.12.100
	+ New release
0.12.99
	+ New release
0.12
	+ Add help field to webserver model
	+ Bugfix. Do not add a dns domain if the virtual host
	  is just a host name with no domain
0.11.102
	+ Use the new EBox::Model::Row
0.11.101
	+ New upstream release
0.11.99
	+ First release<|MERGE_RESOLUTION|>--- conflicted
+++ resolved
@@ -1,4 +1,5 @@
-<<<<<<< HEAD
+HEAD
+	+ When creating domains take into account SLD
 3.4
 	+ Check, at least, a listening port is mandatory
 	+ Fix when webserver is not listening in HTTP port
@@ -12,10 +13,6 @@
 	+ Updated to use the new haproxy API
 	+ Adapt configuration for Apache 2.4
 	+ Set version to 3.4
-=======
-HEAD
-	+ When creating domains take into account SLD
->>>>>>> 0fbada51
 3.3
 	+ Switch from Error to TryCatch for exception handling
 	+ Added missing EBox::Exceptions uses
