HEAD
<<<<<<< HEAD
	+ Adapted to changes in DNS module
2.3.3
	+ Adapted to new Model management framework
=======
	+ Users public HTML directory adapted to changes in LDAP
>>>>>>> d0b19508
2.3.2
	+ When creating virtual host DNS records use configured domains first
2.3.1
	+ New translatable printableName for the webserver service
2.3
	+ Replaced autotools with zbuildtools
	+ Also check alias names when creating a new virtual host
2.2.2
	+ Adapted to new DNS method addAlias
	+ Renaming of virtual hosts disallowed
2.2.1
	+ Fixed certificate path in vhosts
	+ Fixed link to SysInfo/General
2.1.4
	+ Remove startup link on enable to avoid start when disabled
2.1.3
	+ Removed /zentyal prefix from URLs
	+ Bugfix: certificate name is ssl.pem and not apache.pem
2.1.2
	+ Generate default SSL certificate for out of the box HTTPS support
	+ Allow custom CN on Web Server service certificate
	+ Bugfix: fix all known issues with HTTPS vhosts
	+ Bugfix: mark ca as restarted after issueCertificate to avoid red button
	+ Use upstream apache2 init script instead of custom upstart one
	+ Removed warning when no sites configured
2.1.1
	+ Added service certificate CN options
	+ Restart webserver after all modules which have it as enabledepends
	  in order to make effective their changes in web configuration
	+ Implement restoreDependencies to avoid problems when restoring backup
2.1
	+ Remove migration and use new initialSetup
	+ Bugfix: validations of virtual host values are correct now
	+ Added GLOBAL_CONF_DIR constant for apache conf.d dir
	+ Change configuration override policy to allow all for /var/www
	+ Include Virtual host files in the backup domain
2.0.2
	+ Bugfix: webserver ssl certificate is reissued instead of renewed if
	  the file is not found
2.0.1
	+ Bugfix: certificate is re-issued if the hostname changes
	+ Added backup domain
1.5.5
	+ Zentyal rebrand
1.5.4
	+ Check if usersandgroups is configured instead of samba
1.5.3
	+ Enable the port available check using the new method
	  from services.
1.5.2
	+ Bugfix: keep the service internal on port update.
	+ Temporary disabled the listen port available check.
1.5.1
	+ Adds default-ssl vhost and ssl module management.
	+ Implements SSL integration between ebox-webserver and ebox-ca for
	  vhosts.
	+ Bugfix: logs are split up by vhost.
	+ Bugfix: vhosts DocumentRoot moved to /srv/www/domain.tld to keep
	  them separated from default vhost.
1.5
	+ Bugfix: NameVirtualHost directive in ports.conf and not in every vhost.
	+ Vhosts ServerAdmin now is root@fqdn.
	+ Handle default vhost for port, ServerAdmin values and including the
	  ServerName directive.
	+ Bugfix: allow non fqdn and topdomains as vhosts.
1.3.12
	+ Don't allow to enable public_html directories if samba modules
	is not configured because in this situation there aren't user home directories
	+ Add titles and headers
1.3.6
	+ Better validation of virtual host names
	+ Added warning when adding virtual hostames if the DNS module is
	not enabled
1.1.20
	+ New release
1.1
	+ Create /var/run/apache2 in upstart script
0.12.100
	+ New release
0.12.99
	+ New release
0.12
	+ Add help field to webserver model
	+ Bugfix. Do not add a dns domain if the virtual host
	  is just a host name with no domain
0.11.102
	+ Use the new EBox::Model::Row
0.11.101
	+ New upstream release
0.11.99
	+ First release<|MERGE_RESOLUTION|>--- conflicted
+++ resolved
@@ -1,11 +1,8 @@
 HEAD
-<<<<<<< HEAD
+	+ Users public HTML directory adapted to changes in LDAP
 	+ Adapted to changes in DNS module
 2.3.3
 	+ Adapted to new Model management framework
-=======
-	+ Users public HTML directory adapted to changes in LDAP
->>>>>>> d0b19508
 2.3.2
 	+ When creating virtual host DNS records use configured domains first
 2.3.1
