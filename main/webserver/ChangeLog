HEAD
<<<<<<< HEAD
	+ Users public HTML directory adapted to changes in LDAP
	+ Adapted to changes in DNS module
2.3.3
	+ Adapted to new Model management framework
2.3.2
=======
	+ Avoid 'port in use' error when setting port for first time to
	  its default value
>>>>>>> 50bfde1d
	+ When creating virtual host DNS records use configured domains first
2.3.1
	+ New translatable printableName for the webserver service
2.3
	+ Replaced autotools with zbuildtools
	+ Also check alias names when creating a new virtual host
2.2.2
	+ Adapted to new DNS method addAlias
	+ Renaming of virtual hosts disallowed
2.2.1
	+ Fixed certificate path in vhosts
	+ Fixed link to SysInfo/General
2.1.4
	+ Remove startup link on enable to avoid start when disabled
2.1.3
	+ Removed /zentyal prefix from URLs
	+ Bugfix: certificate name is ssl.pem and not apache.pem
2.1.2
	+ Generate default SSL certificate for out of the box HTTPS support
	+ Allow custom CN on Web Server service certificate
	+ Bugfix: fix all known issues with HTTPS vhosts
	+ Bugfix: mark ca as restarted after issueCertificate to avoid red button
	+ Use upstream apache2 init script instead of custom upstart one
	+ Removed warning when no sites configured
2.1.1
	+ Added service certificate CN options
	+ Restart webserver after all modules which have it as enabledepends
	  in order to make effective their changes in web configuration
	+ Implement restoreDependencies to avoid problems when restoring backup
2.1
	+ Remove migration and use new initialSetup
	+ Bugfix: validations of virtual host values are correct now
	+ Added GLOBAL_CONF_DIR constant for apache conf.d dir
	+ Change configuration override policy to allow all for /var/www
	+ Include Virtual host files in the backup domain
2.0.2
	+ Bugfix: webserver ssl certificate is reissued instead of renewed if
	  the file is not found
2.0.1
	+ Bugfix: certificate is re-issued if the hostname changes
	+ Added backup domain
1.5.5
	+ Zentyal rebrand
1.5.4
	+ Check if usersandgroups is configured instead of samba
1.5.3
	+ Enable the port available check using the new method
	  from services.
1.5.2
	+ Bugfix: keep the service internal on port update.
	+ Temporary disabled the listen port available check.
1.5.1
	+ Adds default-ssl vhost and ssl module management.
	+ Implements SSL integration between ebox-webserver and ebox-ca for
	  vhosts.
	+ Bugfix: logs are split up by vhost.
	+ Bugfix: vhosts DocumentRoot moved to /srv/www/domain.tld to keep
	  them separated from default vhost.
1.5
	+ Bugfix: NameVirtualHost directive in ports.conf and not in every vhost.
	+ Vhosts ServerAdmin now is root@fqdn.
	+ Handle default vhost for port, ServerAdmin values and including the
	  ServerName directive.
	+ Bugfix: allow non fqdn and topdomains as vhosts.
1.3.12
	+ Don't allow to enable public_html directories if samba modules
	is not configured because in this situation there aren't user home directories
	+ Add titles and headers
1.3.6
	+ Better validation of virtual host names
	+ Added warning when adding virtual hostames if the DNS module is
	not enabled
1.1.20
	+ New release
1.1
	+ Create /var/run/apache2 in upstart script
0.12.100
	+ New release
0.12.99
	+ New release
0.12
	+ Add help field to webserver model
	+ Bugfix. Do not add a dns domain if the virtual host
	  is just a host name with no domain
0.11.102
	+ Use the new EBox::Model::Row
0.11.101
	+ New upstream release
0.11.99
	+ First release<|MERGE_RESOLUTION|>--- conflicted
+++ resolved
@@ -1,14 +1,11 @@
 HEAD
-<<<<<<< HEAD
+	+ Avoid 'port in use' error when setting port for first time to
+	  its default value
 	+ Users public HTML directory adapted to changes in LDAP
 	+ Adapted to changes in DNS module
 2.3.3
 	+ Adapted to new Model management framework
 2.3.2
-=======
-	+ Avoid 'port in use' error when setting port for first time to
-	  its default value
->>>>>>> 50bfde1d
 	+ When creating virtual host DNS records use configured domains first
 2.3.1
 	+ New translatable printableName for the webserver service
