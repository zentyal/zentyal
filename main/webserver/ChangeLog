<<<<<<< HEAD
3.3
	+ Switch from Error to TryCatch for exception handling
=======
HEAD
	+ When creating domains take in account SLD
3.2.1
>>>>>>> b0c4228f
	+ Added missing EBox::Exceptions uses
	+ Delete migration code from old versions
	+ Set version to 3.3
3.2
	+ Set version to 3.2
3.1.5
	+ Override daemons when migrating from 3.0
3.1.4
	+ Avoid crash if zentyal-users is not installed
3.1.3
	+ Added menu icon
	+ Adapted to the new user API.
3.1.2
	+ Added GUI warning when enabling UserDir, telling about the need of
	  creating the public_html dir and giving permissions to www-data
3.1.1
	+ Remove deprecated backup domains methods
3.1
	+ Updated to reflect the Apache -> WebAdmin rename.
	+ Removed no longer required explicit disabling of apache2 init script
	  as it is now managed by the framework
	+ More error checking when creating virtual host directories
	+ Depend on zentyal-core 3.1
3.0.3
	+ Fixed bug when checking hostname aliases on creation of a
	  virtual host
	+ When dumping config the no existence of configuration
	  directories generates a warning instead of a error
3.0.2
	+ Integration with Disaster Recovery service
	+ Fixed error when creating directories for virtual host for hostname
	+ Add DNS records for virtual hosts but without IP addresses
3.0.1
	+ Virtual host for hostname overrides default settings
	+ Added and used serviceId field for service certificates
2.3.7
	+ Disabled temporarily dns host record creation until DNS/kerberos
	  system allows it again
2.3.6
	+ Configuration backup restore no longer crashes
2.3.5
	+ Web Server moved from Infrastructure to Office
	+ Module recovers from missign webserver service
	+ Backup and restore of vhosts custom configuration directories
2.3.4
	+ Avoid 'port in use' error when setting port for first time to
	  its default value
	+ Users public HTML directory adapted to changes in LDAP
	+ Adapted to changes in DNS module
2.3.3
	+ Adapted to new Model management framework
2.3.2
	+ When creating virtual host DNS records use configured domains first
2.3.1
	+ New translatable printableName for the webserver service
2.3
	+ Replaced autotools with zbuildtools
	+ Also check alias names when creating a new virtual host
2.2.2
	+ Adapted to new DNS method addAlias
	+ Renaming of virtual hosts disallowed
2.2.1
	+ Fixed certificate path in vhosts
	+ Fixed link to SysInfo/General
2.1.4
	+ Remove startup link on enable to avoid start when disabled
2.1.3
	+ Removed /zentyal prefix from URLs
	+ Bugfix: certificate name is ssl.pem and not apache.pem
2.1.2
	+ Generate default SSL certificate for out of the box HTTPS support
	+ Allow custom CN on Web Server service certificate
	+ Bugfix: fix all known issues with HTTPS vhosts
	+ Bugfix: mark ca as restarted after issueCertificate to avoid red button
	+ Use upstream apache2 init script instead of custom upstart one
	+ Removed warning when no sites configured
2.1.1
	+ Added service certificate CN options
	+ Restart webserver after all modules which have it as enabledepends
	  in order to make effective their changes in web configuration
	+ Implement restoreDependencies to avoid problems when restoring backup
2.1
	+ Remove migration and use new initialSetup
	+ Bugfix: validations of virtual host values are correct now
	+ Added GLOBAL_CONF_DIR constant for apache conf.d dir
	+ Change configuration override policy to allow all for /var/www
	+ Include Virtual host files in the backup domain
2.0.2
	+ Bugfix: webserver ssl certificate is reissued instead of renewed if
	  the file is not found
2.0.1
	+ Bugfix: certificate is re-issued if the hostname changes
	+ Added backup domain
1.5.5
	+ Zentyal rebrand
1.5.4
	+ Check if usersandgroups is configured instead of samba
1.5.3
	+ Enable the port available check using the new method
	  from services.
1.5.2
	+ Bugfix: keep the service internal on port update.
	+ Temporary disabled the listen port available check.
1.5.1
	+ Adds default-ssl vhost and ssl module management.
	+ Implements SSL integration between ebox-webserver and ebox-ca for
	  vhosts.
	+ Bugfix: logs are split up by vhost.
	+ Bugfix: vhosts DocumentRoot moved to /srv/www/domain.tld to keep
	  them separated from default vhost.
1.5
	+ Bugfix: NameVirtualHost directive in ports.conf and not in every vhost.
	+ Vhosts ServerAdmin now is root@fqdn.
	+ Handle default vhost for port, ServerAdmin values and including the
	  ServerName directive.
	+ Bugfix: allow non fqdn and topdomains as vhosts.
1.3.12
	+ Don't allow to enable public_html directories if samba modules
	is not configured because in this situation there aren't user home directories
	+ Add titles and headers
1.3.6
	+ Better validation of virtual host names
	+ Added warning when adding virtual hostames if the DNS module is
	not enabled
1.1.20
	+ New release
1.1
	+ Create /var/run/apache2 in upstart script
0.12.100
	+ New release
0.12.99
	+ New release
0.12
	+ Add help field to webserver model
	+ Bugfix. Do not add a dns domain if the virtual host
	  is just a host name with no domain
0.11.102
	+ Use the new EBox::Model::Row
0.11.101
	+ New upstream release
0.11.99
	+ First release<|MERGE_RESOLUTION|>--- conflicted
+++ resolved
@@ -1,11 +1,7 @@
-<<<<<<< HEAD
+HEAD
+	+ When creating domains take into account SLD
 3.3
 	+ Switch from Error to TryCatch for exception handling
-=======
-HEAD
-	+ When creating domains take in account SLD
-3.2.1
->>>>>>> b0c4228f
 	+ Added missing EBox::Exceptions uses
 	+ Delete migration code from old versions
 	+ Set version to 3.3
