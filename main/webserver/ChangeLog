HEAD
<<<<<<< HEAD
	+ Integration with Disaster Recovery service
=======
	+ Add DNS records for virtual hosts but without IP addresses
>>>>>>> 10c2c194
3.0.1
	+ Virtual host for hostname overrides default settings
	+ Added and used serviceId field for service certificates
2.3.7
	+ Disabled temporarily dns host record creation until DNS/kerberos
	  system allows it again
2.3.6
	+ Configuration backup restore no longer crashes
2.3.5
	+ Web Server moved from Infrastructure to Office
	+ Module recovers from missign webserver service
	+ Backup and restore of vhosts custom configuration directories
2.3.4
	+ Avoid 'port in use' error when setting port for first time to
	  its default value
	+ Users public HTML directory adapted to changes in LDAP
	+ Adapted to changes in DNS module
2.3.3
	+ Adapted to new Model management framework
2.3.2
	+ When creating virtual host DNS records use configured domains first
2.3.1
	+ New translatable printableName for the webserver service
2.3
	+ Replaced autotools with zbuildtools
	+ Also check alias names when creating a new virtual host
2.2.2
	+ Adapted to new DNS method addAlias
	+ Renaming of virtual hosts disallowed
2.2.1
	+ Fixed certificate path in vhosts
	+ Fixed link to SysInfo/General
2.1.4
	+ Remove startup link on enable to avoid start when disabled
2.1.3
	+ Removed /zentyal prefix from URLs
	+ Bugfix: certificate name is ssl.pem and not apache.pem
2.1.2
	+ Generate default SSL certificate for out of the box HTTPS support
	+ Allow custom CN on Web Server service certificate
	+ Bugfix: fix all known issues with HTTPS vhosts
	+ Bugfix: mark ca as restarted after issueCertificate to avoid red button
	+ Use upstream apache2 init script instead of custom upstart one
	+ Removed warning when no sites configured
2.1.1
	+ Added service certificate CN options
	+ Restart webserver after all modules which have it as enabledepends
	  in order to make effective their changes in web configuration
	+ Implement restoreDependencies to avoid problems when restoring backup
2.1
	+ Remove migration and use new initialSetup
	+ Bugfix: validations of virtual host values are correct now
	+ Added GLOBAL_CONF_DIR constant for apache conf.d dir
	+ Change configuration override policy to allow all for /var/www
	+ Include Virtual host files in the backup domain
2.0.2
	+ Bugfix: webserver ssl certificate is reissued instead of renewed if
	  the file is not found
2.0.1
	+ Bugfix: certificate is re-issued if the hostname changes
	+ Added backup domain
1.5.5
	+ Zentyal rebrand
1.5.4
	+ Check if usersandgroups is configured instead of samba
1.5.3
	+ Enable the port available check using the new method
	  from services.
1.5.2
	+ Bugfix: keep the service internal on port update.
	+ Temporary disabled the listen port available check.
1.5.1
	+ Adds default-ssl vhost and ssl module management.
	+ Implements SSL integration between ebox-webserver and ebox-ca for
	  vhosts.
	+ Bugfix: logs are split up by vhost.
	+ Bugfix: vhosts DocumentRoot moved to /srv/www/domain.tld to keep
	  them separated from default vhost.
1.5
	+ Bugfix: NameVirtualHost directive in ports.conf and not in every vhost.
	+ Vhosts ServerAdmin now is root@fqdn.
	+ Handle default vhost for port, ServerAdmin values and including the
	  ServerName directive.
	+ Bugfix: allow non fqdn and topdomains as vhosts.
1.3.12
	+ Don't allow to enable public_html directories if samba modules
	is not configured because in this situation there aren't user home directories
	+ Add titles and headers
1.3.6
	+ Better validation of virtual host names
	+ Added warning when adding virtual hostames if the DNS module is
	not enabled
1.1.20
	+ New release
1.1
	+ Create /var/run/apache2 in upstart script
0.12.100
	+ New release
0.12.99
	+ New release
0.12
	+ Add help field to webserver model
	+ Bugfix. Do not add a dns domain if the virtual host
	  is just a host name with no domain
0.11.102
	+ Use the new EBox::Model::Row
0.11.101
	+ New upstream release
0.11.99
	+ First release<|MERGE_RESOLUTION|>--- conflicted
+++ resolved
@@ -1,9 +1,6 @@
 HEAD
-<<<<<<< HEAD
 	+ Integration with Disaster Recovery service
-=======
 	+ Add DNS records for virtual hosts but without IP addresses
->>>>>>> 10c2c194
 3.0.1
 	+ Virtual host for hostname overrides default settings
 	+ Added and used serviceId field for service certificates
