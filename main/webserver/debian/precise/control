--- conflicted
+++ resolved
@@ -7,11 +7,7 @@
 
 Package: zentyal-webserver
 Architecture: all
-<<<<<<< HEAD
-Depends: zentyal-core (>= 3.3), zentyal-core (<< 3.4), zentyal-firewall, zentyal-ca, apache2, libapache2-mod-ldap-userdir, ${misc:Depends}
-=======
-Depends: zentyal-core (>= 3.2), zentyal-core (<< 3.3), zentyal-firewall, zentyal-ca, apache2, libapache2-mod-ldap-userdir, libnet-domain-tld-perl, ${misc:Depends}
->>>>>>> b0c4228f
+Depends: zentyal-core (>= 3.3), zentyal-core (<< 3.4), zentyal-firewall, zentyal-ca, apache2, libapache2-mod-ldap-userdir, libnet-domain-tld-perl, ${misc:Depends}
 Description: Zentyal - Web Server
  Zentyal is a Linux small business server that can act as
  a Gateway, Unified Threat Manager, Office Server, Infrastructure
