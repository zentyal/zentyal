--- conflicted
+++ resolved
@@ -1740,18 +1740,8 @@
     min-height:400px;
     overflow: hidden;
     position:relative;
-<<<<<<< HEAD
-    background: no-repeat bottom right;
-    margin-left:50px;
-}
-.ads img {
-    position: absolute;
-    right:0px;
-    bottom:0px;
-=======
     background: no-repeat center right;
     margin-left:80px;
->>>>>>> 7c0dbd44
 }
 .ads h2{
     font-size: 30px;
