/*<%args>
    $main_color
    $secondary_color
    $third_color
    $header_img_padding
    $hmenu_bg_color
    $hmenu_hover_bg_color
    $remote_svcs_bg_color
    $remote_svcs_hover_bg_color
    $footer_custom_style
    $data_table_border_color
    $data_table_inner_border_color
    $data_table_color
    $msg_bg_color
    $helpbutton_color
    $nav_li_color
    $a_notchanged_hover_color
    $data_table_bg_color
    $additional_footer_style
    $progress_bar_bg_color
    $progress_bar_fg_color
    $help_color
    $help_background
    $help_border
    $note_color
    $note_background
    $note_border
    $error_color
    $error_background
    $error_border
    $warn_color
    $warn_background
    $warn_border
    $ad_color
    $ad_background
    $ad_border
    $ad_extra_style
    $data_table_bg_even
    $data_table_bg_highlight
    $data_table_bg_highlight_hover
    $dashboard_thead_bg_color
    $image_note
</%args>*/

#header {
    height: 60px;
    padding:0;
    margin: 0;
    color: transparent;
}
#header a {
    float: left;
}
#header a:hover {
    background: transparent;
    color: black;
}
#header img {
    <% $header_img_padding %>
}
#header span {
    font-size: 14px;
    color: #999;
    float: left;
    margin-top: 30px;
}
#hmenu {
    position: absolute;
    top: 5px;
    right: 0px;
    z-index: 100;
}
#hmenu a {
    float:left;
    font-size: 11px;
    color: #666;
    line-height: 16px;
    padding: 25px 15px 5px 15px;
    text-decoration: none;
    border-top: 1px solid #999999;
    border-left: 1px solid #999999;
    border-right: 2px solid #999999;
    border-bottom: 2px solid #999999;
    border-radius:3px;
    -webkit-border-radius: 3px;
    -moz-border-radius: 3px;
    margin-left:5px;
    background-color: #E9E9E9;
}
#hmenu a:hover { background-color: #DFDFDF; }
#hmenu #remote_services_link{
    background:url("/data/images/remote.png") center 2px no-repeat ;
    background-color: <% $remote_svcs_hover_bg_color %>;
    display:block;
    border-top: 1px solid  #A7BE56;
    border-left: 1px solid  #A7BE56;
    border-right: 2px solid  #A7BE56;
    border-bottom: 2px solid  #A7BE56;
}
#hmenu #remote_services_link:hover {
        background-color: <% $remote_svcs_bg_color %>;
}
#hmenu #m {
    background:url("/data/images/logout.gif") center 5px no-repeat white;
}
#hmenu #m:hover {
    background-color: #DFDFDF;
}
#hmenu #changes_menu {
    background:  #FFD600 url("/data/images/save.gif") center 5px no-repeat;
    display:none;
    border-top: 1px solid #E6A603;
    border-left: 1px solid #E6A603;
    border-right: 2px solid #E6A603;
    border-bottom: 2px solid #E6A603;
}
#hmenu #changes_menu:hover { background-color: #FFC200; }
#top {
    padding:0;
    font-size: 0;
    margin:0;
}
#content {
    z-index: 9;
    margin-top: 10px;
    position: absolute;
    right: 0px;
    left: 200px;
}
#menu {
    clear: left;
    float: left;
    padding: 10px 0 0 0;
    margin-bottom: 50px;
}
#footer {
    color: #888;
    clear: both;
    font-size: 11px;
    <% $footer_custom_style %>
    width: 100%;
    margin-top: 20px;
    margin-left: 0px;
    padding: 3px 0px;
    float:left;
    border-top:3px solid #eee;
}
#footer a {
    text-decoration: underline;
    color: #888;
}
#footer a:active {
    text-decoration: underline;
    color: #888;
}
#footer a:hover {
    text-decoration: none;
    background: #888;
    color: #fff;
}
<% $additional_footer_style %>

.menusearch{
    border-top: none;
    background-color: transparent;
    position: relative;
}

#menusearch {
<<<<<<< HEAD
    background-color: #fff;
    border: 1px solid #DDD;
    padding: 8px 35px 8px 10px;
    width: 133px;
    height:20px;
    margin-bottom: 0px;
=======
    background: #fff url("/data/images/magnifying-glass.png") right center no-repeat;
    border: 1px solid #DDD;
    padding: 8px 10px;
    width: 100%;
    margin-bottom: 0;
    line-height: 20px;
    box-sizing: border-box;
    margin-bottom: 13px;
>>>>>>> fa58d778
    box-shadow: none;
}
#menusearch:hover, #menusearch:focus {
    border: 1px solid <% $main_color %>;
}
.menusearch input[type='submit']{
    background: url('/data/images/magnifying-glass.png') center center no-repeat transparent;
    width: 30px;
    height: 30px;
    position: absolute;
    border: 0px;
    top: 4px;
    right: 4px;
    overflow: hidden;
    text-indent: 1000px;
}
.menusearch input[type='submit']:hover{
    background-color: #F5F5F5;
    box-shadow: none;
    padding: 0px;
}
#searchresults ul{
    margin: 0px 0px 0px 10px;
    padding: 0px;
    list-style: none;
}
#searchresults ul li{
    font-size: 1rem;
    padding: 5px 0px;
}
#module_list {
    background: none repeat scroll 0 0 whitesmoke;
    float: left;
    height: 35px;
    width: 100%;
}
#module_list > div {
    border-right: 1px solid #DDDDDD;
    float: left;
    margin: 0;
}
#module_list > div > a {
    text-decoration:none;
    padding: 10px;
    display: block;
    font-size: 11px;
}
#module_list > div:hover {background-color:#eee;}
#configure_widgets{
    width: 100%;
    background-color: white;
    box-shadow: 0px 0px 5px rgba(0,0,0,0.2);
    float: left;
    margin-top: 10px;
}
#widget_list {
    float: left;
    min-height: 40px;
    padding: 10px;
}
#widget_list > .note{
    background-position: 10px center;
    margin: 0;
    padding: 10px 10px 10px 45px;
}
#widget_list .widgetBarBox{
    margin-top: 5px;
}
#widget_list .widgetPlaceholder{
    display: none;
}
.helptd {
    width: 100%;
    color: #AAAAAA;
    text-align: justify;
    margin-left: 30px;
    padding-left: 25px;
    background: url("../images/help.png") no-repeat center left;
}
.ifname {
    color: #000000;
    font-weight: bold;
    border-bottom: 7px solid #FFFFFF;
}
.tleft { text-align: left; }
.objectAddr {
    font-size: 11px;
    margin-left: 30px;
}
.test { border-bottom: 0px;  }
.ok { color: #70FC00; }
.nok { color: #BC0606; }
.tcenter { text-align: center; }
.thOptions {
    padding:0;
    margin:0;
    width: 20%;
}
.thcheckbox {
    padding:0;
    margin:0;
    width: 10%;
}
.thOptionsFwd {
    padding:0;
    margin:0;
    background: #787878;
}
.summarySection {
    width: 100%;
    margin-bottom: 15px;
    margin-left:0px;
}
.summarySection .stitle{
    padding: 10px;
}
.summarySection tr {
    vertical-align: center;
}
.summary_value {
    padding: 5px 10px 5px 15px;
    font-family: Verdana, sans-serif;
    background-color: #F4F4F4;
    line-height:25px;
}
.summary_good, .summary_good a {
    color: #339933;
}
.summary_warning, .summary_warning a {
    color: #FF8C00;
    font-weight: bold;
}
.summary_error, .summary_error a {
    color: #DD0000;
    font-weight: bold;
}
.summary_error a, .summary_warning a, .summary_good a {
    text-decoration: none;
}
.summaryKey {
    width: 35%;
    color: #4c4c4c;
    background-color: #ffffff;
    text-align: right;
    font-style: italic;
    line-height: 110%;
    padding: 3px 4px 3px 4px;
}

/* table legend*/

.legend {
    background-color: #EEEEEE;
    margin-top: 10px;
    border-spacing: 0px;
}
.legend td {
    padding: 5px;
}
.legendName {
    padding-right: 10px;
    color: #999;
}
.dataTableDiv {
    width: 100%;
    overflow: auto;
}
.dataTable {
    width: 100%;
    color:#000000;
    font-size: 11px;
    border-collapse: collapse;
    margin-top: 0px;
    overflow-y: scroll;
}
.dataTable thead > tr {
    background: #666;
    color: white;
}
.dataTable thead > tr > th {
    font-size: 11px;
    border-right: <% $data_table_inner_border_color %> 2px solid;
}
.dataTable th {
    font-family: Verdana, 'Bitstream Vera Sans', sans-serif;
    padding: 8px 6px 8px 6px;
    font-weight: bold;
    vertical-align: middle;
}
.dataTable td {
    padding: 5px;
    border-right: 2px solid <% $data_table_inner_border_color %>;
}
.dataTable td:last-child, .dataTable th:last-child{
    border-right:none;
}
.dataTable td a {
    color: #000000;
    background-color: none;
    text-decoration: none;
}
.dataTable td img{
    vertical-align: middle;
}
.dataTable td a:hover {
    background-color: none;
    text-decoration: underline;
    color: <% $secondary_color %>;
}
.dataTable tbody tr {
    background: white;
    border-bottom: 2px solid <% $data_table_inner_border_color %>;
}
.dataTable tbody tr:hover{
    background-color: whitesmoke;
}
.dataTable tr.even {
    background: <% $data_table_bg_even %>;
}
.dataTable tr.highlight{
    background: <% $data_table_bg_highlight %>;
    border-color: white;
}
.dataTable tr.highlight:hover{
    background: <% $data_table_bg_highlight_hover %>;
}
.iptable {
    font-size: 11px;
    margin-left: 25px;
    background-color: #EEEEEE;
}
.iptable tr {
    background-color: #EEEEEE;
}
.iptableaux {
    width: 100%;
    margin-left: 0px;
    margin-top: 10px;
}
.iptableaux th {
    color: #4f4f4f;
    background-color: #e4e8f1;
}
.tright {
    text-align: right;
    vertical-align: middle;
}
.border { border-bottom: 2px solid #eee; }
.noborder { border: 0; }
.endform {
    padding-top: 8px;
    border-top: 1px solid #CCCCCC;
}
.edit_table_B {
    font-size: 11px;
    font-family: Verdana, sans-serif;
    background: whiteSmoke;
    border-top: 1px solid #999999;
    border-left: 1px solid #999999;
    border-right: 2px solid #999999;
    border-bottom: 2px solid #999999;
    border-radius: 3px;
    -webkit-border-radius: 3px;
    -moz-border-radius: 3px;
    padding: 3px;
}
.edit_table_B:hover {background: #E7E7E7;}
.edit_table_B { display: inline-block;}
.edit_table_B:hover { display: inline-block; background: #E7E7E7 !important;}
.msg {
    color: #FFFFFF;
    padding: 10px;
    background-color: <% $msg_bg_color %>;
}
.logout {
    font-size: 11px;
    border-top: 1px solid #ccc;
    border-left: 1px solid #ccc;
    border-right: 1px solid #4c4c4c;
    border-bottom: 1px solid #4c4c4c;
    background-color: #eee;
    color: #000;
    padding: 2px 5px 2px 5px;
}
body {
    min-width: 960px;
    max-width: 1200px;
    width: 98%;
    margin: 0px auto;
    padding:0;
    color: #000000;
    font-size: 12px;
    font-family: Verdana, sans-serif;
    background-color: #eee;
    position: relative;
    behavior: url(/data/js/csshover.htc);
}

h1 {
    display: inline;
    color: <% $main_color %>;
    font-weight: bold;
    font-size: 30px;
    font-family: Trebuchet MS, Verdana, sans-serif;
    float: none;
}
h1 a{
    text-decoration: none;
}
.title_link_sep {
    color: #ccc;
}
h3 {
    font-size: 20px;
    font-family: Trebuchet MS, Verdana, sans-serif;
    font-weight: bold;
    color: #666;
    border-bottom:2px dotted #ccc;
    padding:5px 0px;
    margin:30px 0px 5px 0px;
}
h4 {
    color: #666464;
    font-size: 17px;
    font-weight: normal;
    margin-bottom: 15px;
    margin-top: 0;
    padding-left: 2px;
}
a {
    color: #888;
    text-decoration: underline;
}
a:active {
    color: #666;
    text-decoration: underline;
}
a:hover {
    text-decoration: none;
    color:#666;
}
a img { border: 0px; }
.dataTableMini caption, .ftitle {
    text-align: left;
    border: 0px;
    padding: 2px;
}
.dataTable caption {
    font-weight: bold;
    background-color: #ffffff;
    text-align: left;
    color: #4c4c4c;
    border: 0px;
    padding: 2px;
}
.formTable {
    border: 0px;
    border-collapse: collapse;
    border-spacing: 0px;
    width: auto;
}
.formTable td {
    padding-top: 4px;
    padding-bottom: 4px;
}
.endproxyform {
    margin-left: 167px;
    padding-top: 7px;
}

/****************************************************************************

TABS options

*****************************************************************************/

.tabs {
    margin: 10px 0px 0 0;
    padding: 10px;
    background-color: white;
}
.tabs li {
    list-style: none;
    display : inline-block;
    vertical-align: top;
    margin-right: -5px;
}
.tabs li:first-child > a, .tabs li:first-child > span{
    border-bottom-left-radius: 5px;
    border-top-left-radius: 5px;
}
.tabs li > a, .tabs li > span {
    background: none repeat scroll 0 0 #EEEEEE;
    box-shadow: 0px 0px 5px rgba(0, 0, 0, 0.1) inset;
    color: #333333;
    display: inline-block;
    font-size: 14px;
    padding: 10px 15px;
    text-decoration: none;
    border: 1px solid #CCCCCC;
}
.tabs li:last-child > a, .tabs li:last-child > span{
    border-bottom-right-radius: 5px;
    border-top-right-radius: 5px;
}
.tabs li > a:hover, .tabs li > span:hover{
    background-color: #ddd;
}
.tabs li > a.current, .tabs li > span.current{
    background: #69BE28;
    color: white;
    border: 1px solid #46962D;
}
#updateTab{
    padding-right: 50px;
    position: relative;
}
#updNumber{
    background-color: #46962D;
    border-radius: 10px 10px 10px 10px;
    color: #FFF;
    position: absolute;
    font-size: 12px;
    padding: 4px 7px;
    right: 10px;
    top: 7px;
}

/* Left-Right composite */
.left-right-container {
    clear: both;
}

.half-left {
    clear: left;
}

.half-left, .half-right {
    float: left;
}
/* END Left-Right composite */

.insideTab {
    margin: 0px;
    padding: 15px;
    background: white;
}
.insideTab .item-block{
    background-color: white;
    box-shadow: none;
    margin: 0px;
    padding: 0px;
}
.insideTab .item-block h3{
    margin-left:0px;
    margin-right: 0px;
    margin-top: 0px;
}
.selected {
    border-top: 1px solid #787878;
    border-left: 1px solid #787878;
    border-right: 1px solid #787878;
    border-bottom: 1px solid #fff;
    padding: 5px 10px 5px 10px;
    background: #fff;
    color:  #787878;
    font-weight: bold;
    -moz-border-radius: 5px 5px 0 0;
    -webkit-border-radius: 5px 5px 0 0;
    border-radius: 5px 5px 0 0;
}
#helpbutton {
    height: 20px;
    position: absolute;
    right: 10px;
    top: 10px;
    width: 20px;
}
#titlehelp {
    width: auto;
    height: 25px;
}
#confbutton {
    text-align: center;
    position: absolute;
    right: 0;
    top: 15px;
}

/*************************************************************

 Navigation

**************************************************************/

#nav, #nav ul, #nav li ul {
    margin: 0;
    padding: 0;
    list-style: none;
}
#nav { 
    margin-bottom: 0;
    line-height: 1em;
    width: 185px;
}
#nav li {
    padding: 0;
    margin: 0;
    border-top: 1px solid #eee;
    background-color: whitesmoke;
}
#nav hr {
    margin: 0;
    border: 0;
    height: 10px;
    background-color: #eee;
}
#nav hr + li{
    border-top: 0;
}
#nav li > ul > li {
    display: none;
    padding: 0;
    margin: 0;
    border-top: 1px dashed #ccc;
    background-color: #ddd;

}
#nav a.navarrow:after,
#nav a.despleg:after{
    content: " ";
    height: 100%;
    width: 17px;
    background-image: url('/data/images/unfold.gif');
    background-position: left center;
    background-repeat:no-repeat;
    position: absolute;
    right: 0;
    top: 0;
}
#nav a.despleg:after{
    background-image: url('/data/images/desc.gif') !important;
}
#nav li a {
    display: block;
    position: relative;
    padding: 10px 20px 10px 4px;
    text-decoration: none;
    margin: 0;
    line-height: 120%;
    color: <% $nav_li_color %>;
}
#nav li a:hover {
    color: #333;
    background-color: rgba(220, 220, 220, 1);

}
#nav > li > a{
    font-weight: normal;
}
#nav li li a {
    display: block;
    padding: 6px;
    margin: 0;
    font-weight: normal;
}
#nav li a.current, #nav li a.current:hover {
    background-color: <% $main_color %>;
    color:white;
    font-weight: bold;
}
#nav li li a:hover {
    background-color: #ccc;
    color: #333;
 }


/**********************************************************************************************

 ICONS

**********************************************************************************************/

a[class^="icon"],
td[class^="icon"] {
    background-position: 5px center;
    background-repeat: no-repeat;
    padding: 15px 20px 15px 45px !important;
}
.icon-antivirus { background-image: url("/data/images/package-icons/zentyal-antivirus.png");}
.icon-asterisk { background-image: url("/data/images/package-icons/zentyal-asterisk.png");}
.icon-ca { background-image: url("/data/images/package-icons/zentyal-ca.png");}
.icon-dashboard { background-image: url("/data/images/package-icons/zentyal-dashboard.png");}
.icon-dns { background-image: url("/data/images/package-icons/zentyal-dns.png");}
.icon-dhcp { background-image: url("/data/images/package-icons/zentyal-dhcp.png");}
.icon-ebackup { background-image: url("/data/images/package-icons/zentyal-ebackup.png");}
.icon-firewall { background-image: url("/data/images/package-icons/zentyal-firewall.png");}
.icon-ips { background-image: url("/data/images/package-icons/zentyal-ips.png");}
.icon-ipsec { background-image: url("/data/images/package-icons/zentyal-ipsec.png");}
.icon-jabber { background-image: url("/data/images/package-icons/zentyal-jabber.png");}
.icon-mail { background-image: url("/data/images/package-icons/zentyal-mail.png");}
.icon-mailfilter { background-image: url("/data/images/package-icons/zentyal-mailfilter.png");}
.icon-maintenance { background-image: url("/data/images/package-icons/zentyal-maintenance.png");}
.icon-events { background-image: url("/data/images/package-icons/zentyal-events.png");}
.icon-logs { background-image: url("/data/images/package-icons/zentyal-logs.png");}
.icon-monitor { background-image: url("/data/images/package-icons/zentyal-monitor.png");}
.icon-network { background-image: url("/data/images/package-icons/zentyal-network.png");}
.icon-ntp { background-image: url("/data/images/package-icons/zentyal-ntp.png");}
.icon-nut { background-image: url("/data/images/package-icons/zentyal-nut.png");}
.icon-openvpn { background-image: url("/data/images/package-icons/zentyal-openvpn.png");}
.icon-printers { background-image: url("/data/images/package-icons/zentyal-printers.png");}
.icon-radius { background-image: url("/data/images/package-icons/zentyal-radius.png");}
.icon-register { background-image: url("/data/images/package-icons/zentyal-register.png");}
.icon-remoteservices { background-image: url("/data/images/package-icons/zentyal-remoteservices.png");}
.icon-samba { background-image: url("/data/images/package-icons/zentyal-samba.png");}
.icon-sharing { background-image: url("/data/images/package-icons/zentyal-sharing.png");}
.icon-domain { background-image: url("/data/images/package-icons/zentyal-domain.png");}
.icon-status { background-image: url("/data/images/package-icons/zentyal-mstatus.png");}
.icon-system { background-image: url("/data/images/package-icons/zentyal-system.png");}
.icon-software  { background-image: url("/data/images/package-icons/zentyal-software.png");}
.icon-mstatus { background-image: url("/data/images/package-icons/zentyal-mstatus.png");}
.icon-squid { background-image: url("/data/images/package-icons/zentyal-squid.png");}
.icon-trafficshaping { background-image: url("/data/images/package-icons/zentyal-trafficshaping.png");}
.icon-ups { background-image: url("/data/images/package-icons/zentyal-ups.png");}
.icon-webmail { background-image: url("/data/images/package-icons/zentyal-webmail.png");}
.icon-sogo { background-image: url("/data/images/package-icons/zentyal-sogo.png");}
.icon-webserver { background-image: url("/data/images/package-icons/zentyal-webserver.png");}
.icon-openchange { background-image: url("/data/images/package-icons/zentyal-openchange.png");}
.icon-ha { background-image: url("/data/images/package-icons/zentyal-ha.png");}

/**********************************************************************************************

 ICONS on titles

**********************************************************************************************/

h3[class^="icon"]{
    background-position: 5px center;
    background-repeat: no-repeat;
    padding-left: 45px !important;
}
h4[class^="icon"]{
    background-position: 5px center;
    background-repeat: no-repeat;
    padding-left: 45px !important;
}
h3.icon-user,
h4.icon-user{
    background-image: url('/data/images/treeview/user-big.png')
}
h3.icon-duser,
h4.icon-duser{
 background-image: url('/data/images/treeview/duser-big.png')
}
h3.icon-group,
h4.icon-group{
 background-image: url('/data/images/treeview/group-big.png')}
h3.icon-dgroup,
h4.icon-dgroup{
 background-image: url('/data/images/treeview/dgroup-big.png')}
h3.icon-contact,
h4.icon-contact{
 background-image: url('/data/images/treeview/contact-big.png')}
.sleft { float: left; }
.sright { float: right; }
.stitle {
    color: #4c4c4c;
    font-weight: bold;
    padding: 1px;
    line-height: 14px;
}
.trimp {
    border-bottom: 1px solid #eeeeee;
    background-color: #ffe9e8;
}
pre {
    background-color: #4B4B4B;
    color: #EAEAEA;
    border: 1px solid #BABABA;
    padding: 10px;
    overflow: auto;
}
.notchanged {
    background-color: <% $third_color %>;
    display:none;
}
a.notchanged:hover {
    background-color: <% $a_notchanged_hover_color %>;
}
.changed {
    display: block !important;
}
.comment {
    font-style: italic;
    color: #4a4a4a;
    font-size: 9px;
}
#enable {
       background-color: #FFFFCC;
       padding: 10px;
       border: 1px solid #FFCC99;
       margin: 5px 0 5px 0;
}
.enable {
       background-color: #FFFFCC;
       padding: 10px;
       border: 1px solid #FFCC99;
       margin: 5px 0 5px 0;
}
.bold { font-weight: bold; }
.hidden {
          display: none;
}

/**********************************************************************************************

TABLE LIST

***********************************************************************************************/

.eDataTable, .bDataTable {
    width: 100%;
    font-size: 11px;
    border-collapse: collapse;
}

/**** Table Bottom ****/

 .bDataTable {
    font-size: 11px;
    margin-top: 10px;
    text-align: right;
}
.bDataTable .btn-only-icon{
    border-color: #CCCCCC;
}
.pagination_n{
    display: inline-block;
    margin: 0 10px;
    min-width: 80px;
    text-align: center;
}
.bDataTable select{
    display: inline-block;
    margin-right: 20px;
    padding: 0;
    vertical-align: bottom;
    font-size: 11px;
}
.eDataTable td, .bDataTable td {
    padding: 6px;
}
.bDataTable form , .eDataTable form {
    padding:0;
    margin:0;
}
.tableSearch{
    float: right;
    width: auto;
    margin-bottom: 10px;
}
.tableSearch input[type="text"]{
    height: 28px;
    padding: 0px 5px;
    vertical-align: top;
    float: left;
    margin: 0px;
}
.tableSearch input[type="submit"]{
    font-size: 0px;
    height: 30px;
    width: 30px;
    background: whitesmoke url('/data/images/magnifying-glass.png') center center no-repeat;
    border: 1px solid #999;
    border-radius: 2px;
    margin-left: -2px;
    float: left;
    padding: 0px;
}
.button {
    cursor: pointer;
}
.button_link {
    text-decoration: none;
    border: 1px solid <% $data_table_border_color %>;
    padding: 5px 10px;
    margin-right: 5px;
    -moz-border-radius: 5px;
    -webkit-border-radius: 5px;
    border-radius: 5px;
}
#field_help {
    color: #888;
    clear: both;
    font-size: 11px;
}
#file_comment {
        width: 70%;
        border:3px solid #E5503B;
        color: #404040;
        font-weight: bold;
        padding-left: 5px;
        background: #FDDDD9;
}
.conf_file_entry {
        border-top: 1px solid #ccc;
        width: 70%;
        margin-top: 10px;
        padding-top: 6px;
        margin-left: 5px;
}
.conf_file_entry_reason {
        color: #aaa;
        margin-bottom: 3px;
}
.conf_file_entry_reason span {
        color: black;
}
.conf_file_entry input {
        float: right;
        margin-top: 6px;
}
.conf_file_entry .image {
        margin-left: 5px;
        padding-left: 5px;
        border-left: 1px solid #767676;
}
.graph {
    width: 350px;
    height: 200px;
}
#finishForm {
        border-top: 1px solid #ccc;
        width: 95%;
        margin-left:auto;
        margin-right:auto;
        margin-top: 10px;
}
#file_comment {
        width: 95%;
        margin-left:auto;
        margin-right:auto;
        border:3px solid #E5503B;
        color: #404040;
        font-weight: bold;
        padding-left: 5px;
        background: #FDDDD9;
}
.conf_file_entry {
        border-top: 1px solid #ccc;
        width: 95%;
        margin-left:auto;
        margin-right:auto;
        margin-top: 10px;
        padding-top: 6px;
        margin-left: 5px;
}
.conf_file_entry_reason {
        color: #aaa;
        margin-bottom: 3px;
}
.conf_file_entry_reason span {
        color: black;
}
.conf_file_entry input {
        float: right;
        margin-top: 6px;
}
.conf_file_entry .image {
        margin-left: 5px;
        padding-left: 5px;
        border-left: 1px solid #767676;
}
#finishForm, .endForm {
        border-top: 1px solid #ccc;
        width: 95%;
        margin-left: 5px;
        margin-right:auto;
        margin-top: 10px;
}
.endForm { padding-top: 5px; }
.dashboard {
        display: block;
        float: left;
        width: 49%;
}
#dashboard1 {
        padding-right: 1%;
}
#dashboard2 {
        padding-left: 1%;
}
.widgetPlaceholder, .moveRowPlaceholder {
        margin-bottom: 10px;
        border: 1px #ccc dashed;
        background-color: whitesmoke !important;
}
.widgetHandle {
        height: 100%;
        width: 100%;
        position: absolute;
        cursor: move;
        left: 0pt;
        top: 0pt;
        z-index: 4;
}
.widgetTopBar {
        position: relative;
        z-index: 1;
}
.widgetTopBackground {
        background: <% $main_color %>;
        height: 100%;
        width: 100%;
        position: absolute;
        left: 0pt;
        top: 0pt;
        z-index: 1;
}
.widgetName {
        position: relative;
        float: left;
        z-index: 3;
        font-size: 14px;
        font-family: Verdana, sans-serif;
        font-weight: bold;
        color: white;
        padding: 6px 10px;
}
a.closeBox {
        position: relative;
        float: right;
        margin-right:5px;
        margin-top: 5px;
        overflow:hidden;
        z-index: 5;
        background-image:url('/data/images/widget_controls.png');
        height:15px;
        width:15px;
        background-repeat: no-repeat;
}
a.closeBox {
        background-position: -24px 2px;
}
a.closeBox:hover {
        background-position: -24px -12px;
        background-color: transparent;
}
a.minBox, a.maxBox {
        position: relative;
        float: left;
        margin-right: 3px;
        overflow:hidden;
        z-index: 5;
}
.widgetBarBox {
        display: inline-block;
        min-width: 100px;
        margin-left: 5px;
        margin-right: 5px;
}
.widgetBarBox > .widgetBox{margin-bottom:0px;}
.widgetBox {
        margin-bottom: 15px;
        background-color:white;
        border-radius: 5px ;
        -webkit-border-radius: 5px;
        -moz-border-radius: 5px;
        box-shadow: 0px 0px 10px rgba(200,200,200,1)
}
.widgetBoxIn {
        padding:10px;

}
.widgetBoxIn > .summarySection {margin-bottom:0px;}
.sectionContent {
    width: 100%;
}
.widArrow {
    display: inline-block;
    margin-left: 10px;
    margin-right: 10px;
    margin-top: 2px;
}
.widArrow a:hover {
    background: transparent;
}
.dashboardTable {
    border-collapse: collapse;
    border: 0;
    font-size: 11px;
    width: 100%;
}
.dashboardTable thead {
    color: white;
    background-color: #888;
}
.dashboardTable td, .dashboardTable th {
        padding: 5px 7px;
        vertical-align: middle;
        text-align: left;
        border-right: 1px solid #ddd;
}
.dashboardTable td:last-child, .dashboardTable th:last-child{
    border-right: none;
}
.dashboardTable td a {
    color: #000000;
    background-color: none;
    text-decoration: none;
}
.dashboardTable td a:hover {
    background: none;
    text-decoration: underline;
    color: <% $secondary_color %>;
}
.dashboardTable tr.highlight { background: #E58A22; }
.dashboardTable + div{
    background-color: whitesmoke;
    padding: 10px;
}
.links-highlight a{
    display: block;
    text-align: center;
    font-size: 16px;
    padding: 15px 0px;
    border-radius: 2px;
    text-decoration: none;
    margin-bottom: 10px;
    border: 1px solid #ccc;
    background-color: #f5f5f5;
    color: #333;
}
span.links-register a{
   color: #fff;
   background-color: #00add0;
   border-color: #0087a5;
}
span.links-register a:hover{
    background-color: #0087a5;
    border-color: #006981;
}
.links-highlight a:hover{
    background-color: #ddd;
    border-color: #999;
}

.links-half,
.linksBlock {
    float: left;
    width: 49%;
}
.links-half + .links-half,
.linksBlock + .linksBlock{
    margin-left: 2%;
}
.linksBlock a {
color: #00ADD0;
font-size: 13px;
padding: 11px 0px 11px 45px;
background: #fff;
text-decoration: none;
display: block;
margin-bottom: 5px;
background-repeat: no-repeat;
background-position: 10px center;
border: 1px solid #EEE;
border-radius: 2px;
}
.linksBlock a:hover{
    background-color: #f5f5f5;
    border-color:#ccc;
}
.linksBlock a.i-book{
    background-image:url('/data/images/book.png');
}
.linksBlock a.i-bug{
    background-image:url('/data/images/bug.png');
}
.linksBlock a.i-doc{
    background-image:url('/data/images/doc.png');
}
.linksBlock a.i-train{
    background-image:url('/data/images/train.png');
}
.linksBlock a.i-forum{
    background-image:url('/data/images/forum.png');
}
.linksBlock a.i-commercial{
    background-image:url('/data/images/commercial.png');
}
.linksBlock a.i-support{
    background-image:url('/data/images/support.png');
}
.linksBlock ul,
.linksBlock li {
    list-style: none ;
    margin: 0;
    padding: 0px;
}
/***********************************************************************************************

 packet Filter

 ***********************************************************************************************/

.PackFilter .item-block{
    width: 44%;
    margin: 10px 1%;
    padding: 15px 2%;
    float: left;
    height: 300px;
}
.PackFilter .item-block h3{
    border-bottom: medium none;
    border-top: 2px dotted #CCCCCC;
    margin: 15px 0 0 0 ;
    padding: 15px 0 0 0;
}
.PackFilter .item-block .img_a{
    background-color: #fff;
    clear: both;
    display: block;
    text-align: center;
}
.PackFilter .item-block img{
    max-width: 100%;
}
.PackFilter .item-block .img_a:hover{
    background-color: whitesmoke;
}

/***********************************************************************************************

 Progress bar

 ***********************************************************************************************/

#progress_bar .ui-progressbar-value  {
    background-color: <% $progress_bar_bg_color %>;
}
.percent{
    width: 100%;
    text-align:center;
    line-height:40px;
    position: absolute;
    z-index:2;
}
#progressValue {
    height: 30px;
    width: 0px;
    background-color: <% $progress_bar_fg_color %>;
    -moz-border-radius: 5px;
    border-radius: 5px;
}

/***********************************************************************************************

 Insatallation process

 ***********************************************************************************************/


#software #packages {
   overflow: hidden;
}
#software #packages h3{
    clear: both;
    float: left;
    margin: 30px 0 0 0.5%;
    width: 100%;
    font-weight: 100;
    font-size: 20px;
}
#software #packages ul{
    margin: 0px;
    padding: 0px;
    list-style: none;
}
#software .package {
    background-color: #FFFFFF;
    border: 1px solid #CCCCCC;
    border-radius: 5px;
    box-shadow: 3px 3px 0px #CCCCCC;
    float: left;
    position: relative;
    height: 70px;
    box-sizing: border-box;
    width: 19%;
    margin: 0.5% 0.5%;
    transition: box-shadow 0.2s, border-color 0.2s;
    -moz-transition: box-shadow 0.2s, border-color 0.2s;
    -webkit-transition: box-shadow 0.2s, border-color 0.2s;
}
#software .package:hover {
    border-color: <% $main_color %>;
    cursor: pointer;
    box-shadow: 0px 0px 0px #CCCCCC;
    transition: box-shadow 0.2s, border-color 0.2s;
    -moz-transition: box-shadow 0.2s, border-color 0.2s;
    -webkit-transition: box-shadow 0.2s, border-color 0.2s;
}
#software .package img {
    float: left;
    height: 32px;
    margin: 18px;
    width: 32px;
}
#software .package p {
    color: #333333;
    display: table-cell;
    font-size: 13px;
    height: 68px;
    vertical-align: middle;
    padding-right: 30px;
}
#software .package:after{
    background: url("/data/images/apply-w.gif") no-repeat scroll center center rgba(0,0,0,0.1);
    border-radius: 25px;
    height: 24px;
    position: absolute;
    right: 10px;
    top: 50%;
    width: 24px;
    margin-top: -12px;
    content: " ";
}

/* package status */

#software .package_selected,
#software .package_selected:hover {
    border-color: <% $main_color %>;
    box-shadow: 0px 0px 0px #CCCCCC;
}
#software .package_installed,
#software .package_installed:hover{
    border: none;
    box-shadow: 0px 0px 0px #CCCCCC;
    background-color: #ddd;
    cursor: default;
}
#software .package_selected:after{
    background-color:<% $main_color %>;
}
#software .package_installed:after{
    background-color:#666;
}

/* package sizes */

#software .package-medium{
    width: 32.3333%;
}
#software .package-medium img{
    height: 42px;
    margin: 14px;
    width: 42px;
}
#software .package-medium p{
    height: 70px;
    font-size: 20px;
}
#software .package-big{
    width: 49%;
    height: 100px;
}
#software .package-big img{
    height: 70px;
    margin: 15px;
    width: 70px;
}
#software .package-big p{
    height: 100px;
    font-size: 25px;
    padding-right: 50px;
}
#software .btn-block button{
    margin-right: 0.5%;
}

#software .warning {
    margin-right: 0.5%;
    margin-left: 0.5%;
}

/*  Installation steps */

#nav.install-steps li{
    padding: 15px 10px 15px 30px;
    background-color: transparent;
    background-position: 5px center ;
    background-repeat: no-repeat;
}
#nav.install-steps li:last-child{
    border-bottom: 1px solid rgb(204, 204, 204);
}
#nav.install-steps .step-done{
    background-image: url(/data/images/apply-g.gif);
}
#nav.install-steps .step-actual{
    background-image: url(/data/images/f.gif);
    font-weight: bold;
}

/*  Installation layout */

.headcontainer{
    padding: 10px 0px;
    width:100%;
    margin-top:15px;
}
.headcontainer > h3, #packages > h3 {
    font-size: 16px;
    color: #666;
    border-bottom: none;
    padding: 3px 0px;
    margin: 0px 0px 0px 10px;
}
.head {
    background-color: #F5F5F5;
    display: inline-block;
    margin: 0 1%;
    padding: 0 0 20px;
    text-align: center;
    width: 22.5%;
}
.head:hover{
    background-color: #ddd;
}
.head h3{
    font-size:14px;
    border-bottom:none;
    color:black;
    text-align: center;
    margin-bottom: 2px;
    margin-top: 0;
}
.slide_container {
    height:370px;
    padding-bottom:20px;
    border-bottom: 2px solid #ccc;
}
.ads {
    height:400px;
    overflow: hidden;
    position:relative;
    background: no-repeat bottom right;
    width: 95%;
    margin-left: 5%;
}
.ads img {
    position: absolute;
    right:0px;
    bottom:0px;
}
.ads h2{
    font-size: 30px;
    color: white;
    text-shadow: 5px 5px 5px rgba(0,0,0,0.2);
    width: 450px;
}
.ads p, .ads li{
    font-size:14px;
    width:350px;
    color:#eee;
    padding-left:5px;
}
.ads li{
    width:300px;
    margin-top:3px;
}
.ads_link a{
    padding: 10px 15px;
    background: #FF7900;
    color:white;
    float:left;
    -webkit-border-radius: 5px;
    -moz-border-radius: 5px;
    border-radius: 5px;
    border:1px solid #C35F00;
    text-decoration:none;
    font-size:12px;
    font-weight: bold;
    margin:1px 5px 0px 0px;
}
.ads_link a:hover{
    background: #C35F00;
    cursor: pointer;
}
#adsButtonPrev, #adsButtonNext {
    position: absolute;
    top: 100px;
    height: 170px;
    left: 0px;
    width:50px;
    background: transparent url(/data/software/images/prevBT.png) no-repeat center center;
    border: none;
    z-index:1000;
    opacity:0.7;
    filter:alpha(opacity=70)

}
#adsButtonNext {
    right: 0px;
    left: inherit;
    background: transparent url(/data/software/images/nextBT.png) no-repeat center center;
}
#adsButtonPrev:hover, #adsButtonNext:hover {
    opacity:1;
    filter:alpha(opacity=100)
}

/**************************************************************************************

    HELP MESSAGES AND TIPS

**************************************************************************************/

#popx {
    position: absolute;
    top: 0px;
    right: 5px;
    text-decoration: none;
    cursor: pointer;
    font-weight: bold;
    font-size: 16px;
    color: #666;
}
#popx:hover {
    color: #333;
}
.help, .note, .ad, .error, .warning, .adwarning, .tip, .emptynote{
    padding: 15px 10px 15px 45px;
    margin: 15px 0px;
    font-size: 1em;
    min-height: 15px;
    border-width:1px;
    border-style: dotted;
    background-repeat: no-repeat;
    background-position: 10px 12px;
    word-wrap: break-word;
}
.help p, .note p, .ad p, .error p, .warning p, .adwarning p, .tip p, .emptynote p{
    margin-top: 0px;
}
.help p:last-child, .note p:last-child, .ad p:last-child, .error p:last-child, .warning p:last-child, .adwarning p:last-child, .tip p:last-child {
    margin-bottom: 0;
}
.help h4, .note h4, .ad h4, .error h4, .warning h4, .adwarning h4, .tip h4 {
    margin: 0;
    padding: 0;
    color: inherit;
}
.emptynote {
    background-color: #FAFAFA;
    border: 1px solid #EEEEEE;
    background-image: none;
    color: #666666;
    padding-left: 15px;
}
.help {
    display: none;
    border-color:<% $help_border %>;
    color: <% $help_color %>;
    background-image:  url("/data/images/help.png");
    background-color: <% $help_background %>;
}
.help a{
    color: <% $help_color %>;
    font-weight: bold;
}
.note, .ad {
    border-color: <% $note_border %>;
    color: <% $note_color %>;
    background-image: url("<% $image_note %>");
    background-color: <% $note_background %>;
}
.note a, .ad a{
    color: <% $note_color %>;
    font-weight: bold;
}
.ad {
    <% $ad_extra_style %>
}
.error {
    border-color: <% $error_border %>;
    color: <% $error_color %>;
    background-image:  url("/data/images/exclamation.png");
    background-color:<% $error_background %>;
}
.error a{
    font-weight: bold;
    color: <% $error_color %>;
}
.warning, .adwarning {
    border-color: <% $warn_border %>;
    color: <% $warn_color %>;
    background-image:  url("/data/images/warning.png");
    background-color: <% $warn_background %>
}
.adwarning {
    <% $ad_extra_style %>
}
.warning a, .adwarning a{
    font-weight: bold;
    color: <% $warn_color %>;
}
.tip {
    padding: 15px 15px 15px 50px;
    position: relative;
    color: #C35F00;
    background-color: #F8ECAE;
    background-image: url("/data/images/tip.png");
    border-color: #E7942A;
}
.tip a {
    color: #FF7900;
    font-weight: bold;
}
.disabledCustomAction {
    opacity: 0.5;
}

/**************************************************************************************

    VM iframe

**************************************************************************************/

.VMConsole{
    width: 80% !important;
    top: 50px !important;
}
#load_in_dialog iframe {
    border: 0 solid white;
    height: 100%;
    min-height: 600px;
    width: 100%;
}
.moveRowHandle {
    background: url("/data/images/row-handler.gif") no-repeat scroll center center transparent;
    cursor: move;
    float: left;
    height: 30px;
    margin-top: -7px;
    position: absolute;
    width: 20px;
    opacity: 0.2;
    display: block;
}
tr:hover .moveRowHandle{
    opacity: 1;
}
.ui-sortable-helper{
    box-shadow: 0px 0px 10px rgba(0,0,0,0.2);
}

/*
  Nedeed for combobox.js
*/

.custom-combobox {
position: relative;
display: inline-block;
width: 80%;
}
.custom-combobox-toggle {
    background-color: #DDD;
    border-color: #999 !important;
    border-style: solid;
    border-width: 1px 1px 1px 0px !important;
    bottom: 0px;
    height: 28px;
    margin-left: -3px;
    top: 0px;
    vertical-align: top !important;
}
.custom-combobox-input {
    margin: 0px;
    padding: 0px;
    height: 28px;
    background-image: -moz-linear-gradient(center top , #F5F5F5, #FFFFFF);
    border: 1px solid #999999 !important;
    border-radius: 2px !important;
    -webkit-border-radius:2px !important;
    -moz-border-radius: 2px !important;
        max-width: 200px;
    min-width: 120px;
    padding: 0 0 0 5px;
    width: 80%;
}
.ui-autocomplete{
    background-color: #eee !important;
    border: 1px solid #999 !important;
    border-radius: 0px 0px 3px 3px !important;
    -webkit-border-radius:0px 0px 3px 3px !important;
    -moz-border-radius: 0px 0px 3px 3px !important;
}

/**************************************************************************************

    USER and groups

**************************************************************************************/

.form-block h4 {
    margin-top: 0px;
}
.form-block{
    background-color: #FAFAFA;
    margin: 1%;
    padding: 1.5%;
}
.half-block {
    float: left;
    width: 45%;
}
.full-block{
    float: left;
    width: 95%;
}
ul.labels-list {
    padding-left: 0px;
}
ul.labels-list li{
    background-color: #00ADD0;
    border-radius:15px;
    -webkit-border-radius: 15px;
    -moz-border-radius: 15px;
    color: #fff;
    font-size: 14px;
    font-weight: bold;
    list-style: none outside none;
    padding: 5px 40px 5px 10px;
    position: relative;
    margin-bottom: 3px;
}
ul.labels-list li .close{
    position: absolute;
    top:0px;
    right: 0px;
    overflow: hidden;
    font-size: 0px;
}

/**************************************************************************************

    Item block general workframe

**************************************************************************************/


.item-block {
    background-color: white;
    /*box-shadow: 0px 0px 2px rgba(0,0,0,0.2);*/
    margin: 15px 0px;
    padding: 15px;
    position: relative;
    overflow: hidden;
}
.item-block h3{
    font-size: 24px;
    margin: -15px -15px 15px;
    padding: 10px;
    font-weight: normal;
}
.item-section {
    background-color: white;
    box-shadow: 0px 0px 5px rgba(0,0,0,0.2);
    margin: 10px;
}

/**************************************************************************************

    TREEVIEW

**************************************************************************************/

.treeView-item-block{
    position: absolute;
    right: 0px;
    left: 0px;
    padding-left: 10px;
    padding-right: 10px;
    margin-top: 0px;

}
.treeViewLeft {
    float: left;
    width: 30%;
    margin-top: 20px;
    box-shadow: 0px 0px 5px rgba(0,0,0,0.2);
}
.treeView {
    width: 100%;
    float: left;
    background-color: white !important;
    height: 500px;
    overflow-y: auto;
    overflow-x: hidden;
}
.treeViewNodeViewer {
    min-height: 100px;
    float: right;
    width: 69%;
    margin-top: 20px;
    background-color: white ;
    min-height:604px;
    box-shadow: 0px 0px 5px rgba(0,0,0,0.2);
}
.treeViewNodeViewer h3{
    height: 30px;
    line-height: 30px;
    padding-top: 10px;
    padding-bottom: 10px;
    margin: 0px;
}
.treeviewButtons {
    background-color: whitesmoke;
    float: left;
    padding: 10px 0;
    width: 100%;
    height: 30px;
    border-top: 2px dotted #ccc;
}
.treeviewButtons .btn-add{
    margin-left: 10px;
}
.treeviewButtons .btn-delete{
    float: right;
    margin-right: 10px;
}
.treeViewToolbox{
    padding: 10px 0px;
    width: 100%;
    height: 30px;
    position: relative;
    background-color: whitesmoke;
    border-bottom: 2px dotted #ccc;
}
.treeViewToolbox .tableSearch {
    float: none;
    margin-left: 10px;
    margin-bottom: 0px;
}
.treeViewToolbox .tableSearch input[type="text"]{
    max-width: 130px;
}
.treeviewCheckboxes {
    position: absolute;
    right: 10px;
    top: 10px;
}
.treeviewCheckboxes label {
    clear: right;
    float: left;
    margin-bottom: 10px;
    margin-left: 5px;
    width: 80%;
}
.treeviewCheckboxes input {
    clear: left;
    float: left;
}
.treeviewCheckboxes .btn-filter{
    float: right;
}
.treeviewCheckboxes .dropdown-menu {
    background-color: white;
    box-shadow: 0 0 5px rgba(0, 0, 0, 0.4);
    padding: 10px;
    position: absolute;
    left: 1px;
    top: 34px;
    width: 200px;
    display: none;
}
.jstree a, .jstree a.jstree-hovered  {
    padding: 5px !important;
}
.jstree a.jstree-hovered  {
    background-color: #ddd !important;
    border: 0px !important;

}
.jstree a.jstree-clicked, .jstree a.jstree-hovered.jstree-clicked{
    background-color: #00ADD0 !important;
    border: 0 none !important;
    color: white;
    font-weight: bold;
}
.jstree ins{
    vertical-align: top;
}
.jstree-default a.jstree-search{
    color: #0087A5 !important;
    font-style: normal !important;
    font-weight: bold !important;
}
.jstree a > ins {
    height: 18px !important;
}
/**********************************
add new pop up
**********************************/
#addform{
    background: none repeat scroll 0 0 #FFFFFF;
    float: left;
    margin: -0.5em -1em;
    padding: 4%;
    width: 50%;
}
#addform h4{
    font-size: 25px;
}
.addselector{
    float: left;
    width: 46%;
}
.addselector label{
    display: block;
    font-size: 17px;
    margin: 6px 0;
}
.addselector label input{
    margin-right: 5px;
}
/********************************************************************************

DIALOG

********************************************************************************/

.ui-dialog{
    padding:0px !important;
}
.no-close .ui-dialog-titlebar-close {
    display: none;
}

/********************************************************************************

BUTTONS

*********************************************************************************/


.btn,
.btn-only-icon,
.inputButton,
button,
input[type='submit'],
input[type='button'],
input[type='image'] {
    background-color: #EEEEEE;
    border: 1px solid #999999;
    border-radius: 2px 2px 2px 2px;
    color: #333333;
    cursor: pointer;
    font-size: 11px;
    font-weight: bold;
    height: 30px;
    letter-spacing: 1px;
    overflow: hidden;
    text-transform: uppercase;
    line-height: 28px;
    display: inline-block;
    text-decoration: none;
    padding: 0px 10px;

}
.btn:hover,
.btn-only-icon:hover,
.inputButton:hover,
button:hover,
input[type='submit']:hover,
input[type='button']:hover,
input[type='image']:hover
{
    background-color: whitesmoke;
    box-shadow: 0px 0px 3px rgba(0,0,0,0.25);
    color:#333;
}
.btn:disabled, .btn:disabled:hover,
.btn-only-icon:disabled,.btn-only-icon:disabled:hover,
.inputButton:disabled, .inputButton:disabled:hover,
button:disabled, button:disabled:hover,
input[type='submit']:disabled, input[type='submit']:disabled:hover,
input[type='button']:disabled, input[type='button']:disabled:hover,
input[type='image']:disabled, input[type='image']:disabled:hover,
.btn-disabled, .btn-disabled:hover
{
    opacity: 0.4;
    box-shadow: none;
    cursor: default;
    background-color: #EEEEEE;
}
.btn-icon {
    padding-left: 30px !important;
    background-position: 7px center;
    background-repeat: no-repeat;
}
a.btn-only-icon,
a.btn,
span.btn,
span.btn-only-icon{
    height: 28px;
}
a.btn-only-icon,
span.btn-only-icon{
    width: 28px;
}
.btn-only-icon {
    background-position: center center;
    background-repeat: no-repeat;
    height: 30px;
    overflow: hidden;
    padding: 0px !important;
    text-indent: 1000px;
    width: 30px;
    font-size: 0px !important;
    vertical-align: middle;
}
a.btn-only-icon{
    display: inline-block;
}
.btn-only-icon.btn-small{
    height: 20px ;
    width: 20px;
}
.btn-only-icon.btn-big{
    height: 50px ;
    width: 50px;
}
.btn-small{
    height: 20px;
    line-height: 18px;
    font-size: 8px;
    font-weight: normal;
    padding: 0 5px;
}
.btn-big{
    font-size: 18px !important;
    height: 50px !important;
    line-height: 50px !important;
}

/*** Buttons space ***/

.btn-block{
    margin: 20px 0px;
}
.btn-block .btn{
    margin-left: 20px;
}

/*** DASHBOARD BTN ***/

input.btn-dashboard {
    font-size: 10px;
    font-family: Verdana, sans-serif;
    margin: 0px;
    padding: 4px 8px 4px 20px;
    text-transform: none;
    font-weight: normal;
    background-repeat: no-repeat;
    background-position: 5px center;
    height: initial;
    line-height: initial;
}
.btn-dashboard.btn-restart{
    background-color:#cecece;
    border-color:#A8A8A8;
}
.btn-dashboard.btn-restart:hover{
    background-color:#E0E0E0;
}
.btn-dashboard.btn-start{
    background-color:#BFE784;
    border-color:#829E59
}
.btn-dashboard.btn-start:hover{
    background-color:#D8F1B3;
}
.btn-dashboard.btn-stop{
    background-color: #FACE8B;
    border-color: #DB8F6B;
    }
.btn-dashboard.btn-stop:hover{
    background-color:#F5DB99;
}

/*** BUTTONS ICONS ***/

.btn-filter{ background-image: url("/data/images/filter.png");}
.btn-add{ background-image: url("/data/images/add.gif");}
.btn-edit{ background-image: url("/data/images/edit.gif");}
.btn-next{background-image: url("/data/images/f.gif");}
.btn-last{background-image: url("/data/images/ff.gif");}
.btn-first{background-image: url("/data/images/rw.gif");}
.btn-prev{background-image: url("/data/images/r.gif");}
.btn-config{background-image: url("/data/images/edit-table.gif");}
.btn-clone{background-image: url("/data/images/clone.png");}
.btn-help{background-image: url("/data/images/showhelp.png"); border-radius: 10px;}
.btn-delete{background-image: url("/data/images/delete.gif");}
.treeviewButtons .btn-delete{background-image: url("/data/images/delete-w.gif");}
.btn-remove{background-image: url("/data/images/remove.gif");}
.btn-deny{background-image: url("/data/images/deny-active.gif");}
.btn-download{background-image: url("/data/images/install.gif");}
.btn-reload{background-image: url("/data/images/reload.gif");}
.btn-apply{background-image: url("/data/images/apply.gif");}
.btn-deselect{background-image: url("/data/images/delete.gif");}
.btn-install{background-image: url("/data/images/install.gif");}
.btn-update{background-image: url("/data/images/install.gif");}
.btn-upgrade{background-image: url("/data/images/install.gif");}
.btn-skip{background-image: url("/data/images/skip.gif");}
.btn-restart{background-image: url("/data/images/restart.gif");}
.btn-start{background-image: url("/data/images/start.gif");}
.btn-stop{background-image: url("/data/images/stop_p.gif");}
.btn-pause{background-image: url("/data/images/pause.gif");}
.btn-restore{background-image: url("/data/images/restore.gif");}
.btn-requeue{background-image: url("/data/images/requeue.gif");}
.btn-down{background-image: url("/data/images/down.gif");}
.btn-viewConsole{background-image: url("/data/images/terminal.gif");}
.btn-widgets{background-image: url("/data/images/widgets.gif");}
.btn-extend {background-image: url("/data/images/reload-plus.png");}
.btn-kick {background-image: url("/data/images/deny-active.gif");}
.close {
    background: url("/data/images/close-w.png") center center no-repeat;
    height: 100%;
    width: 30px;
    cursor: pointer;
}

/*** BUTTONS COLORS ***/

.btn-blue, .btn-help{
    background-color: #00ADD0 !important;
    border-color: #0087A5 !important;
    color: white !important;
}
.btn-blue:hover,
.btn-help:hover{
    background-color: #0087A5 !important;
    color: white !important;
}
.btn-blue:disabled,
.btn-blue:disabled:hover,
.btn-help:disabled,
.btn-help:disabled:hover{
    background-color: #00ADD0 !important;
    color: white !important;
}
.btn-red, .treeviewButtons .btn-delete{
    background-color: #FF5C26 !important;
    border-color: #B22D00 !important;
    color: white !important;
}
.btn-red:hover,
.treeviewButtons .btn-delete:hover{
    background-color: #D93600 !important;
    color: white !important;
}
.btn-red:disabled,
.btn-red:disabled:hover,
.treeviewButtons .btn-delete:disabled,
.treeviewButtons .btn-delete:disabled:hover{
    background-color: #FF5C26 !important;
    color : white !important;
}
.btn-green{
    background-color: #69BE28 !important;
    border-color: #46962D !important;
    color: white !important;
}
.btn-green:hover{
    background-color: #46962D !important;
    color: white !important; }
.btn-green:disabled,
.btn-red:disabled:hover{
    background-color: #69BE28 !important;
    color: white !important;
}
.btn-orange{
    background-color: #FF7900 !important;
    border-color: #C35F00 !important;
    color: white !important;
}
.btn-orange:hover{
    background-color: #C35F00 !important;
    color: white !important;
}
.btn-orange:disabled,
.btn-orange:disabled:hover{
    background-color: #FF7900 !important;
    color: white !important;
}
.btn-black {
    background-color: #666666 !important;
    border-color: #333333 !important;
    color: #FFFFFF !important;
}
.btn-black:hover {
    background-color: #333333 !important;
    color: #FFFFFF !important;
}
.btn-black:disabled {
    background-color: #CCCCCC !important;
    color: #FFFFFF !important;
}

/********************************************************************************

FORMS

*********************************************************************************/
div.dropdownForm{
    background-color: #FAFAFA;
    display: none;
    padding: 15px;
    border: 1px solid #EEEEEE;
}
form.formDiv fieldset {
    padding: 0px;
    border: none;
    margin: 20px 0px 0px 0px;
}
form.formDiv fieldset legend{
    font-size: 1.5em;
    font-weight: bold
}
form.formDiv fieldset legend + div{
    margin-top: 10px;
}
form.formDiv > div,
form.formDiv fieldset > div,
form.formDiv .field {
    margin-top: 20px;
}
form.formDiv .grey-block{
    background-color: #f5f5f5;
    padding: 20px
}
.form-buttons{
    margin-top: 20px;
}
form.formDiv label,
form.formDiv .radio-group strong,
form.formDiv .checkbox-group strong {
    display: block;
    color: #333;
    margin-bottom: 5px;
    font-weight: bold;
}
form.formDiv input[type="checkbox"]{
    margin-left: 0px;
}
input[type='password'],
input[type='text'],
textarea,
select {
    border:1px solid #666;
    border-radius: 2px;
    -webkit-border-radius: 2px;
    -moz-border-radius: 2px;
    padding:8px 12px;
    display: block;
    font-size: 14px;
    color: #333;
    box-shadow: inset 0px 0px 2px #ddd;
    -moz-box-shadow: inset 0px 0px 2px #ddd;
}
input:focus,
textarea:focus,
select:focus {
    border-color: #46962D;
    box-shadow: 0 0 3px #69BE28;
}
input:disabled,
input:disabled,
textarea:disabled,
select:disabled {
    border-color:#eee;
    background-color:#f5f5f5;
    color: #999;
}
select {
    font-size: 14px;
    font-family: Verdana, sans-serif;
    border: 1px solid #999999;
    border-radius: 3px;
    -webkit-border-radius: 3px;
    -moz-border-radius: 3px;
    padding:6px 10px 7px;
}
.multiselect {
    margin: 2px;
    height: 10em;
    padding: 2px;
    overflow: auto;
    border: 2px inset;
}
.inputTextError {
    color: #000000;
    font-size: 11px;
    font-family: Verdana, sans-serif;
}
.inputTextError { border: 3px solid red; }
.inputTextLogin {
    color: #000000;
    font-size: 11px;
    font-family: Verdana, sans-serif;
}
form.formDiv textarea{
    width: 95%;
    resize: none ;
    margin-bottom: 10px;
    display: block;
    font-size: 14px;
    box-shadow: inset 0px 0px 5px #ddd;
}
form.formDiv .optional_field {
    font-weight: normal;
}
form.formDiv input[type="radio"] {
    display: inline-block;
    margin-left: 0;
}
.radio-group{
    margin-bottom: 10px;
}
form.formDiv .radio-group strong,
form.formDiv .checkbox-group strong{
    color: #333;
    display: block;
    font-weight: bold;
    margin-bottom: 3px;
}
form.formDiv .radio-group label,
form.formDiv .checkbox-group label{
    font-weight: normal;
    color: #333;
}
/* inline stuff */
form.formDiv .inline-field{
    display: inline-block;
    vertical-align: bottom;
}
.inline-input input,
.inline-input select,
.inline-input span,
.inline-input .checkbox,
.changeRow div input,
.changeRow div select,
.changeRow div span,
.changeRow div .checkbox {
    display: inline-block;
}
.inline-input .checkbox,
.changeRow div .checkbox{
    font-weight: normal;
    color: #666;
}
.inline-label{
    display: inline-block !important;
    vertical-align: middle;
}
.field_help {
    color: #666;
    clear: both;
    font-weight: normal;
}
form.formDiv label .field_help{
    display:block;
}
.optional_field {
    color: #00ADD0;
    font-style: italic;
    padding-left: 3px;
}

/********************************************************************************

FOLDable SECtIONS

*********************************************************************************/

.foldableSection{
    border-top: 1px dashed #ccc;
}
.foldableSection:last-child{
    border-bottom: 1px dashed #ccc;
}
.foldableHead {
    color: #666666;
    font-size: 14px;
    padding: 10px 5px;
    cursor: pointer;
}
.foldableHead:hover{
    background-color: #eee;
}
.foldableHead span{
    margin: 3px 5px;
}
.foldableContent {
    padding: 10px 0px;
    display: none;
}
.maxBox {
        background-position: -15px 0px;
}
.maxBox:hover {
        background-position: 0px 0px;
}
.minBox {
        background-position: -15px -15px;
}
.minBox:hover {
        background-position: 0px -15px;
}
.minBox, .minBox:hover, .maxBox, .maxBox:hover {
        background-image:url('/data/images/triangles.png');
        background-repeat: no-repeat;
        width: 15px;
        height: 15px;
        float: left;
}

/* disk Usage */
.diskUsage-tab {
    overflow: hidden;
    height: 400px;
}
.diskUsage-tab > div {
    position: absolute;
    right: 0;
}
.diskUsage-tab > table {
    float: left;
    width: 30%;
}
.diskUsage-tab .legend{
    background-color: transparent;
    width: 200px;
}
.legendLabel {
    font-size: 12px;
}
.legendColorBox > div {
    border: medium none !important;
    height: 20px;
    position: relative;
    width: 20px;
}
.legendColorBox > div > div {
    border-width: 10px !important;
    height: 0 !important;
    position: absolute;
    width: 0 !important;
}
.pieLabel > div {
    color: #666666 !important;
    font-size: 12px !important;
}

/**********
 Installation Wizard
**********/

.wizard img{
    float:left;
    float: left;
    margin-left: 10px;
    margin-top: 10px;
}
.wizard form{
    margin-left: 200px;
}
.iface-wizard {
    background-color: #f5f5f5;
    padding: 20px 0px
}
.iface-wizard h4 {
    background-image: url("/data/images/network-interface.png");
    background-position: 15px 10px;
    background-repeat: no-repeat;
    display: inline-block;
    height: 100%;
    padding: 15px 20px 15px 60px;
    vertical-align: top;
    margin:0px;
}
.iface-wizard > div {
    display: inline-block;
    padding-left: 20px;
    padding-right: 20px;
    vertical-align: top;
    border-left: 1px solid rgb(221, 221, 221);

}
.iface-wizard .radio-group{
    margin:0px;
}
.iface-wizard .radio-group label{
    margin-top: 5px;
    font-size: 1.2em;
}
.final_installation {
    height:450px;
    background: url("/data/software/images/fluffy_ok.png") right bottom no-repeat;
    background-color: #ddd;
    margin-top:10px;
    overflow: hidden;
    position: relative;
    padding: 40px 50px;
}
.final_installation h4 {
    font-size: 50px;
    font-weight: bold;
    color: #666;
}
.final_installation h5 {
    font-size: 20px;
    color: #666;
    margin: 15px 0px;
    width: 40%;
    font-weight: 100;
}
.final_installation .btn {
    position: absolute;
    bottom: 50px;
}
/***********/

.buttons-group{
    background-color: rgba(0, 0, 0, 0.02);
    border-top: 1px solid #EEEEEE;
    margin: 20px -10px -10px;
    padding: 10px;
    text-align: right;
}
.buttons-group .loading-gif{
    margin-right: 10px;
    vertical-align: middle;
}
h6 {
    color: #666666;
    font-size: 16px;
    font-weight: normal;
    margin: 0;
    padding: 0;
}
.half-width {
    display:inline-block;
    width: 48.5%;
    vertical-align: top;
}
.half-width + .half-width{
    margin-left: 2%;
}
.full-width{
    width: 100%;
    display: block;
}
.input-full-width{
    width: 80%;
}
.server-list{
    margin:0px;
    padding: 0px;
}
.server-list li{
    padding: 10px;
    background: #EEEEEE;
    margin-bottom: 3px;
    display: block;
    color: #333;
}
.server-list li span{
    min-width: 40%;
}
.details{
    padding: 0px;
    margin: 5px 0px;
    color: #777;
}
.half-width h4{
    margin-top: 0px;
}
.bottom-block{
    border-top: 2px dotted #DDDDDD;
    display: block;
    margin-top: 10px;
    padding: 10px 0 0;
    width: 100%;
    text-align: right;
}
.orange{
    color: #FF7900 !important;
}
.green{
    color: #69BE28 !important;
}
.blue{
    color: #00ADD0 !important;
}
.red{
    color: #ed1c24 !important;
}

/****
NEW BUTTONS STYLES
****/

.btn-block{
    display: block;
}
.btn-medium{
    font-size: 12px;
    height: auto;
    width: 100%;
    padding: 5px 0px;
    text-align:center;
}
.btn-apply-w{ background-image: url('/data/images/apply-w.gif')}
.btn-log{background-image: url('/data/images/log.gif')}

/*** cluster layout ***/
.cluster-info{
    background-color: #F5F5FF;
}

/*** migration layout ***/

.info-block{
    display: inline-block;
    font-size: 1.5em;
}
.info-block  .info-label{
    font-size: 0.5em;
    color: #999;
    display: block;
    margin: 0px;
}
.info-block i {
    font-size: 0.7em;
    opacity: 0.5;
    font-style: normal;
}
.info-top{
    background-color: #eee;
    padding: 10px 0px;
}
.info-block.total_percentage {
    color: #69BE28;
    font-size: 32px;
    font-weight: bold;
    text-shadow: 2px 2px 0px rgba(255,255,255,0.5);
    line-height: 20px;
}
.info-top .info-block{
    margin: 0 10px;
}
.info-top .btn {
    margin-right: 10px;
}
.force-right{
    float: right;
}
.select-mailbox-block{
    width: 70%;
    margin-top: 10px;
    display: inline-block;
}
.migration-process-block{
    margin-top: 10px;
}

/* migrste table*/
.migration-table {
    width: 100%;
    border: 0px;
    border-collapse: collapse;
}
.migration-table th{
    background-color: #eee !important;
    color: #666;
    text-transform: uppercase;
    font-weight: normal;
    font-size: 10px;
}
.migration-table th, .migration-table td{
    padding: 8px 10px;
    background-color: whitesmoke;
    border: 2px solid white;
    text-align: center;
}
.migration-table th:first-child, .migration-table td:first-child{
    border-left: none;
}
.migration-table th:last-child, .migration-table td:last-child{
    border-right: none;
}
.migration-table td i{
    color: #666;
    font-style: normal;
    font-size: 0.9em;
}

/* name column */
.migration-table th.name, .migration-table td.name{
   max-width: 150px;
    overflow: hidden;
    text-overflow: ellipsis;
    white-space: nowrap;
    text-align: left;
}

/* mail caledar and contacts columns*/

.migration-process-block .migration-table td:nth-child(4),
.migration-process-block .migration-table td:nth-child(5),
.migration-process-block .migration-table td:nth-child(6){
    font-size: 16px;
    background-color: #eee;
}

/* progress bar*/
.migration-table td.status{
    font-weight: bold;
}
.migration-process-block .migration-table td.status{
    padding: 0px;
    min-width: 150px;
    font-weight: normal;
}
td .progress-bar{
    background-color: #ddd;
    box-shadow: inset 0px 0px 5px rgba(0,0,0,0.2);
    position: relative;
    height: 45px;
}
td .done-bar{
    float: left;
    height: 100%;
    background-color: #69BE28;
    background-image: url("/data/images/progress-bar.gif");
    z-index: 0;
}
td .error-bar{
    float: left;
    height: 100%;
    background-color: #ed1c24;
    z-index: 0;

}
td .done-value{
    color: rgba(0, 0, 0, 0.4);
    position: absolute;
    left: 10px;
    text-align: left;
    font-size: 18px;
    line-height: 45px;
    margin-right: 10px;
    z-index: 1
}
td.stopped .done-bar{
    background-image: none; /* if progress has been canceled or copied */
}

/* errors col */
.errors .info-value a, td.errors a{
    color: #ed1c24;
    text-decoration: none;
    font-weight: bold;
}
.errors .info-value a:hover, td.errors a:hover{
    text-decoration: underline;
}

/* migration blocks*/
.migration-info{
    width: 28%;
    float: right;
    margin-top: 10px;
    background-color: whitesmoke;
}
.migration-info .info-block, .cluster-info .info-block{
    display: block;
    margin-bottom: 10px;
    float: none;
}
.block-header{
    background: #eee;
    height: 50px;
}
.block-header h2{
    display: inline-block;
    margin:0px;
    line-height: 30px;
}
.wrapper{
    padding: 10px;
}
@media (max-width: 1100px) {
.migration-table th:first-child,
.migration-table td:first-child{
   max-width: 50px;
}
.migration-table td:nth-child(4),
.migration-table td:nth-child(5),
.migration-table td:nth-child(6){
    font-size: 12px;
}
.migration-table td.status{
    min-width: 100px;
}
#software .package{
    width: 24%;
}
#software .package-big {
    width: 49%;
}
#software .package-medium {
    width: 32.3333%;
}
#software .package p{
    font-size: 11px;
}
#software .package.package-big p{
    font-size: 20px;
}
#software .package.package-medium p{
    font-size: 16px;
}
}<|MERGE_RESOLUTION|>--- conflicted
+++ resolved
@@ -167,23 +167,12 @@
 }
 
 #menusearch {
-<<<<<<< HEAD
     background-color: #fff;
     border: 1px solid #DDD;
     padding: 8px 35px 8px 10px;
     width: 133px;
     height:20px;
     margin-bottom: 0px;
-=======
-    background: #fff url("/data/images/magnifying-glass.png") right center no-repeat;
-    border: 1px solid #DDD;
-    padding: 8px 10px;
-    width: 100%;
-    margin-bottom: 0;
-    line-height: 20px;
-    box-sizing: border-box;
-    margin-bottom: 13px;
->>>>>>> fa58d778
     box-shadow: none;
 }
 #menusearch:hover, #menusearch:focus {
@@ -684,7 +673,7 @@
     padding: 0;
     list-style: none;
 }
-#nav { 
+#nav {
     margin-bottom: 0;
     line-height: 1em;
     width: 185px;
