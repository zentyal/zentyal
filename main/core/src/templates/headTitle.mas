--- conflicted
+++ resolved
@@ -25,13 +25,8 @@
 	  <a id="m" href="/Logout/Index"><% $logout %></a>
 % }
 % if ( $save ne '' ) {
-<<<<<<< HEAD
-	  <a class="<% $finishClass %>" id="changes_menu"
-          onclick="Modalbox.show('/Finish', { title: '<% $mboxTitle %>', transitions: false }); return false">
-=======
 	  <a class="<% $finishClass %>" id="changes_menu" href="/Finish"
-          onclick="if (this.getAttribute('class') === 'changed') { Modalbox.show('/Finish', { title: '<% $mboxTitle %>', transitions: false, afterLoad: function() { $('save').focus()} });} return false">
->>>>>>> 7e3bb577
+          onclick="Modalbox.show('/Finish', { title: '<% $mboxTitle %>', transitions: false, afterLoad: function() { $('save').focus()} }); return false">
               <% $save %>
           </a>
 % }
