--- conflicted
+++ resolved
@@ -19,38 +19,12 @@
 <script type="text/javascript" src="/data/js/table-helper.js">//</script>
 <script type="text/javascript" src="/data/js/format.js">//</script>
 <script type="text/javascript" src="/data/js/jquery.flot.js">//</script>
-<<<<<<< HEAD
 % if ($crashreport) {
 <script type="text/javascript"  src="/data/js/crashreport.js">//</script>
 <div id="notification_container" class='warning'>
 <span id="notification_text"><% $crashreport %></span>
 </div>
 % } elsif ($message) {
-=======
-% if ($message) {
-<script type="text/javascript">
-function closeNotification() {
-  $('notification_container').hide();
-  var url = '/SysInfo/CloseNotification';
-  $.ajax({url: url, data: { message: '<% $message->{name} %>' } });
-}
-
-function releaseUpgrade(title) {
-      Zentyal.Dialog.showURL('/ReleaseUpgrade', {
-          title: title,
-          close: function() { window.location.reload(); }
-      });
-}
-
-function upgradeInstructions(title, html) {
-      Zentyal.Dialog.showHTML(html, {
-          title: title,
-          width: 500,
-          close: function() { window.location.reload(); }
-      });
-}
-</script>
->>>>>>> c6274c16
 <div id="notification_container" class='tip'>
 <span id="notification_text"><% $message->{text} %></span>
 <a id="popx" onclick="Zentyal.Dashboard.closeNotification('<% $message->{name} %>'); return false">×</a>
