# Copyright (C) 2008-2014 Zentyal S.L.
#
# This program is free software; you can redistribute it and/or modify
# it under the terms of the GNU General Public License, version 2, as
# published by the Free Software Foundation.
#
# This program is distributed in the hope that it will be useful,
# but WITHOUT ANY WARRANTY; without even the implied warranty of
# MERCHANTABILITY or FITNESS FOR A PARTICULAR PURPOSE.  See the
# GNU General Public License for more details.
#
# You should have received a copy of the GNU General Public License
# along with this program; if not, write to the Free Software
# Foundation, Inc., 59 Temple Place, Suite 330, Boston, MA  02111-1307  USA

use strict;
use warnings;

package EBox::Dashboard::CGI::Index;

use base 'EBox::CGI::ClientBase';

use EBox::Gettext;
use EBox::Global;
use EBox::Dashboard::Widget;
use EBox::Dashboard::Item;
use POSIX qw(INT_MAX);
use TryCatch::Lite;

# TODO: Currently we can't have more than two dashboards because of
# the design of the interface, but this could be incremented in the future
my $NUM_DASHBOARDS = 2;

sub new
{
    my $class = shift;
    my $self = $class->SUPER::new(@_, title => __('Dashboard'),
                                  'template' => '/dashboard/index.mas');
    bless($self, $class);
    return $self;
}

my $widgetsToHide = undef;

# Method: masonParameters
#
# Overrides:
#
#   <EBox::CGI::Base::masonParameters>
#
sub masonParameters
{
    my ($self) = @_;

    # Delete first install and DR files if they exist
    EBox::Global->deleteFirst();
    EBox::Global->deleteDisasterRecovery();

    unless (defined $widgetsToHide) {
        $widgetsToHide = {
            map { $_ => 1 } split (/,/, EBox::Config::configkey('widgets_to_hide'))
        };
    }

    my $global = EBox::Global->getInstance(1);
    my $sysinfo = $global->modInstance('sysinfo');
    my @modNames = @{$global->modNames()};
    my $widgets = {};
    foreach my $name (@modNames) {
        my $mod = $global->modInstance($name);
        my $wnames;
        try {
            $wnames = $mod->widgets();
        } catch($ex) {
            EBox::error("Error loading widgets from module $name: $ex");
        }
        if (not $wnames) {
            next;
        }
        for my $wname (keys (%{$wnames})) {
            my $fullname = "$name:$wname";
            next if exists $widgetsToHide->{$fullname};
            $widgets->{$fullname} = $wnames->{$wname};
        }
    }

    # put the widgets in the dashboards according to the last configuration
    my @dashboards;
    for my $i (1 .. $NUM_DASHBOARDS) {
        my @dashboard;
        for my $wname (@{$sysinfo->getDashboard("dashboard$i")}) {
            if (delete $widgets->{$wname}) {
                my ($module, $name) = split (/:/, $wname);

                my $mod = $global->modInstance($module);
                next unless defined ($mod);

                my $widget = $mod->widget($name);
                next unless defined ($widget);

                push (@dashboard, $widget);
            }
        }
        $dashboards[$i - 1] = \@dashboard;
    }

    # put default order values
    foreach my $widget (values %{$widgets}) {
        defined $widget->{order} or
            $widget->{order} = 0;
    }
    my @orderedWidgets =
        sort { $widgets->{$a}->{order} <=> $widgets->{$b}->{order} }
        keys %{$widgets};

    # put the remaining widgets in the dashboards trying to balance them
    foreach my $wname (@orderedWidgets) {
        next if $sysinfo->isWidgetKnown($wname);

        $sysinfo->addKnownWidget($wname);
        my $winfo = delete $widgets->{$wname};
        next unless (defined ($winfo) and $winfo->{default});

        my ($module, $name) = split (/:/, $wname);

        my $mod = EBox::Global->modInstance($module);
        next unless defined ($mod);

        my $widget = $mod->widget($name);
        next unless defined ($widget);

        # Find the dashboard with less items and add the widget to it
        my $minValue = INT_MAX;
        my $minIndex = 0;
        for my $i (1 .. $NUM_DASHBOARDS) {
            my $size_i = 0;
            foreach my $element (@{$dashboards[$i - 1]}) {
                if ((exists $element->{size}) and $element->{size}) {
                    # size attr are quoted to avoid problems with js
                    my $size = $element->{size};
                    $size =~ tr/'"//d;
                    $size_i += $size;
                }
            }
            if ($size_i < $minValue) {
                $minValue = $size_i;
                $minIndex = $i - 1;
            }
        }
        push (@{$dashboards[$minIndex]}, $widget);
    }

    my @params;
    for my $i (1 .. $NUM_DASHBOARDS) {
        #save the current state
        my @dash_widgets = map { $_->{'module'} . ":" . $_->{'name'} } @{$dashboards[$i-1]};
        $sysinfo->setDashboard("dashboard$i", \@dash_widgets);

        push(@params, "dashboard$i" => \@{$dashboards[$i-1]});
    }
    push(@params, 'toggled' => $sysinfo->toggledElements());

    push(@params, 'brokenPackages' => $global->brokenPackages());
    if (EBox::Global->modExists('software')) {
        push(@params, 'softwareInstalled' => 1);
    }

<<<<<<< HEAD
    my $showMessage = 0;
    my $rs = EBox::Global->modInstance('remoteservices');
    if (defined ($rs) and $rs->subscriptionLevel() >= 0) {
        try {
            # Re-check for changes
            $rs->checkAdMessages();
            my $rsMsg = $rs->adMessages();
            $showMessage = 0;
            push (@params, 'message' => $rsMsg) if ($rsMsg->{text});
        } catch($ex) {
            EBox::error("Error loading messages from remoteservices: $ex");
        }
    }

    if ($showMessage) {
        my $state = $sysinfo->get_state();
        my $lastTime = $state->{lastMessageTime};
        my $currentTime = time();
        my $offset = ($currentTime - $lastTime) / 60 / 24;
        foreach my $msg (@{_periodicMessages()}) {
            my $name = $msg->{name};
            next if ($state->{closedMessages}->{$name});
            my $text = $msg->{text};
            if ($offset >= $msg->{days}) {
                push (@params, 'message' => $msg);
                last;
            }
        }
    }
=======
    my $showMessage = 1;
#    my $rs = EBox::Global->modInstance('remoteservices');
#    if (defined ($rs) and $rs->subscriptionLevel() >= 0) {
#        $showMessage = 0;
#        # Re-check for changes
#        $rs->checkAdMessages();
#        my $rsMsg = $rs->adMessages();
#        push (@params, 'message' => $rsMsg) if ($rsMsg->{text});
#    }

# Comment this when 4.0 is out to show always upgrade message as 3.5 end of life has reached
#    if ($showMessage) {
#        my $state = $sysinfo->get_state();
#        my $lastTime = $state->{lastMessageTime};
#        my $currentTime = time();
#        my $offset = ($currentTime - $lastTime) / 60 / 24;
#        foreach my $msg (@{_periodicMessages()}) {
#            my $name = $msg->{name};
#            next if ($state->{closedMessages}->{$name});
#            my $text = $msg->{text};
#            if ($offset >= $msg->{days}) {
#                push (@params, 'message' => $msg);
#                last;
#            }
#        }
#    }

    # Show always upgrade button to 4.0 as 3.5 end of life has reached
    my $RELEASE_ANNOUNCEMENT_URL = 'http://wiki.zentyal.org/wiki/Zentyal_4.0_Announcement';
    my $upgradeAction = "releaseUpgrade('Upgrading to Zentyal 4.0')";
    my $msg = { name => 'upgrade', text =>__sx('{oh}Zentyal 4.0{ch} is available! {ob}Upgrade now{cb}',
                oh => "<a target=\"_blank\" href=\"$RELEASE_ANNOUNCEMENT_URL\">", ch => '</a>',
                ob => "<button style=\"margin-left: 20px; margin-top: -6px; margin-bottom: -6px;\" onclick=\"$upgradeAction\">", cb => '</button>') };
    push (@params, 'message' => $msg);
>>>>>>> c69d9f6c

    if (EBox::Config::boolean('debug')) {
        my $report = $sysinfo->model('Debug')->value('enabled');
        # TODO: currently apport reports are only enabled for openchange
        if ($report and EBox::Global->modExists('openchange')) {
            EBox::Sudo::silentRoot('ls /var/crash | grep -q ^_usr_sbin_samba');
            if ($? == 0) {
                my $style = 'margin-top: 10px; margin-bottom: -6px;';
                my $text = __sx('Crash report found! Click the button if you want to send the following files anonymously to help fixing the issue: {p}. Although Zentyal will make a good use of this information, please review the files if you want to be sure they do not contain any sensible information. {oc}{obs}Submit crash report{cb} {obd}Discard{cb}{cc}',
                                p  => '/var/crash/_usr_sbin_samba*',
                                obs => "<button style=\"$style\" onclick=\"Zentyal.CrashReport.ready_to_report()\">",
                                obd => "<button style=\"$style\" onclick=\"Zentyal.CrashReport.discard()\">",
                                cb => '</button>', oc => '<center>', cc => '</center>');
                my $optional = __('Optional');
                my $email    = __('Email address');
                my $tyText = __sx('Thank you for willing to submit your crash report. If you want to be notified about '
                                  . 'its status, enter your email: {form}{obs}Submit crash report{cb}',
                                 form => '<form class="formDiv" id="submit_crash_form"
                                          style="margin: 15px 0;">'
                                         . qq{<label>$email <span class="optional_field">$optional</span></label><input type="text" placeholder="foo\@example.org" name="email" class="inline-field"/>}
                                         . '</form>',
                                 obs  => "<button onclick=\"Zentyal.CrashReport.report()\">",
                                 cb   => '</button>',
                                 );
                push (@params, 'crashreport' => {'ready' => $text, 'ty' => $tyText});
            }
        }
    }

    return \@params;
}

sub _periodicMessages
{
    my $CONF_BACKUP = '/RemoteServices/Backup/Index';

    # FIXME: Close the message also when clicking the URL, not only with the close button
    return [
        {
         name => 'backup',
         text => __sx('Do you want a remote configuration backup of your Zentyal Server? Set it up {oh}here{ch} for FREE!', oh => "<a href=\"$CONF_BACKUP\">", ch => '</a>'),
         days => 1,
        },
        {
         name => 'trial',
         text => __sx('Are you interested in a commercial Zentyal Server edition? {oh}Get{ch} a FREE 30-day Trial!', oh => '<a href="https://remote.zentyal.com/trial/ent/">', ch => '</a>'),
         days => 7,
        },
        {
         name => 'community',
         text => __sx('Are you a happy Zentyal Server user? Do you want to help the project? Get involved in the {oh}Community{ch}!', oh => '<a href="http://www.zentyal.org">', ch => '</a>'),
         days => 30,
        },
    ];
}

1;<|MERGE_RESOLUTION|>--- conflicted
+++ resolved
@@ -165,7 +165,6 @@
         push(@params, 'softwareInstalled' => 1);
     }
 
-<<<<<<< HEAD
     my $showMessage = 0;
     my $rs = EBox::Global->modInstance('remoteservices');
     if (defined ($rs) and $rs->subscriptionLevel() >= 0) {
@@ -195,42 +194,6 @@
             }
         }
     }
-=======
-    my $showMessage = 1;
-#    my $rs = EBox::Global->modInstance('remoteservices');
-#    if (defined ($rs) and $rs->subscriptionLevel() >= 0) {
-#        $showMessage = 0;
-#        # Re-check for changes
-#        $rs->checkAdMessages();
-#        my $rsMsg = $rs->adMessages();
-#        push (@params, 'message' => $rsMsg) if ($rsMsg->{text});
-#    }
-
-# Comment this when 4.0 is out to show always upgrade message as 3.5 end of life has reached
-#    if ($showMessage) {
-#        my $state = $sysinfo->get_state();
-#        my $lastTime = $state->{lastMessageTime};
-#        my $currentTime = time();
-#        my $offset = ($currentTime - $lastTime) / 60 / 24;
-#        foreach my $msg (@{_periodicMessages()}) {
-#            my $name = $msg->{name};
-#            next if ($state->{closedMessages}->{$name});
-#            my $text = $msg->{text};
-#            if ($offset >= $msg->{days}) {
-#                push (@params, 'message' => $msg);
-#                last;
-#            }
-#        }
-#    }
-
-    # Show always upgrade button to 4.0 as 3.5 end of life has reached
-    my $RELEASE_ANNOUNCEMENT_URL = 'http://wiki.zentyal.org/wiki/Zentyal_4.0_Announcement';
-    my $upgradeAction = "releaseUpgrade('Upgrading to Zentyal 4.0')";
-    my $msg = { name => 'upgrade', text =>__sx('{oh}Zentyal 4.0{ch} is available! {ob}Upgrade now{cb}',
-                oh => "<a target=\"_blank\" href=\"$RELEASE_ANNOUNCEMENT_URL\">", ch => '</a>',
-                ob => "<button style=\"margin-left: 20px; margin-top: -6px; margin-bottom: -6px;\" onclick=\"$upgradeAction\">", cb => '</button>') };
-    push (@params, 'message' => $msg);
->>>>>>> c69d9f6c
 
     if (EBox::Config::boolean('debug')) {
         my $report = $sysinfo->model('Debug')->value('enabled');
