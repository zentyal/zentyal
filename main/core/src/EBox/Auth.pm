# Copyright (C) 2008-2013 Zentyal S.L.
#
# This program is free software; you can redistribute it and/or modify
# it under the terms of the GNU General Public License, version 2, as
# published by the Free Software Foundation.
#
# This program is distributed in the hope that it will be useful,
# but WITHOUT ANY WARRANTY; without even the implied warranty of
# MERCHANTABILITY or FITNESS FOR A PARTICULAR PURPOSE.  See the
# GNU General Public License for more details.
#
# You should have received a copy of the GNU General Public License
# along with this program; if not, write to the Free Software
# Foundation, Inc., 59 Temple Place, Suite 330, Boston, MA  02111-1307  USA
<<<<<<< HEAD

=======
>>>>>>> e9d3e299
use strict;
use warnings;

package EBox::Auth;
<<<<<<< HEAD

=======
>>>>>>> e9d3e299
use base qw(EBox::ThirdParty::Apache2::AuthCookie);

use EBox;
use EBox::CGI::Run;
use EBox::Config;
use EBox::Gettext;
use EBox::Global;
use EBox::Exceptions::Internal;
use EBox::Exceptions::Lock;
use Apache2::Connection;
use Apache2::Const qw(:common HTTP_FORBIDDEN HTTP_MOVED_TEMPORARILY);

use Authen::Simple::PAM;
use Digest::MD5;
use Fcntl qw(:flock);

# By now, the expiration time for session is hardcoded here
use constant EXPIRE => 3600; #In seconds  1h
# By now, the expiration time for a script session
use constant MAX_SCRIPT_SESSION => 10; # In seconds

# Remote access constants
use constant CC_USER => '__remote_access__';

# Method: _savesession
#
# Parameters:
#
#   - session id : if the id is undef, it truncates the session file
# Exceptions:
#   - Internal
#       - When session file cannot be opened to write
sub _savesession # (session_id)
{
    my ($sid, $user) = @_;

    my $sessionPath = EBox::Config->sessionid();

    my $sidFile;
    my $openMode = '>';
    if ( -f $sessionPath ) {
        $openMode = '+<';
    }
    unless  ( open ( $sidFile, $openMode, $sessionPath )){
        throw EBox::Exceptions::Internal(
                "Could not open to write ".
                EBox::Config->sessionid);
    }
    # Lock the file in exclusive mode
    flock($sidFile, LOCK_EX)
        or throw EBox::Exceptions::Lock('EBox::Auth');
    # Truncate the file after locking
    truncate($sidFile, 0);
    my $time = time();
    print $sidFile "$sid\t$time\t$user" if defined $sid;
    # Release the lock
    flock($sidFile, LOCK_UN);
    close($sidFile);
}

# Method: checkValidUser
#
#       Check with PAM if the user/password provided is of a valid admin
#
# Parameters:
#
#       username - string containing the user name
#       password - string containing the plain password
#
# Returns:
#
#       boolean - true if it's correct, otherwise false
#
sub checkValidUser
{
    my ($self, $username, $password) = @_;

    my $pam = new Authen::Simple::PAM(service => 'zentyal');

    return $pam->authenticate($username, $password);
}

# Method: setPassword
#
#       Changes the password of the given username
#
# Parameters:
#
#       username - username to change the password
#       password - string containing the plain password
#
# Exceptions:
#
#   <EBox::Exceptions::Internal> - when password cannot be changed
#   <EBox::Exceptions::External> - when password length is no
#                                  longer than 6 characters
sub setPassword
{
    my ($self, $username, $password) = @_;

    unless (length($password) > 5) {
        throw EBox::Exceptions::External('The password must be at least 6 characters long');
    }

    open(my $pipe, "|/usr/bin/sudo /usr/sbin/chpasswd") or
        throw EBox::Exceptions::Internal("Could not change password: $!");

    print $pipe "$username:$password\n";
    close($pipe);
}

# Method: authen_cred
#
#       Overriden method from <Apache2::AuthCookie>.
#
sub authen_cred  # (request, $user, password, fromCC)
{
    my ($self, $r, $user, $passwd, $fromCC) = @_;

    # If there's a script session opened, give it priority to the
    # Web interface session
    if ($self->_actionScriptSession()) {
        EBox::warn('Failed login since a script session is opened');
        $r->subprocess_env(LoginReason => 'Script active');
        return;
    }

    my $ip  = $r->connection->remote_ip();
    my $audit = EBox::Global->modInstance('audit');
    # Unless it is a CC session or password does
    if ( not (defined($fromCC) and $fromCC) ) {
        unless ($self->checkValidUser($user, $passwd)) {
            my $log = EBox->logger();
            $log->warn("Failed login from: $ip");
            $audit->logSessionEvent($user, $ip, 'fail');
            return;
        }
    }
    $r->user($user);
    $audit->logSessionEvent($user, $ip, 'login');

    my $rndStr;
    for my $i (1..64) {
        $rndStr .= rand (2**32);
    }
    my $md5 = Digest::MD5->new();
    $md5->add($rndStr);
    my $sid = $md5->hexdigest();
    _savesession($sid, $user);

    return $sid;
}

# Method: authen_ses_key
#
#       Overriden method from <Apache2::AuthCookie>.
#
sub authen_ses_key  # (request, session_key)
{
    my ($self, $r, $session_key) = @_;

    my ($sid, $lastime, $user) = _currentSessionId();

    my $expired =  _timeExpired($lastime);

    if ($self->_actionScriptSession()) {
        $r->subprocess_env(LoginReason => 'Script active');
        _savesession(undef);
    }
    elsif (($session_key eq $sid) and (!$expired)) {
        my $audit = EBox::Global->modInstance('audit');
        $audit->setUsername($user);

        _savesession($sid, $user);
        return $user;
    }
    elsif ($expired) {
        my $audit = EBox::Global->modInstance('audit');
        my $ip = $r->connection->remote_ip();
        $audit->logSessionEvent($user, $ip, 'expired');

        $r->subprocess_env(LoginReason => "Expired");
        _savesession(undef);
    }
    else {
        $r->subprocess_env(LoginReason => "Already");
    }

    return;
}

# Method: loginCC
#
#      Login from Control Center, which is different if the
#      passwordless option is activated
#
# Parameters:
#
#      request - <Apache2::RequestRec> the HTTP request
#
# Return:
#
#     the same response as <Apache2::AuthCookie::login> gives back
#
sub loginCC
{
    my ($self, $req) = @_;

    if ( $self->recognize_user($req) == OK ) {
        return $self->authenticate($req);
    } else {
        if ( EBox::Global->modExists('remoteservices') ) {
            my $remoteServMod = EBox::Global->modInstance('remoteservices');
            if ( $remoteServMod->eBoxSubscribed()
                 and $remoteServMod->model('AccessSettings')->passwordlessValue()) {
                # Do what login does
                my $sessionKey = $self->authen_cred($req, CC_USER, '', 1);
                $self->send_cookie($req, $sessionKey);
                $self->handle_cache($req);
                $req->headers_out()->set('Location' => '/');
                return HTTP_MOVED_TEMPORARILY;
            }
        }
        return EBox::CGI::Run->run('/Login/Index', 'EBox');
    }
}

# Method: logout
#
#       Overriden method from <Apache2::AuthCookie>.
#
sub logout
{
    my ($self,$r) = @_;

    $self->SUPER::logout($r);

    my $audit = EBox::Global->modInstance('audit');
    my $ip = $r->connection->remote_ip();
    my $user = $r->user();
    $audit->logSessionEvent($user, $ip, 'logout');
}

# scalar mode: return the sessionid
# list mode:   return (sessionid, lastime)
sub _currentSessionId
{
    my $SID_F; # sid file handle
    my $sessionPath = EBox::Config->sessionid();
    unless(-e $sessionPath) {
        unless (open ($SID_F,  ">". $sessionPath)) {
            throw EBox::Exceptions::Internal("Could not create  " .
                                             EBox::Config->sessionid);
        }
        close($SID_F);
        return;
    }
    unless (open ($SID_F, $sessionPath)) {
        throw EBox::Exceptions::Internal(
                "Could not open ".
                EBox::Config->sessionid);
    }

    # Lock in shared mode for reading
    flock($SID_F, LOCK_SH)
        or throw EBox::Exceptions::Lock('EBox::Auth');

    $_ = <$SID_F>;
    my ($sid, $lastime, $user) = split /\t/ if defined $_;

    # Release the lock
    flock($SID_F, LOCK_UN);
    close($SID_F);

    if (wantarray()) {
        return ($sid, $lastime, $user);
    }
    else {
        return $sid;
    }
}

sub _timeExpired
{
    my ($lastime) = @_;

    my $expires = $lastime + EXPIRE;

    my $expired = (time() > $expires);
    return $expired;
}

# Method: _actionScriptSession
#
#       Check whether a script session is already opened or not
#
# Returns:
#
#       Boolean - indicate if a script session is already opened
#
sub _actionScriptSession
{

    my ($self) = @_;

    # The script session filehandle
    my $scriptSessionFile;

    unless (-e EBox::Config->scriptSession()) {
        return undef;
    }

    # Trying to open the script sid
    open( $scriptSessionFile, '<', EBox::Config->scriptSession() ) or
      throw EBox::Exceptions::Internal('Could not open ' .
                                       EBox::Config->scriptSession());

    # Lock in shared mode
    flock($scriptSessionFile, LOCK_SH)
      or throw EBox::Exceptions::Lock($self);

    # The file structure is the following:
    # TIMESTAMP
    my ($timeStamp) = <$scriptSessionFile>;

    # Release the lock and close the file
    flock($scriptSessionFile, LOCK_UN);
    close($scriptSessionFile);

    # time() return the # of seconds since an epoch (1 Jan 1970
    # typically)

    my $expireTime = $timeStamp + MAX_SCRIPT_SESSION;
    return ( $expireTime >= time() );
}

1;<|MERGE_RESOLUTION|>--- conflicted
+++ resolved
@@ -12,18 +12,10 @@
 # You should have received a copy of the GNU General Public License
 # along with this program; if not, write to the Free Software
 # Foundation, Inc., 59 Temple Place, Suite 330, Boston, MA  02111-1307  USA
-<<<<<<< HEAD
-
-=======
->>>>>>> e9d3e299
 use strict;
 use warnings;
 
 package EBox::Auth;
-<<<<<<< HEAD
-
-=======
->>>>>>> e9d3e299
 use base qw(EBox::ThirdParty::Apache2::AuthCookie);
 
 use EBox;
