# Copyright (C) 2008-2013 Zentyal S.L.
#
# This program is free software; you can redistribute it and/or modify
# it under the terms of the GNU General Public License, version 2, as
# published by the Free Software Foundation.
#
# This program is distributed in the hope that it will be useful,
# but WITHOUT ANY WARRANTY; without even the implied warranty of
# MERCHANTABILITY or FITNESS FOR A PARTICULAR PURPOSE.  See the
# GNU General Public License for more details.
#
# You should have received a copy of the GNU General Public License
# along with this program; if not, write to the Free Software
# Foundation, Inc., 59 Temple Place, Suite 330, Boston, MA  02111-1307  USA
use strict;
use warnings;

package EBox::GlobalImpl;

use base qw(EBox::Module::Config Apache::Singleton::Process);

use EBox;
use EBox::Exceptions::Command;
use EBox::Exceptions::InvalidData;
use EBox::Exceptions::DataNotFound;
use EBox::Exceptions::Internal;
use EBox::Exceptions::MissingArgument;
use EBox::Exceptions::DataExists;
use EBox::Exceptions::External;
use Error qw(:try);
use EBox::Config;
use EBox::Gettext;
use EBox::ProgressIndicator;
use EBox::Sudo;
use EBox::Validate qw( :all );
use File::Basename;
use File::Glob;
use YAML::XS;
use Log::Log4perl;
use POSIX qw(setuid setgid setlocale LC_ALL);
use Perl6::Junction qw(any all);
use EBox::Util::GPG;

use Digest::MD5;
use AptPkg::Cache;
use File::stat;

# Constants
use constant {
    PRESAVE_SUBDIR  => EBox::Config::etc() . 'pre-save',
    POSTSAVE_SUBDIR => EBox::Config::etc() . 'post-save',
    TIMESTAMP_KEY   => 'saved_timestamp',
    FIRST_FILE => '/var/lib/zentyal/.first',
    DISASTER_RECOVERY_FILE => '/var/lib/zentyal/.disaster-recovery',
    DPKG_RUNNING_FILE => '/var/lib/zentyal/dpkg_running',
};

use constant CORE_MODULES => qw(sysinfo webadmin events global logs audit);

my $lastDpkgStatusMtime = undef;
my $_cache = undef;
my $_brokenPackages = {};
my $_installedPackages = {};

#redefine inherited method to create own constructor
#for Singleton pattern
sub _new_instance
{
    my $class = shift;
    my $self = $class->SUPER::_create(name => 'global',
                                      printableName => 'global',
                                      @_);
    bless($self, $class);
    $self->{'mod_instances_rw'} = {};
    $self->{'mod_instances_ro'} = {};
    $self->{'mod_info'} = {};

    # Messages produced during save changes process
    $self->{save_messages} = [];
    return $self;
}

#Method: readModInfo
#
#   Static method which returns the information found in the module's yaml file
#
sub readModInfo # (module)
{
    my ($self, $name) = @_;

    unless ($self->{mod_info}->{$name}) {
        my $yaml;
        try {
            ($yaml) = YAML::XS::LoadFile(EBox::Config::modules() . "$name.yaml");
        } otherwise {
            $yaml = undef;
        };
        $self->{mod_info}->{name} = $yaml;
    }
    return $self->{mod_info}->{name};
}

#Method: theme
#
#   Returns the information found in custom.theme if exists
#   exists or default.theme if not.
#
sub theme
{
    my ($self) = @_;

    unless (defined $self->{theme}) {
        $self->{theme} = _readTheme();
    }

    return $self->{theme};
}

sub _readTheme
{
    my $path = EBox::Config::share() . 'zentyal/www';
    my $theme = "$path/default.theme";
    my $custom = "$path/custom.theme";
    if (-f $custom) {
        # Check theme's signature
        if (EBox::Util::GPG::checkSignature($custom)) {
            $theme = $custom;
            EBox::info('Using custom default.theme');
        } else {
            EBox::warn('Invalid signature in custom.theme, fallbacking to default.theme');
        }
    }
    my ($yaml) = YAML::XS::LoadFile($theme);
    return $yaml;
}

sub _className
{
    my ($self, $name) = @_;
    my $info = $self->readModInfo($name);
    defined($info) or return undef;
    return $info->{'class'};
}

# Method: modExists
#
#      Check if a module exists
#
# Parameters:
#
#       module -  module's name to check
#
# Returns:
#
#       boolean - True if the module exists, otherwise false
#
sub modExists
{
    my ($self, $name) = @_;

    # is dpkg command running?
    my $DPKG_RUNNING = 0;
    if (-f DPKG_RUNNING_FILE) {
        $DPKG_RUNNING = 1 ;
    }

    unless ($DPKG_RUNNING) {
        if ($ENV{DPKG_RUNNING_VERSION}) {
            EBox::Sudo::command('touch ' . DPKG_RUNNING_FILE);
            $DPKG_RUNNING = 1;
        }
    }

    # Check if module package is properly installed
    #
    # No need to check core modules because if
    # zentyal-core package is not properly installed
    # nothing of this is going to work at all.
    #
    if ($name eq any((CORE_MODULES))) {
        return 1;
    } elsif ($DPKG_RUNNING) {
        return defined($self->_className($name));
    } else {
        return _packageInstalled("zentyal-$name");
    }
}

# Method: modEnabled
#
#      Check if a module exists and it's enabled
#
# Parameters:
#
#       module -  module's name to check
#
# Returns:
#
#       boolean - True if the module is enabled, otherwise false
#
sub modEnabled
{
    my ($self, $ro, $name) = @_;

    unless ($self->modExists($name)) {
        return 0;
    }
    my $mod = $self->modInstance($ro, $name);
    return $mod->isEnabled();
}

# Method: modIsChanged
#
#      Check if the module config has changed
#
#      GlobalImpl module is considered always unchanged
#
# Parameters:
#
#       module -  module's name to check
#
# Returns:
#
#       boolean - True if the module config has changed , otherwise false
#
sub modIsChanged
{
    my ($self, $name) = @_;

    defined($name) or return undef;
    ($name ne 'global') or return undef;

    $self->modExists($name) or return undef;

    return $self->get_bool("modules/$name/changed");
}

# Method: modChange
#
#       Set a module as changed
#
#      GlobalImpl cannot be marked as changed and such request will be ignored
#
# Parameters:
#
#       ro     -  rreadonly global
#       module -  module's name to set
#
sub modChange
{
    my ($self, $ro, $name) = @_;
    defined($name) or return;
    ($name ne 'global') or return;

    return if $self->modIsChanged($name);

    if ($ro) {
        throw EBox::Exceptions::Internal("Cannot mark as changed a readonly instance of $name");
    }

    my $mod = $self->modInstance($ro, $name);
    defined($mod) or throw EBox::Exceptions::Internal("Module $name does not exist");

    # Set without mark as changed using _set() instead of set()
    $self->_set("modules/$name/changed", 1);
}

# Method: modRestarted
#
#       Sets a module as restarted
#
# Parameters:
#
#       module -  module's name to set
#
sub modRestarted
{
    my ($self, $name) = @_;

    defined($name) or return;
    ($name ne 'global') or return;
    $self->modExists($name) or return;

    # Set without mark as changed using _set() instead of set()
    $self->_set("modules/$name/changed", 0);
}

# Method: modNames
#
#       Return an array containing all module names
#
# Returns:
#
#       array ref - each element contains the module's name
#
sub modNames
{
    my ($self) = @_;

    my $log = EBox::logger();
    my @allmods = ();
    foreach (('sysinfo', 'network', 'firewall')) {
        if ($self->modExists($_)) {
            push(@allmods, $_);
        }
    }
    my @files = glob(EBox::Config::modules() . '*.yaml');
    my @mods = map { basename($_) =~ m/(.*)\.yaml/ ; $1 } @files;
    foreach my $mod (@mods) {
        next unless ($self->modExists($mod));
        next if (grep(/^$mod$/, @allmods));
        my $class = $self->_className($mod);
        if(defined($class)) {
            push(@allmods, $mod);
        }
    }
    return \@allmods;
}

# Method: unsaved
#
#       Tell you if there is at least one unsaved module
#
# Returns:
#
#       boolean - indicating if at least a module has unsaved changes
#
sub unsaved
{
    my ($self) = @_;

    foreach my $name (@{$self->modNames()}) {
        if ($self->modIsChanged($name)) {
            return 1;
        }
    }

    return undef;
}

sub prepareRevokeAllModules
{
    my ($self) = @_;

    my $totalTicks = grep {
        $self->modIsChanged($_);
    }  @{$self->modNames};

    return $self->_prepareActionScript('revokeAllModules', $totalTicks);
}

# Method: revokeAllModules
#
#       Revoke the changes made in the configuration for all the modules
#
sub revokeAllModules
{
    my ($self, %options) = @_;

    my $ro = 0;

    my $progress = $options{progress};

    my @names = @{$self->modNames};
    my $failed = "";

    foreach my $name (@names) {
        $self->modIsChanged($name) or next;

        if ($progress) {
            $progress->setMessage($name);
            $progress->notifyTick();
        }

        my $mod = $self->modInstance($ro, $name);
        try {
            $mod->revokeConfig;
        } catch EBox::Exceptions::Internal with {
            $failed .= "$name ";
        };
    }

    # discard logging of revoked changes
    my $audit = $self->modInstance($ro, 'audit');
    if ($audit) {
        $audit->discard();
    }

    if (not $failed) {
        $progress->setAsFinished() if $progress;
        $self->_assertNotChanges();
        return;
    }

    my $errorText = "The following modules failed while ".
        "revoking their changes, their state is unknown: $failed";
    $progress->setAsFinished(1, $errorText) if $progress;
    throw EBox::Exceptions::Internal($errorText);
}

# Method: modifiedModules
#
#      Return the list of modified modules sorted by from parameter
#
# Parameters:
#
#      from - String the result is sorted depending on this parameter:
#             'enable' - the sort is done by enableDepends attribute
#             'save'   - the sort is done by depends attribute
#
# Returns:
#
#      array ref - containing the list of modified module names
#
sub modifiedModules
{
    my ($self, $from) = @_;

    defined($from) or throw EBox::Exceptions::MissingArgument('from');

    my $ro = 0;

    my @names = @{$self->modNames};
    my @mods;

    if ($self->modExists('firewall')) {
        push(@mods, 'firewall');
    }
    foreach my $modname (@names) {
        $self->modIsChanged($modname) or next;

        unless (grep(/^$modname$/, @mods)) {
            push(@mods, $modname);
        }

        my @deps = @{$self->modRevDepends($ro, $modname)};
        foreach my $aux (@deps) {
            unless (grep(/^$aux$/, @mods)) {
                push(@mods, $aux);
            }
        }
    }

    if ((@mods == 1) and $self->modExists('firewall')) {
        # only one module and we have added firewall autoamtically
        if ($self->modIsChanged('firewall')) {
            return \@mods;
        } else {
            # no module changed,
            return [];
        }
    }

    @mods = map { __PACKAGE__->modInstance($ro, $_) } @mods;

    my $sorted;
    if ( $from eq 'enable' ) {
        $sorted = __PACKAGE__->sortModulesEnableModDepends(\@mods);
    } else {
        $sorted = __PACKAGE__->sortModulesByDependencies(\@mods, 'depends');
    }

    my @sorted = map { $_->name() } @{$sorted};

    return \@sorted;
}

sub sortModulesEnableModDepends
{
    my ($self, $mods) = @_;
    return $self->sortModulesByDependencies(
        $mods,
        'enableModDepends'
       );
}

sub prepareSaveAllModules
{
    my ($self) = @_;

    my $totalTicks;
    if ($self->first()) {
        # enable + save modules
        my $mgr = EBox::ServiceManager->new();
        $totalTicks = scalar @{$mgr->modulesInFirstInstallOrder()} * 2;
        $totalTicks += 1; # we will save sysinfo too
    } else {
        # save changed modules
        $totalTicks = scalar @{$self->modifiedModules('save')};
    }
    $totalTicks += $self->_nScripts(PRESAVE_SUBDIR, POSTSAVE_SUBDIR);

    return $self->_prepareActionScript('saveAllModules', $totalTicks);
}

sub packageCache
{
    my $status = stat('/var/lib/dpkg/status');
    my $currentMtime = $status->mtime();

    if (defined ($lastDpkgStatusMtime)) {
        # Regenerate cache only if status file has changed
        if ($currentMtime != $lastDpkgStatusMtime) {
            $_cache = new AptPkg::Cache;
            $_brokenPackages = {};
        }
    } else {
        $_cache = new AptPkg::Cache;
    }
    $lastDpkgStatusMtime = $currentMtime;

    unless (defined $_cache) {
        throw EBox::Exceptions::External(
            __("Cannot create software packages cache. Make sure that your sources and preferences files in /etc/apt are readable and retry")
        );
    }

    return $_cache;
}

sub brokenPackages
{
    my @names = keys %{$_brokenPackages};
    return \@names;
}

sub _prepareActionScript
{
    my ($self, $action, $totalTicks) = @_;

    my $script = EBox::Config::scripts() . 'global-action';
    $script .= " --action $action";

    my $progressIndicator =  EBox::ProgressIndicator->create(
            executable => $script,
            totalTicks => $totalTicks,
            );

    $progressIndicator->runExecutable();

    return $progressIndicator;
}

# Method: saveAllModules
#
#      Save changes in all modules
#
sub saveAllModules
{
    my ($self, %options) = @_;
    my @mods;
    my $modNames;
    my $ro = 0;
    my $failed = '';
    my %modified;

    # Reset save messages array
    $self->{save_messages} = [];

    my $progress = $options{progress};

    # TODO: tell events module to stop its watchers

    if ($self->first()) {
        # First installation modules enable
        my $mgr = EBox::ServiceManager->new();
        @mods = @{$mgr->modulesInFirstInstallOrder()};

        $modNames = join(' ', @mods);

        EBox::info("First installation, enabling modules: $modNames");

        foreach my $name (@mods) {
            EBox::info("Enabling module $name");
            if ($progress) {
                $progress->setMessage(__x("Enabling {modName} module",
                                          modName => $name));
                $progress->notifyTick();
            }

            next if ($name eq 'dhcp'); # Skip dhcp module

            my $module = EBox::GlobalImpl->modInstance($ro, $name);

            my $state = $module->get_state();
            if ($state->{skipFirstTimeEnable}) {
                EBox::info("Not enabling $name at first time because its wizard was skipped");
                next;
            }

            # Do not enable this module if dependencies were not enabled
            my $enable = 1;
            foreach my $dep (@{$module->enableModDepends()}) {
                unless (EBox::Global->modEnabled($dep)) {
                    $enable = 0;
                }
            }
            next unless ($enable);

            $module->setInstalled();
            try {
                $module->{firstInstall} = 1;
                $module->configureModule();
            } otherwise {
                my ($ex) = @_;
                my $err = $ex->text();
                EBox::debug("Failed to enable module $name: $err");
            } finally {
                delete $module->{firstInstall};
            };
        }

        # in first install sysinfo module is in changed state
        push @mods, 'sysinfo';
    } else {
        # not first time, getting changed modules
        @mods = @{$self->modifiedModules('save')};
        %modified = map { $_ =>  1} @mods;
        $modNames = join (' ', @mods);
        EBox::info("Saving config and restarting services: @mods");
    }

    # commit log of saved changes
    my $audit = EBox::GlobalImpl->modInstance($ro, 'audit');
    if ($audit) {
        $audit->commit();
    }

    # run presave hooks
    $self->_runExecFromDir(PRESAVE_SUBDIR, $progress, $modNames);

    foreach my $mod (@{ $self->modInstancesOfType($ro, 'EBox::Module::Config') }) {
        my $name = $mod->name();
        next if ($modified{$name} or ($name eq 'global'));
        $mod->_saveConfig();
    }

    my $webadmin = 0;
    foreach my $name (@mods) {
        if ($name eq 'webadmin') {
            $webadmin = 1;
            next;
        }

        if ($progress) {
            $progress->setMessage(__x("Saving {modName} module", modName => $name));
            $progress->notifyTick();
        }

        my $mod = EBox::GlobalImpl->modInstance($ro, $name);
        if ($mod->isa('EBox::Module::Service')) {
            $mod->setInstalled();

            if (not $mod->configured()) {
                $self->modRestarted($mod->name);
                next;
            }
        }

        try {
            $mod->save();
        } catch EBox::Exceptions::External with {
            my $ex = shift;
            $ex->throw();
        } otherwise {
            my $ex = shift;
            EBox::error("Failed to save changes in module $name: $ex");
            $failed .= "$name ";
        };
    }

    # Delete first time installation file (wizard)
    $self->deleteFirst();

    # FIXME - tell the CGI to inform the user that webadmin is restarting
    if ($webadmin) {
        EBox::info("Saving configuration: webadmin");
        if ($progress) {
            $progress->setMessage(__x("Saving {modName} module",
                                       modName => 'webadmin'));
            $progress->notifyTick();
        }

        my $mod = EBox::GlobalImpl->modInstance($ro, 'webadmin');
        try {
            $mod->save();
        }  catch EBox::Exceptions::External with {
            my $ex = shift;
            $ex->throw();
        } otherwise {
            my $ex = shift;
            EBox::error("Failed to save changes in module webadmin: $ex");
            $failed .= "webadmin ";
        };
    }

    # TODO: tell events module to resume its watchers

    my @postsaveModules = @{$self->get_list('post_save_modules')};
    for (1 .. 3) {
        my %seen;
        push @postsaveModules, @{$self->modifiedModules('save')};
        @postsaveModules or last;
        foreach my $modName (@postsaveModules) {
            my $mod = EBox::GlobalImpl->modInstance($ro, $modName);
            next unless defined ($mod);
            if ($seen{$modName}) {
                next;
            }

<<<<<<< HEAD
            $seen{$modName}= 1;
            try {
                $mod->save();
            }  catch EBox::Exceptions::External with {
                my $ex = shift;
                $ex->throw();
=======
            try {
                $mod->save();
            } catch EBox::Exceptions::External with {
                $e->throw();
>>>>>>> 19872a67
            } otherwise {
                my $ex = shift;
                EBox::error("Failed to restart $modName after save changes: $ex");
                $failed .= "$modName ";
            };
<<<<<<< HEAD
        }
        @postsaveModules = ();
=======

            @postsaveModules = ();
        }
>>>>>>> 19872a67
    }
    $self->unset('post_save_modules');

    if (not $failed) {
        # post save hooks
        $self->_runExecFromDir(POSTSAVE_SUBDIR, $progress, $modNames);
        # Store a timestamp with the time of the ending
        $self->st_set_int(TIMESTAMP_KEY, time());

        my @messages = @{$self->saveMessages()};
        my $message;
        if (@messages) {
            $message = '<ul><li>' . join("</li><li>", @messages) . '</li></ul>';
            my $logWarning = "Changes saved with some warnings:\n\t";
            $logWarning .= join ("\n\t", @messages);
            EBox::warn($logWarning);
        } else {
            EBox::info('Changes saved successfully');
        }
        $progress->setAsFinished(0, $message) if $progress;

        $self->_assertNotChanges();

        return;
    }

    my $errorText = "The following modules failed while ".
        "saving their changes, their state is unknown: $failed";

    $progress->setAsFinished(1, $errorText) if $progress;
    throw EBox::Exceptions::Internal($errorText);
}

# Method: modInstances
#
#       Return an array ref with an instance of every module
#
# Returns:
#
#       array ref - the elements contains the instance of modules
#
sub modInstances
{
    my ($self, $ro) = @_;

    $self = EBox::GlobalImpl->instance();
    my @names = @{$self->modNames};
    my @array = ();

    foreach my $name (@names) {
        my $mod = $self->modInstance($ro, $name);
        push(@array, $mod);
    }
    return \@array;
}

# Method: modInstancesOfType
#
#       Return an array ref with an instance of every module that extends
#       a given classname
#
#   Parameters:
#
#       classname - the class base you are interested in
#
# Returns:
#
#       array ref - the elments contains the instance of the modules
#                   extending the classname
#
sub modInstancesOfType
{
    my ($self, $ro, $classname) = @_;

    $self = EBox::GlobalImpl->instance();
    my @names = @{$self->modNames};
    my @array = ();

    foreach my $name (@names) {
        my $mod = $self->modInstance($ro, $name);
        if ($mod->isa($classname)) {
            push(@array, $mod);
        }
    }
    return \@array;
}

# Method: modInstance
#
#       Build an instance of a module. Can be called as a class method or as an
#       object method.
#
#   Parameters:
#
#       module - module name
#
# Returns:
#
#       If everything goes ok:
#
#       <EBox::Module> - An instance of the requested module
#
#       Otherwise
#
#       undef
#
sub modInstance
{
    my ($self, $ro, $name) = @_;

    if (not $name) {
        throw EBox::Exceptions::MissingArgument(q{module's name});
    }

    my $global = EBox::GlobalImpl->instance();

    if ($name eq 'global') {
        return $global;
    }

    my $instances = $ro ? $global->{'mod_instances_ro'} : $global->{'mod_instances_rw'};
    my $modInstance = $instances->{$name};
    if (defined($modInstance)) {
        return $modInstance;
    }

    $global->modExists($name) or return undef;
    my $classname = $global->_className($name);
    unless ($classname) {
        throw EBox::Exceptions::Internal("Module '$name' ".
                                         "declared, but it has no classname.");
    }
    eval "use $classname";
    if ($@) {
        throw EBox::Exceptions::Internal("Error loading ".
                                         "class: $classname error: $@");
    }

    $instances->{$name} = $classname->_create(ro => $ro);
    return $instances->{$name};
}

# Method: logger
#
#       Initialise Log4perl if necessary, returns the logger for the i
#       caller package
#
#   Parameters:
#
#       caller -
#
# Returns:
#
#       If everything goes ok:
#
#       <EBox::Module> - A instance of the requested module
#
#       Otherwise
#
#       undef
sub logger # (caller?)
{
    shift;
    EBox::deprecated();
    return EBox::logger(shift);
}

# Method: modDepends
#
#       Return an array ref with the names of the modules that the requested
#       module depends on
#
#   Parameters:
#
#       module - requested module
#
# Returns:
#
#       undef -  if the module does not exist
#       array ref - holding the names of the modules that the requested module
#
sub modDepends
{
    my ($self, $ro, $name) = @_;

    $self->modExists($name) or return undef;
    my $mod = $self->modInstance($ro, $name);
    return $mod->depends();
}

# Method: modRevDepends
#
#       Return an array ref with the names of the modules which depend on a given
#       module
#
#   Parameters:
#
#       module - requested module
#
# Returns:
#
#       undef -  if the module does not exist
#       array ref - holding the names of the modules which depend on the
#       requested module
#
sub modRevDepends
{
    my ($self, $ro, $name) = @_;

    $self->modExists($name) or return undef;
    my @revdeps = ();
    my @mods = @{$self->modNames};
    foreach my $mod (@mods) {
        my @deps = @{$self->modDepends($ro, $mod)};
        foreach my $dep (@deps) {
            defined($dep) or next;
            if ($name eq $dep) {
                push(@revdeps, $mod);
                last;
            }
        }
    }
    return \@revdeps;
}

# Name: sortModulesByDependencies
#
#  Sort a list of modules objects by its dependencies. The dependencies are get
# using a method that returns the names of the dependencies of each module.
#
#  Parameters:
#        modules_r          - reference to list of modules
#        dependenciesMethod - name of the method called in each module
#                             to get its dependencies
sub sortModulesByDependencies
{
    my ($package, $modules_r, $dependenciesMethod) = @_;

    my @modules = @{ $modules_r };
    my %availableModulesAndDependencies = map {
        $_->name() => undef;
    } @modules;

    my $i =0;
    while ($i < @modules) {
        my $mod = $modules[$i];
        my $modName = $mod->name();
        my @depends = ();
        if (defined $availableModulesAndDependencies{$modName}) {
            @depends = @{ $availableModulesAndDependencies{$modName} }
        } elsif ($mod->can($dependenciesMethod)) {
            @depends  = @{ $mod->$dependenciesMethod() };
            @depends = grep {
                exists $availableModulesAndDependencies{$_}
            } @depends;
            $availableModulesAndDependencies{$modName} = \@depends;
        }

        my $depOk = 1;

        foreach my $dependency (@depends) {
            my $depFound = 0;
            foreach my $j (0 .. $i) {
                if ($i == $j) {
                    # for $i ==0 case
                    last;
                } elsif ($modules[$j]->name() eq $dependency) {
                    $depFound = 1;
                    last;
                }
            }

            if (not $depFound) {
                $depOk = 0;
                last;
            }
        }

        if ($depOk) {
            $i += 1;
        } else {
            my $unreadyMod = splice @modules, $i, 1;
            push @modules, $unreadyMod;
        }

    }

    return \@modules;
}

# Method: lastModificationTime
#
#      Return the latest modification time, this is the latest of
#      these events:
#
#      - After finishing saving changes using <saveAllModules> call
#      - After a modification in LDAP if users module is present and at
#      least configured
#      - After a change in any file under the zentyal configuration files directory
#
# Returns:
#
#      Int - the lastModificationTime
#
sub lastModificationTime
{
    my ($self) = @_;

    my $lastStamp = $self->st_get_int(TIMESTAMP_KEY);
    $lastStamp = 0 unless defined($lastStamp);
    if ( $self->modExists('users') ) {
        my $usersMod = $self->modInstance('ro', 'users');
        if ( $usersMod->configured() ) {
            my ($sec, $min, $hour, $mday, $mon, $year) = localtime($lastStamp);
            my $lastStampStr = sprintf('%04d%02d%02d%02d%02d%02dZ',
                                       ($year + 1900, $mon + 1, $mday, $hour,
                                        $min, $sec));
            my $ldapStamp = $usersMod->ldap()->lastModificationTime($lastStampStr);
            if ( $ldapStamp > $lastStamp ) {
                $lastStamp = $ldapStamp;
            }
        }
    }

    my $lastFileStamp = $self->configFilesLastModificationTime();
    if ( $lastFileStamp > $lastStamp ) {
        $lastStamp = $lastFileStamp;
    }

    return $lastStamp;
}

# Method: configFilesLastModificationTime
#
#  return the last modification time of the configuration files
#
#  Limitation:
#    - it is assummed that all configuration files are readable by the zentyal user
sub configFilesLastModificationTime
{
    my ($self) = @_;
    my $lastTimestamp = 0;

    my $confDir = EBox::Config::etc();
    my $findCommand = "find $confDir | xargs stat -c'%Y'";
    my @mtimes = `$findCommand`;
    foreach my $mtime (@mtimes) {
        chomp $mtime;
        if ($mtime > $lastTimestamp) {
            $lastTimestamp = $mtime;
        }
    }

    return $lastTimestamp;
}

# Method: first
#
#      Check if the file created on the first installation exists
#
# Returns:
#
#       boolean - True if the file exists, false if not
#
sub first
{
    return (-f FIRST_FILE);
}

# Method: deleteFirst
#
#      Delete the file created on first installation, if exists
#
sub deleteFirst
{
    if (-f FIRST_FILE) {
        unlink (FIRST_FILE);
    }
}

# Method: disasterRecovery
#
#      Check if the file for disaster recovery exists
#
# Returns:
#
#       boolean - True if the file exists, false if not
#
sub disasterRecovery
{
    return (-f DISASTER_RECOVERY_FILE);
}

# Method: deleteDisasterRecovery
#
#      Delete the file for disaster recovery, if exists
#
sub deleteDisasterRecovery
{
    if (-f DISASTER_RECOVERY_FILE) {
        unlink (DISASTER_RECOVERY_FILE);
    }
}

# Method: saveMessages
#
# Returns:
#
#     Array ref - messages produced by modules during saveAllModules process
#
sub saveMessages
{
    my ($self) = @_;

    return $self->{save_messages};
}

# Method: addSaveMessage
#
# Parameters:
#
#     String - message to add to saveMessages list
#
sub addSaveMessage
{
    my ($self, $message) = @_;

    my $messages = $self->{save_messages};
    push (@{$messages}, $message);
}

# Method: edition
#
# Returns:
#
#   Subscription level as string. Current possible values:
#
#     'community', 'basic', 'sb', 'professional', 'enterprise'
#
sub edition
{
    my ($self, $ro) = @_;

    if ($self->modExists('remoteservices')) {
        my $rs = $self->modInstance($ro, 'remoteservices');
        my $codename = $rs->subscriptionCodename();

        return $codename if ($codename);
    }

    return 'community';
}

# Method: _runExecFromDir
#
#      Run executables files from a directory using
#      <EBox::Sudo::command>. The execution will be done in lexical
#      order
#
# Parameters:
#
#      dir - String the directory to search for executables
#
#      progress - <EBox::ProgressIndicator> to indicate the user how
#      the actions are being performed
#
#      modNames - string with the names of modified modules
#
# Exceptions:
#
#      The ones launched by <EBox::Sudo::command>
#
sub _runExecFromDir
{
    my ($self, $dirPath, $progress, $modNames) = @_;

    unless ( -e $dirPath ) {
        throw EBox::Exceptions::DataNotFound(data  => 'directory',
                                             value => $dirPath);
    }

    opendir(my $dh, $dirPath);
    my @execs = ();
    while( my $file = readdir($dh) ) {
        next unless ( -f "${dirPath}/$file" or -l "${dirPath}/$file");
        next unless ( -x "${dirPath}/$file" );
        push(@execs, "${dirPath}/$file");
    }
    closedir($dh);

    # Sorting lexically the scripts to execute
    @execs = sort(@execs);

    if ( @execs > 0 ) {
        EBox::info("Running executable files from $dirPath");
        foreach my $exec (@execs) {
            try {
                EBox::info("Running $exec");
                # Progress indicator stuff
                if ($progress) {
                    $progress->setMessage(__x('running {scriptName} script',
                                              scriptName => scalar(File::Basename::fileparse($exec))));
                    $progress->notifyTick();
                }
                my $output = EBox::Sudo::command("$exec $modNames");
                if ( @{$output} > 0) {
                    EBox::info("Output from $exec: @{$output}");
                }
            } catch EBox::Exceptions::Command with {
                my ($exc) = @_;
                my $msg = "Command $exec failed its execution\n"
                  . 'Output: ' . @{$exc->output()} . "\n"
                  . 'Error: ' . @{$exc->error()} . "\n"
                  . 'Return value: ' . $exc->exitValue();
                EBox::error($msg);
            } otherwise {
                my ($exc) = @_;
                EBox::error("Error executing $exec: $exc");
            };
        }
    }
}

# Method: _nScripts
#
# Parameters:
#
#     array - the dir path to count executable files
#
# Returns:
#
#     Integer - number of executable scripts in pre/post dirs
#
sub _nScripts
{
    my ($self, @dirPaths) = @_;

    my $nScripts = 0;
    foreach my $dirPath (@dirPaths) {
        opendir(my $dh, $dirPath);
        while( my $file = readdir($dh) ) {
            next unless ( -f "${dirPath}/$file" or -l "${dirPath}/$file");
            next unless ( -x "${dirPath}/$file" );
            $nScripts++;
        }
        closedir($dh);
    }
    return $nScripts;
}

sub _packageInstalled
{
    my ($name) = @_;

    if (exists $_installedPackages->{$name}) {
        return 1;
    }

    my $cache = packageCache();

    my $installed = 0;
    if ($cache->exists($name)) {
        my $pkg = $cache->get($name);
        if ($pkg->{SelectedState} == AptPkg::State::Install) {
            $installed = ($pkg->{InstState} == AptPkg::State::Ok and
                          $pkg->{CurrentState} == AptPkg::State::Installed);

            if ($installed) {
                $_installedPackages->{$name} = 1;
            } else {
                $_brokenPackages->{$name} = 1;
            }
        }
    }
    return $installed;
}

sub _assertNotChanges
{
    my ($self) = @_;
    my @unsaved =  @{$self->modifiedModules('save')};
    if (@unsaved) {
        my $names = join ', ',  @unsaved;
        throw EBox::Exceptions::Internal("There have been moules which remain in unsaved state after saving changes operatios: $names");
    }
}

1;<|MERGE_RESOLUTION|>--- conflicted
+++ resolved
@@ -708,32 +708,19 @@
                 next;
             }
 
-<<<<<<< HEAD
             $seen{$modName}= 1;
             try {
                 $mod->save();
-            }  catch EBox::Exceptions::External with {
+            } catch EBox::Exceptions::External with {
                 my $ex = shift;
                 $ex->throw();
-=======
-            try {
-                $mod->save();
-            } catch EBox::Exceptions::External with {
-                $e->throw();
->>>>>>> 19872a67
             } otherwise {
                 my $ex = shift;
                 EBox::error("Failed to restart $modName after save changes: $ex");
                 $failed .= "$modName ";
             };
-<<<<<<< HEAD
         }
         @postsaveModules = ();
-=======
-
-            @postsaveModules = ();
-        }
->>>>>>> 19872a67
     }
     $self->unset('post_save_modules');
 
