--- conflicted
+++ resolved
@@ -26,15 +26,10 @@
 use EBox::Exceptions::Internal;
 use EBox::Html;
 
-<<<<<<< HEAD
 use POSIX qw(ceil floor INT_MAX);
 use TryCatch::Lite;
-=======
-# Dependencies
-use Error qw(:try);
 use JSON::XS;
 use Perl6::Junction qw(all any);
->>>>>>> b76f357d
 
 sub new
 {
