--- conflicted
+++ resolved
@@ -93,41 +93,22 @@
                 $handler = new $classname(@extraParams);
             }
         }
-<<<<<<< HEAD
         $handler->run();
-        $redis->commit();
+        $redis->commit() unless $readonly;
         return $handler->response()->finalize();
     } catch ($ex) {
         # Base exceptions are already logged, log the other ones
-=======
-
-        $cgi->{originalUrl} = $url;
-
-        $cgi->run();
-        $redis->commit() unless $readonly;
-    } otherwise {
-        my ($ex) = @_;
-
-        # Base exceptions are already logged, log the rest
->>>>>>> 4c329e2e
         unless (ref ($ex) and $ex->isa('EBox::Exceptions::Base')) {
             EBox::error("Exception trying to access $url: $ex");
         }
 
-<<<<<<< HEAD
-        $redis->rollback();
+        $redis->rollback() unless $readonly;
         if (Scalar::Util::blessed($ex) and $ex->isa('EBox::Exceptions::Base')) {
             $ex->throw();
         } else {
             die $ex;
         }
     }
-=======
-        $redis->rollback() unless $readonly;
-
-        $ex->throw();
-    };
->>>>>>> 4c329e2e
 }
 
 # Method: modelFromlUrl
