# Copyright (C) 2004-2007 Warp Networks S.L.
# Copyright (C) 2008-2014 Zentyal S.L.
#
# This program is free software; you can redistribute it and/or modify
# it under the terms of the GNU General Public License, version 2, as
# published by the Free Software Foundation.
#
# This program is distributed in the hope that it will be useful,
# but WITHOUT ANY WARRANTY; without even the implied warranty of
# MERCHANTABILITY or FITNESS FOR A PARTICULAR PURPOSE.  See the
# GNU General Public License for more details.
#
# You should have received a copy of the GNU General Public License
# along with this program; if not, write to the Free Software
# Foundation, Inc., 59 Temple Place, Suite 330, Boston, MA  02111-1307  USA
use strict;
use warnings;

package EBox::CGI::Base;

use EBox::Gettext;
use EBox;
use EBox::Global;
use EBox::CGI::Run;
use EBox::Html;
use EBox::Exceptions::Base;
use EBox::Exceptions::Error;
use EBox::Exceptions::Internal;
use EBox::Exceptions::External;
use EBox::Exceptions::DataMissing;
use EBox::Exceptions::MissingArgument;
use EBox::Util::GPG;

use CGI;
use Encode qw(:all);
<<<<<<< HEAD
=======
use Data::Dumper;
use Perl6::Junction qw(all any);
use File::Temp qw(tempfile);
>>>>>>> 50039406
use File::Basename;
use File::Temp qw(tempfile);
use HTML::Mason;
use HTML::Mason::Exceptions;
use JSON::XS;
use Perl6::Junction qw(all);
use POSIX qw(setlocale LC_ALL);
use TryCatch::Lite;
use URI;

## arguments
##      title [optional]
##      error [optional]
##      msg [optional]
##      cgi   [optional]
##      template [optional]
sub new # (title=?, error=?, msg=?, cgi=?, template=?)
{
    my $class = shift;
    my %opts = @_;
    my $self = {};

    unless (defined $opts{request}) {
        throw EBox::Exceptions::MissingArgument('request');
    }

    $self->{title} = delete $opts{title};
    $self->{crumbs} = delete $opts{crumbs};
    $self->{olderror} = delete $opts{error};
    $self->{msg} = delete $opts{msg};
    $self->{cgi} = delete $opts{cgi};
    $self->{request} = delete $opts{request};
    $self->{template} = delete $opts{template};
    unless (defined($self->{cgi})) {
        $self->{cgi} = new CGI;
    }
    $self->{paramsKept} = ();
    $self->{response} = undef;

    bless($self, $class);
    return $self;
}

sub _header
{
}

sub _top
{
}

sub _menu
{
}

sub _title
{
    my ($self) = @_;

    my $title = $self->{title};
    my $crumbs = $self->{crumbs};

    my $filename = 'title.mas';
    my @params = (title => $title, crumbs => $crumbs);
    return EBox::Html::makeHtml($filename, @params);
}

sub _format_error # (text)
{
    my ($self, $text) = @_;

    $text or return;
    ($text ne "") or return;
    my $filename = 'error.mas';
    my @params = ('error' => $text);
    return EBox::Html::makeHtml($filename, @params);
}

sub _error #
{
    my ($self) = @_;

    if (defined $self->{olderror}) {
        return $self->_format_error($self->{olderror});
    }
    if (defined $self->{error}) {
        return $self->_format_error($self->{error});
    }
}

sub _msg
{
    my ($self) = @_;

    defined($self->{msg}) or return;
    my $filename = 'msg.mas';
    my @params = ('msg' => $self->{msg});
    return EBox::Html::makeHtml($filename, @params);
}

sub _body
{
    my ($self) = @_;
    return unless (defined $self->{template});

    my $filename = $self->{template};
    if (-f (EBox::Config::templates() . "/$filename.custom")) {
        # Check signature
        if (EBox::Util::GPG::checkSignature("$filename.custom")) {
            $filename = "$filename.custom";
            EBox::info("Using custom $filename");
        } else {
            EBox::warn("Invalid signature in $filename");
        }

    }
    return EBox::Html::makeHtml($filename, @{ $self->{params} });
}

sub _footer
{
}

sub _print
{
    my ($self) = @_;

    my $json = $self->{json};
    if ($json) {
        $self->JSONReply($json);
        return;
    }

    my $header = $self->_header;
    my $top = $self->_top;
    my $menu = $self->_menu;
    my $title = $self->_title;
    my $error = $self->_error;
    my $msg = $self->_msg;
    my $body = $self->_body;
    my $footer = $self->_footer;

    my $output = '';
    $output .= $header if ($header);
    $output .= $top if ($top);
    $output .= $menu if ($menu);
    $output .= "<div id=\"content\">\n";
    $output .= $title if ($title);
    $output .= $error if ($error);
    $output .= $msg if ($msg);
    $output .= $body if ($body);
    $output .= "</div>\n";
    $output .= $footer if ($footer);

    my $response = $self->response();
    $response->body($output);

}

# alternative print for request runs in popup
# it has been to explicitly called instead of
# the regular print. For example, overlaoding print and calling this
sub _printPopup
{
    my ($self) = @_;

    my $json = $self->{json};
    if ($json) {
        $self->JSONReply($json);
        return;
    }

    my $response = $self->response();
    $response->content_type('text/html; charset=utf-8');

    my $error = $self->_error;
    my $msg = $self->_msg;
    my $body = $self->_body;

    my $output = '';
    $output .= '<div>';
    $output .= $error if ($error);
    $output .= $msg if ($msg);
    $output .= $body if ($body);
    $output .= '</div>';

    utf8::encode($output);
    $response->body($output);
}

sub _checkForbiddenChars
{
    my ($self, $value) = @_;
    POSIX::setlocale(LC_ALL, EBox::locale());

    unless ( $value =~ m{^[\w /.?&+:\-\@,=\{\}]*$} ) {
        my $logger = EBox::logger;
        $logger->info("Invalid characters in param value $value.");
        $self->{error} ='The input contains invalid characters';
        throw EBox::Exceptions::External(__("The input contains invalid " .
            "characters. All alphanumeric characters, plus these non " .
           "alphanumeric chars: ={},/.?&+:-\@ and spaces are allowed."));
        if (defined($self->{redirect})) {
            $self->{chain} = $self->{redirect};
        }
        return undef;
    }
    no locale;
}

sub _loggedIn
{
    my $self = shift;
    # TODO
    return 1;
}

# arguments
#   - name of the required parameter
#   - display name for the parameter (as seen by the user)
sub _requireParam # (param, display)
{
    my ($self, $param, $display) = @_;

    unless (defined($self->unsafeParam($param)) && $self->unsafeParam($param) ne "") {
        $display or
            $display = $param;
        throw EBox::Exceptions::DataMissing(data => $display);
    }
}

# arguments
#   - name of the required parameter
#   - display name for the parameter (as seen by the user)
sub _requireParamAllowEmpty # (param, display)
{
    my ($self, $param, $display) = @_;

    foreach my $reqParam (@{$self->params}){
        return if ($reqParam =~ /^$param$/);
    }

    throw EBox::Exceptions::DataMissing(data => $display);
}

sub run
{
    my ($self) = @_;

    if (not $self->_loggedIn) {
        $self->{redirect} = "/Login/Index";
    } else {
        try {
            $self->_validateReferer();
            $self->_process();
        } catch (EBox::Exceptions::External $e) {
            $self->setErrorFromException($e);
            if (defined($self->{redirect})) {
                $self->{chain} = $self->{redirect};
            }
        }
    }

    my $request = $self->request();
    if (defined($self->{error})) {
        #only keep the parameters in paramsKept
        my $reqParam = $request->parameters();
        my $params = $self->params;
        foreach my $param (@{$params}) {
            unless (grep /^$param$/, @{$self->{paramsKept}}) {
                $reqParam->remove($param);
            }
        }
        if (defined($self->{errorchain})) {
            if ($self->{errorchain} ne "") {
                $self->{chain} = $self->{errorchain};
            }
        }
    }

    if (defined($self->{chain})) {
        my $classname = EBox::CGI::Run->urlToClass($self->{chain});
        if (not $self->isa($classname)) {
            eval "use $classname";
            if ($@) {
                throw EBox::Exceptions::Internal("Cannot load $classname. Error: $@");
            }
            my $chain = $classname->new('error' => $self->{error},
                                        'msg' => $self->{msg},
                                        'cgi' => $self->{cgi},
                                        'request' => $self->{request});
            $chain->run();
            $self->setResponse($chain->response());
            return;
        }
    }

    my $response = $self->response();
    if (defined ($self->{redirect}) and not defined ($self->{error})) {
        my $referer = $request->referer();

        my ($protocol, $port);
        my $url;
        my $host = $request->env->{HTTP_HOST};
        if ($> == getpwnam('ebox')) {
            my $parsedURL = new URI($referer);
            $protocol = $parsedURL->scheme();
            $port = $parsedURL->port();
            $url = "$protocol://${host}";
            if ($port) {
                $url .= ":$port";
            }
            $url .= "/$self->{redirect}";
        } else {
            $protocol = $request->scheme();
            $url = "$protocol://${host}/" . $self->{redirect};
        }

        $response->redirect($url);
        return;
    }

    try  {
        $self->_print();
    } catch (EBox::Exceptions::Base $e) {
        $self->setErrorFromException($e);
        $self->_format_error($self->{error});
    } catch ($e) {
        if (isa_mason_exception($e)) {
            throw EBox::Exceptions::Internal($e->as_text());
        } else {
            # will be logged in EBox::CGI::Run
            my $ex = new EBox::Exceptions::Error($e);
            $ex->throw();
        }
    }
}

# Method: unsafeParam
#
#     Get the request parameter value in an unsafe way allowing all
#     character
#
#     This is a security risk and it must be used with caution
#
# Parameters:
#
#     param - String the parameter's name to get the value from
#
# Returns:
#
#     string - the parameter's value without any security check if the
#     context is scalar
#
#     array - containing the string values for the given parameter if
#     the context is an array
#
sub unsafeParam # (param)
{
    my ($self, $param) = @_;
    my $request = $self->request();
    my $parameters = $request->parameters();

    my @array;
    my $scalar;
    if (wantarray) {
        @array = $parameters->get_all($param);
        return () unless (@array);
        foreach my $v (@array) {
            utf8::decode($v);
        }
        return @array;
    } else {
        $scalar = $parameters->{$param};
        #check if $param.x exists for input type=image
        unless (defined $scalar) {
            $scalar = $parameters->{$param . ".x"};
        }
        return undef unless (defined $scalar);
        utf8::decode($scalar);
        return $scalar;
    }
}

# Method: param
#
#     Get the request parameter value and sanitize it. It should be safe to used given it passed data validation.
#
# Parameters:
#
#     param - String the parameter's name to get the value from
#
# Returns:
#
#     string - the parameter's value that passed security check if the
#     context is scalar
#
#     array - containing the string values for the given parameter if
#     the context is an array
#
sub param # (param)
{
    my ($self, $param) = @_;

    if (wantarray) {
        my @unsafeValue = $self->unsafeParam($param);
        return () unless (@unsafeValue);
        my @ret = ();
        foreach my $v (@unsafeValue) {
            $v =~ s/\t/ /g;
            $v =~ s/^ +//;
            $v =~ s/ +$//;
            $self->_checkForbiddenChars($v);
            push(@ret, $v);
        }
        return @ret;
    } else {
        my $scalar = $self->unsafeParam($param);
        return undef unless (defined $scalar);
        $scalar =~ s/\t/ /g;
        $scalar =~ s/^ +//;
        $scalar =~ s/ +$//;
        $self->_checkForbiddenChars($scalar);
        return $scalar;
    }
}

# Method: params
#
#      Get the request parameters
#
# Returns:
#
#      array ref - containing the request parameters
#
sub params
{
    my ($self) = @_;

    my $request = $self->request();
    my $parameters = $request->parameters();
    my @names = keys %{$parameters};

    # Prototype adds a '_' empty param to Ajax POST requests when the agent is
    # webkit based
    @names = grep { !/^_$/ } @names;

    foreach (@names) {
        $self->_checkForbiddenChars($_);
    }

    return \@names;
}

sub keepParam # (param)
{
    my ($self, $param) = @_;
    push(@{$self->{paramsKept}}, $param);
}

sub request
{
    my ($self) = @_;

    return $self->{request};
}

# Method: response
#
# Returns:
#
#    <Plack::Response> - the response from this handler. If there is
#                        none, then a new response is created with 200
#                        as status code based on the handler request.
sub response
{
    my ($self) = @_;

    unless ($self->{response}) {
        $self->{response} = $self->request()->new_response(200);
    }
    return $self->{response};
}

# Method: setResponse
#
#     Set a new response for the handler
#
# Parameters:
#
#     newResponse - <Plack::Response> the new response for this
#                   handler
#
# Exceptions:
#
#     <EBox::Exceptions::MissingArgument> - thrown if the newResponse
#     is not passed
#
sub setResponse
{
    my ($self, $newResponse) = @_;

    unless ($newResponse) {
        throw EBox::Exceptions::MissingArgument('newResponse');
    }

    $self->{response} = $newResponse;
}

# Method: user
#
#   Return the logged in user
#
# Returns:
#   string - The user logged in the webadmin or undef.
#
sub user
{
    my ($self) = @_;

    my $request = $self->request();
    my $session = $request->session();
    if (exists $session->{user_id}) {
        return $session->{user_id};
    } else {
        return undef;
    }
}

sub cgi
{
    my $self = shift;
    return $self->{cgi};
}

# Method: setTemplate
#   set the html template used by the request. The template can also be set in the constructor/
#
# Parameters:
#   $template - the template path relative to the template root
#
# See also:
#    new
sub setTemplate
{
    my ($self, $template) = @_;
    $self->{template} = $template;
}

# Method: _process
#
#   Process the request
#
# Default behaviour:
#
#   The default behaviour is intended to standarize and ease some common
#   operations so do not override it except for backward compability or special
#   reasons.
#   The default behaviour validate the peresence or absence or request parameters
#   using requiredParameters and optionalParameters method, then it calls the
#   method actuate, where the functionality of request resides,  and finally uses
#   masonParameters to get the parameters needed by the html template
#   invocation.
sub _process
{
    my ($self) = @_;

    $self->_validateParams();
    $self->actuate();
    $self->{params} = $self->masonParameters();
}

# Method: setMsg
#   sets the message attribute
#
# Parameters:
#   $msg - message to be setted
sub setMsg
{
    my ($self, $msg) = @_;
    $self->{msg} = $msg;
}

# Method: setError
#   set the error message
#
# Parameters:
#   $error - message to be setted
sub setError
{
    my ($self, $error) = @_;
    $self->{error} = $error;
}

# Method: setErrorFromException
#
#    Set the error message using the description value found in the exception
#
# Parameters:
#
#    ex - exception used to set the error attribute
#
sub setErrorFromException
{
    my ($self, $ex) = @_;

    my $dump = EBox::Config::boolean('dump_exceptions');
    if ($dump) {
        $self->{error} = $ex->stringify() if $ex->can('stringify');
        $self->{error} .= "<br/>\n";
        $self->{error} .= "<pre>\n";
        if ($ex->isa('HTML::Mason::Exception')) {
            $self->{error} .= $ex->as_text();
        } else {
            $self->{error} .= $ex->stacktrace();
        }
        $self->{error} .= "</pre>\n";
        $self->{error} .= "<br/>\n";
        return;
    }

    if ($ex->isa('EBox::Exceptions::External')) {
        $self->{error} = $ex->stringify();
        return;
    }

    if ($ex->isa('EBox::Exceptions::Internal')) {
        $self->{error} = __("An internal error has ".
                "occurred. This is most probably a ".
                "bug, relevant information can be ".
                "found in the logs.");
    } elsif ($ex->isa('EBox::Exceptions::Base')) {
        $self->{error} = __("An unexpected internal ".
                "error has occurred. This is a bug, ".
                "relevant information can be found ".
                "in the logs.");
    } else {
        $self->{error} = __('Sorry, you have just hit a bug in Zentyal.');
        EBox::error($ex);
    }

    my $reportHelp = __x('Please look for the details in the {f} file and take a minute to {oh}submit a bug report{ch} so we can fix the issue as soon as possible.',
                         f => '/var/log/zentyal/zentyal.log', oh => '<a href="https://tracker.zentyal.org/projects/zentyal/issues/new">', ch => '</a>');
    $self->{error} .= " $reportHelp";
}

# Method: setRedirect
#
#   Sets the redirect attribute. If redirect is set to some value, the parent class will do an HTTP redirect after
#   the _process method returns.
#
#   An HTTP redirect makes the browser issue a new HTTP request, so all the status data in the old request gets lost,
#   but there are cases when you want to keep that data for the new request. This could be done using the setChain
#   method instead.
#
#   When an error happens you don't want redirects at all, as the error message would be lost. If an error happens
#   and redirect has been set, then that value is used as if it was chain.
#
# Parameters:
#   $redirect - value for the redirect attribute
#
# See also:
#  setRedirect, setErrorchain
#
sub setRedirect
{
    my ($self, $redirect) = @_;
    $self->{redirect} = $redirect;
}

# Method: setChain
#
#   Set the chain attribute. It works exactly the same way as redirect attribute but instead of sending an HTTP
#   response to the browser, the parent class parses the url, instantiates the matching request, copies all data into
#   it and runs it. Messages and errors are copied automatically, the parameters in the HTTP request are not, since
#   an error caused by one of them could propagate to the next request.
#
#   If you need to keep HTTP parameters you can use the keepParam method in the parent class. It takes the name of
#   the parameter as an argument and adds it to the list of parameters that will be copied to the new request if a
#   "chain" is performed.
#
# Parameters:
#   $chain - value for the chain attribute
#
# See also:
#  setRedirect, setErrorchain, keepParam
#
sub setChain
{
    my ($self, $chain) = @_;
    $self->{chain} = $chain;
}

# Method: setErrorchain
#
#   Set the errorchain attribute. Sometimes you want to chain to a different request if there is an error, for
#   example if the cause of the error is the absence of an input parameter necessary to show the page. If that's the
#   case you can set the errorchain attribute, which will have a higher priority than chain and redirect if there's
#   an error.
#
# Parameters:
#   $errorchain - value for the errorchain attribute
#
# See also:
#  setChain, setRedirect
#
sub setErrorchain
{
    my ($self, $errorchain) = @_;
    $self->{errorchain} = $errorchain;
}

# Method: paramsAsHash
#
# Returns: a reference to a hash which contains the request parameters and
#    its values as keys and values of the hash
#
# Possible implentation improvements:
#  maybe it will be good idea cache this in some field of the instance
#
# Warning:
#   there is not unsafe parameters check there, do it by hand if you need it
sub paramsAsHash
{
    my ($self) = @_;

    my @names = @{ $self->params() };
    my %params = map {
      my $value =  $self->unsafeParam($_);
      $_ => $value
    } @names;

    return \%params;
}

sub _validateParams
{
    my ($self) = @_;
    my $params_r    = $self->params();
    $params_r       = $self->_validateRequiredParams($params_r);
    $params_r       = $self->_validateOptionalParams($params_r);

    my @paramsLeft = @{ $params_r };
    if (@paramsLeft) {
        EBox::error("Unallowed parameters found in the request: @paramsLeft");
        throw EBox::Exceptions::External( __('Your request could not be processed because it had some incorrect parameters'));
    }

    return 1;
}

sub _validateReferer
{
    my ($self) = @_;

    # Only check if the client sends params that can trigger actions
    # It is assumed that the meaning of the accepted parameters does
    # no change in CGIs
    my $hasActionParam = 0;
    my $noActionParams = any('directory', 'page', 'pageSize', 'backview');
    foreach my $param (@{ $self->params() }) {
        if ($param eq $noActionParams) {
            next;
        } else {
            $hasActionParam = 1;
            last;
        }
    }
    if (not $hasActionParam) {
        return;
    }

    my $request = $self->request();
    my $referer = $request->referer();
    my $hostname = $request->env->{HTTP_HOST};

    my $rshostname = undef;
    if (EBox::Global->modExists('remoteservices')) {
        my $rs = EBox::Global->modInstance('remoteservices');
        if ( $rs->eBoxSubscribed() ) {
            $rshostname = $rs->cloudDomain();
        }
    }

    if ($referer) {
        # proxy is a valid subdomain of {domain}
        if ($referer =~ m/^https:\/\/$hostname(:[0-9]*)?\//) {
            return; # from another page
        } elsif ($rshostname and ($referer =~ m/^https:\/\/[^\/]*$rshostname(:[0-9]*)?\//)) {
            return; # allow remoteservices proxy access
        }
    }

    throw EBox::Exceptions::External(__("Wrong HTTP referer detected, operation cancelled for security reasons"));
}

sub _validateRequiredParams
{
    my ($self, $params_r) = @_;

    my $matchResult_r = _matchParams($self->requiredParameters(), $params_r);
    my @requiresWithoutMatch = @{ $matchResult_r->{targetsWithoutMatch} };
    if (@requiresWithoutMatch) {
        EBox::error("Mandatory parameters not found in the request: @requiresWithoutMatch");
        throw EBox::Exceptions::External ( __('Your request could not be processed because it lacked some required parameters'));
    } else {
        my $allMatches = all  @{ $matchResult_r->{matches} };
        my @newParams = grep { $_ ne $allMatches } @{ $params_r} ;
        return \@newParams;
    }
}

sub _validateOptionalParams
{
    my ($self, $params_r) = @_;

    my $matchResult_r = _matchParams($self->optionalParameters(), $params_r);

    my $allMatches = all  @{ $matchResult_r->{matches} };
    my @newParams = grep { $_ ne $allMatches } @{ $params_r} ;
    return \@newParams;
}

sub _matchParams
{
    my ($targetParams_r, $actualParams_r) = @_;
    my @targets = @{ $targetParams_r };
    my @actualParams = @{ $actualParams_r};

    my @targetsWithoutMatch;
    my @matchedParams;
    foreach my $targetParam ( @targets ) {
        my $targetRe = qr/^$targetParam$/;
        my @matched = grep { $_ =~ $targetRe } @actualParams;
        if (@matched) {
            push @matchedParams, @matched;
        } else {
            push @targetsWithoutMatch, $targetParam;
        }
    }

    return { matches => \@matchedParams, targetsWithoutMatch => \@targetsWithoutMatch };
}

# Method: optionalParameters
#
#   Get the optional request parameter list. Any parameter that match with this list may be present or absent
#   in the request parameters.
#
# Returns:
#
#       array ref - the list of matching parameters, it may be a names or
#       a regular expression, in the last case it cannot contain the
#       metacharacters ^ and $
#
sub optionalParameters
{
    return [];
}

# Method: requiredParameters
#
#   Get the required request parameter list. Any
#   parameter that match with this list must be present in the request
#   parameters.
#
# Returns:
#
#   array ref - the list of matching parameters, it may be a names
#   or a regular expression, in the last case it can not contain
#   the metacharacters ^ and $
#
sub requiredParameters
{
    return [];
}

# Method:  actuate
#
#   This method is the workhouse of the request it must be overriden by the
#   different request handlers to achieve their objectives
#
sub actuate
{
}

# Method: masonParameters
#
#  This method must be overriden by the different child to return the adequate
#   template parameter for its state.
#
# Returns:
#
#   A reference to a list which contains the names and values of the different
#   mason parameters
#
sub masonParameters
{
    my ($self) = @_;

    if (exists $self->{params}) {
        return $self->{params};
    }

    return [];
}

# Method: setMenuNamespace
#
#   Set the menu namespace to help the menu code to find out
#   within which namespace this request is running.
#
#   Note that, this is useful only if you are using base request handlers
#   in modules different to ebox base. If you do not use this,
#   the namespace used will be the one the base request belongs to.
#
# Parameters:
#
#   (POSITIONAL)
#   namespace - string represeting the namespace in URL format. Example:
#           "EBox/Network"
#
sub setMenuNamespace
{
    my ($self, $namespace) = @_;

    $self->{'menuNamespace'} = $namespace;
}

# Method: menuNamespace
#
#   Return menu namespace to help the menu code to find out
#   within which namespace this request is running.
#
#   Note that, this is useful only if you are using base request handlers
#   in modules different to ebox base. If you do not use this,
#   the namespace used will be the one the base request belongs to.
#
# Returns:
#
#   namespace - string represeting the namespace in URL format. Example:
#           "EBox/Network"
#
sub menuNamespace
{
    my ($self) = @_;

    if (exists $self->{'menuNamespace'}) {
        return $self->{'menuNamespace'};
    } else {
        return $self->{'url'};
    }
}

# Method: JSONReply
#
#     Set the body with JSON-encoded body
#
# Parameters:
#
#     data_r - Hash ref with the data to encode in JSON
#
sub JSONReply
{
    my ($self, $data_r) = @_;

    my $response = $self->response();
    $response->content_type('application/JSON; charset=utf-8');

    my $error = $self->{error};
    if ($error and not $data_r->{error}) {
        $data_r->{error} = $error;
    }

    $response->body(JSON::XS->new->encode($data_r));
}

1;<|MERGE_RESOLUTION|>--- conflicted
+++ resolved
@@ -33,18 +33,12 @@
 
 use CGI;
 use Encode qw(:all);
-<<<<<<< HEAD
-=======
-use Data::Dumper;
-use Perl6::Junction qw(all any);
-use File::Temp qw(tempfile);
->>>>>>> 50039406
 use File::Basename;
 use File::Temp qw(tempfile);
 use HTML::Mason;
 use HTML::Mason::Exceptions;
 use JSON::XS;
-use Perl6::Junction qw(all);
+use Perl6::Junction qw(all any);
 use POSIX qw(setlocale LC_ALL);
 use TryCatch::Lite;
 use URI;
