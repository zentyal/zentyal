--- conflicted
+++ resolved
@@ -359,17 +359,7 @@
         $self->_print();
     } catch (EBox::Exceptions::Base $e) {
         $self->setErrorFromException($e);
-<<<<<<< HEAD
-        $self->_print_error($self->{error});
-=======
-        # FIXME: Should we just remove this with Apache's mod_perl code removal?
-    #} catch (APR::Error $e) {
-    #    my $debug = EBox::Config::boolean('debug');
-    #    my $error = $debug ? $e->confess() : $e->strerror();
-    #    $self->_print_error($error);
-        my $errorMsg = $self->_format_error($self->{error});
-        $self->response()->body($errorMsg);
->>>>>>> df23b243
+        $self->_format_error($self->{error});
     } catch ($e) {
         if (isa_mason_exception($e)) {
             throw EBox::Exceptions::Internal($e->as_text());
