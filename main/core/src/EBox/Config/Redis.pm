--- conflicted
+++ resolved
@@ -502,26 +502,15 @@
     my $destinationType = $args{destination_type};
     my $dest = $args{destination};
 
-<<<<<<< HEAD
-    for my $entry (@{$self->all_entries($key)}) {
-=======
     my @keys = $self->_redis_call('keys', "$key/*");
 
     for my $entry (@keys) {
-        my $type = $self->_redis_call('type', $entry);
-        my $value = $self->get($entry, $type);
->>>>>>> 359cc285
         my $destKey = $entry;
 
-<<<<<<< HEAD
         my $value = $self->_redis_call('get', $entry);
         if ($destinationType eq 'redis') {
+            $destKey =~ s/^$key/$dest/;
             $self->_redis_call('set', $destKey, $value);
-=======
-        if ($destinationType eq 'redis') {
-            $destKey =~ s/^$key/$dest/;
-            $self->set($destKey, $value, $type);
->>>>>>> 359cc285
         } else {
                 push (@{$args{destination}},
                         {
@@ -532,39 +521,6 @@
             }
     }
 
-<<<<<<< HEAD
-    my $destKey = $dest;
-    for my $subdir (@{$self->all_dirs($key)}) {
-        if ($destinationType eq 'redis') {
-            $destKey = $dest . substr($subdir, length($key));
-        }
-        $self->_backup_dir(
-            key => $subdir,
-            destination => $destKey,
-            destination_type => $destinationType,
-        );
-    }
-
-    $self->commit();
-}
-
-sub _restore_dir
-{
-    my ($self, $key, $orig, $dest) = @_;
-
-    $self->begin();
-
-    for my $entry (@{$self->all_entries($orig . $key)}) {
-        my $destKey = $dest . substr($entry, length($orig));
-        my $value = $self->_redis_call('get', $entry);
-        $self->_redis_call('set', $destKey, $value);
-    }
-    for my $subdir (@{$self->all_dirs($orig. $key)}) {
-        $self->_restore_dir(substr($subdir, length($orig)), $orig, $dest);
-    }
-
-=======
->>>>>>> 359cc285
     $self->commit();
 }
 
