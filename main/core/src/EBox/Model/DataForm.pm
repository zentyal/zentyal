# Copyright (C) 2008-2012 eBox Technologies S.L.
#
# This program is free software; you can redistribute it and/or modify
# it under the terms of the GNU General Public License, version 2, as
# published by the Free Software Foundation.
#
# This program is distributed in the hope that it will be useful,
# but WITHOUT ANY WARRANTY; without even the implied warranty of
# MERCHANTABILITY or FITNESS FOR A PARTICULAR PURPOSE.  See the
# GNU General Public License for more details.
#
# You should have received a copy of the GNU General Public License
# along with this program; if not, write to the Free Software
# Foundation, Inc., 59 Temple Place, Suite 330, Boston, MA  02111-1307  USA

# Class: EBox::Model::DataForm
#
#       An specialized model from <EBox::Model::DataTable> which
#       stores just one row. In fact, the viewer and setter is
#       different.

package EBox::Model::DataForm;

use base 'EBox::Model::DataTable';

use strict;
use warnings;

use EBox::Model::Row;
use EBox::Exceptions::Internal;
use EBox::Gettext;

###################
# Dependencies
###################
use Perl6::Junction qw(any);
use NEXT;

# Core modules
use Clone;
use Error qw(:try);

my $ROW_ID = 'form';

# Group: Public methods

# Constructor: new
#
#       Create the <EBox::Model::DataForm> model instance
#
# Parameters:
#
#       confmodule - <EBox::Module::Config> the GConf eBox module which
#       gives the environment where to store data
#
#       directory - String the subdirectory within the environment
#       where the data will be stored
#
sub new
{
    my $class = shift;
<<<<<<< HEAD

    my $self = $class->SUPER::new(@_);

    bless ($self, $class);

    # Change the directory to store the form data since it's not
    # required a lot complexity
    $self->{directory} = $self->{gconfdir};
    $self->{rowdir} = $self->{directory} . "/$ROW_ID";

    return $self;
}

# Method: ids
#
# Overrides <EBox::Model::DataTable::ids> to return only the single row in the form
#
sub ids
{
    return [ $ROW_ID ];
}

sub _ids
{
    return [ $ROW_ID ];
=======

    my $self = $class->SUPER::new(@_);

    bless ( $self, $class );

    # Change the directory to store the form data since it's not
    # required a lot complexity
    $self->{directory} = $self->{confdir};

    return $self;
>>>>>>> 8bfe9879
}

# Method: setValue
#
#       Set the value of a element and store the row
#
sub setValue
{
    my ($self, $element, $value) = @_;

# FIXME: row or _row ?
    my $row = $self->_row();
    $row->elementByName($element)->setValue($value);
    $row->store();
}

# Method: value
#
#       Get the value of a element of the row
#
sub value
{
    my ($self, $element) = @_;

# FIXME: row or _row ?
    return $self->_row()->valueByName($element);
}

# Method: _checkTable
#
#  Method overriden to add some checks
#
#  Overrides:
#    EBox::Model::DataTable::_checkTable
sub _checkTable
{
    my ($self, $table) = @_;

    $self->SUPER::_checkTable($table);

    my @unallowedSuperParams = qw(sortedBy order);
    foreach my $param (@unallowedSuperParams) {
        if (exists $table->{$param}) {
            # FIXME: WTF is this?
            throw EBox::Exceptions::Internal(

                                            );
        }
    }
}

# Method: addRow
#
#       This method has no sense since it has just one row. To fill
#       the model instance it should be used
#       <EBox::Model::DataForm::setRow>.
#
# Overrides:
#
#       <EBox::Model::DataTable::addRow>
#
# Exceptions:
#
#       <EBox::Exceptions::Internal> - throw since it is not possible
#       to add rows to an one-rowed table
#
sub addRow
{
    throw EBox::Exceptions::Internal('It is not possible to add a row to ' .
                                     'an one-rowed table');
}

# Method: addTypedRow
#
#       This method has no sense since it has just one row. To fill
#       the model instance it should be used
#       <EBox::Model::DataForm::setTypedRow>.
#
# Overrides:
#
#       <EBox::Model::DataTable::addTypedRow>
#
# Exceptions:
#
#       <EBox::Exceptions::Internal> - throw since it is not possible
#       to add rows to an one-rowed table
#
sub addTypedRow
{
    throw EBox::Exceptions::Internal('It is not possible to add a row to ' .
                                     'an one-rowed table');
}

# Method: row
#
#       Return the row. It ignores any additional parameter
#
# Overrides:
#
#       <EBox::Model::DataTable::row>
#
sub row
{
    my ($self, $id) = @_;
<<<<<<< HEAD

    return $self->SUPER::row($ROW_ID);
=======

    return $self->_row();
}

# Method: isRowReadOnly
#
#       Return whether the row is read only or not. It ignores any
#       additional parameter
#
# Overrides:
#
#       <EBox::Model::DataTable::isRowReadOnly>
#
sub isRowReadOnly
{
    my ($self) = @_;

    my $row = $self->row();
    return undef unless ( $row );

    return $row->{'readOnly'};
>>>>>>> 8bfe9879
}

# Method: moveUp
#
#       Move a row up. It makes no sense in an one-rowed table.
#
# Overrides:
#
#       <EBox::Model::DataTable::moveUp>
#
# Exceptions:
#
#       <EBox::Exceptions::Internal> - thrown since it has no sense in
#       an one-rowed table
#
sub moveUp
{
<<<<<<< HEAD
    throw EBox::Exceptions::Internal('Cannot move up a row in an form');
=======
    throw EBox::Exceptions::Internal('It cannot move up a row in an ' .
                                     'one-rowed table');
>>>>>>> 8bfe9879
}

# Method: moveDown
#
#       Move a row down. It makes no sense in an one-rowed table.
#
# Overrides:
#
#       <EBox::Model::DataTable::moveDown>
#
# Exceptions:
#
#       <EBox::Exceptions::Internal> - thrown since it has no sense in
#       an one-rowed table
#
sub moveDown
{
<<<<<<< HEAD
    throw EBox::Exceptions::Internal('Cannot move down a row in a form');
=======
    throw EBox::Exceptions::Internal('It cannot move down a row in an ' .
                                     'one-rowed table');
>>>>>>> 8bfe9879
}

# Method: removeRow
#
#       Remove a row. It makes no sense in an one-rowed table.
#
#       When the remove is forced, <EBox::Model::DataForm::removeAll>
#       is called.
#
# Overrides:
#
#       <EBox::Model::DataTable::removeRow>
#
# Exceptions:
#
#       <EBox::Exceptions::Internal> - thrown since it has no sense in
#       an one-rowed table except when forcing.
#
sub removeRow
{
    my ($self, $id, $force ) = @_;

    if ($force) {
        $self->removeAll($force);
    } else {
        throw EBox::Exceptions::Internal('Cannot remove a row in a form. Use removeAll() instead.');
    }
}

# Method: removeAll
#
#       Remove all data from the form
#
# Overrides:
#
#       <EBox::Model::DataTable::removeAll>
#
# Exceptions:
#
#      <EBox::Exceptions::Internal> - thrown if the remove is not
#      forced
#
sub removeAll
{
    my ($self, $force) = @_;

    if ( $force ) {
        # Remove the data
<<<<<<< HEAD
        $self->{gconfmodule}->delete_dir($self->{rowdir});
=======
        $self->{confmodule}->delete_dir($self->{directory});
>>>>>>> 8bfe9879
    } else {
        throw EBox::Exceptions::Internal('Cannot remove data unless force specified');
    }
}

# Method: warnIfIdUsed
#
#       Warn if the data is already in use. The overridden method must
#       ignore any additional parameter.
#
# Overrides:
#
#       <EBox::Model::DataTable::warnIfIdUsed>
#
sub warnIfIdUsed
{

}

# Method: setRow
#
#   Set an existing row. The unique row is set here. If there was
#   no row. It will be created.
#
#
# Overrides:
#
#       <EBox::Model::DataTable::setRow>
#
# Parameters:
#
#       force - boolean indicating whether the set is forced or not
#       params - hash named parameters containing the expected fields
#       for each row
#       - Positional parameters
#
sub setRow
{
    my ($self, $force, %params) = @_;

<<<<<<< HEAD
# FIXME: check what happens with this

=======
>>>>>>> 8bfe9879
    $self->validateRow('update', \%params);
    # We can only set those types which have setters
    my @newValues = @{$self->setterTypes()};

    # Fetch field trigger names
    my $viewCustom = $self->viewCustomizer();
<<<<<<< HEAD
    my %triggerFields = %{$self->viewCustomizer()->onChangeFields()};
=======
    my  %triggerFields = %{$self->viewCustomizer()->onChangeFields()};
>>>>>>> 8bfe9879
    # Fetch trigger values
    for my $name (keys %triggerFields) {
        $triggerFields{$name} = $params{$name};
    }

    my $changedData;
    for (my $i = 0; $i < @newValues ; $i++) {
        my $newData = $newValues[$i]->clone();
        my $fieldName = $newData->fieldName();
        # Skip fields that are hidden or disabled by the view customizer
        unless ($viewCustom->skipField($fieldName, \%triggerFields)) {
            $newData->setMemValue(\%params);
        }
        $changedData->{$fieldName} = $newData;
    }

    $self->setTypedRow('',
<<<<<<< HEAD
            $changedData,
            force => $force,
            readOnly => $params{'readOnly'});

=======
                       $changedData,
                       force => $force,
                       readOnly => $params{'readOnly'});
>>>>>>> 8bfe9879
}

# Method: setTypedRow
#
#       Set an existing row using types to fill the fields. The unique
#       row is set here. If there was no row, it is created.
#
# Overrides:
#
#       <EBox::Model::DataTable::setTypedRow>
#
sub setTypedRow
{
    my ($self, $id, $paramsRef, %optParams) = @_;

    if (defined ($self->{'gconfmodule'}->get($self->{'rowdir'}))) {
        $self->SUPER::setTypedRow($ROW_ID, $paramsRef, %optParams);
    } else {
        $optParams{id} = $ROW_ID;
        $self->SUPER::addTypedRow($paramsRef, %optParams);
    }
}

# Method: set
#
#      Set a value from the form
#
# Parameters:
#
#      There is a variable number of parameters following this
#      structure: fieldName => fieldValue. Check
#      <EBox::Types::Abstract::_setValue> for every type to know which
#      fieldValue is required to be passed
#
#      force - Boolean indicating if the update is forced or not
#      *(Optional)* Default value: false
#
#      readOnly - Boolean indicating if the row becomes a read only
#      kind one *(Optional)* Default value: false
#
# Exceptions:
#
#     <EBox::Exceptions::MissingArgument> - thrown if no params are
#     passed to set a value
sub set
{
    my ($self, %params) = @_;

    my $force = delete $params{force};
    $force = 0 unless defined($force);
    my $readOnly = delete $params{readOnly};
    $readOnly = 0 unless defined($readOnly);

    unless ( keys %params > 0 ) {
        throw EBox::Exceptions::MissingArgument('Missing parameters to set their value');
    }

    my $typedParams = $self->_fillTypes(\%params, 1);

    $self->setTypedRow(0, $typedParams, force => $force,
                       readOnly => $readOnly);
}

# Method: order
#
#       Get the keys order in an array ref. It makes no sense in an one-rowed table.
#
# Overrides:
#
#       <EBox::Model::DataTable::order>
#
# Exceptions:
#
#       <EBox::Exceptions::Internal> - thrown since it has no sense in
#       an one-rowed table
#
sub order
{
    throw EBox::Exceptions::Internal('It has no sense order in an one-rowed table');
}


# Method: sortedBy
#
#       Return the field name which is used by model to sort rows when
#       the model is not ordered. It makes no sense in an one-rowed table.
#
# Returns:
#
#       String - field name used to sort the rows
#
sub sortedBy
{
<<<<<<< HEAD
    throw EBox::Exceptions::Internal('It has no sense sortedBy in an one-rowed table');
=======
    # FIXME: Why is this commented?
    #throw EBox::Exceptions::Internal(
    #    'It has no sense sortedBy in an one-rowed table'
    #                              );
>>>>>>> 8bfe9879
}

# Method: rowUnique
#
#
# Overrides:
#
#       <EBox::Model::DataTable::rowUnique>
#
sub rowUnique
{
    return 1;
}

# Method: setFilter
#
#       Set the string used to filter the return of rows. It makes no
#       sense in an one-rowed table.
#
# Overrides:
#
#       <EBox::Model::DataTable::setFilter>
#
# Exceptions:
#
#       <EBox::Exceptions::Internal> - thrown since it has no sense in
#       an one-rowed table
#
sub setFilter
{
    throw EBox::Exceptions::Internal('No filter is needed in an one-rowed table');
}

# Method: filter
#
#       Get the string used to filter the return of rows. It makes no
#       sense in an one-rowed table.
#
# Overrides:
#
#       <EBox::Model::DataTable::filter>
#
# Exceptions:
#
#       <EBox::Exceptions::Internal> - thrown since it has no sense in
#       an one-rowed table
#
sub filter
{
    throw EBox::Exceptions::Internal('No filter is needed in an one-rowed table');
}

# Method: pages
#
#       Return the number of pages.
#
# Overrides:
#
#       <EBox::Model::DataTable::pages>
#
sub pages
{
    return 1;
}

# Method: automaticRemoveMsg
#
#       Get the i18ned string to show when an automatic remove is done
#       in a model
#
# Overrides:
#
#       <EBox::Model::DataTable::automaticRemoveMsg>
#
# Parameters:
#
#       nDeletedRows - Int the deleted row number
#
sub automaticRemoveMsg
{
    my ($self, $nDeletedRows) = @_;

    return __x('Remove data from {model}{br}',
               model   => $self->printableName(),
               br      => '<br>');
}


# Method: updatedRowNotify
#
# Overrides:
#
#       <EBox::Model::DataTable::updatedRowNotify>
#
sub updatedRowNotify
{
    my ($self, @params) = @_;

    $self->formSubmitted(@params);
}

# Method: formSubmitted
#
#      Override this method to be notified whenever a form
#      is submitted
#
# Parameters:
#
#      oldRow - <EBox::Model::Row> containing the old row
#
sub formSubmitted
{

}

# Method: AUTOLOAD
#
#      This method will intercept any call done to undefined
#      methods. It is used to return the value, printableValue or Type
#      from an attribute which belongs to the form.
#
#      So, a form which contains a boolean attribute called enabled
#      may have this four methods:
#
#        - enabledValue() - return the value from the attribute
#        enabled
#
#        - enabledPrintableValue() - return the printable value
#        from the attribute enabled
#
#        - enabledType() - return the type from the attribute
#        enabled, that is, a instance of <EBox::Types::Boolean> class.
#
#        - enabled() - the same as enabledValue()
#
# Returns:
#
#     - the value if it ends with Value() or it is just the attribute name
#     - String - the printable value if it ends with PrintableValue()
#     - <EBox::Types::Abstract> - the type if it ends with Type()
#
# Exceptions:
#
#     <EBox::Exceptions::Internal> - thrown if no attribute exists or
#     it is not finished correctly
#
sub AUTOLOAD
{
    my ($self, @params) = @_;
    my $methodName = our $AUTOLOAD;
<<<<<<< HEAD

    $methodName =~ s/.*:://;

    # Ignore DESTROY callings (the Perl destructor)
    if ($methodName eq 'DESTROY') {
        return;
    }

    unless (UNIVERSAL::can($self, 'row')) {
        use Devel::StackTrace;
        my $trace = new Devel::StackTrace();
        EBox::debug($trace->as_string());
        throw EBox::Exceptions::Internal("Not valid autoload method $methodName since "
                                         . "$self is not a EBox::Model::DataForm");
    }

    my $row = $self->row();

    # Get the attribute and its suffix if any <attr>(Value|PrintableValue|Type|)
    my ($attr, $suffix) = $methodName =~ m/^(.+?)(Value|PrintableValue|Type|)$/;

    unless (any(keys (%{$row->hashElements()})) eq $attr) {
        # Try with the parent autoload
        return $self->NEXT::ACTUAL::AUTOLOAD(@params);
    }

    # If no suffix is given used
    unless ($suffix) {
        # Use the default value
        $suffix = 'Value';
    }

    if ($suffix eq 'Value') {
        return $row->valueByName($attr);
    } elsif ( $suffix eq 'PrintableValue' ) {
        return $row->printableValueByName($attr);
    } elsif ( $suffix eq 'Type' ) {
        return $row->elementByName($attr);
    }

    return;
=======

    $methodName =~ s/.*:://;

    # Ignore DESTROY callings (the Perl destructor)
    if ( $methodName eq 'DESTROY' ) {
        return;
    }

    unless ( UNIVERSAL::can($self, 'row') ) {
        use Devel::StackTrace;
        my $trace = new Devel::StackTrace();
        EBox::debug($trace->as_string());
        throw EBox::Exceptions::Internal("Not valid autoload method $methodName since "
                                         . "$self is not a EBox::Model::DataForm");
    }

    my $row = $self->row();

    # Get the attribute and its suffix if any <attr>(Value|PrintableValue|Type|)
    my ($attr, $suffix) = $methodName =~ m/^(.+?)(Value|PrintableValue|Type|)$/;

    unless ( any( keys ( %{$row->hashElements()} ) ) eq $attr ) {
        # Try with the parent autoload
        return $self->NEXT::ACTUAL::AUTOLOAD(@params);
    }

    # If no suffix is given used
    unless ( $suffix ) {
        # Use the default value
        $suffix = 'Value';
    }

    if ( $suffix eq 'Value' ) {
        return $row->valueByName($attr);
    } elsif ( $suffix eq 'PrintableValue' ) {
        return $row->printableValueByName($attr);
    } elsif ( $suffix eq 'Type' ) {
        return $row->elementByName($attr);
    }
>>>>>>> 8bfe9879
}

# Group: Protected methods

# Method: _setDefaultMessages
#
# Overrides:
#
#      <EBox::Model::DataTable::_setDefaultMessages>
#
sub _setDefaultMessages
{
    my ($self) = @_;

<<<<<<< HEAD
    unless ( exists $self->table()->{'messages'}->{'update'} ) {
=======
    unless (exists $self->table()->{'messages'}->{'update'}) {
>>>>>>> 8bfe9879
        $self->table()->{'messages'}->{'update'} = __('Done');
    }
}

# Group: Class methods

# Method: Viewer
#
# Overrides:
#
#        <EBox::Model::DataTable::Viewer>
#
sub Viewer
<<<<<<< HEAD
=======
{
    return '/ajax/form.mas';
}

# Method: size
#
# Overrides:
#
#     <EBox::Model::DataTable::size>
#
# Returns:
#
#     Int - the number of rows which the model contains (stored in
#     GConf)
#
sub size
>>>>>>> 8bfe9879
{
    return '/ajax/form.mas';
}

# Group: Private methods

<<<<<<< HEAD
# Return a row from within the model. It's a reimplementation of
# SUPER::row so it should take care about any change at superclass
sub _row
=======
# Check if the model is empty
sub _hasRow
{
    my ($self) = @_;

    return $self->{'confmodule'}->dir_exists($self->{'directory'});
}

# Add a row to the system without id. Its a reimplementation of
# addRow so it should be looked up when any change is done at
# DataTable stuff
sub _addRow
{
    my ($self, %params) = @_;

    my $tableName = $self->tableName();
    my $dir = $self->{'directory'};
    my $confmod = $self->{'confmodule'};

    $self->validateRow('add', %params);

    my @userData;
    my $userData;
    foreach my $type (@{$self->table()->{'tableDescription'}}) {
        my $data = $type->clone();
        $data->setMemValue(\%params);

        push (@userData, $data);
        $userData->{$data->fieldName()} = $data;
    }

    $self->_addTypedRow($userData, readOnly => $params{'readOnly'});
}

# Add a row to the system without id. Its a reimplementation of
# addTypedRow so it should be looked up when any change is done at
# DataTable stuff
sub _addTypedRow
>>>>>>> 8bfe9879
{
    my ($self) = @_;

# FIXME: what happens with this

    my $dir = $self->{'directory'};
<<<<<<< HEAD
    my $gconfmod = $self->{'gconfmodule'};
    my $hash = $gconfmod->get_hash($dir);

    unless (keys (%{$hash}) or $self->_volatile()) {
        # Return default values instead
        return $self->_defaultRow();
    }

    my $row = EBox::Model::Row->new(dir => $dir, gconfmodule => $gconfmod);
    $row->setModel($self);

    my @values;
    $self->{'cacheOptions'} = {};
    foreach my $type (@{$self->table()->{'tableDescription'}}) {
        my $element = $type->clone();
        $self->_setRowElement($element, $row, $hash);
        $row->addElement($element);
    }
    # Dummy id for dataform
    $row->setId('dummy');
    return $row;
=======
    my $confmod = $self->{'confmodule'};
    my $readOnly = delete $optParams{'readOnly'};

    my $row =  EBox::Model::Row->new(dir => $dir, confmodule => $confmod);
    $row->setReadOnly($readOnly);
    $row->setModel($self);
    $row->setId('dummy');

    # Check compulsory fields
    $self->_checkCompulsoryFields($paramsRef);

    $self->validateTypedRow('add', $paramsRef, $paramsRef);

    foreach my $data (values ( %{$paramsRef} )) {
        $row->addElement($data);
        $data->storeInConfig($confmod, "$dir");
        $data = undef;
    }
    $confmod->set_bool("$dir/readOnly", $readOnly);

    $self->setMessage($self->message('update'));
    $self->updatedRowNotify($self->row());
    $self->_notifyManager('add', $self->row());

    $self->_setCacheDirty();
>>>>>>> 8bfe9879
}

# Return a row with only default values
sub _defaultRow
{
    my ($self) = @_;

    my $dir = $self->{'directory'};
<<<<<<< HEAD
    my $gconfmod = $self->{'gconfmodule'};
    my $row = EBox::Model::Row->new(dir => $dir, gconfmodule => $gconfmod);
    $row->setModel($self);
    $row->setId('dummy');

    foreach my $type (@{$self->table()->{'tableDescription'}}) {
        my $element = $type->clone();
        $row->addElement($element);
=======
    my $confmod = $self->{'confmodule'};

    my $oldRow = $self->row();
    my $oldValues = $oldRow->hashElements();

    my @setterTypes = @{$self->setterTypes()};

    my $changedData = { };
    my $allData = $self->row()->hashElements();
    my @changedData = ();
    foreach my $paramName (keys %{$paramsRef}) {
        unless ( exists ( $oldValues->{$paramName} )) {
            throw EBox::Exceptions::Internal('Field to update $paramName does not ' .
                                             'exist in this model');
        }

        unless ( $paramName ne any(@setterTypes) ) {
            throw EBox::Exceptions::Internal('Trying to update a non setter type');
        }

        my $paramData = $paramsRef->{$paramName};
        if ( $oldValues->{$paramName}->isEqualTo($paramsRef->{$paramName})) {
            next;
        }

        $paramData->setRow($oldRow);
        $changedData->{$paramName} = $paramData;
        push ( @changedData, $paramData);
        $allData->{$paramName} = $paramData;
    }

    # TODO: Check its usefulness
    $self->validateTypedRow('update', $changedData, $allData, $force);

    # If force != true atomaticRemove is enabled it means
    # the model has to automatically check if the row which is
    # about to be changed is referenced elsewhere and this change
    # produces an inconsistent state
    if ((not $force) and $self->table()->{'automaticRemove'}) {
        my $manager = EBox::Model::Manager->instance();
        $manager->warnOnChangeOnId($self->tableName(), 0, $changedData, $oldRow);
    }

    my $modified = @changedData;
    for my $data (@changedData) {
        $data->storeInConfig($confmod, $dir);
    }

    # update readonly if change
    my $rdOnlyKey = "$dir/readOnly";
    if (defined ( $readOnly )
        and ($readOnly xor $confmod->get_bool("$rdOnlyKey"))) {

        $confmod->set_bool("$rdOnlyKey", $readOnly);
    }

    if ($modified) {
        $self->_setCacheDirty();
        $self->setMessage($self->message('update'));
        # Dependant models may return some message to inform the user
        my $depModelMsg = $self->_notifyModelManager('update', $self->row());
        if ( defined ($depModelMsg)
             and ( $depModelMsg ne '' and $depModelMsg ne '<br><br>' )) {
            $self->setMessage($self->message('update') . '<br><br>' . $depModelMsg);
        }
        $self->_notifyManager('update', $self->row());
        $self->updatedRowNotify($oldRow, $force);
>>>>>>> 8bfe9879
    }
    return $row;
}

<<<<<<< HEAD
=======
# Return a row from within the model. It's a reimplementation of
# SUPER::row so it should take care about any change at superclass
sub _row
{
    my ($self) = @_;

    my $dir = $self->{'directory'};
    my $confmod = $self->{'confmodule'};

    my $storedVersion = $self->_storedVersion();
    my $cachedVersion = $self->_cachedVersion();;
    if ((not defined($cachedVersion)) or ($storedVersion != $cachedVersion)) {
        $self->{'dataCache'} = undef;
        $self->{'cachedVersion'} = $storedVersion;
    }

    if ((not $confmod->dir_exists("$dir")) and (not $self->_volatile())) {
        # Return default values instead
        return $self->_defaultRow();
    }

    my $row =  EBox::Model::Row->new(dir => $dir, confmodule => $confmod);
    $row->setModel($self);

    my @values;
    $self->{'cacheOptions'} = {};
    foreach my $type (@{$self->table()->{'tableDescription'}}) {
        my $element = $type->clone();
        $element->setRow($row);
        $element->restoreFromHash();
        if ((not defined($element->value())) and $element->defaultValue()) {
            $element->setValue($element->defaultValue());
        }
        $row->addElement($element);
    }
    # Dummy id for dataform
    $row->setId('dummy');
    return $row;
}

# Return a row with only default values
sub _defaultRow
{
    my ($self) = @_;

    my $dir = $self->{'directory'};
    my $confmod = $self->{'confmodule'};
    my $row = EBox::Model::Row->new(dir => $dir, confmodule => $confmod);
    $row->setModel($self);
    $row->setId('dummy');

    foreach my $type (@{$self->table()->{'tableDescription'}}) {
        my $element = $type->clone();
        $row->addElement($element);
    }
    return $row;
}

>>>>>>> 8bfe9879
1;<|MERGE_RESOLUTION|>--- conflicted
+++ resolved
@@ -59,44 +59,31 @@
 sub new
 {
     my $class = shift;
-<<<<<<< HEAD
 
     my $self = $class->SUPER::new(@_);
 
     bless ($self, $class);
-
-    # Change the directory to store the form data since it's not
-    # required a lot complexity
-    $self->{directory} = $self->{gconfdir};
-    $self->{rowdir} = $self->{directory} . "/$ROW_ID";
-
-    return $self;
-}
-
-# Method: ids
-#
-# Overrides <EBox::Model::DataTable::ids> to return only the single row in the form
-#
-sub ids
-{
-    return [ $ROW_ID ];
-}
-
-sub _ids
-{
-    return [ $ROW_ID ];
-=======
-
-    my $self = $class->SUPER::new(@_);
-
-    bless ( $self, $class );
 
     # Change the directory to store the form data since it's not
     # required a lot complexity
     $self->{directory} = $self->{confdir};
+    $self->{rowdir} = $self->{directory} . "/$ROW_ID";
 
     return $self;
->>>>>>> 8bfe9879
+}
+
+# Method: ids
+#
+# Overrides <EBox::Model::DataTable::ids> to return only the single row in the form
+#
+sub ids
+{
+    return [ $ROW_ID ];
+}
+
+sub _ids
+{
+    return [ $ROW_ID ];
 }
 
 # Method: setValue
@@ -201,32 +188,8 @@
 sub row
 {
     my ($self, $id) = @_;
-<<<<<<< HEAD
 
     return $self->SUPER::row($ROW_ID);
-=======
-
-    return $self->_row();
-}
-
-# Method: isRowReadOnly
-#
-#       Return whether the row is read only or not. It ignores any
-#       additional parameter
-#
-# Overrides:
-#
-#       <EBox::Model::DataTable::isRowReadOnly>
-#
-sub isRowReadOnly
-{
-    my ($self) = @_;
-
-    my $row = $self->row();
-    return undef unless ( $row );
-
-    return $row->{'readOnly'};
->>>>>>> 8bfe9879
 }
 
 # Method: moveUp
@@ -244,12 +207,7 @@
 #
 sub moveUp
 {
-<<<<<<< HEAD
     throw EBox::Exceptions::Internal('Cannot move up a row in an form');
-=======
-    throw EBox::Exceptions::Internal('It cannot move up a row in an ' .
-                                     'one-rowed table');
->>>>>>> 8bfe9879
 }
 
 # Method: moveDown
@@ -267,12 +225,7 @@
 #
 sub moveDown
 {
-<<<<<<< HEAD
     throw EBox::Exceptions::Internal('Cannot move down a row in a form');
-=======
-    throw EBox::Exceptions::Internal('It cannot move down a row in an ' .
-                                     'one-rowed table');
->>>>>>> 8bfe9879
 }
 
 # Method: removeRow
@@ -321,11 +274,7 @@
 
     if ( $force ) {
         # Remove the data
-<<<<<<< HEAD
-        $self->{gconfmodule}->delete_dir($self->{rowdir});
-=======
-        $self->{confmodule}->delete_dir($self->{directory});
->>>>>>> 8bfe9879
+        $self->{confmodule}->delete_dir($self->{rowdir});
     } else {
         throw EBox::Exceptions::Internal('Cannot remove data unless force specified');
     }
@@ -366,22 +315,15 @@
 {
     my ($self, $force, %params) = @_;
 
-<<<<<<< HEAD
 # FIXME: check what happens with this
 
-=======
->>>>>>> 8bfe9879
     $self->validateRow('update', \%params);
     # We can only set those types which have setters
     my @newValues = @{$self->setterTypes()};
 
     # Fetch field trigger names
     my $viewCustom = $self->viewCustomizer();
-<<<<<<< HEAD
     my %triggerFields = %{$self->viewCustomizer()->onChangeFields()};
-=======
-    my  %triggerFields = %{$self->viewCustomizer()->onChangeFields()};
->>>>>>> 8bfe9879
     # Fetch trigger values
     for my $name (keys %triggerFields) {
         $triggerFields{$name} = $params{$name};
@@ -399,16 +341,9 @@
     }
 
     $self->setTypedRow('',
-<<<<<<< HEAD
-            $changedData,
-            force => $force,
-            readOnly => $params{'readOnly'});
-
-=======
                        $changedData,
                        force => $force,
                        readOnly => $params{'readOnly'});
->>>>>>> 8bfe9879
 }
 
 # Method: setTypedRow
@@ -424,7 +359,7 @@
 {
     my ($self, $id, $paramsRef, %optParams) = @_;
 
-    if (defined ($self->{'gconfmodule'}->get($self->{'rowdir'}))) {
+    if (defined ($self->{'confmodule'}->get($self->{'rowdir'}))) {
         $self->SUPER::setTypedRow($ROW_ID, $paramsRef, %optParams);
     } else {
         $optParams{id} = $ROW_ID;
@@ -502,14 +437,7 @@
 #
 sub sortedBy
 {
-<<<<<<< HEAD
     throw EBox::Exceptions::Internal('It has no sense sortedBy in an one-rowed table');
-=======
-    # FIXME: Why is this commented?
-    #throw EBox::Exceptions::Internal(
-    #    'It has no sense sortedBy in an one-rowed table'
-    #                              );
->>>>>>> 8bfe9879
 }
 
 # Method: rowUnique
@@ -660,49 +588,6 @@
 {
     my ($self, @params) = @_;
     my $methodName = our $AUTOLOAD;
-<<<<<<< HEAD
-
-    $methodName =~ s/.*:://;
-
-    # Ignore DESTROY callings (the Perl destructor)
-    if ($methodName eq 'DESTROY') {
-        return;
-    }
-
-    unless (UNIVERSAL::can($self, 'row')) {
-        use Devel::StackTrace;
-        my $trace = new Devel::StackTrace();
-        EBox::debug($trace->as_string());
-        throw EBox::Exceptions::Internal("Not valid autoload method $methodName since "
-                                         . "$self is not a EBox::Model::DataForm");
-    }
-
-    my $row = $self->row();
-
-    # Get the attribute and its suffix if any <attr>(Value|PrintableValue|Type|)
-    my ($attr, $suffix) = $methodName =~ m/^(.+?)(Value|PrintableValue|Type|)$/;
-
-    unless (any(keys (%{$row->hashElements()})) eq $attr) {
-        # Try with the parent autoload
-        return $self->NEXT::ACTUAL::AUTOLOAD(@params);
-    }
-
-    # If no suffix is given used
-    unless ($suffix) {
-        # Use the default value
-        $suffix = 'Value';
-    }
-
-    if ($suffix eq 'Value') {
-        return $row->valueByName($attr);
-    } elsif ( $suffix eq 'PrintableValue' ) {
-        return $row->printableValueByName($attr);
-    } elsif ( $suffix eq 'Type' ) {
-        return $row->elementByName($attr);
-    }
-
-    return;
-=======
 
     $methodName =~ s/.*:://;
 
@@ -742,7 +627,6 @@
     } elsif ( $suffix eq 'Type' ) {
         return $row->elementByName($attr);
     }
->>>>>>> 8bfe9879
 }
 
 # Group: Protected methods
@@ -757,11 +641,7 @@
 {
     my ($self) = @_;
 
-<<<<<<< HEAD
-    unless ( exists $self->table()->{'messages'}->{'update'} ) {
-=======
     unless (exists $self->table()->{'messages'}->{'update'}) {
->>>>>>> 8bfe9879
         $self->table()->{'messages'}->{'update'} = __('Done');
     }
 }
@@ -775,91 +655,30 @@
 #        <EBox::Model::DataTable::Viewer>
 #
 sub Viewer
-<<<<<<< HEAD
-=======
 {
     return '/ajax/form.mas';
 }
 
-# Method: size
-#
-# Overrides:
-#
-#     <EBox::Model::DataTable::size>
-#
-# Returns:
-#
-#     Int - the number of rows which the model contains (stored in
-#     GConf)
-#
-sub size
->>>>>>> 8bfe9879
-{
-    return '/ajax/form.mas';
-}
-
 # Group: Private methods
 
-<<<<<<< HEAD
 # Return a row from within the model. It's a reimplementation of
 # SUPER::row so it should take care about any change at superclass
 sub _row
-=======
-# Check if the model is empty
-sub _hasRow
 {
     my ($self) = @_;
 
-    return $self->{'confmodule'}->dir_exists($self->{'directory'});
-}
-
-# Add a row to the system without id. Its a reimplementation of
-# addRow so it should be looked up when any change is done at
-# DataTable stuff
-sub _addRow
-{
-    my ($self, %params) = @_;
-
-    my $tableName = $self->tableName();
+# FIXME: what happens with this
+
     my $dir = $self->{'directory'};
     my $confmod = $self->{'confmodule'};
-
-    $self->validateRow('add', %params);
-
-    my @userData;
-    my $userData;
-    foreach my $type (@{$self->table()->{'tableDescription'}}) {
-        my $data = $type->clone();
-        $data->setMemValue(\%params);
-
-        push (@userData, $data);
-        $userData->{$data->fieldName()} = $data;
-    }
-
-    $self->_addTypedRow($userData, readOnly => $params{'readOnly'});
-}
-
-# Add a row to the system without id. Its a reimplementation of
-# addTypedRow so it should be looked up when any change is done at
-# DataTable stuff
-sub _addTypedRow
->>>>>>> 8bfe9879
-{
-    my ($self) = @_;
-
-# FIXME: what happens with this
-
-    my $dir = $self->{'directory'};
-<<<<<<< HEAD
-    my $gconfmod = $self->{'gconfmodule'};
-    my $hash = $gconfmod->get_hash($dir);
+    my $hash = $confmod->get_hash($dir);
 
     unless (keys (%{$hash}) or $self->_volatile()) {
         # Return default values instead
         return $self->_defaultRow();
     }
 
-    my $row = EBox::Model::Row->new(dir => $dir, gconfmodule => $gconfmod);
+    my $row = EBox::Model::Row->new(dir => $dir, confmodule => $confmod);
     $row->setModel($self);
 
     my @values;
@@ -869,165 +688,7 @@
         $self->_setRowElement($element, $row, $hash);
         $row->addElement($element);
     }
-    # Dummy id for dataform
-    $row->setId('dummy');
-    return $row;
-=======
-    my $confmod = $self->{'confmodule'};
-    my $readOnly = delete $optParams{'readOnly'};
-
-    my $row =  EBox::Model::Row->new(dir => $dir, confmodule => $confmod);
-    $row->setReadOnly($readOnly);
-    $row->setModel($self);
-    $row->setId('dummy');
-
-    # Check compulsory fields
-    $self->_checkCompulsoryFields($paramsRef);
-
-    $self->validateTypedRow('add', $paramsRef, $paramsRef);
-
-    foreach my $data (values ( %{$paramsRef} )) {
-        $row->addElement($data);
-        $data->storeInConfig($confmod, "$dir");
-        $data = undef;
-    }
-    $confmod->set_bool("$dir/readOnly", $readOnly);
-
-    $self->setMessage($self->message('update'));
-    $self->updatedRowNotify($self->row());
-    $self->_notifyManager('add', $self->row());
-
-    $self->_setCacheDirty();
->>>>>>> 8bfe9879
-}
-
-# Return a row with only default values
-sub _defaultRow
-{
-    my ($self) = @_;
-
-    my $dir = $self->{'directory'};
-<<<<<<< HEAD
-    my $gconfmod = $self->{'gconfmodule'};
-    my $row = EBox::Model::Row->new(dir => $dir, gconfmodule => $gconfmod);
-    $row->setModel($self);
-    $row->setId('dummy');
-
-    foreach my $type (@{$self->table()->{'tableDescription'}}) {
-        my $element = $type->clone();
-        $row->addElement($element);
-=======
-    my $confmod = $self->{'confmodule'};
-
-    my $oldRow = $self->row();
-    my $oldValues = $oldRow->hashElements();
-
-    my @setterTypes = @{$self->setterTypes()};
-
-    my $changedData = { };
-    my $allData = $self->row()->hashElements();
-    my @changedData = ();
-    foreach my $paramName (keys %{$paramsRef}) {
-        unless ( exists ( $oldValues->{$paramName} )) {
-            throw EBox::Exceptions::Internal('Field to update $paramName does not ' .
-                                             'exist in this model');
-        }
-
-        unless ( $paramName ne any(@setterTypes) ) {
-            throw EBox::Exceptions::Internal('Trying to update a non setter type');
-        }
-
-        my $paramData = $paramsRef->{$paramName};
-        if ( $oldValues->{$paramName}->isEqualTo($paramsRef->{$paramName})) {
-            next;
-        }
-
-        $paramData->setRow($oldRow);
-        $changedData->{$paramName} = $paramData;
-        push ( @changedData, $paramData);
-        $allData->{$paramName} = $paramData;
-    }
-
-    # TODO: Check its usefulness
-    $self->validateTypedRow('update', $changedData, $allData, $force);
-
-    # If force != true atomaticRemove is enabled it means
-    # the model has to automatically check if the row which is
-    # about to be changed is referenced elsewhere and this change
-    # produces an inconsistent state
-    if ((not $force) and $self->table()->{'automaticRemove'}) {
-        my $manager = EBox::Model::Manager->instance();
-        $manager->warnOnChangeOnId($self->tableName(), 0, $changedData, $oldRow);
-    }
-
-    my $modified = @changedData;
-    for my $data (@changedData) {
-        $data->storeInConfig($confmod, $dir);
-    }
-
-    # update readonly if change
-    my $rdOnlyKey = "$dir/readOnly";
-    if (defined ( $readOnly )
-        and ($readOnly xor $confmod->get_bool("$rdOnlyKey"))) {
-
-        $confmod->set_bool("$rdOnlyKey", $readOnly);
-    }
-
-    if ($modified) {
-        $self->_setCacheDirty();
-        $self->setMessage($self->message('update'));
-        # Dependant models may return some message to inform the user
-        my $depModelMsg = $self->_notifyModelManager('update', $self->row());
-        if ( defined ($depModelMsg)
-             and ( $depModelMsg ne '' and $depModelMsg ne '<br><br>' )) {
-            $self->setMessage($self->message('update') . '<br><br>' . $depModelMsg);
-        }
-        $self->_notifyManager('update', $self->row());
-        $self->updatedRowNotify($oldRow, $force);
->>>>>>> 8bfe9879
-    }
-    return $row;
-}
-
-<<<<<<< HEAD
-=======
-# Return a row from within the model. It's a reimplementation of
-# SUPER::row so it should take care about any change at superclass
-sub _row
-{
-    my ($self) = @_;
-
-    my $dir = $self->{'directory'};
-    my $confmod = $self->{'confmodule'};
-
-    my $storedVersion = $self->_storedVersion();
-    my $cachedVersion = $self->_cachedVersion();;
-    if ((not defined($cachedVersion)) or ($storedVersion != $cachedVersion)) {
-        $self->{'dataCache'} = undef;
-        $self->{'cachedVersion'} = $storedVersion;
-    }
-
-    if ((not $confmod->dir_exists("$dir")) and (not $self->_volatile())) {
-        # Return default values instead
-        return $self->_defaultRow();
-    }
-
-    my $row =  EBox::Model::Row->new(dir => $dir, confmodule => $confmod);
-    $row->setModel($self);
-
-    my @values;
-    $self->{'cacheOptions'} = {};
-    foreach my $type (@{$self->table()->{'tableDescription'}}) {
-        my $element = $type->clone();
-        $element->setRow($row);
-        $element->restoreFromHash();
-        if ((not defined($element->value())) and $element->defaultValue()) {
-            $element->setValue($element->defaultValue());
-        }
-        $row->addElement($element);
-    }
-    # Dummy id for dataform
-    $row->setId('dummy');
+    $row->setId($ROW_ID);
     return $row;
 }
 
@@ -1040,7 +701,7 @@
     my $confmod = $self->{'confmodule'};
     my $row = EBox::Model::Row->new(dir => $dir, confmodule => $confmod);
     $row->setModel($self);
-    $row->setId('dummy');
+    $row->setId($ROW_ID);
 
     foreach my $type (@{$self->table()->{'tableDescription'}}) {
         my $element = $type->clone();
@@ -1049,5 +710,4 @@
     return $row;
 }
 
->>>>>>> 8bfe9879
 1;