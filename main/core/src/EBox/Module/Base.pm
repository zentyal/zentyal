# Copyright (C) 2008-2012 eBox Technologies S.L.
#
# This program is free software; you can redistribute it and/or modify
# it under the terms of the GNU General Public License, version 2, as
# published by the Free Software Foundation.
#
# This program is distributed in the hope that it will be useful,
# but WITHOUT ANY WARRANTY; without even the implied warranty of
# MERCHANTABILITY or FITNESS FOR A PARTICULAR PURPOSE.  See the
# GNU General Public License for more details.
#
# You should have received a copy of the GNU General Public License
# along with this program; if not, write to the Free Software
# Foundation, Inc., 59 Temple Place, Suite 330, Boston, MA  02111-1307  USA

package EBox::Module::Base;

use strict;
use warnings;

use File::Copy;
use Proc::ProcessTable;
use EBox;
use EBox::Util::Lock;
use EBox::Config;
use EBox::Global;
use EBox::Sudo;
use EBox::Exceptions::Internal;
use EBox::Exceptions::Lock;
use EBox::Gettext;
use EBox::FileSystem;
use EBox::ServiceManager;
use EBox::DBEngineFactory;
use HTML::Mason;
use File::Temp qw(tempfile);
use Fcntl qw(:flock);
use Error qw(:try);
use Time::Local;
use File::Slurp;
use Perl6::Junction qw(any);
use Scalar::Util;

# Constants:
use constant APPARMOR_PARSER => '/sbin/apparmor_parser';
use constant APPARMOR_D      => '/etc/apparmor.d/';

# Method: _create
#
#   Base constructor for a module
#
# Parameters:
#
#   name - String module's name
#   printableName - String printable module's name
#   title - String the module's title
#
# Returns:
#
#   EBox::Module instance
#
# Exceptions:
#
#   Internal - If no name is provided
sub _create # (name)
{
    my $class = shift;
    my %opts = @_;
    my $self = {};
    $self->{name} = delete $opts{name};
    $self->{title} = delete $opts{title};
    $self->{version} = undef;
    $self->{printableName} = __(delete $opts{printableName});
    unless (defined($self->{name})) {
        use Devel::StackTrace;
        my $trace = Devel::StackTrace->new;
        print STDERR $trace->as_string;
        throw EBox::Exceptions::Internal(
            "No name provided on Module creation");
    }
    bless($self, $class);
    return $self;
}

# Method: info
#
#   Read module information from YAML file
#
sub info
{
    my ($self) = @_;
    return EBox::Global->readModInfo($self->{name});
}

# Method: depends
#
#       Return an array ref with the names of the modules that this
#       module depends on
#
# Returns:
#
#       array ref - holding the names of the modules that the requested module
#
sub depends
{
    my ($self) = @_;

    my $info = $self->info();
    my @list = map {s/^\s+//; $_} @{$info->{'depends'}};
    if (@list) {
        return \@list;
    } else {
        return [];
    }
}

# Method: initialSetup
#
#   This method is run to carry out the actions that are needed
#   when the module is installed or upgraded.
#
#   The run of this method must be always idempotent. So
#   the actions will need to check if they are necessary or
#   not to avoid problems when executed on upgrades.
#
#   The default implementation is to call the following
#   script if exists and has execution rights:
#      /usr/share/zentyal-$module/initial-setup
#
#   But this method can be overriden by any module.
#
#   When upgrading, the version of the previously installed
#   package is passed as argument.
#
# Parameters:
#
#     version - version of the previous package or undef
#               if this is the first install
#
sub initialSetup
{
    my ($self, $version) = @_;

    my $path = EBox::Config::share();
    my $modname = $self->{'name'};

    my $command = "$path/zentyal-$modname/initial-setup";
    if (-x $command) {
        if (defined $version) {
            $command .= " $version";
        }
        EBox::Sudo::root($command);
    }
}

# Method: migrate
#
#   This method runs all the needed migrations on a
#   module upgrade.
#
#   The migration scripts need to be located at:
#      /usr/share/zentyal-$module/migration/[00-99]*.pl
#
# Parameters:
#
#     version - version of the previously installed package
#
sub migrate
{
    my ($self, $version) = @_;

    my $path = EBox::Config::share();
    my $modname = $self->{'name'};
    my $package = $self->package();
    my $dir = "$path/$package/migration";
    my @scripts = glob ("$dir/[00-99]*.pl");

    foreach my $script (@scripts) {
        my $file = read_file($script);
        {
            #silent warnings (redefined subs)
            local $SIG{__WARN__} = sub
            {
                # TODO: remove this after debugging period
                EBox::debug(@_);
            };
            eval $file;
        };
    }
}

# Method: revokeConfig
#
#       Base method to revoke config. It just notifies that he module has been
#       restarted.
#       It should be overriden by subclasses as needed
#
sub revokeConfig
{
    my $self = shift;
    my $global = EBox::Global->getInstance();

    $global->modIsChanged($self->name) or return;
    $global->modRestarted($self->name);
}

# Method: _saveConfig
#
#   Base method to save configuration. It should be overriden
#   by subclasses as needed
#
sub _saveConfig
{
    # default empty implementation. It should be overriden by subclasses as
    # needed
}

# Method: save
#
#   Sets a module as saved. This implies a call to _regenConfig and set
#   the module as saved and unlock it.
#
sub save
{
    my $self = shift;

    $self->_lock();
    my $global = EBox::Global->getInstance();
    my $log = EBox::logger;
    $log->info("Restarting service for module: " . $self->name);
    $self->_saveConfig();
    try {
        $self->_regenConfig();
    } finally {
        $global->modRestarted($self->name);
        $self->_unlock();
    };
}

# Method: saveConfig
#
#   Save module config, but do not call _regenConfig
#
sub saveConfig
{
    my $self = shift;

    $self->_lock();
    try {
      my $global = EBox::Global->getInstance();
      my $log = EBox::logger;
      $log->info("Saving config for module: " . $self->name);
      $self->_saveConfig();
    }
    finally {
      $self->_unlock();
    };
}

# Method: saveConfigRecursive
#
#   Save module config and the modules which depends on recursively
#
sub saveConfigRecursive
{
    my ($self) = @_;

    $self->_saveConfigRecursive($self->name);
}

# Method: _saveConfigRecursive
#
#   Save module config and the modules which depends on recursively
#
sub _saveConfigRecursive
{
    my ($self, $module) = @_;

    my $global = EBox::Global->getInstance();
    for my $dependency (@{$global->modDepends($module)}) {
        $self->_saveConfigRecursive($dependency);
    }

    my $modInstance = EBox::Global->modInstance($module);
    $modInstance->saveConfig();
    $global->modRestarted($module);
}

sub _unlock
{
    my ($self) = @_;
    EBox::Util::Lock::unlock($self->name);
}

sub _lock
{
    my ($self) = @_;
    EBox::Util::Lock::lock($self->name);
}

# Method: changed
#
#  Returns whether the module has changes status or not
sub changed
{
    my ($self) = @_;
    my $name = $self->name;
    my $global = EBox::Global->getInstance();
    return $global->modIsChanged($name);
}

# Method: setAsChanged
#
#   Sets the module changed status
#
#   Parameters:
#     newChangedStauts - optional, default to true (changed)
#
sub setAsChanged
{
    my ($self, $newChangedStatus) = @_;
    defined $newChangedStatus or
        $newChangedStatus = 1;
    my $name = $self->name;
    my $global = EBox::Global->getInstance();

    my $changedStatus = $global->modIsChanged($name);
    if ($newChangedStatus) {
        return if $changedStatus;
        $global->modChange($name);
    } else {
        return if not $changedStatus;
        $global->modRestarted($name);
    }
}


# Method: makeBackup
#
#   restores the module state from a backup
#
# Parameters:
#  dir - directory used for the backup operation
#  (named parameters following)
#  bug - wether we are making a bug report instead of a normal backup
sub makeBackup # (dir, %options)
{
    my ($self, $dir, %options) = @_;
    defined $dir or throw EBox::Exceptions::InvalidArgument('directory');

    my $backupDir = $self->_createBackupDir($dir);

    $self->aroundDumpConfig($backupDir, %options);
}



# Method: backupDir
#
# Parameters:
#    $dir - directory used for the restore/backup operation
#
# Returns:
#    the path to the directory used by the module to dump or restore his state
#
sub backupDir
{
    my ($self, $dir) = @_;

    # avoid duplicate paths problem
    my $modulePathPart =  '/' . $self->name() . '.bak';
    ($dir) = split $modulePathPart, $dir;

    my $backupDir = $self->_bak_file_from_dir($dir);
    return $backupDir;
}


# Private method: _createBackupDir
#   creates a directory to dump or restore files containig the module state.
#   If there are already a apropiate directory, it simply returns the path of this directory
#
# Parameters:
#     $dir - directory used for the restore/backup operation
#
# Returns:
#      the path to the directory used by the module to dump or restore his state
#
sub _createBackupDir
{
  my ($self, $dir) = @_;

  my $backupDir = $self->backupDir($dir);

  if (! -d $backupDir) {
    EBox::FileSystem::makePrivateDir($backupDir);
  }

  return $backupDir;
}


# Method: restoreBackup
#
#   restores the module state from a backup
#
# Parameters:
#  dir - directory used for the restore operation
#  (named parameters following)
#
sub restoreBackup # (dir, %options)
{
    my ($self, $dir, %options) = @_;
    defined $dir or throw EBox::Exceptions::InvalidArgument('directory');

    my $backupDir = $self->backupDir($dir);
    (-d $backupDir) or throw EBox::Exceptions::Internal("$backupDir must be a directory");

    if (not $options{dataRestore}) {
        $self->aroundRestoreConfig($backupDir, %options);
    }
}

sub callRestoreBackupPreCheck
{
    my ($self, $dir, $options_r) = @_;
    my $backupDir = $self->backupDir($dir);
    (-d $backupDir) or
        throw EBox::Exceptions::Internal("$backupDir must be a directory");

    $self->restoreBackupPreCheck($backupDir, %{ $options_r });
}

sub restoreBackupPreCheck
{
    my ($self, $dir, %options) = @_;

    # default: no check
}

sub _bak_file_from_dir
{
    my ($self, $dir) = @_;
    $dir =~ s{/+$}{};
    my $file = "$dir/" . $self->name . ".bak";
    return $file;
}

# Method: restoreDependencies
#
#   this method should be override by any module that depends on another module/s  to be restored from a backup
#
# Returns: a reference to a list with the names of required eBox modules for a
#   sucesful restore. (default: module dependencies )
#
#
sub restoreDependencies
{
    my ($self) = @_;
    my $global = EBox::Global->getInstance();
    return $global->modDepends($self->name);
}

# Method:  dumpConfig
#
#   this must be override by individuals to restore to dump the
#   configuration properly
#
# Parameters:
#   dir - directory where the modules backup files are
#         dumped (without trailing slash)
#
sub dumpConfig
{
    my ($self, $dir, %options) = @_;

}

# Method: aroundDumpConfig
#
# Wraps the dumpConfig call; the purpose of this sub is to allow
# special types of modules like Module::Config to call another method
# alongside with dumConfig transparently.
#
# Normally, ebox modules does not need to override this
#
# Parameters:
#   dir - Directoy where the module configuration is been dumped
#
sub aroundDumpConfig
{
    my ($self, $dir, @options) = @_;

    $self->dumpConfig($dir, @options);
}

#
# Method:  restoreConfig
#
#   This must be override by individuals to restore its configuration
#   from the backup file. Those files are the same were created with
#   dumpConfig
#
# Parameters:
#  dir - Directory where are located the backup files
#        (without the trailing slash)
#
sub restoreConfig
{
    my ($self, $dir) = @_;
}


#  Method: aroundRestoreConfig
#
# wraps the restoreConfig call; the purpose of this sub is to allow specila
# types of modules like Module::Config to call another method alongside with
# restoreConfig transparently
# normally ebox modules does not need to override this
#
# Parameters:
#  dir - directory where are located the backup files
#
sub aroundRestoreConfig
{
    my ($self, $dir, @extraOptions) = @_;

    $self->restoreConfig($dir, @extraOptions);
}

# Method: name
#
#   Return the module name of the current module instance
#
# Returns:
#
#       strings - name
#
sub name
{
    my $self = shift;
    return $self->{name};
}

# Method: setName
#
#   Set the module name for the current module instance
#
# Parameters:
#
#   name - module name
#
sub setName # (name)
{
    my $self = shift;
    my $name = shift;
    $self->{name} = $name;
}

# Method: printableName
#
#       Return the printable module name of the current module
#       instance
#
# Returns:
#
#       String - the printable name
#
sub printableName
{
    my ($self) = @_;

    if ( $self->{printableName} ) {
        return $self->{printableName};
    } else {
        return $self->name();
    }
}

# Method: setPrintableName
#
#       Set the printable module name of the current module
#       instance
#
# Parameters:
#
#       printableName - String the printable name
#
sub setPrintableName
{
    my ($self, $printableName) = @_;

    $self->{printableName} = $printableName;
}


# Method: title
#
#   Returns the module title of the current module instance
#
# Returns:
#
#   string - title or name if title was not provided
#
sub title
{
    my ($self) = @_;
    if(defined($self->{title})) {
        return $self->{title};
    } elsif ( $self->{printableName} ) {
        return $self->{printableName};
    } else {
        return $self->{name};
    }
}

# Method: setTitle
#
#   Sets the module title for the current module instance
#
# Parameters:
#
#   title - module title
#
sub setTitle # (title)
{
    my ($self,$title) = @_;
    $self->{title} = $title;
}

# Method: actionMessage
#
#   Gets the action message for an action
#
# Parameters:
#
#   action - action name
sub actionMessage
{
    my ($self,$action) = @_;
    if(defined($self->{'actions'})) {
        return $self->{'actions'}->{$action};
    } else {
        return $action;
    }
}

# Method: menu
#
#   This method returns the menu for the module. What it returns
#   it will be added up to the interface's menu. It should be
#   overriden by subclasses as needed
sub menu
{
    # default empty implementation
    return undef;
}

# Method: widgets
#
#   Return the widget names for the module. It should be overriden by
#   subclasses as needed
#
# Returns:
#
#   An array of hashes containing keys 'title' and 'widget', 'title' being the
#   title of the widget and 'widget' a function that can fill an
#   EBox::Dashboard::Widget that will be passed as a parameter
#
#   It can optionally have the key 'default' set to 1 to have the widget
#   added by default to the dashboard the first time it's seen.
#
#   It can also contain a 'parameter' key which will be passed as parameter to
#   the widget function. This is intended to allow the dynamic creation of
#   several widgets.
#
sub widgets
{
    # default empty implementation
    return {};
}

# Method: widget
#
#   Return the appropriate widget if exists or undef otherwise
#
# Parameters:
#       name - the widget name
#
# Returns:
#
#       <EBox::Dashboard::Widget> with the appropriate widget
#
sub widget
{
    my ($self, $name) = @_;
    my $widgets = $self->widgets();
    my $winfo = $widgets->{$name};
    if(defined($winfo)) {
        my $widget = new EBox::Dashboard::Widget($winfo->{'title'},$self->{'name'},$name);
        #fill the widget
        $widget->{'module'} = $self->{'name'};
        $widget->{'default'} = $winfo->{'default'};
        $widget->{'order'} = $winfo->{'order'};
        my $wfunc = $winfo->{'widget'};
        &$wfunc($self, $widget, $winfo->{'parameter'});
        return $widget;
    } else {
        return undef;
    }
}

# Method: statusSummary
#
#   Return the status summary for the module. What it returns will
#   be added up to the common status summary page. It should be overriden by
#   subclasses as needed.
#
# Returns:
#
#       <EBox::Dashboard::ModuleStatus> - the summary status for the module
#
sub statusSummary
{
    # default empty implementation
    return undef;
}

# Method: package
#
#   Returns the package name
#
# Returns:
#
#   strings - package name
#
sub package
{
    my ($self) = @_;

    my $name = $self->{name};
    if ($name eq any((EBox::Global::CORE_MODULES()))) {
        return 'zentyal';
    } else {
        return "zentyal-$name";
    }
}

# Method: version
#
#   Returns the package version
#
# Returns:
#
#   strings - package version
#
sub version
{
    my ($self) = @_;

    unless (defined ($self->{version})) {
        my $package = $self->package();
        $package = 'zentyal-core' if ($package eq 'zentyal');
        my @output = `dpkg-query -W $package`;
        foreach my $line (@output) {
            if ($line =~ m/^$package\s+([\d.]+)/) {
                $self->{version} = $1;
                last;
            }
        }
    }

    return $self->{version};
}

# Method: wizardPages
#
#   Return an array ref containin the wizard pages for the module. It should
#   be overriden by subclasses as needed
#
# Returns:
#
#   An array ref of URL's of wizard pages for this module. This pages
#   must be implemented using WizardPage as base class.
#
#   Example:
#       [
#           {
#               page => '/Module/Wizard/Page'
#               order => 201
#           },
#           ....
#       ]
#
#
sub wizardPages
{
    # default implementation: no wizards
    return [];
}

# Method: appArmorProfiles
#
#    Return the AppArmor profiles for this module
#
#    There are two possible kinds of solutions:
#
#      - Overwrite the distro AppArmor profile using a mason template
#
#      - Use local/binary not to overwrite the distro AppArmor profile
#        but adding, normally, new directories to access/write/execute
#
# Returns:
#
#    Array ref - containing hash ref as elements with the following
#    keys:
#
#      binary - String the binary to set an AppArmor profile
#
#      local - Boolean indicating if we use local implementation or
#              overwrite the distro one
#
#      file - String the path for the new AppArmor profile. If it is a
#             template, it is relative to stubs path. If not, then it
#             is relative to schemas path
#
#      params - Array ref the parameters if it is a mason template
#
#    Default implementation is to have no profiles
#
sub appArmorProfiles
{
    return [];
}

# Method: pidRunning
#
#   Checks if a PID is running
#
# Parameters:
#
#   pid - PID number
#
# Returns:
#
#   boolean - True if it's running , otherise false
sub pidRunning
{
    my ($self, $pid) = @_;
    my $t = new Proc::ProcessTable;
    foreach my $proc (@{$t->table}) {
        ($pid eq $proc->pid) and return 1;
    }
    return undef;
}

# Method: pidFileRunning
#
#   Given a file holding a PID, it gathers it and checks if it's running
#
# Parameters:
#
#   file - file name
#
# Returns:
#
#   boolean - True if it's running , otherise false
#
sub pidFileRunning
{
    my ($self, $file) = @_;
    my $pid;
    try {
        my $output = EBox::Sudo::silentRoot("cat $file");
        if (@{$output}) {
            ($pid) = @{$output}[0] =~ m/(\d+)/;
        }
    } otherwise {
        $pid = undef;
    };
    unless ($pid) {
        return undef;
    }
    return $self->pidRunning($pid);
}

# Method: _preSetConf
#
#   Base method which is called before _setConf. It should be overriden
#   by subclasses if you need something to be done before _setConf is run
#
sub _preSetConf
{
    # default empty implementation. It should be overriden by subclasses as
    # needed
}

sub _hook
{
    my ($self, $type, @params) = @_;

    my $hookfile = EBox::Config::etc() . "hooks/" . $self->{'name'} . "." . $type;
    if (-x "$hookfile") {
        my $log = EBox::logger;
        my $command = $hookfile . " " . join(" ", @params);
        $log->info("Running hook: " . $command);

        EBox::Sudo::root("$command");
    }
}

sub _preSetConfHook
{
    my ($self) = @_;
    $self->_hook('presetconf');
}

sub _postSetConfHook
{
    my ($self) = @_;
    $self->_hook('postsetconf');
}

# Method: _setConf
#
#   Base method to write the configuration. It should be overriden
#   by subclasses as needed
#
sub _setConf
{
    # default empty implementation. It should be overriden by subclasses as
    # needed
}

# Method: _setAppArmorProfiles
#
#   Set the apparmor profiles if AppArmor is installed and the module
#   has configured profiles overriding <appArmorProfiles>
#
sub _setAppArmorProfiles
{
    my ($self) = @_;

    if ( -x APPARMOR_PARSER ) {
        foreach my $profile ( @{$self->appArmorProfiles()} ) {
            $profile->{params} = [] unless ($profile->{params});

            my $targetProfile = APPARMOR_D . $profile->{binary};
            if ( $profile->{local} ) {
                $targetProfile = APPARMOR_D . 'local/' . $profile->{binary};
            }

            if ( $profile->{file} =~ /\.mas$/ ) {
                if ( $self->can('writeConfFile') ) {
                    $self->writeConfFile($targetProfile, $profile->{file},
                                         $profile->{params});
                } else {
                    writeConfFileNoCheck($targetProfile, $profile->{file},
                                         $profile->{params});
                }
            } else {
                my $baseDir = EBox::Config::scripts() . 'apparmor/';
                EBox::Sudo::root("install -m 0644 $baseDir $targetProfile");
            }
            # Reload the parser
            EBox::Sudo::root(APPARMOR_PARSER . ' --write-cache --replace '
                             . APPARMOR_D . $profile->{binary});
        }
    }
}

# Method: _regenConfig
#
#   Base method to regenerate configuration. It should be overriden
#   by subclasses as needed
#
sub _regenConfig
{
    my ($self) = @_;

    my @params = (@_);
    shift(@params);

    $self->_preSetConf(@params);
    $self->_preSetConfHook();
    $self->_setConf(@params);
    $self->_setAppArmorProfiles();
    $self->_postSetConfHook();
}

# Method: _writeFileCreateTmpFile
#
#   Helper method that creates a temporary file for writeFile* methods.
#
sub _writeFileCreateTmpFile
{
    my $oldUmask = umask 0007;
    my ($fh,$tmpfile);
    try {
        ($fh,$tmpfile) = tempfile(DIR => EBox::Config::tmp);
        unless($fh) {
            throw EBox::Exceptions::Internal(
                "Could not create temp file in " .
                EBox::Config::tmp);
        }
    }
    finally {
        umask $oldUmask;
    };

    return ($fh, $tmpfile);
}

# Method: _writeFileSave
#
#   Helper method that permanently saves the files created by writeFile
#   methods.
#
#
# Parameters:
#
#   tmpfile     - file where changes are temporary stored
#   file        - file where changes should be saved
#   defaults    - mode, uid and gid for the final file (optional)
#
sub _writeFileSave # (tmpfile, file, defaults)
{
    my ($tmpfile, $file, $defaults) = @_;

    my $mode;
    my $uid;
    my $gid;
    if ((not defined($defaults)) and (-e $file) and
            (my $st = EBox::Sudo::stat($file))) {
        $mode= sprintf("%04o", $st->mode & 07777);
        $uid = $st->uid;
        $gid = $st->gid;

    } else {
        defined $defaults or $defaults = {};
        $mode = exists $defaults->{mode} ?  $defaults->{mode}  : '0644';
        $uid  = exists $defaults->{uid}  ?  $defaults->{uid}   : 0;
        $gid  = exists $defaults->{gid}  ?  $defaults->{gid}   : 0;
    }

    my @commands;
    push (@commands, "/bin/mv $tmpfile '$file'");
    push (@commands, "/bin/chmod $mode '$file'");
    push (@commands, "/bin/chown $uid.$gid '$file'");
    EBox::Sudo::root(@commands);
}

# Method: writeConfFileNoCheck
#
#    It executes a given mason component with the passed parameters over
#    a file. It becomes handy to set configuration files for services.
#    Also, its file permissions will be kept.
#    It is called as class method.
#    XXX : the correct behaviour will be to throw exceptions if file will not be stated and no defaults are provided. It will provide hardcored defaults instead because we need to be backwards-compatible
#
#
# Parameters:
#
#    file      - file name which will be overwritten with the execution output
#    component - mason component
#    params    - parameters for the mason component. Optional. Defaults to no parameters
#    defaults  - a reference to hash with keys mode, uid and gid. Those values will be used when creating a new file. (If the file already exists the existent values of these parameters will be left untouched)
#
sub writeConfFileNoCheck # (file, component, params, defaults)
{
    my ($file, $compname, $params, $defaults) = @_;

    my ($fh, $tmpfile) = _writeFileCreateTmpFile();

    my $interp = HTML::Mason::Interp->new(
        comp_root => EBox::Config::stubs,
        out_method => sub { $fh->print($_[0]) });
    my $comp;

    try {
        my $stub = EBox::Config::stubs() . $compname;
        my $customStub = EBox::Config::etc() . "stubs/$compname";
        if (-f $customStub) {
            try {
                EBox::info("Using custom template for $file: $customStub");
                $comp = $interp->make_component(comp_file => $customStub);
            } otherwise {
                my $ex = shift;
                EBox::error("Falling back to default $stub due to exception " .
                            "processing custom template $customStub: $ex");
                $comp = $interp->make_component(comp_file => $stub);
            };
        } else {
            $comp = $interp->make_component(comp_file => $stub);
        }
    } otherwise {
        my $ex = shift;
        throw EBox::Exceptions::Internal("Template $compname failed with $ex");
    };

    # Workaround bogus mason warnings, redirect stderr to /dev/null to not
    # scare users. New mason version fixes this issue
    my $old_stderr;
    my $tmpErr = EBox::Config::tmp() . 'mason.err';
    open($old_stderr, ">&STDERR");
    open(STDERR, ">$tmpErr");

    $interp->exec($comp, @{$params});
    $fh->close();

    open(STDERR, ">&$old_stderr");

    _writeFileSave($tmpfile, $file, $defaults);
}

# Method: writeFile
#
#    Writes a file with the given data, owner and permissions.
#
# Parameters:
#
#    file      - file name which will be overwritten with the execution output
#    data      - data to write in the file
#    defaults  - a reference to hash with keys mode, uid and gid. Those values will be used when creating a new file. (If the file already exists the existent values of these parameters will be left untouched)
#
sub writeFile # (file, data, defaults)
{
    my ($file, $data, $defaults) = @_;

    my ($fh, $tmpfile) = _writeFileCreateTmpFile();

    $fh->print($data);
    $fh->close();

    _writeFileSave($tmpfile, $file, $defaults);
}

# Method: report
#
#   returns the reporting information provided by the module
#
#   Returns:
#     hash reference with the report information
#
#     If not overriden by the subclasses it will return undef
sub report
{
    my ($self) = @_;
    return undef;
}

# Method: runMonthlyQuery
#
#   Runs a query in the database for all the months in t erange,
#   organizing the data for its use in the report
#
# Parameters:
#
#       beg - initial year-month (i.e., '2009-10')
#       end - final year-month
#       query - SQL query without any dates
#       options - hash containing options for the processing of the results
#          key - if key is provided, multiple rows will be processed and
#                hashed by the content of the key field
#
#   Returns:
#     hash reference with the report information
#
#     If not overriden by the subclasses it will return undef
sub runMonthlyQuery
{
    my ($self, $beg, $end, $query, $options) = @_;

    defined($options) or $options = {};
    my $key = $options->{'key'};

    my $db = EBox::DBEngineFactory::DBEngine();

    my @fields = @{ $self->_monthlyQueryDataFields($db, $query, $key) };
    my $data = $self->_emptyMonthlyQueryData($db, $beg, $end, $query, $options, \@fields);

#    use Data::Dumper;
#    print "EMPTY DATA " . Dumper($data) . "\n";

#    return $data;

    my ($begyear, $begmonth) = split('-', $beg);
    my ($endyear, $endmonth) = split('-', $end);

    my $year = $begyear;
    my $month = $begmonth;

    my $orig_where = $query->{'where'};

    my $nMonth = 0;

    while (
        ($year < $endyear) or
        (($year == $endyear) and ($month <= $endmonth))
    ) {
        my $date_where = "date >= '$year-$month-01 00:00:00' AND " .
            "date < date '$year-$month-01 00:00:00' + interval '1 month'";
        my $new_where;
        if (defined($orig_where)) {
            $new_where = "$orig_where AND $date_where";
        } else {
            $new_where = "$date_where";
        }
        $query->{'where'} = $new_where;

        my $results = $db->query_hash($query);
        if (@{$results}) {

            if (defined($key)) {
                for my $r (@{$results}) {
                    my $keyname = $r->{$key};
                    for my $f (@fields) {
                        my $val = $r->{$f};
                        if (defined $val) {
                            if ( Scalar::Util::looks_like_number($val) ) {
                                $val = $val + 0;
                            }
                            $data->{$keyname}->{$f}->[$nMonth] = $val;
                        }

                    }
                }
            } else {
                for my $r (@{$results}) {
                    for my $f (@fields) {
                        my $val = $r->{$f};
                        if (defined $val) {
                            if ( Scalar::Util::looks_like_number($val) ) {
                                $val = $val + 0;
                            }
                            $data->{$f}->[$nMonth] = $val;
                        }
                    }
                }
            }
        }

        $nMonth += 1;

        if($month == 12) {
            $month = 1;
            $year++;
        } else {
            $month++;
        }
    }
    return $data;
}


sub _monthlyQueryDataFields
{
    my ($self, $db, $query, $key) = @_;
    my %fieldsQuery = %{ $query };
    $fieldsQuery{limit} = 1;

    my @fields;
    my $resultFieldsQuery = $db->query_hash(\%fieldsQuery);
    if (defined $resultFieldsQuery and (exists $resultFieldsQuery->[0])) {
        @fields =   (keys %{@{$resultFieldsQuery}[0]});
    }

    if ($key) {
        @fields = grep {  $_ ne $key} @fields;
    }

    return \@fields;

}

sub _emptyMonthlyQueryData
{
    my ($self, $db, $beg, $end, $query, $options, $fields_r) = @_;

    my ($begyear, $begmonth) = split('-', $beg);
    my ($endyear, $endmonth) = split('-', $end);

    my $length = ($endyear - $begyear)*12 + ($endmonth - $begmonth);
    my $makeResults_r = sub { return [ map { 0 } (0 .. $length)  ] };

    my $key = $options->{'key'};
    my @keys;
    if ($key) {
        my $select = "SELECT DISTINCT ";
        if ($options->{keyGenerator}) {
            $select .= $options->{keyGenerator};
        } else {
            $select.= $key;
        }
        my $sql = "$select FROM "  . $query->{from} . ";";
        my $res = $db->query($sql);
        @keys = map {  $_->{ $key } }  @{ $res };

    }

    my @fields = @{ $fields_r };

    my $data = {};
    if ($key) {
        foreach my $key (@keys) {
            $data->{$key} = {};
            foreach my $field (@fields) {
                $data->{$key}->{$field} = $makeResults_r->();
            }
        }
    } else {
        foreach my $field (@fields) {
            $data->{$field} = $makeResults_r->();
        }
    }

    return $data;
}

sub runQuery
{
    my ($self, $beg, $end, $query) = @_;

    my $data = {};
    my $db = EBox::DBEngineFactory::DBEngine();

    my ($begyear, $begmonth) = split('-', $beg);
    my ($endyear, $endmonth) = split('-', $end);

    my $orig_where = $query->{'where'};
    my $date_where = "date >= '$begyear-$begmonth-01 00:00:00' AND " .
                "date < date '$endyear-$endmonth-01 00:00:00' + interval '1 month'";
    my $new_where;
    unless (defined($query->{'options'}) and
            defined($query->{'options'}->{'no_date_in_where'}) and
            $query->{'options'}->{'no_date_in_where'}) {
        if (defined($orig_where)) {
            $new_where = "$orig_where AND $date_where";
        } else {
            $new_where = "$date_where";
        }
        $query->{'where'} = $new_where;
    }
    $query->{'from'} =~s/_date_/$date_where/g;

    my $results = $db->query_hash($query);
    if (@{$results}) {
        my @fields = keys(%{@{$results}[0]});

        for my $f (@fields) {
            $data->{$f} = [];
        }

        for my $r (@{$results}) {
            for my $f (@fields) {
                my $val = $r->{$f};
                if ( Scalar::Util::looks_like_number($val) ) {
                    $val = $val + 0;
                }
                push(@{$data->{$f}}, $val);
            }
        }
        return $data;
    }
    return undef;
}

sub runCompositeQuery
{
    my ($self, $beg, $end, $query, $key, $next_query) = @_;

    my $data = {};
    my $db = EBox::DBEngineFactory::DBEngine();

    my ($begyear, $begmonth) = split('-', $beg);
    my ($endyear, $endmonth) = split('-', $end);

    my $orig_where = $query->{'where'};
    my $date_where = "date >= '$begyear-$begmonth-01 00:00:00' AND " .
                "date < date '$endyear-$endmonth-01 00:00:00' + interval '1 month'";
    my $new_where;
    if (defined($orig_where)) {
        $new_where = "$orig_where AND $date_where";
    } else {
        $new_where = "$date_where";
    }
    $query->{'where'} = $new_where;

    my $results = $db->query_hash($query);
    my @keys = map { $_->{$key} } @{$results};
    (@keys) or return undef;

    $orig_where = $next_query->{'where'};
    for my $k (@keys) {
        $data->{$k} = {};
        my $date_where = "date >= '$begyear-$begmonth-01 00:00:00' AND " .
                    "date < date '$endyear-$endmonth-01 00:00:00' + interval '1 month'";
        my $new_where;
        if (defined($orig_where)) {
            $new_where = "$orig_where AND $date_where";
        } else {
            $new_where = "$date_where";
        }
        my $regex = '_' . $key . '_';
        $new_where =~ s/$regex/$k/;
        $next_query->{'where'} = $new_where;

        $results = $db->query_hash($next_query);
        if (@{$results}) {
            my @fields = keys(%{@{$results}[0]});

            for my $f (@fields) {
                $data->{$k}->{$f} = [];
            }

            for my $r (@{$results}) {
                for my $f (@fields) {
                    my $val = $r->{$f};
                    if ( Scalar::Util::looks_like_number($val) ) {
                        $val = $val + 0;
                    }
                    push(@{$data->{$k}->{$f}}, $val);
                }
            }
        }
    }
    return $data;
}


# get the start date as timestamp for a new consolidation
sub _consolidateReportStartDate
{
    my ($self, $db, $target_table, $query) = @_;

    my $res = $db->query_hash({
            'select' => 'EXTRACT(EPOCH FROM last_date) AS date',
            'from' => 'report_consolidation',
            'where' => "report_table = '$target_table'"
                              });

    my $date;
    if(@{$res}) {
        my $row = shift(@{$res});
        $date = $row->{'date'};
        $date += 1; # we start consolidation in the next second
    } else {
        # get a reasonable first date from timestamp of source tables
        $res = $self->_unionQuery($db, {
                'select' => 'EXTRACT(EPOCH FROM timestamp) AS date',
                'from' => $query->{'from'},
                'order' => "timestamp",
                'limit' => 1
                                       });
        my $row = shift(@{$res});

        #if there is no rows in source tables for consolidation, return undef
        defined($row) or
            return undef;

        $date = $row->{date};


        #later we call update so we need to have something inserted
        $db->unbufferedInsert('report_consolidation', {
                'report_table' => $target_table,
                'last_date' => 'epoch'
            });
        }

    return $date;
}

sub consolidateReportFromLogs
{
    my ($self) = @_;

    my $queries = $self->consolidateReportQueries();
    return $self->_consolidateReportFromDB(
                                    $queries,
                                    \&_consolidationValuesForMonth
                                   );
}


sub _consolidateReportFromDB
{
    my ($self, $queries, $monthlyValuesMethod_r) = @_;

    my $db = EBox::DBEngineFactory::DBEngine();

    my $consolidationStartTime = time();
    my $gmConsolidationStartTime = gmtime($consolidationStartTime);

    for my $q (@{$queries}) {
        my $target_table = $q->{'target_table'};
        my %quote = exists $q->{quote} ? %{ $q->{quote} } : ();
        my $query = $q->{'query'};

        my $date = $self->_consolidateReportStartDate($db,
                                                      $target_table,
                                                      $query);

        $date or
            next;

        my @time = localtime($date);
        my $year = $time[5]+1900;
        my $month = $time[4]+1;
        my $day =  $time[3];
        my $hour = $time[2] . ':' . $time[1] . ':' . $time[0];
        my $timeTs = $date; # no tz

        my $curTimeTs = $consolidationStartTime; # no tz
        my @curtime = localtime($curTimeTs);
        my $curyear = $curtime[5]+1900;
        my $curmonth = $curtime[4]+1;

        # precalculed query data
        if ( exists $query->{'where'} ) {
            $query->{orig_where} = $query->{'where'};
        }
        $query->{from_tables} = [ split '\s*,\s*', $query->{from} ];

        while ( $timeTs <  $curTimeTs) {
            my $beginTime = "$year-$month-$day $hour";
            my $beginMonth = "$year-$month-01 00:00:00";

            my $results = $monthlyValuesMethod_r->($self, $db, $query, $beginTime, $beginMonth);
            if (@{$results}) {
                my $updateOverwrite = 0;
                if (exists $query->{updateMode} and ($query->{updateMode} eq 'overwrite')) {
                    $updateOverwrite = 1;
                }
                # query to check if the record exists already
                my @fields = keys(%{@{$results}[0]});

                # these are the fields which identify a line as not repeatable
                my @identityFields;
                if (exists $query->{group}) {
                    my @groupFields = map {
                        # to get column names when they are qualified with table
                        my @parts = split '\.', $_;
                        $parts[-1]
                    } split(/ *, */,$query->{'group'});
                    push @identityFields, @groupFields;
                }
                if (exists $query->{key}) {
                    push @identityFields, $query->{key};
                }

                for my $r (@{$results}) {
                    my @from = ($target_table);
                    my @where;

                    for my $f (@identityFields) {
                        if (exists $r->{$f} and defined $r->{$f}) {
                            my $value;
                            if ($quote{$f}) {
                                $value = $db->quote($r->{$f});
                            } else {
                                $value = q{'} . $r->{$f} . q{'};
                            }
                            push(@where, "$f=$value");
                        }

                        # try to detect another required 'from' this will
                        # fail if column name does nto specify table if
                        # there is one of more dot in the nmae it will fail too
                        my (@portions) = split '\.', $f;
                        if (@portions == 2) {
                            push @from, $portions[0];
                        }
                    }
                    push(@where, "date = '$beginMonth'");

                    my $res = $db->query_hash({
                            'from' => join(',', @from),
                            'where' => join(' AND ', @where)
                            });
                    if (@{$res}) {
                        # record exists, we will update it
                        my $row = shift(@{$res});
                        my $new_row = {};
                        for my $k (keys %$r) {
                            if (!grep(/^$k$/, @identityFields)) {
                                if ($updateOverwrite) {
                                    my $newValue = $r->{$k};
                                    if ( $quote{$k} ) {
                                        $newValue = $db->quote($newValue);
                                    }
                                    $new_row->{$k} = $newValue;
                                } else {
                                    # sum values avoiding undef warnings
                                    $new_row->{$k} = 0;
                                    $new_row->{$k} += $row->{$k} if defined $row->{$k};
                                    $new_row->{$k} += $r->{$k} if defined $r->{$k};
                                }
                            }
                        }

                        $db->update($target_table, $new_row, \@where);
                    } else {
                        # record does not exists, insert it
                        $r->{'date'} = $beginMonth;
                        $db->unbufferedInsert($target_table, $r);
                    }
                }

                # update last consolidation time

               $db->update('report_consolidation',
                    { 'last_date' => "'$gmConsolidationStartTime'" },
                    [ "report_table = '$target_table'" ],
                );
            }

            # only the first loop could  have a hour/day different than the 00:00:00/1
            $hour = '00:00:00';
            $day = 1;
            if($month == 12) {
                $month = 1;
                $year++;
            } else {
                $month++;
            }

            # update timeTs for the next month
            $timeTs = timelocal(0,0,0, 1,($month-1),($year-1900));
        }
    }
}

sub _consolidationValuesForMonth
{
    my ($self, $db, $query, $beginTime, $beginMonth) = @_;

    my @dateWherePortions;
    foreach my $table (@{ $query->{from_tables} }) {
        push @dateWherePortions, "($table.timestamp >= '$beginTime' AND " .
            "$table.timestamp < date '$beginMonth' + interval '1 month')";

    }

    my $date_where = join ' AND ', @dateWherePortions;

    my $new_where;
    if (exists $query->{orig_where}) {
        $new_where = $query->{orig_where} . " AND $date_where";
    } else {
        $new_where = "$date_where";
    }
    $query->{'where'} = $new_where;

    my $results = $db->query_hash($query);
    return $results;
}

sub _lastConsolidationValuesForMonth
{
    my ($self, $db, $origQuery, $beginTime, $beginMonth) = @_;
    my $query = { %{ $origQuery }  };

    my @dateWherePortions;
    foreach my $table (@{ $query->{from_tables} }) {
        push @dateWherePortions, "($table.timestamp >= '$beginTime' AND " .
            "$table.timestamp < date '$beginMonth' + interval '1 month')";
    }

    my $date_where = join ' AND ', @dateWherePortions;

    if (exists $query->{where}) {
        $query->{where} = $query->{where} . " AND $date_where";
    } else {
        $query->{where} = "$date_where";
    }

    $query->{order} = 'timestamp DESC';
    $query->{limit} = 1;

    my $key = $query->{key};
    if (defined $key) {
        my $from = join ', ', @{ $query->{from_tables} };
        my $sql = qq{SELECT DISTINCT $key FROM $from WHERE }. $query->{where};
        my $keyResults = $db->query($sql);
        my @keyValues = map { $_->{$key}  } @{ $keyResults };

        my @results;
        my $origWhere = $query->{where};
        foreach my $keyValue (@keyValues) {
            $query->{where} = $origWhere . " AND $key = '$keyValue'";
            push @results, @{ $db->query_hash($query) };
        }

        return \@results;
    } else {
        return $db->query_hash($query);
    }
}


# Method: consolidateReportQueries
#
# This method defines how to consolidate for the report the database logs of this
# module, using an array including an entry for each table, such as:
#
#         {
#             'target_table' => 'samba_access_report',
#             'query' => {
#                 'select' => 'username, COUNT(event) AS operations',
#                 'from' => 'samba_access',
#                 'group' => 'username'
#             },
#            'quote' => { username => 1},
#         },
#
#
#
#
# 'target_table' defines the table where the consolidated data will be stored.
# The data will considerate using the provided query. The format of the query i
# the same of EBox::MyDBEngine::query_hash. But with the following caveats:
#
#
#
#  - key : this signals a single field as part of the key fields of a row. The
#  other keyfields are the ones from a possible group clause. The query needs
#  either a group clause or a key option to be able to consolidate correctly.
#
#  - updateMode : this signals what to do when you need to update a row. A row
#  will be updated instead of inserted when its date and key fields (group + key)
#  are identical. Available update modes:
#
#  - sum: the non-key field are added tohether (default)
#  - overwrite: the non-key fields are overwritten with the last value
#
# 'quote' means which fields should be quoted to escape special characters
# in strigns. No present fields default to false
#
#  This data will be used to call consolidateReportFromLogs
sub consolidateReportQueries
{
    return [];
}

sub logReportInfo
{
    return [];
}

# Method: consolidateReportInfoQueries
#
# This method is used to consolidate data from data tables which has been
# populated by the logReportInfo method. It call consolidateReportInfoQueries for
# that.
#
# The difference between consolidateReportFromLogs and
# consolidateReportInfoQueries is that the last one only takes the latest value
# or the latest value for each of the values of the 'key' field.
#
# Another difference is that the queries have default update mode the 'overwrite'
# mode instead o 'add'
sub consolidateReportInfoQueries
{
    return [];
}

sub consolidateReportInfo
{
    my ($self) = @_;

    my $queries = $self->consolidateReportInfoQueries();
    # putting the default update mode
    foreach my $q (@{  $queries}) {
        if (not exists $q->{query}->{updateMode}) {
            $q->{query}->{updateMode} = 'overwrite';
        }
    }

    return $self->_consolidateReportFromDB(
                                    $queries,
                                    \&_lastConsolidationValuesForMonth
                                   );
}

# if this is neccesary in more places we will move it to MyDbEngine
sub _unionQuery
{
    my ($self, $dbengine, $orig_query) = @_;
    my %query = %{ $orig_query };

    my @tables = split '\s*,\s*', $query{from};

    my @tableQueries;
    foreach my $table (@tables) {
        $query{from} = $table;
        my $tableSql = '(' . $dbengine->query_hash_to_sql(\%query, 0) . ')';
        push @tableQueries, $tableSql;
    }

    my $sql = join ' UNION ' , @tableQueries;
    $sql .= ';';

    return $dbengine->query($sql);
}


<<<<<<< HEAD
#  Method: getGlobal
#
#   get a EBox::Global isntance with the same read-only status than the module
sub getGlobal
{
    my ($self) = @_;
=======
# Method: global
#
#  Gets an EBox::Global instance with the same read-only status as the module
#
#  As EBox::Module::Base does not store config, this always returns a regular instance
#
sub global
{
    my ($self) = @_;

>>>>>>> b863eb98
    return EBox::Global->getInstance();
}

1;<|MERGE_RESOLUTION|>--- conflicted
+++ resolved
@@ -1804,25 +1804,16 @@
 }
 
 
-<<<<<<< HEAD
-#  Method: getGlobal
-#
-#   get a EBox::Global isntance with the same read-only status than the module
-sub getGlobal
+# Method: global
+#
+#  Gets an EBox::Global instance with the same read-only status as the module
+#
+#  As EBox::Module::Base does not store config, this always returns a regular instance
+#
+sub global
 {
     my ($self) = @_;
-=======
-# Method: global
-#
-#  Gets an EBox::Global instance with the same read-only status as the module
-#
-#  As EBox::Module::Base does not store config, this always returns a regular instance
-#
-sub global
-{
-    my ($self) = @_;
-
->>>>>>> b863eb98
+
     return EBox::Global->getInstance();
 }
 
