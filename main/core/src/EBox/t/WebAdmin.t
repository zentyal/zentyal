#!/usr/bin/perl -w

# Copyright (C) 2008-2013 Zentyal S.L.
#
# This program is free software; you can redistribute it and/or modify
# it under the terms of the GNU General Public License, version 2, as
# published by the Free Software Foundation.
#
# This program is distributed in the hope that it will be useful,
# but WITHOUT ANY WARRANTY; without even the implied warranty of
# MERCHANTABILITY or FITNESS FOR A PARTICULAR PURPOSE.  See the
# GNU General Public License for more details.
#
# You should have received a copy of the GNU General Public License
# along with this program; if not, write to the Free Software
# Foundation, Inc., 59 Temple Place, Suite 330, Boston, MA  02111-1307  USA

# A module to test restricted resources and includes methods on WebAdmin module

use warnings;
use strict;

use Test::More tests => 38;
use Test::Exception;
use Test::Deep;

use lib '../../..';

use EBox::Global::TestStub;
use EBox::Sudo::TestStub;

EBox::Global::TestStub::fake();
EBox::Sudo::TestStub::fake();

use_ok('EBox::WebAdmin') or die;

my $webAdminMod = EBox::Global->modInstance('webadmin');
isa_ok($webAdminMod, 'EBox::WebAdmin');

my @resourceNames = ('foo/a', 'bar/a', 'foo/b');

is ($webAdminMod->_restrictedResourceExists($resourceNames[0]), 0, 'Resource not exists before adding');

lives_ok {
    $webAdminMod->setRestrictedResource($resourceNames[0], [ '192.168.45.2/32', '10.0.0.0/24' ]);
} 'Adding a correct restricted resource';

lives_ok {
    $webAdminMod->setRestrictedResource($resourceNames[0], [ '192.168.1.4/32' ]);
} 'Updating a correct restricted file';

lives_ok {
    $webAdminMod->setRestrictedResource($resourceNames[1], [ 'all', '102.1.2.3/32' ]);
} 'Adding an all allow restricted location';

is ($webAdminMod->_restrictedResourceExists($resourceNames[0]), 1, 'Resource exists after adding');

throws_ok {
    $webAdminMod->setRestrictedResource($resourceNames[2]);
} 'EBox::Exceptions::MissingArgument', 'Missing a compulsory argument';

throws_ok {
    $webAdminMod->setRestrictedResource($resourceNames[2], []);
} 'EBox::Exceptions::Internal', 'No given IP address';

throws_ok {
    $webAdminMod->setRestrictedResource($resourceNames[2], [ 'foobar', '10.0.0.2/24']);
} 'EBox::Exceptions::Internal', 'Deviant IP address';

cmp_deeply($webAdminMod->get_list('restricted_resources'),
           [ { allowedIPs => [ '192.168.1.4/32' ],
               name       => $resourceNames[0],
             },
             { allowedIPs => ['all'],
               name       => $resourceNames[1],
             }],
            'The additions and updates were done correctly');

throws_ok {
    $webAdminMod->delRestrictedResource();
} 'EBox::Exceptions::MissingArgument', 'Missing a compulsory argument';

lives_ok {
    foreach my $resourceName (@resourceNames[0 .. 1]) {
        $webAdminMod->delRestrictedResource($resourceName);
    }
} 'Deleting correct restricted resources';

is ($webAdminMod->_restrictedResourceExists($resourceNames[1]), 0, 'Resource not exists after deleting');

throws_ok {
    $webAdminMod->delRestrictedResource($resourceNames[2]);
} 'EBox::Exceptions::DataNotFound', 'Given resource name not found';

# Include related tests
my @includes = ( '/bin/true', '/bin/false' );
my @deviantIncludes = ( '/bin/dafdfa' );

# Nginx includes.
throws_ok {
    $webAdminMod->addNginxInclude();
} 'EBox::Exceptions::MissingArgument', 'No file to include';


lives_ok {
    $webAdminMod->addNginxInclude($_) foreach (@includes);
} 'Adding some includes';

cmp_deeply($webAdminMod->_nginxIncludes(), \@includes,
       'The two includes added');

lives_ok {
    $webAdminMod->addNginxInclude($_) foreach (@includes);
} 'Trying to add the same again';

cmp_deeply($webAdminMod->_nginxIncludes(), \@includes,
           'Only the two includes are there');

throws_ok {
    $webAdminMod->removeNginxInclude();
} 'EBox::Exceptions::MissingArgument', 'No file to exclude';

lives_ok {
    $webAdminMod->removeNginxInclude($deviantIncludes[0]);
} 'Trying to remove a no-included file does not trigger error';
cmp_deeply($webAdminMod->_nginxIncludes(), \@includes,
           'After the removal of a no-included file nothing is affected');

lives_ok {
    $webAdminMod->removeNginxInclude($_) foreach (@includes);
} 'Removing all the include files';

cmp_ok(@{$webAdminMod->_nginxIncludes()}, '==', 0,
       'Nothing has been left');

# Nginx server includes.
throws_ok {
    $webAdminMod->addNginxServer();
} 'EBox::Exceptions::MissingArgument', 'No server file to include';

lives_ok {
    $webAdminMod->addNginxServer($deviantIncludes[0]);
} 'Server file to include does not exits but it doesn\'t break';

lives_ok {
    $webAdminMod->removeNginxServer($deviantIncludes[0]);
} 'Server file to remove does not exits but it doesn\'t break';

lives_ok {
    $webAdminMod->addNginxServer($_) foreach (@includes);
} 'Adding some server includes';

cmp_deeply($webAdminMod->_nginxServers(), \@includes,
       'The two server includes are added');

lives_ok {
    $webAdminMod->addNginxServer($_) foreach (@includes);
} 'Trying to add the same again';

cmp_deeply($webAdminMod->_nginxServers(), \@includes,
           'Only the two server includes are there');

throws_ok {
    $webAdminMod->removeNginxServer();
} 'EBox::Exceptions::MissingArgument', 'No server file to exclude';

lives_ok {
<<<<<<< HEAD
    $webAdminMod->removeNginxServer($deviantIncludes[0]);
} 'Trying to remove a no-included server file does not trigger error';
cmp_deeply($webAdminMod->_nginxServers(), \@includes,
           'After the removal of a no-included server file nothing is affected');
=======
    $webAdminMod->removeNginxInclude($deviantIncludes[0]);
} 'Trying to remove a no-included file does not trigger error';
cmp_deeply($webAdminMod->_nginxIncludes(), \@includes,
           'After the removal of a no-included file nothing is affected');
>>>>>>> e99c9b3b

lives_ok {
    $webAdminMod->removeNginxServer($_) foreach (@includes);
} 'Removing all the include server files';

cmp_ok(@{$webAdminMod->_nginxServers()}, '==', 0,
       'Nothing has been left');
1;<|MERGE_RESOLUTION|>--- conflicted
+++ resolved
@@ -165,17 +165,10 @@
 } 'EBox::Exceptions::MissingArgument', 'No server file to exclude';
 
 lives_ok {
-<<<<<<< HEAD
     $webAdminMod->removeNginxServer($deviantIncludes[0]);
 } 'Trying to remove a no-included server file does not trigger error';
 cmp_deeply($webAdminMod->_nginxServers(), \@includes,
            'After the removal of a no-included server file nothing is affected');
-=======
-    $webAdminMod->removeNginxInclude($deviantIncludes[0]);
-} 'Trying to remove a no-included file does not trigger error';
-cmp_deeply($webAdminMod->_nginxIncludes(), \@includes,
-           'After the removal of a no-included file nothing is affected');
->>>>>>> e99c9b3b
 
 lives_ok {
     $webAdminMod->removeNginxServer($_) foreach (@includes);
