HEAD
	+ Fixed ajax/form.mas to avoid phantom change button
	+ New look & feel of the web interface
	+ Set only Remote as option to export/import configuration to a
	  remote site
	+ Return undef in HasMany type when a model is not longer
	  available due to being uninstalled
	+ Added onclick atribute to the link.mas template
	+ Fix exception raising when no event component is found
	+ table_ordered.js : more robust trClick event method
	+ Changed dashboard JS which sometimes halted widget updates
	+ Added popup dialogs for import/export configuration
	+ Changes in styles and sizes of the save/revoke dialog
	+ Removed redudant code in ConfigureWatchers::syncRows which made module
	  to have an incorrect modified state
<<<<<<< HEAD
=======
	+ Dont show in bug report removed packages with configuration
	  held as broken packages
>>>>>>> 2911d207
2.3.19
	+ Manually set up models for events to take into account the
	  dynamic models from the log watcher filtering models
	+ Fixed warnings when deleting a row which is referenced in other model
	+ Disable HTML form autocompletion in admin password change model
	+ Fixed incorrect non-editable warnings in change date and time model
	+ Fixed parsing value bug in EBox::Types::Date and EBox::Types::Time
	+ Reworked mdstat parsing, added failure_spare status
	+ Configuration backup implicitly preserves ownership of files
	+ Changes in styles and sizes of the save/revoke dialog
	+ New data form row is copied from default row, avoiding letting hidden
	  fields without its default value and causing missing fields errors
	+ Always fill abstract type with its default value, this avoids
	  errors with hidden fields with default value
	+ Different page to show errors when there are broken software packages
	+ InverseMatchSelect and InverseMatchUnion use 'not' instead of '!' to
	  denote inverse match. This string is configurable with a type argument
	+ Fixed types EBox::Type::InverseMatchSelect and InverseMatchUnion
	+ Fixed bug in DataTable::setTypedRow() which produced an incorrect 'id'
	  row element in DataTable::updateRowNotify()
	+ In tableBody.mas template: decomposed table topToolbar section in methods
	+ Fixed bug in discard changes dialog
	+ Confirmation dialogs now use styled modalboxes
	+ Do not reload page after save changes dialog if operation is successful
	+ Maintenance menu is now kept open when visiting the logs index page
2.3.18
	+ Manual clone of row in DataTable::setTypedRow to avoid segfault
	+ Avoid undef warnings in EBox::Model::DataTable::_find when the
	  element value is undef
	+ Fixed kill of ebox processes during postrm
	+ Set MySQL root password in create-db script and added mysql script
	  to /usr/share/zentyal for easy access to the zentyal database
	+ Increased timeout redirecting to wizards on installation to 5 seconds
	  to avoid problems on some slow or loaded machines
	+ Save changes dialog do not appear if there are no changes
	+ Delete no longer needed duplicated code
	+ Do not go to save changes after a regular package installation
	  they are saved only in the first install
	+ Progress bar in installation refactored
2.3.17
	+ Do not use modal box for save changes during installation
	+ Hidden fields in DataTables are no longer considered compulsory
	+ Select type has now its own viewer that allows use of filter function
	+ User is now enabled together with the rest of modules on first install
2.3.16
	+ Fix 'oldRow' parameter in UpdatedRowNotify
	+ Use Clone::Fast instead of Clone
	+ Modal dialog for the save and discard changes operations
	+ Use a different lock file for the usercorner redis
	+ Improved look of tables when checkAll controls are present
	+ Better icons for clone action
	+ Added confirmation dialog feature to models; added confirmation
	  dialog to change hostname model
	+ Dynamic default values are now properly updated when adding a row
	+ Kill processes owned by the ebox user before trying to delete it
	+ Do not use sudo to call status command at EBox::Service::running
	+ Fixed regression setting default CSS class in notes
2.3.15
	+ Added missing call to updateRowNotify in DataForms
	+ Fixed silent error in EBox::Types::File templates for non-readable
	  by ebox files
	+ Use pkill instead of killall in postinst
	+ Use unset instead of delete_dir when removing rows
	+ Do not set order list for DataForms
	+ Only try to clean tmp dir on global system start
2.3.14
	+ Error message for failure in package cache creation
	+ Fixed regression when showing a data table in a modal view
	+ Do not do a redis transaction for network module init actions
	+ Fixed EBox::Module::Config::st_unset()
	+ Allowed error class in msg template
2.3.13
	+ Fixed problems in EventDaemon with JSON and blessed references
	+ More crashes avoided when watchers or dispatchers doesn't exist
	+ Proper RAID watcher reimplementation using the new state API
	+ EBox::Config::Redis singleton has now a instance() method instead of new()
	+ Deleted wrong use in ForcePurge model
2.3.12
	+ Fixed problem with watchers and dispatchers after a module deletion
	+ Fixed EBox::Model::DataTable::_checkFieldIsUnique, it failed when the
	  printableValue of the element was different to its value
	+ Fixed separation between Add table link and table body
	+ Adaptation of EventDaemon to model and field changes
	+ Disabled logs consolidation on purge until it is reworked, fixed
	  missing use in purge logs model
	+ Fixed Componet::parentRow, it not longer tries to get a row with
	  undefined id
	+ Fix typo in ConfigureLogs model
	+ Mark files for removing before deleting the row from backend in
	  removeRow
	+ The Includes directives are set just for the main virtual host
	+ Fixed EventDaemon crash
2.3.11
	+ Mark files for removing before deleting the row from backend in removeRow
	+ Dashboard widgets now always read the information from RO
	+ Enable actions are now executed before enableService()
	+ Fixed regression which prevented update of the administration service
	  port when it was changed in the interface
	+ New EBox::Model::Composite::componentNames() for dynamic composites
	+ Remove _exposedMethods() feature to reduce use of AUTOLOAD
	+ Removed any message set in the model in syncRows method
	+ Added global() method to modules and components to get a coherent
	  read-write or read-only instance depending on the context
	+ Removed Model::Report and Composite::Report namespaces to simplify model
	  management and specification
	+ New redis key naming, with $mod/conf/*, $mod/state and $mod/ro/* replacing
	  /ebox/modules/$mod/*, /ebox/state/$mod/* and /ebox-ro/modules/$mod/*
	+ Removed unnecessary parentComposite methods in EBox::Model::Component
	+ Only mark modules as changed when data has really changed
	+ EBox::Global::modChange() throws exception if instance is readonly
	+ New get_state() and set_state() methods, st_* methods are kept for
	  backwards compatibility, but they are deprecated
	+ Simplified events module internals with Watcher and Dispatcher providers
	+ Model Manager is now able to properly manage read-only instances
	+ Composites can now use parentModule() like Models
	+ Renamed old EBox::GConfModule to EBox::Module::Config
	+ Unified model and composite management in the new EBox::Model::Manager
	+ Model and composites are loaded on demand to reduce memory consumption
	+ Model and composite information is now stored in .yaml schemas
	+ ModelProvider and CompositeProvider are no longer necessary
	+ Simplified DataForm using more code from DataTable
	+ Adapted RAID and restrictedResources() to the new JSON objects in redis
	+ Remove unused override modifications code
	+ Added /usr/share/zentyal/redis-cli wrapper for low-level debugging
	+ Use simpler "key: value" format for dumps instead of YAML
	+ Row id prefixes are now better chosen to avoid confusion
	+ Use JSON instead of list and hash redis types (some operations,
	  specially on lists, are up to 50% faster and caching is much simpler)
	+ Store rows as hashes instead of separated keys
	+ Remove deprecated all_dirs and all_entries methods
	+ Remove obsolete EBox::Order package
	+ Remove no longer needed redis directory tree sets
	+ Fixed isEqualTo() method on EBox::Types::Time
	+ EBox::Types::Abstract now provides default implementations of fields(),
	  _storeInGConf() and _restoreFromHash() using the new _attrs() method
	+ Remove indexes on DataTables to reduce complexity, no longer needed
	+ Simplified ProgressIndicator implementation using shared memory
	+ New EBox::Util::SHMLock package
	+ Implemented transactions for redis operations
	+ Replace old MVC cache system with a new low-level redis one
	+ Delete no longer necessary regen-redis-db tool
	+ Added new checkAll property to DataTable description to allow
	  multiple check/uncheck of boolean columns
2.3.10
	+ Added Desktop::ServiceProvider to allow modules to implement
	  requests from Zentyal desktop
	+ Added VirtualHost to manage desktop requests to Zentyal server
	+ Fix EventDaemon in the transition to MySQL
	+ Send EventDaemon errors to new rotated log file /var/log/zentyal/events.err
	+ Send an event to Zentyal Cloud when the updates are up-to-date
	+ Send an info event when modules come back to running
	+ Include additional info for current event watchers
	+ Fixed RAID report for some cases of spare devices and bitmaps
	+ Fixed log purge, SQL call must be a statement not a query
	+ Fixed regex syntax in user log queries
	+ Added missing "use Filesys::Df" to SysInfo
	+ Disabled consolidation by default until is fixed or reimplemented
	+ Fixed regresion in full log page for events
	+ Added clone action to data tables
	+ Fixed regression in modal popup when showing element table
	+ Added new type EBox::Types::KrbRealm
	+ Fix broken packages when dist-upgrading from old versions: stop ebox
	  owned processes before changing home directory
	+ Log the start and finish of start/stop modules actions
	+ Added usesPort() method to apache module
2.3.9
	+ Enable SSLInsecureRenegotiation to avoid master -> slave SOAP handsake
	  problems
	+ Added validateRowRemoval method to EBox::Model::DataTable
	+ Use rm -rf instead of remove_tree to avoid chdir permission problems
	+ Avoid problems restarting apache when .pid file does not exist
	+ Do not use graceful on apache to allow proper change of listen port
	+ Simplified apache restart mechanism and avoid some problems
2.3.8
	+ Create tables using MyISAM engine by default
	+ Delete obsolete 'admin' table
2.3.7
	+ Fixed printableName for apache module and remove entry in status widget
	+ Merged tableBodyWithoutActions.mas into tableBody.mas
	+ Removed tableBodyWithoutEdit.mas because it is no longer used
	+ Better form validation message when there are no ids for
	  foreign rows in select control with add new popup
	+ Fixed branding of RSS channel items
	+ Fixed destination path when copying zentyal.cnf to /etc/mysql/conf.d
	+ Packaging fixes for precise
2.3.6
	+ Switch from CGIs to models in System -> General
	+ New value() and setValue() methods in DataForm::setValue() for cleaner
	  code avoiding use of AUTOLOAD
	+ Added new EBox::Types::Time, EBox::Types::Date and EBox::Types::TimeZone
	+ Added new attribute 'enabled' to the Action and MultiStateAction types
	  to allow disabling an action. Accepts a scalar or a CODE ref
	+ The 'defaultValue' parameter of the types now accept a CODE ref that
	  returns the default value.
2.3.5
	+ Added force parameter in validateTypedRow
	+ Fixed 'hidden' on types when using method references
	+ Removed some console problematic characters from Util::Random::generate
	+ Added methods to manage apache CA certificates
	+ Use IO::Socket::SSL for SOAPClient connections
	+ Removed apache rewrite from old slaves implementation
	+ Do not show RSS image if custom_prefix defined
2.3.4
	+ Avoid 'negative radius' error in DiskUsage chart
	+ Fixed call to partitionFileSystems in EBox::SysInfo::logReportInfo
	+ Log audit does not ignore fields which their values could be interpreted
	  as boolean false
	+ Avoid ebox.cgi failure when showing certain strings in the error template
	+ Do not calculate md5 digests if override_user_modification is enabled
	+ Clean /var/lib/zentyal/tmp on boot
	+ Stop apache gracefully and delete unused code in Apache.pm
	+ Cache contents of module.yaml files in Global
2.3.3
	+ The editable attribute of the types now accept a reference to a function
	  to dinamically enable or disable the field.
	+ In progress bar CGIs AJAX call checks the availability of the
	  next page before loading it
	+ Replaced community logo
	+ Adapted messages in the UI for new editions
	+ Changed cookie name to remove forbidden characters to avoid
	  incompatibilities with some applications
	+ Added methods to enable/disable restart triggers
2.3.2
	+ Fixed redis unix socket permissions problem with usercorner
	+ Get row ids without safe characters checking
	+ Added EBox::Util::Random as random string generator
	+ Set log level to debug when cannot compute md5 for a nonexistent file
	+ Filtering in tables is now case insensitive
	+ ProgressIndicator no longer leaves zombie processes in the system
	+ Implemented mysqldump for logs database
	+ Remove zentyal-events cron script which should not be longer necessary
	+ Bugfix: set executable permissions to cron scripts and example hooks
	+ Added a global method to retrieve installed server edition
	+ Log also duration and compMessage to events.log
2.3.1
	+ Updated Standards-Version to 3.9.2
	+ Fixed JS client side table sorting issue due to Prototype
	  library upgrade
	+ Disable InnoDB by default to reduce memory consumption of MySQL
	+ Now events are logged in a new file (events.log) in a more
	  human-readable format
	+ Added legend to DataTables with custom actions
	+ Changed JS to allow the restore of the action cell when a delete
	  action fails
	+ Set milestone to 3.0 when creating bug reports in the trac
	+ Avoid temporal modelInstance errors when adding or removing
	  modules with LogWatchers or LogDispatcher
	+ Unallow administration port change when the port is in use
2.3
	+ Do not launch a passwordless redis instance during first install
	+ New 'types' field in LogObserver and storers/acquirers to store special
	  types like IPs or MACs in an space-efficient way
	+ Use MySQL for the logs database instead of PostgreSQL
	+ Bugfix: logs database is now properly recreated after purge & install
	+ Avoid use of AUTOLOAD to execute redis commands, improves performance
	+ Use UNIX socket to connect to redis for better performance and
	  update default redis 2.2 settings
	+ Use "sudo" group instead of "admin" one for the UI access control
	+ Added EBox::Module::Base::version() to get package version
	+ Fixed problem in consalidation report when accumulating results
	  from queries having a "group by table.field"
	+ Added missing US and Etc zones in timezone selector
	+ Replaced autotools with zbuildtools
	+ Refuse to restore configuration backup from version lesser than
	  2.1 unless forced
	+ Do not retrieve format.js in every graph to improve performance
	+ The purge-module scripts are always managed as root user
	+ New grep-redis tool to search for patterns in redis keys or
	  values
	+ Use partitionFileSystems method from EBox::FileSystem
2.2.4
	+ New internal 'call' command in Zentyal shell to 'auto-use' the module
	+ Zentyal shell now can execute commandline arguments
	+ Bugfix: EBox::Types::IPAddr::isEqualTo allows to change netmask now
	+ Removed some undefined concatenation and compare warnings in error.log
	+ Ignore check operation in RAID event watcher
	+ Skip IP addresses ending in .0 in EBox::Types::IPRange::addresses()
	+ Do not store in redis trailing dots in Host and DomainName types
	+ Added internal command to instance models and other improvements in shell
	+ Now the whole /etc/zentyal directory is backed up and a copy of the
	  previous contents is stored at /var/backups before restoring
	+ Removing a module with a LogWatcher no longer breaks the LogWatcher
	  Configuration page anymore
	+ Fixed error in change-hostname script it does not longer match substrings
	+ Bugfix: Show breadcrumbs even from models which live in a
	  composite
	+ HTTPLink now returns empty string if no HTTPUrlView is defined
	  in DataTable class
	+ Added mising use sentence in EBox::Event::Watcher::Base
2.2.3
	+ Bugfix: Avoid url rewrite to ebox.cgi when requesting to /slave
	+ Fixed logrotate configuration
	+ More resilient way to handle with missing indexes in _find
	+ Added more informative text when mispelling methods whose prefix
	  is an AUTOLOAD action
	+ A more resilient solution to load events components in EventDaemon
	+ Added one and two years to the purge logs periods
	+ Fixed downloads from EBox::Type::File
2.2.2
	+ Revert cookie name change to avoid session loss in upgrades
	+ Do not try to change owner before user ebox is created
2.2.1
	+ Removed obsolete references to /zentyal URL
	+ Create configuration backup directories on install to avoid warnings
	  accessing the samba share when there are no backups
	+ Log result of save changes, either successful or with warnings
	+ Changed cookie name to remove forbidden characters to avoid
	  incompatibilities with some applications
	+ Removed duplicated and incorrect auding logging for password change
	+ Fixed some non-translatable strings
	+ Create automatic bug reports under 2.2.X milestone instead of 2.2
	+ Fixed bug changing background color on selected software packages
2.1.34
	+ Volatile types called password are now also masked in audit log
	+ Adjust padding for module descriptions in basic software view
	+ Removed beta icon
2.1.33
	+ Fixed modal add problems when using unique option on the type
	+ Fixed error management in the first screen of modal add
	+ Unify software selection and progress colors in CSS
	+ Set proper message type in Configure Events model
	+ Fixed error checking permanentMessage types in templates/msg.mas
2.1.32
	+ Added progress bar colors to theme definition
	+ Remove no longer correct UTF8 decode in ProgressIndicator
	+ Fixed UTF8 double-encoding on unexpected error CGI
	+ Reviewed some subscription strings
	+ Always fork before apache restart to avoid port change problems
	+ Stop modules in the correct order (inverse dependencies order)
	+ Better logging of failed modules on restore
2.1.31
	+ Do not start managed daemons on boot if the module is disabled
	+ Better message on redis error
	+ Watch for dependencies before automatic enable of modules on first install
2.1.30
	+ Removed obsolete /ebox URL from RSS link
	+ Changed methods related with extra backup data in modules logs
	  to play along with changes in ebackup module
	+ Set a user for remote access for audit reasons
	+ Detect session loss on AJAX requests
2.1.29
	+ Startup does not fail if SIGPIPE received
2.1.28
	+ Added code to mitigate false positives on module existence
	+ Avoid error in logs full summary due to incorrect syntax in template
	+ Allow unsafe chars in EBox::Types::File to avoid problems in some browsers
	+ Reviewed some subscription strings
	+ Warning about language-packs installed works again after Global changes
	+ Show n components update when only zentyal packages are left to
	  upgrade in the system widget
	+ Do not show debconf warning when installing packages
	+ EBox::Types::IPAddr (and IPNetwork) now works with defaultValue
	+ Allow to hide menu items, separators and dashboard widgets via conf keys
2.1.27
	+ Do not create tables during Disaster Recovery installation
	+ Added new EBox::Util::Debconf::value to get debconf values
	+ DataTable controller does no longer try to get a deleted row
	  for gather elements values for audit log
	+ Check if Updates watcher can be enabled if the subscription
	  level is yet unknown
2.1.26
	+ Detection of broken packages works again after proper deletion
	  of dpkg_running file
	+ Keep first install redis server running until trigger
	+ Unified module restart for package trigger and init.d
	+ Use restart-trigger script in postinst for faster daemons restarting
	+ System -> Halt/Reboot works again after regression in 2.1.25
	+ Added framework to show warning messages after save changes
	+ Change caption of remote services link to Zentyal Cloud
	+ Do not show Cloud link if hide_cloud_link config key is defined
	+ Added widget_ignore_updates key to hide updates in the dashboard
	+ Differentiate ads from notes
	+ Allow custom message type on permanentMessage
	+ Only allow custom themes signed by Zentyal
	+ Removed /zentyal prefix from URLs
	+ Caps lock detection on login page now works again
	+ Added HiddenIfNotAble property to event watchers to be hidden if
	  it is unabled to monitor the event
	+ Dashboard values can be now error and good as well
	+ Include a new software updates widget
	+ Include a new alert for basic subscriptions informing about
	  software updates
	+ Add update-notifier-common to dependencies
	+ EBox::DataTable::enabledRows returns rows in proper order
	+ Use custom ads when available
	+ Disable bug report when hide_bug_report defined on theme
2.1.25
	+ Do not show disabled module warnings in usercorner
	+ Mask passwords and unify boolean values in audit log
	+ Do not override type attribute for EBox::Types::Text subtypes
	+ Corrected installation finished message after first install
	+ Added new disableAutocomplete attribute on DataTables
	+ Optional values can be unset
	+ Minor improvements on nmap scan
2.1.24
	+ Do not try to generate config for unconfigured services
	+ Remove unnecessary redis call getting _serviceConfigured value
	+ Safer sizes for audit log fields
	+ Fix non-translatable "show help" string
	+ Allow links to first install wizard showing a desired page
	+ Fixed bug in disk usage when we have both values greater and
	  lower than 1024 MB
	+ Always return a number in EBox::AuditLogging::isEnabled to avoid
	  issues when returning the module status
	+ Added noDataMsg attribute on DataTable to show a message when
	  there are no rows
2.1.23
	+ Removed some warnings during consolidation process
	+ Depend on libterm-readline-gnu-perl for history support in shells
	+ Fixed error trying to change the admin port with NTP enabled
	+ Fixed breadcrumb destination for full log query page
	+ Use printableActionName in DataTable setter
2.1.22
	+ Fixed parentRow method in EBox::Types::Row
	+ Added new optionalLabel flag to EBox::Types::Abstract to avoid
	  show the label on non-optional values that need to be set as
	  optional when using show/hide viewCustomizers
	+ Added initHTMLStateOrder to View::Customizer to avoid incorrect
	  initial states
	+ Improved exceptions info in CGIs to help bug reporting
	+ Do not show customActions when editing row on DataTables
2.1.21
	+ Fixed bug printing traces at Global.pm
	+ Check new dump_exceptions confkey instead of the debug one in CGIs
	+ Explicit conversion to int those values stored in our database
	  for correct dumping in reporting
	+ Quote values in update overwrite while consolidating for reporting
2.1.20
	+ Fixed regression in edition in place of booleans
	+ Better default balance of the dashboard based on the size of the widgets
	+ Added defaultSelectedType argument to PortRange
2.1.19
	+ Disable KeepAlive as it seems to give performance problems with Firefox
	  and set MaxClients value back to 1 in apache.conf
	+ Throw exceptions when calling methods not aplicable to RO instances
	+ Fixed problems when mixing read/write and read-only instances
	+ Date/Time and Timezone moved from NTP to core under System -> General
	+ Do not instance hidden widgets to improve dashboard performance
	+ New command shell with Zentyal environment at /usr/share/zentyal/shell
	+ Show warning when a language-pack is not installed
	+ Removed unnecessary dump/load operations to .bak yaml files
	+ AuditLogging and Logs constructor now receive the 'ro' parameter
	+ Do not show Audit Logging in Module Status widget
2.1.18
	+ New unificated zentyal-core.logrotate for all the internal logs
	+ Added forceEnabled option for logHelpers
	+ Moved carousel.js to wizard template
	+ Add ordering option to wizard pages
	+ Fixed cmp and isEqualTo methods for EBox::Types::IPAddr
	+ Fixed wrong Mb unit labels in Disk Usage and use GB when > 1024 MB
	+ Now global-action script can be called without progress indicator
	+ Fixed EBox::Types::File JavaScript setter code
	+ Added support for "Add new..." modal boxes in foreign selectors
	+ Each module can have now its customized purge-module script
	  that will be executed after the package is removed
	+ Added Administration Audit Logging to log sessions, configuration
	  changes, and show pending actions in save changes confirmation
	+ User name is stored in session
	+ Remove deprecated extendedRestore from the old Full Backup
2.1.17
	+ Fixed RAID event crash
	+ Added warning on models and composites when the module is disabled
	+ Fixed login page style with some languages
	+ Login page template can now be reused accepting title as parameter
	+ EBox::Types::File does not write on redis when it fails to
	  move the fail to its final destination
	+ Added quote column option for periodic log consolidation and
	  report consolidation
	+ Added exclude module option to backup restore
2.1.16
	+ Do not show incompatible navigator warning on Google Chrome
	+ Fixed syncRows override detection on DataTable find
	+ clean-conf script now deletes also state data
	+ Avoid 'undefined' message in selectors
2.1.15
	+ Move Disk Usage and RAID to the new Maintenance menu
	+ Always call syncRows on find (avoid data inconsistencies)
	+ Filename when downloading a conf backup now contains hostname
	+ Fixed bug in RAID template
	+ Set proper menu order in System menu (fixes NTP position)
	+ Fixed regresion in page size selector on DataTables
	+ Fixed legend style in Import/Export Configuration
2.1.14
	+ Fixed regresion with double quotes in HTML templates
	+ Fixed problems with libredis-perl version dependency
	+ Adding new apparmor profile management
2.1.13
	+ Better control of errors when saving changes
	+ Elements of Union type can be hidden
	+ Model elements can be hidden only in the viewer or the setter
	+ HTML attributtes are double-quoted
	+ Models can have sections of items
	+ Password view modified to show the confirmation field
	+ New multiselect type
	+ Redis backend now throws different kind of exceptions
2.1.12
	+ Revert no longer necessary parents workaround
	+ Hide action on viewCustomizer works now on DataTables
2.1.11
	+ Fixed bug which setted bad directory to models in tab view
	+ Union type: Use selected subtype on trailingText property if the
	  major type does not have the property
	+ Raise MaxClients to 2 to prevent apache slowness
2.1.10
	+ Security [ZSN-2-1]: Avoid XSS in process list widget
2.1.9
	+ Do not try to initialize redis client before EBox::init()
	+ Safer way to delete rows, deleting its id reference first
	+ Delete no longer needed workaround for gconf with "removed" attribute
	+ Fixed regression in port range setter
2.1.8
	+ Fixed regression in menu search
	+ Fixed missing messages of multi state actions
	+ Help toggler is shown if needed when dynamic content is received
	+ Fixed issue when disabling several actions at once in a data table view
	+ All the custom actions are disabled when one is clicked
	+ Submit wizard pages asynchronously and show loading indicator
	+ Added carousel.js for slide effects
2.1.7
	+ Fixed issues with wrong html attributes quotation
	+ Bugfix: volatile types can now calculate their value using other
	  the value from other elements in the row no matter their position
2.1.6
	+ Attach software.log to bug report if there are broken packages
	+ Added keyGenerator option to report queries
	+ Tuned apache conf to provide a better user experience
	+ Actions click handlers can contain custom javascript
	+ Restore configuration with force dependencies option continues
	  when modules referenced in the backup are not present
	+ Added new MultiStateAction type
2.1.5
	+ Avoid problems getting parent if the manager is uninitialized
	+ Rename some icon files with wrong extension
	+ Remove wrong optional attribute for read-only fields in Events
	+ Renamed all /EBox/ CGI URLs to /SysInfo/ for menu folder coherency
	+ Added support for custom actions in DataTables
	+ Replaced Halt/Reboot CGI with a model
	+ Message classes can be set from models
	+ Fixed error in Jabber dispatcher
	+ Show module name properly in log when restart from the dashboard fails
	+ Avoid warning when looking for inexistent PID in pidFileRunning
2.1.4
	+ Changed Component's parent/child relationships implementation
	+ Fixed WikiFormat on automatic bug report tickets
	+ Do not show available community version in Dashboard with QA
 	  updates
2.1.3
	+ Fall back to readonly data in config backup if there are unsaved changes
	+ Allow to automatically send a report in the unexpected error page
	+ Logs and Events are now submenus of the new Maintenance menu
	+ Configuration Report option is now present on the Import/Export section
	+ Require save changes operation after changing the language
	+ Added support for URL aliases via schemas/urls/*.urls files
	+ Allow to sort submenu items via 'order' attribute
	+ Automatically save changes after syncRows is called and mark the module
	  mark the module as unchanged unless it was previously changed
	+ Removed unnecessary ConfigureEvents composite
	+ Removed unnecessary code from syncRows in logs and events
	+ Restore configuration is safer when restoring /etc/zentyal files
	+ Fixed unescaped characters when showing an exception
	+ Fixed nested error page on AJAX requests
	+ Adapted dumpBackupExtraData to new expected return value
	+ Report remoteservices, when required, a change in administration
	  port
	+ Added continueOnModuleFail mode to configuration restore
	+ Fixed Firefox 4 issue when downloading backups
	+ Show scroll when needed in stacktraces (error page)
	+ More informative error messages when trying to restart locked modules
	  from the dashboard
	+ Creation of plpgsql language moved from EBox::Logs::initialSetup
	  to create-db script
	+ Redis backend now throws different kind of exceptions
	+ Avoid unnecesary warnings about PIDs
	+ Update Jabber dispatcher to use Net::XMPP with some refactoring
	+ Save changes messages are correctly shown with international charsets
	+ Support for bitmap option in RAID report
	+ Retry multiInsert line by line if there are encoding errors
	+ Adapted to new location of partitionsFileSystems in EBox::FileSystem
	+ Event messages are cleaned of null characters and truncated
	  before inserting in the database when is necessary
	+ Improve message for "Free storage space" event and send an info
	  message when a given partition is not full anymore
	+ Event messages now can contain newline characters
	+ Objects of select type are compared also by context
	+ Remove cache from optionsFromForeignModel since it produces
	  problems and it is useless
	+ Set title with server name if the server is subscribed
	+ Fix title HTML tag in views for Models and Composites
	+ Added lastEventsReport to be queried by remoteservices module
	+ Added EBox::Types::HTML type
	+ Added missing manage-logs script to the package
	+ Fixed problems with show/hide help switch and dynamic content
	+ Menus with subitems are now kept unfolded until a section on a
	  different menu is accessed
	+ Sliced restore mode fails correctly when schema file is missing,
	  added option to force restore without schema file
	+ Purge conf now purges the state keys as well
	+ Added EBox::Types::IPRange
2.1.2
	+ Now a menu folder can be closed clicking on it while is open
	+ Bugfix: cron scripts are renamed and no longer ignored by run-parts
	+ Added new EBox::Util::Nmap class implementing a nmap wrapper
2.1.1
	+ Fixed incoherency problems with 'on' and '1' in boolean indexes
	+ Move cron scripts from debian packaging to src/scripts/cron
	+ Trigger restart of logs and events when upgrading zentyal-core
	  without any other modules
	+ Don't restart apache twice when upgrading together with more modules
	+ Fixed params validation issues in addRow
2.1
	+ Replace YAML::Tiny with libyaml written in C through YAML::XS wrapper
	+ Minor bugfix: filter invalid '_' param added by Webkit-based browser
	  on EBox::CGI::Base::params() instead of _validateParams(), avoids
	  warning in zentyal.log when enabling modules
	+ All CGI urls renamed from /ebox to /zentyal
	+ New first() and deleteFirst() methods in EBox::Global to check
	  existence and delete the /var/lib/zentyal/.first file
	+ PO files are now included in the language-pack-zentyal-* packages
	+ Migrations are now always located under /usr/share/$package/migration
	  this change only affects to the events and logs migrations
	+ Delete no longer used domain and translationDomain methods/attributes
	+ Unified src/libexec and tools in the new src/scripts directory
	+ Remove the ebox- prefix on all the names of the /usr/share scripts
	+ New EBox::Util::SQL package with helpers to create and drop tables
	  from initial-setup and purge-module for each module
	+ Always drop tables when purging a package
	+ Delete 'ebox' user when purging zentyal-core
	+ Moved all SQL schemas from tools/sqllogs to schemas/sql
	+ SQL time-period tables are now located under schemas/sql/period
	+ Old ebox-clean-gconf renamed to /usr/share/zentyal/clean-conf and
	  ebox-unconfigure-module is now /usr/share/zentyal/unconfigure-module
	+ Added default implementation for enableActions, executing
	  /usr/share/zentyal-$modulename/enable-module if exists
	+ Optimization: Do not check if a row is unique if any field is unique
	+ Never call syncRows on read-only instances
	+ Big performance improvements using hashes and sets in redis
	  database to avoid calls to the keys command
	+ Delete useless calls to exists in EBox::Config::Redis
	+ New regen-redis-db tool to recreate the directory structure
	+ Renamed /etc/cron.hourly/90manageEBoxLogs to 90zentyal-manage-logs
	  and moved the actual code to /usr/share/zentyal/manage-logs
	+ Move /usr/share/ebox/zentyal-redisvi to /usr/share/zentyal/redisvi
	+ New /usr/share/zentyal/initial-setup script for modules postinst
	+ New /usr/share/zentyal/purge-module script for modules postrm
	+ Removed obsolete logs and events migrations
	+ Create plpgsql is now done on EBox::Logs::initialSetup
	+ Replace old ebox-migrate script with EBox::Module::Base::migrate
	+ Rotate duplicity-debug.log log if exists
	+ Bug fix: Port selected during installation is correctly saved
	+ Zentyal web UI is restarted if their dependencies are upgraded
	+ Bug fix: Logs don't include unrelated information now
	+ Add total in disk_usage report
	+ Bugfix: Events report by source now works again
	+ Do not include info messages in the events report
	+ Services event is triggered only after five failed checkings
	+ Do not add redundant includedir lines to /etc/sudoers
	+ Fixed encoding for strings read from redis server
	+ Support for redis-server 2.0 configuration
	+ Move core templates to /usr/share/zentyal/stubs/core
	+ Old /etc/ebox directory replaced with the new /etc/zentyal with
	  renamed core.conf, logs.conf and events.conf files
	+ Fixed broken link to alerts list
2.0.15
	+ Do not check the existence of cloud-prof package during the
	  restore since it is possible not to be installed while disaster
	  recovery process is done
	+ Renamed /etc/init.d/ebox to /etc/init.d/zentyal
	+ Use new zentyal-* package names
	+ Don't check .yaml existence for core modules
2.0.14
	+ Added compMessage in some events to distinguish among events if
	  required
	+ Make source in events non i18n
	+ After restore, set all the restored modules as changed
	+ Added module pre-checks for configuration backup
2.0.13
	+ Fixed dashboard graphs refresh
	+ Fixed module existence check when dpkg is running
	+ Fix typo in sudoers creation to make remote support work again
2.0.12
	+ Include status of packages in the downloadable bug report
	+ Bugfix: Avoid possible problems deleting redis.first file if not exist
2.0.11
	+ New methods entry_exists and st_entry_exists in config backend
2.0.10
	+ Now redis backend returns undef on get for undefined values
	+ Allow custom mason templates under /etc/ebox/stubs
	+ Better checks before restoring a configuration backup with
	  a set of modules different than the installed one
	+ Wait for 10 seconds to the child process when destroying the
	  progress indicator to avoid zombie processes
	+ Caught SIGPIPE when trying to contact Redis server and the
	  socket was already closed
	+ Do not stop redis server when restarting apache but only when
	  the service is asked to stop
	+ Improvements in import/export configuration (know before as
	  configuration backup)
	+ Improvements in ProgressIndicator
	+ Better behaviour of read-only rows with up/down arrows
	+ Added support for printableActionName in DataTable's
	+ Added information about automatic configuration backup
	+ Removed warning on non existent file digest
	+ Safer way to check if core modules exist during installation
2.0.9
	+ Treat wrong installed packages as not-existent modules
	+ Added a warning in dashboard informing about broken packages
	+ File sharing and mailfilter log event watchers works again since
	  it is managed several log tables per module
2.0.8
	+ Replaced zentyal-conf script with the more powerful zentyal-redisvi
	+ Set always the same default order for dashboard widgets
	+ Added help message to the configure widgets dialog
	+ Check for undefined values in logs consolidation
	+ Now dashboard notifies fails when restarting a service
	+ Fixed bug with some special characters in dashboard
	+ Fixed bug with some special characters in disk usage graph
2.0.7
	+ Pre-installation includes sudoers.d into sudoers file if it's not yet
	  installed
	+ Install apache-prefork instead of worker by default
	+ Rename service certificate to Zentyal Administration Web Server
2.0.6
	+ Use mod dependencies as default restore dependencies
	+ Fixed dependencies in events module
	+ Increased recursive dependency threshold to avoid
	  backup restoration problems
2.0.5
	+ Removed deprecated "Full backup" option from configuration backup
	+ Bugfix: SCP method works again after addition of SlicedBackup
	+ Added option in 90eboxpglogger.conf to disable logs consolidation
2.0.4
	+ Removed useless gconf backup during upgrade
	+ Fixed postinstall script problems during upgrade
2.0.3
	+ Added support for the sliced backup of the DB
	+ Hostname change is now visible in the form before saving changes
	+ Fixed config backend problems with _fileList call
	+ Added new bootDepends method to customize daemons boot order
	+ Added permanent message property to Composite
	+ Bugfix: Minor aesthetic fix in horizontal menu
	+ Bugfix: Disk usage is now reported in expected bytes
	+ Bugfix: Event dispatcher is not disabled when it is impossible
	  for it to dispatch the message
2.0.2
	+ Better message for the service status event
	+ Fixed modules configuration purge script
	+ Block enable module button after first click
	+ Avoid division by zero in progress indicator when total ticks is
	  zero
	+ Removed warning during postinst
	+ Added new subscription messages in logs, events and backup
2.0.1
	+ Bugfix: Login from Zentyal Cloud is passwordless again
	+ Some defensive code for the synchronization in Events models
	+ Bugfix: add EBox::Config::Redis::get to fetch scalar or list
	  values. Make GConfModule use it to avoid issues with directories
	  that have both sort of values.
1.5.14
	+ Fixed redis bug with dir keys prefix
	+ Improved login page style
	+ New login method using PAM instead of password file
	+ Allow to change admin passwords under System->General
	+ Avoid auto submit wizard forms
	+ Wizard skip buttons always available
	+ Rebranded post-installation questions
	+ Added zentyal-conf script to get/set redis config keys
1.5.13
	+ Added transition effect on first install slides
	+ Zentyal rebrand
	+ Added web page favicon
	+ Fixed already seen wizards apparition
	+ Fixed ro module creation with redis backend
	+ Use mason for links widgets
	+ Use new domain to official strings for subscriptions
1.5.12
	+ Added option to change hostname under System->General
	+ Show option "return to dashboard" when save changes fails.
1.5.11
	+ Added more tries on redis reconnection
	+ Fixed user corner access problems with redis server
	+ writeFile* methods reorganized
	+ Added cron as dependency as cron.hourly was never executed with anacron
	+ Improvements in consolidation of data for reports
1.5.10
	+ Fixed gconf to redis conversion for boolean values
1.5.9
	+ Improved migrations speed using the same perl interpreter
	+ Redis as configuration backend (instead of gconf)
	+ Improved error messages in ebox-software
	+ Set event source to 256 chars in database to adjust longer event
	  sources
	+ Progress bar AJAX updates are sent using JSON
	+ Fixed progress bar width problems
	+ Fixed top menu on wizards
	+ Improved error message when disconnecting a not connected database
	+ Abort installation if 'ebox' user already exists
	+ Bugfix: IP address is now properly registered if login fails
1.5.8
	+ Added template tableorderer.css.mas
	+ Added buttonless top menu option
	+ Bugfix: Save all modules on first installation
	+ Bugfix: General ebox database is now created if needed when
	  re/starting services
	+ Bugfix: Data to report are now uniform in number of elements per
	  value. This prevents errors when a value is present in a month and
	  not in another
	+ Bugfix: Don't show already visited wizard pages again
1.5.7
	+ Bugfix: Avoid error when RAID is not present
	+ Bugfix: Add ebox-consolidate-reportinfo call in daily cron script
	+ Bugfix: Called multiInsert and unbufferedInsert when necessary
	  after the loggerd reimplementation
	+ Bugfix: EBox::ThirdParty::Apache2::AuthCookie and
	  EBox::ThirdParty::Apache2::AuthCookie::Util package defined just
	  once
	+ Added util SystemKernel
	+ Improved progress indicator
	+ Changes in sudo generation to allow sudo for remote support user
	+ Initial setup wizards support
1.5.6
	+ Reimplementation of loggerd using inotify instead of File::Tail
1.5.5
	+ Asynchronous load of dashboard widgets for a smoother interface
1.5.4
	+ Changed dbus-check script to accept config file as a parameter
1.5.3
	+ Function _isDaemonRunning works now with snort in lucid
	+ Javascript refreshing instead of meta tag in log pages
	+ Updated links in dashboard widget
	+ Add package versions to downloadable ebox.log
	+ Fixed postgresql data dir path for disk usage with pg 8.4
	+ GUI improvements in search box
1.5.2
	+ Security [ESN-1-1]: Validate referer to avoid CSRF attacks
	+ Added reporting structure to events module
	+ Added new CGI to download the last lines of ebox.log
1.5.1
	+ Bugfix: Catch exception when upstart daemon does not exist and
	  return a stopped status
	+ Added method in logs module to dump database in behalf of
	ebackup module
	+ Bugfix: Do not check in row uniqueness for optional fields that
	are not passed as parameters
	+ Improve the output of ebox module status, to be consistent with the one
	  shown in the interface
	+ Add options to the report generation to allow queries to be more
	  flexible
	+ Events: Add possibility to enable watchers by default
	+ Bugfix: Adding a new field to a model now uses default
	  value instead of an empty value
	+ Added script and web interface for configuration report, added
	  more log files to the configuration report
1.5
	+ Use built-in authentication
	+ Use new upstart directory "init" instead of "event.d"
	+ Use new libjson-perl API
	+ Increase PerlInterpMaxRequests to 200
	+ Increase MaxRequestsPerChild (mpm-worker) to 200
	+ Fix issue with enconding in Ajax error responses
	+ Loggerd: if we don't have any file to watch we just sleep otherwise the process
	  will finish and upstart will try to start it over again and again.
	+ Make /etc/init.d/ebox depend on $network virtual facility
	+ Show uptime and users on General Information widget.
1.4.2
	+ Start services in the appropriate order (by dependencies) to fix a problem
	  when running /etc/init.d/ebox start in slaves (mail and other modules
	  were started before usersandgroups and thus failed)
1.4.1
	+ Remove network workarounds from /etc/init.d/ebox as we don't bring
	  interfaces down anymore
1.4
	+ Bug fix: i18n. setDomain in composites and models.
1.3.19
	+ Make the module dashboard widget update as the rest of the widgets
	+ Fix problem regarding translation of module names: fixes untranslated
	  module names in the dashboard, module status and everywhere else where
	  a module name is written
1.3.18
	+ Add version comparing function and use it instead of 'gt' in the
	  general widget
1.3.17
	+ Minor bug fix: check if value is defined in EBox::Type::Union
1.3.16
	+ Move enable field to first row in ConfigureDispatcherDataTable
	+ Add a warning to let users know that a module with unsaved changes
	  is disabled
	+ Remove events migration directory:
		- 0001_add_conf_configureeventtable.pl
		- 0002_add_conf_diskfree_watcher.pl
	+ Bug fix: We don't use names to stringify date to avoid issues
	  with DB insertions and localisation in event logging
	+ Bug fix: do not warn about disabled services which return false from
	  showModuleStatus()
	+ Add blank line under "Module Status"
	+ Installed and latest available versions of the core are now displayed
	  in the General Information widget
1.3.15
	+ Bug fix: Call EBox::Global::sortModulesByDependencies when
	  saving all modules and remove infinite loop in that method.
	  EBox::Global::modifiedModules now requires an argument to sort
	  its result dependending on enableDepends or depends attribute.
	+ Bug fix: keep menu folders open during page reloads
	+ Bug fix: enable the log events dispatcher by default now works
	+ Bug fix: fixed _lock function in EBox::Module::Base
	+ Bug fix: composites honor menuFolder()
	+ Add support for in-place edition for boolean types. (Closes
	  #1664)
	+ Add method to add new database table columnts to EBox::Migration::Helpers
	+ Bug fix: enable "Save Changes" button after an in-place edition
1.3.14
	+ Bug fix: fix critical bug in migration helper that caused some log
	  log tables to disappear
	+ Create events table
	+ Bug fix: log watcher works again
	+ Bug fix: delete cache if log index is not found as it could be
	  disabled
1.3.13
	+ Bug fix: critical error in EventDaemon that prevented properly start
	+ Cron script for manage logs does not run if another is already
	  running, hope that this will avoid problems with large logs
	+ Increased maximum size of message field in events
	+ Added script to purge logs
	+ Bug fix: multi-domain logs can be enabled again
1.3.12
	+ Added type for EBox::Dashboard::Value to stand out warning
	  messages in dashboard
	+ Added EBox::MigrationHelpers to include migration helpers, for now,
	  include a db table renaming one
	+ Bug fix: Fix mismatch in event table field names
	+ Bug fix: Add migration to create language plpgsql in database
	+ Bug fix: Add missing script for report log consolidation
	+ Bug fix: Don't show modules in logs if they are not configured. This
	  prevents some crashes when modules need information only available when
	  configured, such as mail which holds the vdomains in LDAP
	+ Added method EBox::Global::lastModificationTime to know when
	  eBox configuration was modified for last time
	+ Add support for breadcrumbs on the UI
	+ Bug fix: in Loggerd files are only parsed one time regardless of
	  how many LogHelper reference them
	+ Added precondition for Loggerd: it does not run if there isnt
	anything to watch
1.3.11
	+ Support customFilter in models for big tables
	+ Added EBox::Events::sendEvent method to send events using Perl
	  code (used by ebackup module)
	+ Bug fix: EBox::Type::Service::cmp now works when only the
	  protocols are different
	+ Check $self is defined in PgDBEngine::DESTROY
	+ Do not watch files in ebox-loggerd related to disabled modules and
	  other improvements in the daemon
	+ Silent some exceptions that are used for flow control
	+ Improve the message from Service Event Watcher
1.3.10
	+ Show warning when accesing the UI with unsupported browsers
	+ Add disableApparmorProfile to EBox::Module::Service
	+ Bug fix: add missing use
	+ Bug fix: Make EventDaemon more robust against malformed sent
	  events by only accepting EBox::Event objects
1.3.8
	+ Bug fix: fixed order in EBox::Global::modified modules. Now
	  Global and Backup use the same method to order the module list
	  by dependencies
1.3.7
	+ Bug fix: generate public.css and login.css in dynamic-www directory
	  which is /var/lib/zentyal/dynamicwww/css/ and not in /usr/share/ebox/www/css
	  as these files are generate every time eBox's apache is
	  restarted
	+ Bug fix: modules are restored now in the correct dependency
	  order
	+ ebox-make-backup accepts --destinaton flag to set backup's file name
	+ Add support for permanent messages to EBox::View::Customizer
1.3.6
	+ Bug fix: override _ids in EBox::Events::Watcher::Log to not return ids
	which do not exist
	+ Bug fix: fixed InverseMatchSelect type which is used by Firewall module
	+ New widget for the dashboard showing useful support information
	+ Bugfix: wrong permissions on CSS files caused problem with usercorner
	+ CSS are now templates for easier rebranding
	+ Added default.theme with eBox colors
1.3.5
	+ Bugfix: Allow unsafe characters in password type
	+ Add FollowSymLinks in eBox apache configuration. This is useful
	  if we use js libraries provided by packages
1.3.4
	+ Updated company name in the footer
	+ Bugfix: humanEventMessage works with multiple tableInfos now
	+ Add ebox-dbus-check to test if we can actually connect to dbus
1.3.4
	+ bugfix: empty cache before calling updatedRowNotify
	+ enable Log dispatcher by default and not allow users to disable
	it
	+ consolidation process continues in disabled but configured modules
	+ bugfix: Save Changes button doesn't turn red when accessing events for
	first time
1.3.2
	+ bugfix: workaround issue with dhcp configured interfaces at boot time
1.3.1
	+ bugfix: wrong regex in service status check
1.3.0
	+ bugfix: make full backup work again
1.1.30
	+ Change footer to new company holder
	+  RAID does not generate 'change in completion events, some text
	problems fixed with RAID events
	+ Report graphics had a datapoints limit dependent on the active
	time unit
	+ Apache certificate can be replaced by CA module
	+ Fixed regression in detailed report: total row now aggregates
	properly
	+ More characters allowed when changing password from web GUI
	+ Fixed regression with already used values in select types
	+ Do not a button to restart eBox's apache
	+ Fixed auth problem when dumping and restoring postgre database
1.1.20
	+ Added custom view support
	+ Bugfix: report models now can use the limit parameter in
	  reportRows() method
	+ use a regexp to fetch the PID in a pidfile, some files such as
	postfix's add tabs and spaces before the actual number
	+ Changed "pidfile" to "pidfiles" in _daemons() to allow checking more than
one (now it is a array ref instead of scalar)
	+ Modified Service.pm to support another output format for /etc/init.d daemon
status that returns [OK] instead of "running".
	+ unuformized case in menu entries and some more visual fixes
1.1.10
	+ Fix issue when there's a file managed by one module that has been modified
	  when saving changes
	+ Bugfix: events models are working again even if an event aware
	module is uninstalled and it is in a backup to restore
	+ Select.pm returns first value in options as default
       + Added 'parentModule' to model class to avoid recursive problems
	+ Added Float type
	+ Apache module allows to add configuration includes from other modules
	+ Display remote services button if subscribed
	+ Event daemon may received events through a named pipe
	+ Bugfix. SysInfo revokes its config correctly
	+ Added storer property to types in order to store the data in
	somewhere different from GConf
	+ Added protected property 'volatile' to the models to indicate
	that they store nothing in GConf but in somewhere different
	+ System Menu item element 'RAID' is always visible even when RAID
	is not installed
	+ Files in deleted rows are deleted when the changes are saved
	+ Fixed some bug whens backing and restore files
	+ Components can be subModels of the HasMany type
	+ Added EBox::Types::Text::WriteOnce type
	+ Do not use rows(), use row to force iteration over the rows and increase
	performance and reduce memory use.
	+ Do not suggest_sync after read operations in gconf
	+ Increase MaxRequestsPerChild to 200 in eBox's apache
	+ Make apache spawn only one child process
	+ Log module is backed up and restored normally because the old
	problem is not longer here
	+ Backup is more gentle with no backup files in backup directory,
	now it does not delete them
	+ HasMany  can retrieve again the model and row after the weak
	refence is garbage-collected. (Added to solve a bug in the doenload
	bundle dialog)
	+ EBox::Types::DomainName no longer accepts IP addresses as domain
	names
	+ Bugfix: modules that fail at configuration stage no longer appear as enabled
	+ Add parameter to EBox::Types::Select to disable options cache

0.12.103
	+ Bugfix: fix SQL statement to fetch last rows to consolidate
0.12.102
	+ Bugfix: consolidate logs using the last date and not starting from scratch
0.12.101
	+ Bugfix: DomainName type make comparisons case insensitive
	according to RFC 1035
0.12.100
	+ Bugfix: Never skip user's modifications if it set to true
	override user's changes
	+ EBox::Module::writeConfFile and EBox::Service scape file's path
	+ Bugfix. Configure logrotate to actually rotate ebox logs
	+ Fixed bug in ForcePurge logs model
	+ Fixed bug in DataTable: ModelManaged was called with tableName
	instead of context Name
	+ Fixing an `img` tag closed now properly and adding alternative
	text to match W3C validation in head title
	+ Backup pages now includes the size of the archive
	+ Fixed bug in ForcePurge logs model
	+ Now the modules can have more than one tableInfo for logging information
	+ Improve model debugging
	+ Improve restart debugging
	+ Backups and bug reports can be made from the command line
	+ Bugfix: `isEqualTo` is working now for `Boolean` types
	+ Bugfix: check if we must disable file modification checks in
	Manager::skipModification

0.12.99
	+ Add support for reporting
	+ Refresh logs automatically
	+ Reverse log order
	+ Remove temp file after it is downloaded with FromTempDir controller
0.12.3
	+ Bug fix: use the new API in purge method. Now purging logs is working
	again.
0.12.2
	+ Increase random string length used to generate the cookie to
	2048 bits
	+ Logs are show in inverse chronological order
0.12.1
	+ Bug fix: use unsafeParam for progress indicator or some i18 strings
	will fail when saving changes
0.12
	+ Bugfix: Don't assume timecol is 'timestamp' but defined by
	module developer. This allows to purge some logs tables again
	+ Add page titles to models
	+ Set default values when not given in `add` method in models
	+ Add method to manage page size in model
	+ Add hidden field to help with Ajax request and automated testing with
	  ANSTE
	+ Bugfix: cast sql types to filter fields in logs
	+ Bugfix: Restricted resources are back again to make RSS
	access policy work again
	+ Workaround bogus mason warnings
	+ Make postinst script less verbose
	+ Disable keepalive in eBox apache
	+ Do not run a startup script in eBox apache
	+ Set default purge time for logs stored in eBox db to 1 week
	+ Disable LogAdmin actions in `ebox-global-action` until LogAdmin
	feature is completely done
0.11.103
	+ Modify EBox::Types::HasMany to create directory based on its row
	+ Add _setRelationship method to set up relationships between models
	  and submodels
	+ Use the new EBox::Model::Row api
	+ Add help method to EBox::Types::Abstract
	+ Decrease size for percentage value in disk free watcher
	+ Increase channel link field size in RSS dispatcher
0.11.102
	+ Bugfix: cmp in EBox::Types::HostIP now sorts correctly
	+ updatedRowNotify in EBox::Model::DataTable receives old row as
	well as the recently updated row
	+ Added `override_user_modification` configuration parameter to
	avoid user modification checkings and override them without asking
	+ Added EBox::Model::Row to ease the management of data returned
	by models
	+ Added support to pre-save and post-save executable files. They
	must be placed at /etc/ebox/pre-save or /etc/ebox/post-save
	+ Added `findRow` method to ease find and set
0.11.101
	+ Bugfix: Fix memory leak in models while cloning types. Now
	cloning is controlled by clone method in types
	+ Bugfix: Union type now checks for its uniqueness
	+ DESTROY is not an autoloaded method anymore
	+ HasOne fields now may set printable value from the foreign field
	to set its value
	+ findId now searches as well using printableValue
	+ Bugfix. Minor bug found when key is an IP address in autoloaded
	methods
	+ Ordered tables may insert values at the beginning or the end of
	the table by "insertPosition" attribute
	+ Change notConfigured template to fix English and add link to the
	  module status section
	+ Add loading gif to module status actions
	+ Remove debug from ServiceInterface.pm
	+ Add support for custom separators to be used as index separators on
	  exposedMethods
	+ Bugfix. Stop eBox correctly when it's removed
	+ Improve apache-restart to make it more reliable.
0.11.100
	+ Bugfix. Fix issue with event filters and empty hashes
	+ Bugfix. Cache stuff in log and soap watcher to avoid memory leaks
	+ Bugfix. Fix bug that prevented the user from being warned when a row to
	  be deleted is being used by other model
	+ Bugfix. Add missing use of EBox::Global in State event watcher
	+ Added progress screen, now pogress screen keeps track of the changed
	  state of the modules and change the top page element properly
	+ Do not exec() to restart apache outside mod_perl
	+ Improve apache restart script
	+ Improve progress screen
0.11.99
	+ DataTable contains the property 'enableProperty' to set a column
	called 'enabled' to enable/disable rows from the user point of
	view. The 'enabled' column is put the first
	+ Added state to the RAID report instead of simpler active boolean
        + Fix bug when installing new event components and event GConf
	subtree has not changed
	+ Add RSS dispatcher to show eBox events under a RSS feed
	+ Rotate log files when they reach 10MB for 7 rotations
	+ Configurable minimum free space left for being notified by means
	of percentage
	+ Add File type including uploading and downloading
	+ Event daemon now checks if it is possible to send an event
	before actually sending it
	+ Added Action forms to perform an action without modifying
	persistent data
	+ Log queries are faster if there is no results
	+ Show no data stored when there are no logs for a domain
	+ Log watcher is added in order to notify when an event has
	happened. You can configure which log watcher you may enable and
	what you want to be notify by a determined filter and/or event.
	+ RAID watcher is added to check the RAID events that may happen
	when the RAID subsystem is configured in the eBox machine
	+ Change colour dataset in pie chart used for disk usage reporting
	+ Progress indicator now contains a returned value and error
	message as well
	+ Lock session file for HTTP session to avoid bugs
	related to multiple requests (AJAX) in a short time
	+ Upgrade runit dependency until 1.8.0 to avoid runit related
	issues
0.11
	+ Use apache2
	+ Add ebox-unblock-exec to unset signal mask before running  a executable
	+ Fix issue with multiple models and models with params.
	  This triggered a bug in DHCP when there was just one static
	  interface
	+ Fix _checkRowIsUnique and _checkFieldIsUnique
	+ Fix paging
	+ Trim long strings in log table, show tooltip with the whole string
	  and show links for URLs starting with "http://"
0.10.99
	+ Add disk usage information
	+ Show progress in backup process
	+ Add option to purge logs
	+ Create a link from /var/lib/zentyal/log to /var/log/ebox
	+ Fix bug with backup descriptions containing spaces
	+ Add removeAll method on data models
	+ Add HostIP, DomainName and Port types
	+ Add readonly forms to display static information
	+ Add Danish translation thanks to Allan Jacobsen
0.10
	+ New release
0.9.100
	+ Add checking for SOAP session opened
	+ Add EventDaemon
	+ Add Watcher and Dispatch framework to support an event
	  architecture on eBox
	+ Add volatile EBox::Types in order not to store their values
	  on GConf
	+ Add generic form
	+ Improvements on generic table
	+ Added Swedish translation

0.9.99
	+ Added Portuguese from Portugal translation
	+ Added Russian translation
	+ Bugfix: bad changed state in modules after restore

0.9.3
	+ New release

0.9.2
	+ Add browser warning when uploading files
	+ Enable/disable logging modules
0.9.1
	+ Fix backup issue with changed state
	+ Generic table supports custom ordering
0.9
	+ Added Polish translation
        + Bug in recognition of old CD-R writting devices fixed
	+ Added Aragonese translation
	+ Added Dutch translation
	+ Added German translation
	+ Added Portuguese translation

0.8.99
	+ Add data table model for generic Ajax tables
	+ Add types to be used by models
	+ Add MigrationBase and ebox-migrate to upgrade data models
	+ Some English fixes
0.8.1
	+ New release
0.8
	+ Fix backup issue related to bug reports
	+ Improved backup GUI
0.7.99
        + changed sudo stub to be more permissive
	+ added startup file to apache web server
	+ enhanced backup module
	+ added basic CD/DVD support to backup module
	+ added test stubs to simplify testing
	+ added test class in the spirit of Test::Class
	+ Html.pm now uses mason templates
0.7.1
	+ use Apache::Reload to reload modules when changed
	+ GUI consistency (#12)
	+ Fixed a bug for passwords longer than 16 chars
	+ ebox-sudoers-friendly added to not overwrite /etc/sudoers each time
0.7
	+ First public release
0.6
	+ Move to client
	+ Remove obsolete TODO list
	+ Remove firewall module from  base system
	+ Remove objects module from base system
	+ Remove network module from base system
	+ Add modInstances and modInstancesOfType
	+ Raname Base to ClientBase
	+ Remove calls to deprecated methods
	+ API documented using naturaldocs
	+ Update INSTALL
	+ Use a new method to get configkeys, now configkey reads every
	  [0.9
	+ Added Polish translation][0-9]+.conf file from the EBox::Config::etc() dir and
	  tries to get the value from the files in order.
	+ Display date in the correct languae in Summary
	+ Update debian scripts
	+ Several bugfixes
0.5.2
	+ Fix some packaging issues
0.5.1
	+ New menu system
	+ New firewall filtering rules
	+ 802.1q support

0.5
	+ New bug-free menus (actually Internet Explorer is the buggy piece
	  of... software that caused the reimplementation)
	+ Lots of small bugfixes
	+ Firewall: apply rules with no destination address to packets
	  routed through external interfaces only
	+ New debianize script
	+ Firewall: do not require port and protocol parameters as they
	  are now optional.
	+ Include SSL stuff in the dist tarball
	+ Let modules block changes in the network interfaces
	  configuration if they have references to the network config in
	  their config.
	+ Debian network configuration import script
	+ Fix the init.d script: it catches exceptions thrown by modules so that
	  it can try to start/stop all of them if an exception is thrown.
	+ Firewall: fix default policy bug in INPUT chains.
	+ Restore textdomain in exceptions
	+ New services section in the summary
	+ Added Error item to Summary. Catch exceptions from modules in
	  summary and generate error item
	+ Fix several errors with redirections and error handling in CGIs
	+ Several data validation functions were fixed, and a few others added
	+ Prevent the global module from keeping a reference to itself. And make
	  the read-only/read-write behavior of the factory consistent.
	+ Stop using ifconfig-wrapper and implement our own NetWrapper module
	  with wrappers for ifconfig and ip.
	+ Start/stop apache, network and firewall modules in first place.
	+ Ignore some network interface names such as irda, sit0, etc.
	+ The summary page uses read-only module instances.
	+ New DataInUse exception, old one renamed to DataExists.
	+ Network: do not overwrite resolv.conf if there are nameservers
	  given via dhcp.
	+ Do not set a default global policy for the ssh service.
	+ Check for forbiden characters when the parameter value is
	  requested by the CGI, this allows CGI's to handle the error,
	  and make some decissions before it happens.
	+ Create an "edit object" template and remove the object edition stuff
	  from the main objects page.
	+ Fix the apache restarting code.
	+ Network: Remove the route reordering feature, the kernel handles that
	  automatically.
	+ Fix tons of bugs in the network restarting code.
	+ Network: removed the 3rd nameserver configuration.
	+ Network: Get gateway info in the dhcp hook.
	+ Network: Removed default configuration from the gconf schema.
	+ New function for config-file generation
	+ New functions for pid file handling

0.4
	+ debian package
	+ added module to export/import configuration
	+ changes in firewall's API
	+ Added content filter based on dansguardian
	+ Added French translation
	+ Added Catalan translation
	+ Sudoers file is generated automatically based on module's needs
	+ Apache config file is generated by ebox  now
	+ Use SSL
	+ Added ebox.conf file
	+ Added module template generator

0.3
	+ Supports i18n
	+ API name consistency
	+ Use Mason for templates
	+ added tips to GUI
	+ added dhcp hooks
	+ administration port configuration
	+ Fixed bugs to IE compliant
	+ Revoke changes after logout
	+ Several bugfixes

0.2
	+ All modules are now based on gconf.
	+ Removed dependencies on xml-simple, xerces and xpath
	+ New MAC address field in Object members.
	+ Several bugfixes.

0.1
	+ Initial release<|MERGE_RESOLUTION|>--- conflicted
+++ resolved
@@ -13,11 +13,8 @@
 	+ Changes in styles and sizes of the save/revoke dialog
 	+ Removed redudant code in ConfigureWatchers::syncRows which made module
 	  to have an incorrect modified state
-<<<<<<< HEAD
-=======
 	+ Dont show in bug report removed packages with configuration
 	  held as broken packages
->>>>>>> 2911d207
 2.3.19
 	+ Manually set up models for events to take into account the
 	  dynamic models from the log watcher filtering models
