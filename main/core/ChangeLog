HEAD
<<<<<<< HEAD
	+ Improved settings icon
	+ Fixed modalboxes style
	+ Improve host domain validation. Single label domains are not allowed.
=======
	+ Added foreignNoSyncRows and foreignFilter options to EBox::Types::Select
>>>>>>> 75aca46d
2.3.21
	+ Fixes on notifyActions
	+ Check for isDaemonRunning now compatible with asterisk status
	+ Fixed warning call in EBox::Types::HasMany
2.3.20
	+ New look & feel for the web interface
	+ Adjust slides transition timeout during installation
	+ Audit changes table in save changes popup has scroll and better style
	+ Model messages are printed below model title
	+ noDataMsg now allows to add elements if it makes sense
	+ Fixed ajax/form.mas to avoid phantom change button
	+ EBox::Model::Manager::_setupModelDepends uses full paths so the
	  dependecies can discriminate between models with the same name
	+ Default row addition in DataForm does not fires validateTypedRow
	+ Code typo fix in change administration port model
	+ Set only Remote as option to export/import configuration to a
	  remote site
	+ Return undef in HasMany type when a model is not longer
	  available due to being uninstalled
	+ Added onclick atribute to the link.mas template
	+ Fix exception raising when no event component is found
	+ table_ordered.js : more robust trClick event method
	+ Changed dashboard JS which sometimes halted widget updates
	+ Added popup dialogs for import/export configuration
	+ Changes in styles and sizes of the save/revoke dialog
	+ Removed redudant code in ConfigureWatchers::syncRows which made module
	  to have an incorrect modified state
	+ Dont show in bug report removed packages with configuration
	  held as broken packages
	+ DataTable::size() now calls to syncRows()
	+ EBox::Module::Config::set_list quivalent now has the same
	  behaviour than EBox::Module::Config::set
2.3.19
	+ Manually set up models for events to take into account the
	  dynamic models from the log watcher filtering models
	+ Fixed warnings when deleting a row which is referenced in other model
	+ Disable HTML form autocompletion in admin password change model
	+ Fixed incorrect non-editable warnings in change date and time model
	+ Fixed parsing value bug in EBox::Types::Date and EBox::Types::Time
	+ Reworked mdstat parsing, added failure_spare status
	+ Configuration backup implicitly preserves ownership of files
	+ Changes in styles and sizes of the save/revoke dialog
	+ New data form row is copied from default row, avoiding letting hidden
	  fields without its default value and causing missing fields errors
	+ Always fill abstract type with its default value, this avoids
	  errors with hidden fields with default value
	+ Different page to show errors when there are broken software packages
	+ InverseMatchSelect and InverseMatchUnion use 'not' instead of '!' to
	  denote inverse match. This string is configurable with a type argument
	+ Fixed types EBox::Type::InverseMatchSelect and InverseMatchUnion
	+ Fixed bug in DataTable::setTypedRow() which produced an incorrect 'id'
	  row element in DataTable::updateRowNotify()
	+ In tableBody.mas template: decomposed table topToolbar section in methods
	+ Fixed bug in discard changes dialog
	+ Confirmation dialogs now use styled modalboxes
	+ Do not reload page after save changes dialog if operation is successful
	+ Maintenance menu is now kept open when visiting the logs index page
2.3.18
	+ Manual clone of row in DataTable::setTypedRow to avoid segfault
	+ Avoid undef warnings in EBox::Model::DataTable::_find when the
	  element value is undef
	+ Fixed kill of ebox processes during postrm
	+ Set MySQL root password in create-db script and added mysql script
	  to /usr/share/zentyal for easy access to the zentyal database
	+ Increased timeout redirecting to wizards on installation to 5 seconds
	  to avoid problems on some slow or loaded machines
	+ Save changes dialog do not appear if there are no changes
	+ Delete no longer needed duplicated code
	+ Do not go to save changes after a regular package installation
	  they are saved only in the first install
	+ Progress bar in installation refactored
2.3.17
	+ Do not use modal box for save changes during installation
	+ Hidden fields in DataTables are no longer considered compulsory
	+ Select type has now its own viewer that allows use of filter function
	+ User is now enabled together with the rest of modules on first install
2.3.16
	+ Fix 'oldRow' parameter in UpdatedRowNotify
	+ Use Clone::Fast instead of Clone
	+ Modal dialog for the save and discard changes operations
	+ Use a different lock file for the usercorner redis
	+ Improved look of tables when checkAll controls are present
	+ Better icons for clone action
	+ Added confirmation dialog feature to models; added confirmation
	  dialog to change hostname model
	+ Dynamic default values are now properly updated when adding a row
	+ Kill processes owned by the ebox user before trying to delete it
	+ Do not use sudo to call status command at EBox::Service::running
	+ Fixed regression setting default CSS class in notes
2.3.15
	+ Added missing call to updateRowNotify in DataForms
	+ Fixed silent error in EBox::Types::File templates for non-readable
	  by ebox files
	+ Use pkill instead of killall in postinst
	+ Use unset instead of delete_dir when removing rows
	+ Do not set order list for DataForms
	+ Only try to clean tmp dir on global system start
2.3.14
	+ Error message for failure in package cache creation
	+ Fixed regression when showing a data table in a modal view
	+ Do not do a redis transaction for network module init actions
	+ Fixed EBox::Module::Config::st_unset()
	+ Allowed error class in msg template
2.3.13
	+ Fixed problems in EventDaemon with JSON and blessed references
	+ More crashes avoided when watchers or dispatchers doesn't exist
	+ Proper RAID watcher reimplementation using the new state API
	+ EBox::Config::Redis singleton has now a instance() method instead of new()
	+ Deleted wrong use in ForcePurge model
2.3.12
	+ Fixed problem with watchers and dispatchers after a module deletion
	+ Fixed EBox::Model::DataTable::_checkFieldIsUnique, it failed when the
	  printableValue of the element was different to its value
	+ Fixed separation between Add table link and table body
	+ Adaptation of EventDaemon to model and field changes
	+ Disabled logs consolidation on purge until it is reworked, fixed
	  missing use in purge logs model
	+ Fixed Componet::parentRow, it not longer tries to get a row with
	  undefined id
	+ Fix typo in ConfigureLogs model
	+ Mark files for removing before deleting the row from backend in
	  removeRow
	+ The Includes directives are set just for the main virtual host
	+ Fixed EventDaemon crash
2.3.11
	+ Mark files for removing before deleting the row from backend in removeRow
	+ Dashboard widgets now always read the information from RO
	+ Enable actions are now executed before enableService()
	+ Fixed regression which prevented update of the administration service
	  port when it was changed in the interface
	+ New EBox::Model::Composite::componentNames() for dynamic composites
	+ Remove _exposedMethods() feature to reduce use of AUTOLOAD
	+ Removed any message set in the model in syncRows method
	+ Added global() method to modules and components to get a coherent
	  read-write or read-only instance depending on the context
	+ Removed Model::Report and Composite::Report namespaces to simplify model
	  management and specification
	+ New redis key naming, with $mod/conf/*, $mod/state and $mod/ro/* replacing
	  /ebox/modules/$mod/*, /ebox/state/$mod/* and /ebox-ro/modules/$mod/*
	+ Removed unnecessary parentComposite methods in EBox::Model::Component
	+ Only mark modules as changed when data has really changed
	+ EBox::Global::modChange() throws exception if instance is readonly
	+ New get_state() and set_state() methods, st_* methods are kept for
	  backwards compatibility, but they are deprecated
	+ Simplified events module internals with Watcher and Dispatcher providers
	+ Model Manager is now able to properly manage read-only instances
	+ Composites can now use parentModule() like Models
	+ Renamed old EBox::GConfModule to EBox::Module::Config
	+ Unified model and composite management in the new EBox::Model::Manager
	+ Model and composites are loaded on demand to reduce memory consumption
	+ Model and composite information is now stored in .yaml schemas
	+ ModelProvider and CompositeProvider are no longer necessary
	+ Simplified DataForm using more code from DataTable
	+ Adapted RAID and restrictedResources() to the new JSON objects in redis
	+ Remove unused override modifications code
	+ Added /usr/share/zentyal/redis-cli wrapper for low-level debugging
	+ Use simpler "key: value" format for dumps instead of YAML
	+ Row id prefixes are now better chosen to avoid confusion
	+ Use JSON instead of list and hash redis types (some operations,
	  specially on lists, are up to 50% faster and caching is much simpler)
	+ Store rows as hashes instead of separated keys
	+ Remove deprecated all_dirs and all_entries methods
	+ Remove obsolete EBox::Order package
	+ Remove no longer needed redis directory tree sets
	+ Fixed isEqualTo() method on EBox::Types::Time
	+ EBox::Types::Abstract now provides default implementations of fields(),
	  _storeInGConf() and _restoreFromHash() using the new _attrs() method
	+ Remove indexes on DataTables to reduce complexity, no longer needed
	+ Simplified ProgressIndicator implementation using shared memory
	+ New EBox::Util::SHMLock package
	+ Implemented transactions for redis operations
	+ Replace old MVC cache system with a new low-level redis one
	+ Delete no longer necessary regen-redis-db tool
	+ Added new checkAll property to DataTable description to allow
	  multiple check/uncheck of boolean columns
2.3.10
	+ Added Desktop::ServiceProvider to allow modules to implement
	  requests from Zentyal desktop
	+ Added VirtualHost to manage desktop requests to Zentyal server
	+ Fix EventDaemon in the transition to MySQL
	+ Send EventDaemon errors to new rotated log file /var/log/zentyal/events.err
	+ Send an event to Zentyal Cloud when the updates are up-to-date
	+ Send an info event when modules come back to running
	+ Include additional info for current event watchers
	+ Fixed RAID report for some cases of spare devices and bitmaps
	+ Fixed log purge, SQL call must be a statement not a query
	+ Fixed regex syntax in user log queries
	+ Added missing "use Filesys::Df" to SysInfo
	+ Disabled consolidation by default until is fixed or reimplemented
	+ Fixed regresion in full log page for events
	+ Added clone action to data tables
	+ Fixed regression in modal popup when showing element table
	+ Added new type EBox::Types::KrbRealm
	+ Fix broken packages when dist-upgrading from old versions: stop ebox
	  owned processes before changing home directory
	+ Log the start and finish of start/stop modules actions
	+ Added usesPort() method to apache module
2.3.9
	+ Enable SSLInsecureRenegotiation to avoid master -> slave SOAP handsake
	  problems
	+ Added validateRowRemoval method to EBox::Model::DataTable
	+ Use rm -rf instead of remove_tree to avoid chdir permission problems
	+ Avoid problems restarting apache when .pid file does not exist
	+ Do not use graceful on apache to allow proper change of listen port
	+ Simplified apache restart mechanism and avoid some problems
2.3.8
	+ Create tables using MyISAM engine by default
	+ Delete obsolete 'admin' table
2.3.7
	+ Fixed printableName for apache module and remove entry in status widget
	+ Merged tableBodyWithoutActions.mas into tableBody.mas
	+ Removed tableBodyWithoutEdit.mas because it is no longer used
	+ Better form validation message when there are no ids for
	  foreign rows in select control with add new popup
	+ Fixed branding of RSS channel items
	+ Fixed destination path when copying zentyal.cnf to /etc/mysql/conf.d
	+ Packaging fixes for precise
2.3.6
	+ Switch from CGIs to models in System -> General
	+ New value() and setValue() methods in DataForm::setValue() for cleaner
	  code avoiding use of AUTOLOAD
	+ Added new EBox::Types::Time, EBox::Types::Date and EBox::Types::TimeZone
	+ Added new attribute 'enabled' to the Action and MultiStateAction types
	  to allow disabling an action. Accepts a scalar or a CODE ref
	+ The 'defaultValue' parameter of the types now accept a CODE ref that
	  returns the default value.
2.3.5
	+ Added force parameter in validateTypedRow
	+ Fixed 'hidden' on types when using method references
	+ Removed some console problematic characters from Util::Random::generate
	+ Added methods to manage apache CA certificates
	+ Use IO::Socket::SSL for SOAPClient connections
	+ Removed apache rewrite from old slaves implementation
	+ Do not show RSS image if custom_prefix defined
2.3.4
	+ Avoid 'negative radius' error in DiskUsage chart
	+ Fixed call to partitionFileSystems in EBox::SysInfo::logReportInfo
	+ Log audit does not ignore fields which their values could be interpreted
	  as boolean false
	+ Avoid ebox.cgi failure when showing certain strings in the error template
	+ Do not calculate md5 digests if override_user_modification is enabled
	+ Clean /var/lib/zentyal/tmp on boot
	+ Stop apache gracefully and delete unused code in Apache.pm
	+ Cache contents of module.yaml files in Global
2.3.3
	+ The editable attribute of the types now accept a reference to a function
	  to dinamically enable or disable the field.
	+ In progress bar CGIs AJAX call checks the availability of the
	  next page before loading it
	+ Replaced community logo
	+ Adapted messages in the UI for new editions
	+ Changed cookie name to remove forbidden characters to avoid
	  incompatibilities with some applications
	+ Added methods to enable/disable restart triggers
2.3.2
	+ Fixed redis unix socket permissions problem with usercorner
	+ Get row ids without safe characters checking
	+ Added EBox::Util::Random as random string generator
	+ Set log level to debug when cannot compute md5 for a nonexistent file
	+ Filtering in tables is now case insensitive
	+ ProgressIndicator no longer leaves zombie processes in the system
	+ Implemented mysqldump for logs database
	+ Remove zentyal-events cron script which should not be longer necessary
	+ Bugfix: set executable permissions to cron scripts and example hooks
	+ Added a global method to retrieve installed server edition
	+ Log also duration and compMessage to events.log
2.3.1
	+ Updated Standards-Version to 3.9.2
	+ Fixed JS client side table sorting issue due to Prototype
	  library upgrade
	+ Disable InnoDB by default to reduce memory consumption of MySQL
	+ Now events are logged in a new file (events.log) in a more
	  human-readable format
	+ Added legend to DataTables with custom actions
	+ Changed JS to allow the restore of the action cell when a delete
	  action fails
	+ Set milestone to 3.0 when creating bug reports in the trac
	+ Avoid temporal modelInstance errors when adding or removing
	  modules with LogWatchers or LogDispatcher
	+ Unallow administration port change when the port is in use
2.3
	+ Do not launch a passwordless redis instance during first install
	+ New 'types' field in LogObserver and storers/acquirers to store special
	  types like IPs or MACs in an space-efficient way
	+ Use MySQL for the logs database instead of PostgreSQL
	+ Bugfix: logs database is now properly recreated after purge & install
	+ Avoid use of AUTOLOAD to execute redis commands, improves performance
	+ Use UNIX socket to connect to redis for better performance and
	  update default redis 2.2 settings
	+ Use "sudo" group instead of "admin" one for the UI access control
	+ Added EBox::Module::Base::version() to get package version
	+ Fixed problem in consalidation report when accumulating results
	  from queries having a "group by table.field"
	+ Added missing US and Etc zones in timezone selector
	+ Replaced autotools with zbuildtools
	+ Refuse to restore configuration backup from version lesser than
	  2.1 unless forced
	+ Do not retrieve format.js in every graph to improve performance
	+ The purge-module scripts are always managed as root user
	+ New grep-redis tool to search for patterns in redis keys or
	  values
	+ Use partitionFileSystems method from EBox::FileSystem
2.2.4
	+ New internal 'call' command in Zentyal shell to 'auto-use' the module
	+ Zentyal shell now can execute commandline arguments
	+ Bugfix: EBox::Types::IPAddr::isEqualTo allows to change netmask now
	+ Removed some undefined concatenation and compare warnings in error.log
	+ Ignore check operation in RAID event watcher
	+ Skip IP addresses ending in .0 in EBox::Types::IPRange::addresses()
	+ Do not store in redis trailing dots in Host and DomainName types
	+ Added internal command to instance models and other improvements in shell
	+ Now the whole /etc/zentyal directory is backed up and a copy of the
	  previous contents is stored at /var/backups before restoring
	+ Removing a module with a LogWatcher no longer breaks the LogWatcher
	  Configuration page anymore
	+ Fixed error in change-hostname script it does not longer match substrings
	+ Bugfix: Show breadcrumbs even from models which live in a
	  composite
	+ HTTPLink now returns empty string if no HTTPUrlView is defined
	  in DataTable class
	+ Added mising use sentence in EBox::Event::Watcher::Base
2.2.3
	+ Bugfix: Avoid url rewrite to ebox.cgi when requesting to /slave
	+ Fixed logrotate configuration
	+ More resilient way to handle with missing indexes in _find
	+ Added more informative text when mispelling methods whose prefix
	  is an AUTOLOAD action
	+ A more resilient solution to load events components in EventDaemon
	+ Added one and two years to the purge logs periods
	+ Fixed downloads from EBox::Type::File
2.2.2
	+ Revert cookie name change to avoid session loss in upgrades
	+ Do not try to change owner before user ebox is created
2.2.1
	+ Removed obsolete references to /zentyal URL
	+ Create configuration backup directories on install to avoid warnings
	  accessing the samba share when there are no backups
	+ Log result of save changes, either successful or with warnings
	+ Changed cookie name to remove forbidden characters to avoid
	  incompatibilities with some applications
	+ Removed duplicated and incorrect auding logging for password change
	+ Fixed some non-translatable strings
	+ Create automatic bug reports under 2.2.X milestone instead of 2.2
	+ Fixed bug changing background color on selected software packages
2.1.34
	+ Volatile types called password are now also masked in audit log
	+ Adjust padding for module descriptions in basic software view
	+ Removed beta icon
2.1.33
	+ Fixed modal add problems when using unique option on the type
	+ Fixed error management in the first screen of modal add
	+ Unify software selection and progress colors in CSS
	+ Set proper message type in Configure Events model
	+ Fixed error checking permanentMessage types in templates/msg.mas
2.1.32
	+ Added progress bar colors to theme definition
	+ Remove no longer correct UTF8 decode in ProgressIndicator
	+ Fixed UTF8 double-encoding on unexpected error CGI
	+ Reviewed some subscription strings
	+ Always fork before apache restart to avoid port change problems
	+ Stop modules in the correct order (inverse dependencies order)
	+ Better logging of failed modules on restore
2.1.31
	+ Do not start managed daemons on boot if the module is disabled
	+ Better message on redis error
	+ Watch for dependencies before automatic enable of modules on first install
2.1.30
	+ Removed obsolete /ebox URL from RSS link
	+ Changed methods related with extra backup data in modules logs
	  to play along with changes in ebackup module
	+ Set a user for remote access for audit reasons
	+ Detect session loss on AJAX requests
2.1.29
	+ Startup does not fail if SIGPIPE received
2.1.28
	+ Added code to mitigate false positives on module existence
	+ Avoid error in logs full summary due to incorrect syntax in template
	+ Allow unsafe chars in EBox::Types::File to avoid problems in some browsers
	+ Reviewed some subscription strings
	+ Warning about language-packs installed works again after Global changes
	+ Show n components update when only zentyal packages are left to
	  upgrade in the system widget
	+ Do not show debconf warning when installing packages
	+ EBox::Types::IPAddr (and IPNetwork) now works with defaultValue
	+ Allow to hide menu items, separators and dashboard widgets via conf keys
2.1.27
	+ Do not create tables during Disaster Recovery installation
	+ Added new EBox::Util::Debconf::value to get debconf values
	+ DataTable controller does no longer try to get a deleted row
	  for gather elements values for audit log
	+ Check if Updates watcher can be enabled if the subscription
	  level is yet unknown
2.1.26
	+ Detection of broken packages works again after proper deletion
	  of dpkg_running file
	+ Keep first install redis server running until trigger
	+ Unified module restart for package trigger and init.d
	+ Use restart-trigger script in postinst for faster daemons restarting
	+ System -> Halt/Reboot works again after regression in 2.1.25
	+ Added framework to show warning messages after save changes
	+ Change caption of remote services link to Zentyal Cloud
	+ Do not show Cloud link if hide_cloud_link config key is defined
	+ Added widget_ignore_updates key to hide updates in the dashboard
	+ Differentiate ads from notes
	+ Allow custom message type on permanentMessage
	+ Only allow custom themes signed by Zentyal
	+ Removed /zentyal prefix from URLs
	+ Caps lock detection on login page now works again
	+ Added HiddenIfNotAble property to event watchers to be hidden if
	  it is unabled to monitor the event
	+ Dashboard values can be now error and good as well
	+ Include a new software updates widget
	+ Include a new alert for basic subscriptions informing about
	  software updates
	+ Add update-notifier-common to dependencies
	+ EBox::DataTable::enabledRows returns rows in proper order
	+ Use custom ads when available
	+ Disable bug report when hide_bug_report defined on theme
2.1.25
	+ Do not show disabled module warnings in usercorner
	+ Mask passwords and unify boolean values in audit log
	+ Do not override type attribute for EBox::Types::Text subtypes
	+ Corrected installation finished message after first install
	+ Added new disableAutocomplete attribute on DataTables
	+ Optional values can be unset
	+ Minor improvements on nmap scan
2.1.24
	+ Do not try to generate config for unconfigured services
	+ Remove unnecessary redis call getting _serviceConfigured value
	+ Safer sizes for audit log fields
	+ Fix non-translatable "show help" string
	+ Allow links to first install wizard showing a desired page
	+ Fixed bug in disk usage when we have both values greater and
	  lower than 1024 MB
	+ Always return a number in EBox::AuditLogging::isEnabled to avoid
	  issues when returning the module status
	+ Added noDataMsg attribute on DataTable to show a message when
	  there are no rows
2.1.23
	+ Removed some warnings during consolidation process
	+ Depend on libterm-readline-gnu-perl for history support in shells
	+ Fixed error trying to change the admin port with NTP enabled
	+ Fixed breadcrumb destination for full log query page
	+ Use printableActionName in DataTable setter
2.1.22
	+ Fixed parentRow method in EBox::Types::Row
	+ Added new optionalLabel flag to EBox::Types::Abstract to avoid
	  show the label on non-optional values that need to be set as
	  optional when using show/hide viewCustomizers
	+ Added initHTMLStateOrder to View::Customizer to avoid incorrect
	  initial states
	+ Improved exceptions info in CGIs to help bug reporting
	+ Do not show customActions when editing row on DataTables
2.1.21
	+ Fixed bug printing traces at Global.pm
	+ Check new dump_exceptions confkey instead of the debug one in CGIs
	+ Explicit conversion to int those values stored in our database
	  for correct dumping in reporting
	+ Quote values in update overwrite while consolidating for reporting
2.1.20
	+ Fixed regression in edition in place of booleans
	+ Better default balance of the dashboard based on the size of the widgets
	+ Added defaultSelectedType argument to PortRange
2.1.19
	+ Disable KeepAlive as it seems to give performance problems with Firefox
	  and set MaxClients value back to 1 in apache.conf
	+ Throw exceptions when calling methods not aplicable to RO instances
	+ Fixed problems when mixing read/write and read-only instances
	+ Date/Time and Timezone moved from NTP to core under System -> General
	+ Do not instance hidden widgets to improve dashboard performance
	+ New command shell with Zentyal environment at /usr/share/zentyal/shell
	+ Show warning when a language-pack is not installed
	+ Removed unnecessary dump/load operations to .bak yaml files
	+ AuditLogging and Logs constructor now receive the 'ro' parameter
	+ Do not show Audit Logging in Module Status widget
2.1.18
	+ New unificated zentyal-core.logrotate for all the internal logs
	+ Added forceEnabled option for logHelpers
	+ Moved carousel.js to wizard template
	+ Add ordering option to wizard pages
	+ Fixed cmp and isEqualTo methods for EBox::Types::IPAddr
	+ Fixed wrong Mb unit labels in Disk Usage and use GB when > 1024 MB
	+ Now global-action script can be called without progress indicator
	+ Fixed EBox::Types::File JavaScript setter code
	+ Added support for "Add new..." modal boxes in foreign selectors
	+ Each module can have now its customized purge-module script
	  that will be executed after the package is removed
	+ Added Administration Audit Logging to log sessions, configuration
	  changes, and show pending actions in save changes confirmation
	+ User name is stored in session
	+ Remove deprecated extendedRestore from the old Full Backup
2.1.17
	+ Fixed RAID event crash
	+ Added warning on models and composites when the module is disabled
	+ Fixed login page style with some languages
	+ Login page template can now be reused accepting title as parameter
	+ EBox::Types::File does not write on redis when it fails to
	  move the fail to its final destination
	+ Added quote column option for periodic log consolidation and
	  report consolidation
	+ Added exclude module option to backup restore
2.1.16
	+ Do not show incompatible navigator warning on Google Chrome
	+ Fixed syncRows override detection on DataTable find
	+ clean-conf script now deletes also state data
	+ Avoid 'undefined' message in selectors
2.1.15
	+ Move Disk Usage and RAID to the new Maintenance menu
	+ Always call syncRows on find (avoid data inconsistencies)
	+ Filename when downloading a conf backup now contains hostname
	+ Fixed bug in RAID template
	+ Set proper menu order in System menu (fixes NTP position)
	+ Fixed regresion in page size selector on DataTables
	+ Fixed legend style in Import/Export Configuration
2.1.14
	+ Fixed regresion with double quotes in HTML templates
	+ Fixed problems with libredis-perl version dependency
	+ Adding new apparmor profile management
2.1.13
	+ Better control of errors when saving changes
	+ Elements of Union type can be hidden
	+ Model elements can be hidden only in the viewer or the setter
	+ HTML attributtes are double-quoted
	+ Models can have sections of items
	+ Password view modified to show the confirmation field
	+ New multiselect type
	+ Redis backend now throws different kind of exceptions
2.1.12
	+ Revert no longer necessary parents workaround
	+ Hide action on viewCustomizer works now on DataTables
2.1.11
	+ Fixed bug which setted bad directory to models in tab view
	+ Union type: Use selected subtype on trailingText property if the
	  major type does not have the property
	+ Raise MaxClients to 2 to prevent apache slowness
2.1.10
	+ Security [ZSN-2-1]: Avoid XSS in process list widget
2.1.9
	+ Do not try to initialize redis client before EBox::init()
	+ Safer way to delete rows, deleting its id reference first
	+ Delete no longer needed workaround for gconf with "removed" attribute
	+ Fixed regression in port range setter
2.1.8
	+ Fixed regression in menu search
	+ Fixed missing messages of multi state actions
	+ Help toggler is shown if needed when dynamic content is received
	+ Fixed issue when disabling several actions at once in a data table view
	+ All the custom actions are disabled when one is clicked
	+ Submit wizard pages asynchronously and show loading indicator
	+ Added carousel.js for slide effects
2.1.7
	+ Fixed issues with wrong html attributes quotation
	+ Bugfix: volatile types can now calculate their value using other
	  the value from other elements in the row no matter their position
2.1.6
	+ Attach software.log to bug report if there are broken packages
	+ Added keyGenerator option to report queries
	+ Tuned apache conf to provide a better user experience
	+ Actions click handlers can contain custom javascript
	+ Restore configuration with force dependencies option continues
	  when modules referenced in the backup are not present
	+ Added new MultiStateAction type
2.1.5
	+ Avoid problems getting parent if the manager is uninitialized
	+ Rename some icon files with wrong extension
	+ Remove wrong optional attribute for read-only fields in Events
	+ Renamed all /EBox/ CGI URLs to /SysInfo/ for menu folder coherency
	+ Added support for custom actions in DataTables
	+ Replaced Halt/Reboot CGI with a model
	+ Message classes can be set from models
	+ Fixed error in Jabber dispatcher
	+ Show module name properly in log when restart from the dashboard fails
	+ Avoid warning when looking for inexistent PID in pidFileRunning
2.1.4
	+ Changed Component's parent/child relationships implementation
	+ Fixed WikiFormat on automatic bug report tickets
	+ Do not show available community version in Dashboard with QA
 	  updates
2.1.3
	+ Fall back to readonly data in config backup if there are unsaved changes
	+ Allow to automatically send a report in the unexpected error page
	+ Logs and Events are now submenus of the new Maintenance menu
	+ Configuration Report option is now present on the Import/Export section
	+ Require save changes operation after changing the language
	+ Added support for URL aliases via schemas/urls/*.urls files
	+ Allow to sort submenu items via 'order' attribute
	+ Automatically save changes after syncRows is called and mark the module
	  mark the module as unchanged unless it was previously changed
	+ Removed unnecessary ConfigureEvents composite
	+ Removed unnecessary code from syncRows in logs and events
	+ Restore configuration is safer when restoring /etc/zentyal files
	+ Fixed unescaped characters when showing an exception
	+ Fixed nested error page on AJAX requests
	+ Adapted dumpBackupExtraData to new expected return value
	+ Report remoteservices, when required, a change in administration
	  port
	+ Added continueOnModuleFail mode to configuration restore
	+ Fixed Firefox 4 issue when downloading backups
	+ Show scroll when needed in stacktraces (error page)
	+ More informative error messages when trying to restart locked modules
	  from the dashboard
	+ Creation of plpgsql language moved from EBox::Logs::initialSetup
	  to create-db script
	+ Redis backend now throws different kind of exceptions
	+ Avoid unnecesary warnings about PIDs
	+ Update Jabber dispatcher to use Net::XMPP with some refactoring
	+ Save changes messages are correctly shown with international charsets
	+ Support for bitmap option in RAID report
	+ Retry multiInsert line by line if there are encoding errors
	+ Adapted to new location of partitionsFileSystems in EBox::FileSystem
	+ Event messages are cleaned of null characters and truncated
	  before inserting in the database when is necessary
	+ Improve message for "Free storage space" event and send an info
	  message when a given partition is not full anymore
	+ Event messages now can contain newline characters
	+ Objects of select type are compared also by context
	+ Remove cache from optionsFromForeignModel since it produces
	  problems and it is useless
	+ Set title with server name if the server is subscribed
	+ Fix title HTML tag in views for Models and Composites
	+ Added lastEventsReport to be queried by remoteservices module
	+ Added EBox::Types::HTML type
	+ Added missing manage-logs script to the package
	+ Fixed problems with show/hide help switch and dynamic content
	+ Menus with subitems are now kept unfolded until a section on a
	  different menu is accessed
	+ Sliced restore mode fails correctly when schema file is missing,
	  added option to force restore without schema file
	+ Purge conf now purges the state keys as well
	+ Added EBox::Types::IPRange
2.1.2
	+ Now a menu folder can be closed clicking on it while is open
	+ Bugfix: cron scripts are renamed and no longer ignored by run-parts
	+ Added new EBox::Util::Nmap class implementing a nmap wrapper
2.1.1
	+ Fixed incoherency problems with 'on' and '1' in boolean indexes
	+ Move cron scripts from debian packaging to src/scripts/cron
	+ Trigger restart of logs and events when upgrading zentyal-core
	  without any other modules
	+ Don't restart apache twice when upgrading together with more modules
	+ Fixed params validation issues in addRow
2.1
	+ Replace YAML::Tiny with libyaml written in C through YAML::XS wrapper
	+ Minor bugfix: filter invalid '_' param added by Webkit-based browser
	  on EBox::CGI::Base::params() instead of _validateParams(), avoids
	  warning in zentyal.log when enabling modules
	+ All CGI urls renamed from /ebox to /zentyal
	+ New first() and deleteFirst() methods in EBox::Global to check
	  existence and delete the /var/lib/zentyal/.first file
	+ PO files are now included in the language-pack-zentyal-* packages
	+ Migrations are now always located under /usr/share/$package/migration
	  this change only affects to the events and logs migrations
	+ Delete no longer used domain and translationDomain methods/attributes
	+ Unified src/libexec and tools in the new src/scripts directory
	+ Remove the ebox- prefix on all the names of the /usr/share scripts
	+ New EBox::Util::SQL package with helpers to create and drop tables
	  from initial-setup and purge-module for each module
	+ Always drop tables when purging a package
	+ Delete 'ebox' user when purging zentyal-core
	+ Moved all SQL schemas from tools/sqllogs to schemas/sql
	+ SQL time-period tables are now located under schemas/sql/period
	+ Old ebox-clean-gconf renamed to /usr/share/zentyal/clean-conf and
	  ebox-unconfigure-module is now /usr/share/zentyal/unconfigure-module
	+ Added default implementation for enableActions, executing
	  /usr/share/zentyal-$modulename/enable-module if exists
	+ Optimization: Do not check if a row is unique if any field is unique
	+ Never call syncRows on read-only instances
	+ Big performance improvements using hashes and sets in redis
	  database to avoid calls to the keys command
	+ Delete useless calls to exists in EBox::Config::Redis
	+ New regen-redis-db tool to recreate the directory structure
	+ Renamed /etc/cron.hourly/90manageEBoxLogs to 90zentyal-manage-logs
	  and moved the actual code to /usr/share/zentyal/manage-logs
	+ Move /usr/share/ebox/zentyal-redisvi to /usr/share/zentyal/redisvi
	+ New /usr/share/zentyal/initial-setup script for modules postinst
	+ New /usr/share/zentyal/purge-module script for modules postrm
	+ Removed obsolete logs and events migrations
	+ Create plpgsql is now done on EBox::Logs::initialSetup
	+ Replace old ebox-migrate script with EBox::Module::Base::migrate
	+ Rotate duplicity-debug.log log if exists
	+ Bug fix: Port selected during installation is correctly saved
	+ Zentyal web UI is restarted if their dependencies are upgraded
	+ Bug fix: Logs don't include unrelated information now
	+ Add total in disk_usage report
	+ Bugfix: Events report by source now works again
	+ Do not include info messages in the events report
	+ Services event is triggered only after five failed checkings
	+ Do not add redundant includedir lines to /etc/sudoers
	+ Fixed encoding for strings read from redis server
	+ Support for redis-server 2.0 configuration
	+ Move core templates to /usr/share/zentyal/stubs/core
	+ Old /etc/ebox directory replaced with the new /etc/zentyal with
	  renamed core.conf, logs.conf and events.conf files
	+ Fixed broken link to alerts list
2.0.15
	+ Do not check the existence of cloud-prof package during the
	  restore since it is possible not to be installed while disaster
	  recovery process is done
	+ Renamed /etc/init.d/ebox to /etc/init.d/zentyal
	+ Use new zentyal-* package names
	+ Don't check .yaml existence for core modules
2.0.14
	+ Added compMessage in some events to distinguish among events if
	  required
	+ Make source in events non i18n
	+ After restore, set all the restored modules as changed
	+ Added module pre-checks for configuration backup
2.0.13
	+ Fixed dashboard graphs refresh
	+ Fixed module existence check when dpkg is running
	+ Fix typo in sudoers creation to make remote support work again
2.0.12
	+ Include status of packages in the downloadable bug report
	+ Bugfix: Avoid possible problems deleting redis.first file if not exist
2.0.11
	+ New methods entry_exists and st_entry_exists in config backend
2.0.10
	+ Now redis backend returns undef on get for undefined values
	+ Allow custom mason templates under /etc/ebox/stubs
	+ Better checks before restoring a configuration backup with
	  a set of modules different than the installed one
	+ Wait for 10 seconds to the child process when destroying the
	  progress indicator to avoid zombie processes
	+ Caught SIGPIPE when trying to contact Redis server and the
	  socket was already closed
	+ Do not stop redis server when restarting apache but only when
	  the service is asked to stop
	+ Improvements in import/export configuration (know before as
	  configuration backup)
	+ Improvements in ProgressIndicator
	+ Better behaviour of read-only rows with up/down arrows
	+ Added support for printableActionName in DataTable's
	+ Added information about automatic configuration backup
	+ Removed warning on non existent file digest
	+ Safer way to check if core modules exist during installation
2.0.9
	+ Treat wrong installed packages as not-existent modules
	+ Added a warning in dashboard informing about broken packages
	+ File sharing and mailfilter log event watchers works again since
	  it is managed several log tables per module
2.0.8
	+ Replaced zentyal-conf script with the more powerful zentyal-redisvi
	+ Set always the same default order for dashboard widgets
	+ Added help message to the configure widgets dialog
	+ Check for undefined values in logs consolidation
	+ Now dashboard notifies fails when restarting a service
	+ Fixed bug with some special characters in dashboard
	+ Fixed bug with some special characters in disk usage graph
2.0.7
	+ Pre-installation includes sudoers.d into sudoers file if it's not yet
	  installed
	+ Install apache-prefork instead of worker by default
	+ Rename service certificate to Zentyal Administration Web Server
2.0.6
	+ Use mod dependencies as default restore dependencies
	+ Fixed dependencies in events module
	+ Increased recursive dependency threshold to avoid
	  backup restoration problems
2.0.5
	+ Removed deprecated "Full backup" option from configuration backup
	+ Bugfix: SCP method works again after addition of SlicedBackup
	+ Added option in 90eboxpglogger.conf to disable logs consolidation
2.0.4
	+ Removed useless gconf backup during upgrade
	+ Fixed postinstall script problems during upgrade
2.0.3
	+ Added support for the sliced backup of the DB
	+ Hostname change is now visible in the form before saving changes
	+ Fixed config backend problems with _fileList call
	+ Added new bootDepends method to customize daemons boot order
	+ Added permanent message property to Composite
	+ Bugfix: Minor aesthetic fix in horizontal menu
	+ Bugfix: Disk usage is now reported in expected bytes
	+ Bugfix: Event dispatcher is not disabled when it is impossible
	  for it to dispatch the message
2.0.2
	+ Better message for the service status event
	+ Fixed modules configuration purge script
	+ Block enable module button after first click
	+ Avoid division by zero in progress indicator when total ticks is
	  zero
	+ Removed warning during postinst
	+ Added new subscription messages in logs, events and backup
2.0.1
	+ Bugfix: Login from Zentyal Cloud is passwordless again
	+ Some defensive code for the synchronization in Events models
	+ Bugfix: add EBox::Config::Redis::get to fetch scalar or list
	  values. Make GConfModule use it to avoid issues with directories
	  that have both sort of values.
1.5.14
	+ Fixed redis bug with dir keys prefix
	+ Improved login page style
	+ New login method using PAM instead of password file
	+ Allow to change admin passwords under System->General
	+ Avoid auto submit wizard forms
	+ Wizard skip buttons always available
	+ Rebranded post-installation questions
	+ Added zentyal-conf script to get/set redis config keys
1.5.13
	+ Added transition effect on first install slides
	+ Zentyal rebrand
	+ Added web page favicon
	+ Fixed already seen wizards apparition
	+ Fixed ro module creation with redis backend
	+ Use mason for links widgets
	+ Use new domain to official strings for subscriptions
1.5.12
	+ Added option to change hostname under System->General
	+ Show option "return to dashboard" when save changes fails.
1.5.11
	+ Added more tries on redis reconnection
	+ Fixed user corner access problems with redis server
	+ writeFile* methods reorganized
	+ Added cron as dependency as cron.hourly was never executed with anacron
	+ Improvements in consolidation of data for reports
1.5.10
	+ Fixed gconf to redis conversion for boolean values
1.5.9
	+ Improved migrations speed using the same perl interpreter
	+ Redis as configuration backend (instead of gconf)
	+ Improved error messages in ebox-software
	+ Set event source to 256 chars in database to adjust longer event
	  sources
	+ Progress bar AJAX updates are sent using JSON
	+ Fixed progress bar width problems
	+ Fixed top menu on wizards
	+ Improved error message when disconnecting a not connected database
	+ Abort installation if 'ebox' user already exists
	+ Bugfix: IP address is now properly registered if login fails
1.5.8
	+ Added template tableorderer.css.mas
	+ Added buttonless top menu option
	+ Bugfix: Save all modules on first installation
	+ Bugfix: General ebox database is now created if needed when
	  re/starting services
	+ Bugfix: Data to report are now uniform in number of elements per
	  value. This prevents errors when a value is present in a month and
	  not in another
	+ Bugfix: Don't show already visited wizard pages again
1.5.7
	+ Bugfix: Avoid error when RAID is not present
	+ Bugfix: Add ebox-consolidate-reportinfo call in daily cron script
	+ Bugfix: Called multiInsert and unbufferedInsert when necessary
	  after the loggerd reimplementation
	+ Bugfix: EBox::ThirdParty::Apache2::AuthCookie and
	  EBox::ThirdParty::Apache2::AuthCookie::Util package defined just
	  once
	+ Added util SystemKernel
	+ Improved progress indicator
	+ Changes in sudo generation to allow sudo for remote support user
	+ Initial setup wizards support
1.5.6
	+ Reimplementation of loggerd using inotify instead of File::Tail
1.5.5
	+ Asynchronous load of dashboard widgets for a smoother interface
1.5.4
	+ Changed dbus-check script to accept config file as a parameter
1.5.3
	+ Function _isDaemonRunning works now with snort in lucid
	+ Javascript refreshing instead of meta tag in log pages
	+ Updated links in dashboard widget
	+ Add package versions to downloadable ebox.log
	+ Fixed postgresql data dir path for disk usage with pg 8.4
	+ GUI improvements in search box
1.5.2
	+ Security [ESN-1-1]: Validate referer to avoid CSRF attacks
	+ Added reporting structure to events module
	+ Added new CGI to download the last lines of ebox.log
1.5.1
	+ Bugfix: Catch exception when upstart daemon does not exist and
	  return a stopped status
	+ Added method in logs module to dump database in behalf of
	ebackup module
	+ Bugfix: Do not check in row uniqueness for optional fields that
	are not passed as parameters
	+ Improve the output of ebox module status, to be consistent with the one
	  shown in the interface
	+ Add options to the report generation to allow queries to be more
	  flexible
	+ Events: Add possibility to enable watchers by default
	+ Bugfix: Adding a new field to a model now uses default
	  value instead of an empty value
	+ Added script and web interface for configuration report, added
	  more log files to the configuration report
1.5
	+ Use built-in authentication
	+ Use new upstart directory "init" instead of "event.d"
	+ Use new libjson-perl API
	+ Increase PerlInterpMaxRequests to 200
	+ Increase MaxRequestsPerChild (mpm-worker) to 200
	+ Fix issue with enconding in Ajax error responses
	+ Loggerd: if we don't have any file to watch we just sleep otherwise the process
	  will finish and upstart will try to start it over again and again.
	+ Make /etc/init.d/ebox depend on $network virtual facility
	+ Show uptime and users on General Information widget.
1.4.2
	+ Start services in the appropriate order (by dependencies) to fix a problem
	  when running /etc/init.d/ebox start in slaves (mail and other modules
	  were started before usersandgroups and thus failed)
1.4.1
	+ Remove network workarounds from /etc/init.d/ebox as we don't bring
	  interfaces down anymore
1.4
	+ Bug fix: i18n. setDomain in composites and models.
1.3.19
	+ Make the module dashboard widget update as the rest of the widgets
	+ Fix problem regarding translation of module names: fixes untranslated
	  module names in the dashboard, module status and everywhere else where
	  a module name is written
1.3.18
	+ Add version comparing function and use it instead of 'gt' in the
	  general widget
1.3.17
	+ Minor bug fix: check if value is defined in EBox::Type::Union
1.3.16
	+ Move enable field to first row in ConfigureDispatcherDataTable
	+ Add a warning to let users know that a module with unsaved changes
	  is disabled
	+ Remove events migration directory:
		- 0001_add_conf_configureeventtable.pl
		- 0002_add_conf_diskfree_watcher.pl
	+ Bug fix: We don't use names to stringify date to avoid issues
	  with DB insertions and localisation in event logging
	+ Bug fix: do not warn about disabled services which return false from
	  showModuleStatus()
	+ Add blank line under "Module Status"
	+ Installed and latest available versions of the core are now displayed
	  in the General Information widget
1.3.15
	+ Bug fix: Call EBox::Global::sortModulesByDependencies when
	  saving all modules and remove infinite loop in that method.
	  EBox::Global::modifiedModules now requires an argument to sort
	  its result dependending on enableDepends or depends attribute.
	+ Bug fix: keep menu folders open during page reloads
	+ Bug fix: enable the log events dispatcher by default now works
	+ Bug fix: fixed _lock function in EBox::Module::Base
	+ Bug fix: composites honor menuFolder()
	+ Add support for in-place edition for boolean types. (Closes
	  #1664)
	+ Add method to add new database table columnts to EBox::Migration::Helpers
	+ Bug fix: enable "Save Changes" button after an in-place edition
1.3.14
	+ Bug fix: fix critical bug in migration helper that caused some log
	  log tables to disappear
	+ Create events table
	+ Bug fix: log watcher works again
	+ Bug fix: delete cache if log index is not found as it could be
	  disabled
1.3.13
	+ Bug fix: critical error in EventDaemon that prevented properly start
	+ Cron script for manage logs does not run if another is already
	  running, hope that this will avoid problems with large logs
	+ Increased maximum size of message field in events
	+ Added script to purge logs
	+ Bug fix: multi-domain logs can be enabled again
1.3.12
	+ Added type for EBox::Dashboard::Value to stand out warning
	  messages in dashboard
	+ Added EBox::MigrationHelpers to include migration helpers, for now,
	  include a db table renaming one
	+ Bug fix: Fix mismatch in event table field names
	+ Bug fix: Add migration to create language plpgsql in database
	+ Bug fix: Add missing script for report log consolidation
	+ Bug fix: Don't show modules in logs if they are not configured. This
	  prevents some crashes when modules need information only available when
	  configured, such as mail which holds the vdomains in LDAP
	+ Added method EBox::Global::lastModificationTime to know when
	  eBox configuration was modified for last time
	+ Add support for breadcrumbs on the UI
	+ Bug fix: in Loggerd files are only parsed one time regardless of
	  how many LogHelper reference them
	+ Added precondition for Loggerd: it does not run if there isnt
	anything to watch
1.3.11
	+ Support customFilter in models for big tables
	+ Added EBox::Events::sendEvent method to send events using Perl
	  code (used by ebackup module)
	+ Bug fix: EBox::Type::Service::cmp now works when only the
	  protocols are different
	+ Check $self is defined in PgDBEngine::DESTROY
	+ Do not watch files in ebox-loggerd related to disabled modules and
	  other improvements in the daemon
	+ Silent some exceptions that are used for flow control
	+ Improve the message from Service Event Watcher
1.3.10
	+ Show warning when accesing the UI with unsupported browsers
	+ Add disableApparmorProfile to EBox::Module::Service
	+ Bug fix: add missing use
	+ Bug fix: Make EventDaemon more robust against malformed sent
	  events by only accepting EBox::Event objects
1.3.8
	+ Bug fix: fixed order in EBox::Global::modified modules. Now
	  Global and Backup use the same method to order the module list
	  by dependencies
1.3.7
	+ Bug fix: generate public.css and login.css in dynamic-www directory
	  which is /var/lib/zentyal/dynamicwww/css/ and not in /usr/share/ebox/www/css
	  as these files are generate every time eBox's apache is
	  restarted
	+ Bug fix: modules are restored now in the correct dependency
	  order
	+ ebox-make-backup accepts --destinaton flag to set backup's file name
	+ Add support for permanent messages to EBox::View::Customizer
1.3.6
	+ Bug fix: override _ids in EBox::Events::Watcher::Log to not return ids
	which do not exist
	+ Bug fix: fixed InverseMatchSelect type which is used by Firewall module
	+ New widget for the dashboard showing useful support information
	+ Bugfix: wrong permissions on CSS files caused problem with usercorner
	+ CSS are now templates for easier rebranding
	+ Added default.theme with eBox colors
1.3.5
	+ Bugfix: Allow unsafe characters in password type
	+ Add FollowSymLinks in eBox apache configuration. This is useful
	  if we use js libraries provided by packages
1.3.4
	+ Updated company name in the footer
	+ Bugfix: humanEventMessage works with multiple tableInfos now
	+ Add ebox-dbus-check to test if we can actually connect to dbus
1.3.4
	+ bugfix: empty cache before calling updatedRowNotify
	+ enable Log dispatcher by default and not allow users to disable
	it
	+ consolidation process continues in disabled but configured modules
	+ bugfix: Save Changes button doesn't turn red when accessing events for
	first time
1.3.2
	+ bugfix: workaround issue with dhcp configured interfaces at boot time
1.3.1
	+ bugfix: wrong regex in service status check
1.3.0
	+ bugfix: make full backup work again
1.1.30
	+ Change footer to new company holder
	+  RAID does not generate 'change in completion events, some text
	problems fixed with RAID events
	+ Report graphics had a datapoints limit dependent on the active
	time unit
	+ Apache certificate can be replaced by CA module
	+ Fixed regression in detailed report: total row now aggregates
	properly
	+ More characters allowed when changing password from web GUI
	+ Fixed regression with already used values in select types
	+ Do not a button to restart eBox's apache
	+ Fixed auth problem when dumping and restoring postgre database
1.1.20
	+ Added custom view support
	+ Bugfix: report models now can use the limit parameter in
	  reportRows() method
	+ use a regexp to fetch the PID in a pidfile, some files such as
	postfix's add tabs and spaces before the actual number
	+ Changed "pidfile" to "pidfiles" in _daemons() to allow checking more than
one (now it is a array ref instead of scalar)
	+ Modified Service.pm to support another output format for /etc/init.d daemon
status that returns [OK] instead of "running".
	+ unuformized case in menu entries and some more visual fixes
1.1.10
	+ Fix issue when there's a file managed by one module that has been modified
	  when saving changes
	+ Bugfix: events models are working again even if an event aware
	module is uninstalled and it is in a backup to restore
	+ Select.pm returns first value in options as default
       + Added 'parentModule' to model class to avoid recursive problems
	+ Added Float type
	+ Apache module allows to add configuration includes from other modules
	+ Display remote services button if subscribed
	+ Event daemon may received events through a named pipe
	+ Bugfix. SysInfo revokes its config correctly
	+ Added storer property to types in order to store the data in
	somewhere different from GConf
	+ Added protected property 'volatile' to the models to indicate
	that they store nothing in GConf but in somewhere different
	+ System Menu item element 'RAID' is always visible even when RAID
	is not installed
	+ Files in deleted rows are deleted when the changes are saved
	+ Fixed some bug whens backing and restore files
	+ Components can be subModels of the HasMany type
	+ Added EBox::Types::Text::WriteOnce type
	+ Do not use rows(), use row to force iteration over the rows and increase
	performance and reduce memory use.
	+ Do not suggest_sync after read operations in gconf
	+ Increase MaxRequestsPerChild to 200 in eBox's apache
	+ Make apache spawn only one child process
	+ Log module is backed up and restored normally because the old
	problem is not longer here
	+ Backup is more gentle with no backup files in backup directory,
	now it does not delete them
	+ HasMany  can retrieve again the model and row after the weak
	refence is garbage-collected. (Added to solve a bug in the doenload
	bundle dialog)
	+ EBox::Types::DomainName no longer accepts IP addresses as domain
	names
	+ Bugfix: modules that fail at configuration stage no longer appear as enabled
	+ Add parameter to EBox::Types::Select to disable options cache

0.12.103
	+ Bugfix: fix SQL statement to fetch last rows to consolidate
0.12.102
	+ Bugfix: consolidate logs using the last date and not starting from scratch
0.12.101
	+ Bugfix: DomainName type make comparisons case insensitive
	according to RFC 1035
0.12.100
	+ Bugfix: Never skip user's modifications if it set to true
	override user's changes
	+ EBox::Module::writeConfFile and EBox::Service scape file's path
	+ Bugfix. Configure logrotate to actually rotate ebox logs
	+ Fixed bug in ForcePurge logs model
	+ Fixed bug in DataTable: ModelManaged was called with tableName
	instead of context Name
	+ Fixing an `img` tag closed now properly and adding alternative
	text to match W3C validation in head title
	+ Backup pages now includes the size of the archive
	+ Fixed bug in ForcePurge logs model
	+ Now the modules can have more than one tableInfo for logging information
	+ Improve model debugging
	+ Improve restart debugging
	+ Backups and bug reports can be made from the command line
	+ Bugfix: `isEqualTo` is working now for `Boolean` types
	+ Bugfix: check if we must disable file modification checks in
	Manager::skipModification

0.12.99
	+ Add support for reporting
	+ Refresh logs automatically
	+ Reverse log order
	+ Remove temp file after it is downloaded with FromTempDir controller
0.12.3
	+ Bug fix: use the new API in purge method. Now purging logs is working
	again.
0.12.2
	+ Increase random string length used to generate the cookie to
	2048 bits
	+ Logs are show in inverse chronological order
0.12.1
	+ Bug fix: use unsafeParam for progress indicator or some i18 strings
	will fail when saving changes
0.12
	+ Bugfix: Don't assume timecol is 'timestamp' but defined by
	module developer. This allows to purge some logs tables again
	+ Add page titles to models
	+ Set default values when not given in `add` method in models
	+ Add method to manage page size in model
	+ Add hidden field to help with Ajax request and automated testing with
	  ANSTE
	+ Bugfix: cast sql types to filter fields in logs
	+ Bugfix: Restricted resources are back again to make RSS
	access policy work again
	+ Workaround bogus mason warnings
	+ Make postinst script less verbose
	+ Disable keepalive in eBox apache
	+ Do not run a startup script in eBox apache
	+ Set default purge time for logs stored in eBox db to 1 week
	+ Disable LogAdmin actions in `ebox-global-action` until LogAdmin
	feature is completely done
0.11.103
	+ Modify EBox::Types::HasMany to create directory based on its row
	+ Add _setRelationship method to set up relationships between models
	  and submodels
	+ Use the new EBox::Model::Row api
	+ Add help method to EBox::Types::Abstract
	+ Decrease size for percentage value in disk free watcher
	+ Increase channel link field size in RSS dispatcher
0.11.102
	+ Bugfix: cmp in EBox::Types::HostIP now sorts correctly
	+ updatedRowNotify in EBox::Model::DataTable receives old row as
	well as the recently updated row
	+ Added `override_user_modification` configuration parameter to
	avoid user modification checkings and override them without asking
	+ Added EBox::Model::Row to ease the management of data returned
	by models
	+ Added support to pre-save and post-save executable files. They
	must be placed at /etc/ebox/pre-save or /etc/ebox/post-save
	+ Added `findRow` method to ease find and set
0.11.101
	+ Bugfix: Fix memory leak in models while cloning types. Now
	cloning is controlled by clone method in types
	+ Bugfix: Union type now checks for its uniqueness
	+ DESTROY is not an autoloaded method anymore
	+ HasOne fields now may set printable value from the foreign field
	to set its value
	+ findId now searches as well using printableValue
	+ Bugfix. Minor bug found when key is an IP address in autoloaded
	methods
	+ Ordered tables may insert values at the beginning or the end of
	the table by "insertPosition" attribute
	+ Change notConfigured template to fix English and add link to the
	  module status section
	+ Add loading gif to module status actions
	+ Remove debug from ServiceInterface.pm
	+ Add support for custom separators to be used as index separators on
	  exposedMethods
	+ Bugfix. Stop eBox correctly when it's removed
	+ Improve apache-restart to make it more reliable.
0.11.100
	+ Bugfix. Fix issue with event filters and empty hashes
	+ Bugfix. Cache stuff in log and soap watcher to avoid memory leaks
	+ Bugfix. Fix bug that prevented the user from being warned when a row to
	  be deleted is being used by other model
	+ Bugfix. Add missing use of EBox::Global in State event watcher
	+ Added progress screen, now pogress screen keeps track of the changed
	  state of the modules and change the top page element properly
	+ Do not exec() to restart apache outside mod_perl
	+ Improve apache restart script
	+ Improve progress screen
0.11.99
	+ DataTable contains the property 'enableProperty' to set a column
	called 'enabled' to enable/disable rows from the user point of
	view. The 'enabled' column is put the first
	+ Added state to the RAID report instead of simpler active boolean
        + Fix bug when installing new event components and event GConf
	subtree has not changed
	+ Add RSS dispatcher to show eBox events under a RSS feed
	+ Rotate log files when they reach 10MB for 7 rotations
	+ Configurable minimum free space left for being notified by means
	of percentage
	+ Add File type including uploading and downloading
	+ Event daemon now checks if it is possible to send an event
	before actually sending it
	+ Added Action forms to perform an action without modifying
	persistent data
	+ Log queries are faster if there is no results
	+ Show no data stored when there are no logs for a domain
	+ Log watcher is added in order to notify when an event has
	happened. You can configure which log watcher you may enable and
	what you want to be notify by a determined filter and/or event.
	+ RAID watcher is added to check the RAID events that may happen
	when the RAID subsystem is configured in the eBox machine
	+ Change colour dataset in pie chart used for disk usage reporting
	+ Progress indicator now contains a returned value and error
	message as well
	+ Lock session file for HTTP session to avoid bugs
	related to multiple requests (AJAX) in a short time
	+ Upgrade runit dependency until 1.8.0 to avoid runit related
	issues
0.11
	+ Use apache2
	+ Add ebox-unblock-exec to unset signal mask before running  a executable
	+ Fix issue with multiple models and models with params.
	  This triggered a bug in DHCP when there was just one static
	  interface
	+ Fix _checkRowIsUnique and _checkFieldIsUnique
	+ Fix paging
	+ Trim long strings in log table, show tooltip with the whole string
	  and show links for URLs starting with "http://"
0.10.99
	+ Add disk usage information
	+ Show progress in backup process
	+ Add option to purge logs
	+ Create a link from /var/lib/zentyal/log to /var/log/ebox
	+ Fix bug with backup descriptions containing spaces
	+ Add removeAll method on data models
	+ Add HostIP, DomainName and Port types
	+ Add readonly forms to display static information
	+ Add Danish translation thanks to Allan Jacobsen
0.10
	+ New release
0.9.100
	+ Add checking for SOAP session opened
	+ Add EventDaemon
	+ Add Watcher and Dispatch framework to support an event
	  architecture on eBox
	+ Add volatile EBox::Types in order not to store their values
	  on GConf
	+ Add generic form
	+ Improvements on generic table
	+ Added Swedish translation

0.9.99
	+ Added Portuguese from Portugal translation
	+ Added Russian translation
	+ Bugfix: bad changed state in modules after restore

0.9.3
	+ New release

0.9.2
	+ Add browser warning when uploading files
	+ Enable/disable logging modules
0.9.1
	+ Fix backup issue with changed state
	+ Generic table supports custom ordering
0.9
	+ Added Polish translation
        + Bug in recognition of old CD-R writting devices fixed
	+ Added Aragonese translation
	+ Added Dutch translation
	+ Added German translation
	+ Added Portuguese translation

0.8.99
	+ Add data table model for generic Ajax tables
	+ Add types to be used by models
	+ Add MigrationBase and ebox-migrate to upgrade data models
	+ Some English fixes
0.8.1
	+ New release
0.8
	+ Fix backup issue related to bug reports
	+ Improved backup GUI
0.7.99
        + changed sudo stub to be more permissive
	+ added startup file to apache web server
	+ enhanced backup module
	+ added basic CD/DVD support to backup module
	+ added test stubs to simplify testing
	+ added test class in the spirit of Test::Class
	+ Html.pm now uses mason templates
0.7.1
	+ use Apache::Reload to reload modules when changed
	+ GUI consistency (#12)
	+ Fixed a bug for passwords longer than 16 chars
	+ ebox-sudoers-friendly added to not overwrite /etc/sudoers each time
0.7
	+ First public release
0.6
	+ Move to client
	+ Remove obsolete TODO list
	+ Remove firewall module from  base system
	+ Remove objects module from base system
	+ Remove network module from base system
	+ Add modInstances and modInstancesOfType
	+ Raname Base to ClientBase
	+ Remove calls to deprecated methods
	+ API documented using naturaldocs
	+ Update INSTALL
	+ Use a new method to get configkeys, now configkey reads every
	  [0.9
	+ Added Polish translation][0-9]+.conf file from the EBox::Config::etc() dir and
	  tries to get the value from the files in order.
	+ Display date in the correct languae in Summary
	+ Update debian scripts
	+ Several bugfixes
0.5.2
	+ Fix some packaging issues
0.5.1
	+ New menu system
	+ New firewall filtering rules
	+ 802.1q support

0.5
	+ New bug-free menus (actually Internet Explorer is the buggy piece
	  of... software that caused the reimplementation)
	+ Lots of small bugfixes
	+ Firewall: apply rules with no destination address to packets
	  routed through external interfaces only
	+ New debianize script
	+ Firewall: do not require port and protocol parameters as they
	  are now optional.
	+ Include SSL stuff in the dist tarball
	+ Let modules block changes in the network interfaces
	  configuration if they have references to the network config in
	  their config.
	+ Debian network configuration import script
	+ Fix the init.d script: it catches exceptions thrown by modules so that
	  it can try to start/stop all of them if an exception is thrown.
	+ Firewall: fix default policy bug in INPUT chains.
	+ Restore textdomain in exceptions
	+ New services section in the summary
	+ Added Error item to Summary. Catch exceptions from modules in
	  summary and generate error item
	+ Fix several errors with redirections and error handling in CGIs
	+ Several data validation functions were fixed, and a few others added
	+ Prevent the global module from keeping a reference to itself. And make
	  the read-only/read-write behavior of the factory consistent.
	+ Stop using ifconfig-wrapper and implement our own NetWrapper module
	  with wrappers for ifconfig and ip.
	+ Start/stop apache, network and firewall modules in first place.
	+ Ignore some network interface names such as irda, sit0, etc.
	+ The summary page uses read-only module instances.
	+ New DataInUse exception, old one renamed to DataExists.
	+ Network: do not overwrite resolv.conf if there are nameservers
	  given via dhcp.
	+ Do not set a default global policy for the ssh service.
	+ Check for forbiden characters when the parameter value is
	  requested by the CGI, this allows CGI's to handle the error,
	  and make some decissions before it happens.
	+ Create an "edit object" template and remove the object edition stuff
	  from the main objects page.
	+ Fix the apache restarting code.
	+ Network: Remove the route reordering feature, the kernel handles that
	  automatically.
	+ Fix tons of bugs in the network restarting code.
	+ Network: removed the 3rd nameserver configuration.
	+ Network: Get gateway info in the dhcp hook.
	+ Network: Removed default configuration from the gconf schema.
	+ New function for config-file generation
	+ New functions for pid file handling

0.4
	+ debian package
	+ added module to export/import configuration
	+ changes in firewall's API
	+ Added content filter based on dansguardian
	+ Added French translation
	+ Added Catalan translation
	+ Sudoers file is generated automatically based on module's needs
	+ Apache config file is generated by ebox  now
	+ Use SSL
	+ Added ebox.conf file
	+ Added module template generator

0.3
	+ Supports i18n
	+ API name consistency
	+ Use Mason for templates
	+ added tips to GUI
	+ added dhcp hooks
	+ administration port configuration
	+ Fixed bugs to IE compliant
	+ Revoke changes after logout
	+ Several bugfixes

0.2
	+ All modules are now based on gconf.
	+ Removed dependencies on xml-simple, xerces and xpath
	+ New MAC address field in Object members.
	+ Several bugfixes.

0.1
	+ Initial release<|MERGE_RESOLUTION|>--- conflicted
+++ resolved
@@ -1,11 +1,8 @@
 HEAD
-<<<<<<< HEAD
+	+ Added foreignNoSyncRows and foreignFilter options to EBox::Types::Select
 	+ Improved settings icon
 	+ Fixed modalboxes style
 	+ Improve host domain validation. Single label domains are not allowed.
-=======
-	+ Added foreignNoSyncRows and foreignFilter options to EBox::Types::Select
->>>>>>> 75aca46d
 2.3.21
 	+ Fixes on notifyActions
 	+ Check for isDaemonRunning now compatible with asterisk status
