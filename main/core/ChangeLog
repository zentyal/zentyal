<<<<<<< HEAD
4.2
=======
HEAD
	+ Improvements in RESTClient
4.1.6
	+ Upgrade to Zentyal 4.2 button in dashboard
>>>>>>> b469bc8f
	+ Set proper motd after edition name changes
	+ Avoid XSS on search when entering JS code
4.1.5
	+ Fix possible redis corruption when deleting data table rows
	  with ids sharing the same prefix
4.1.4
	+ Remove non-numeric value warning in data table size control
	+ Added skip-lock-tables, quick and single-transaction parameters to
	  mysqldump command when dumping databases
4.1.3
	+ Added JS function Zentyal.escapeHTTPQuery
4.1.2
	+ New commercial edition
4.1.1
	+ Use POST method when submitting forms in AJAX requests
	+ Added missing table-helper.js dependency to treeView template
4.1
	+ Increase uwsgi read timeout from 60 (default) to 180 seconds
	+ Update version to 4.1
	+ Remove deprecated Summarized report column in Logs page
	+ Removed support for SSLv2 & SSLv3. Using recommended ciphers from:
	  https://wiki.mozilla.org/Security/Server_Side_TLS
	  (contribution by theodorerambert)
4.0.6
	+ Fix remoteservices username/email migration when upgrading from 3.2
4.0.5
	+ Enable sending crash report with no debug mode
4.0.4
	+ Added subscription migration when upgrading from 3.2
	+ Manage correctly internal errors in data table controller
4.0.3
	+ More robust management of administration user accounts
	+ Fix not defined domain in log's ConfigureLogs model
	+ When unsubscribing remove extra packages before saving changes
	+ Better check of versions numbers in backup restore
	+ Make EBox::MyDBEngine more reusable
	+ Modify webadmin service when upgrading from 3.2
	+ Show enable errors in module status table
4.0.2
	+ Remove incorrect directory not exists warnings
	+ Crash reports can be submitted also with global debug disabled
4.0.1
	+ Save changes does redirection after 10 consecutive failed requests
	+ Hide useless revoke button in OpenChange vdomains table
4.0
	+ sudoers-friendly take user to whatever module which implenents extraSudoerUsers
	+ Implement data in use in JS for forms
	+ Fixed ManageAdmins model and offer it in all editions
	+ Pass row argument to editable function handler
	+ Enable automatic updates on commercial servers by default
	+ Remove excessive top margin for first child fields in forms
	+ Better warning in change hostname confirmation dialog
	+ Confirmation dialog action recovers correctly from errors
	+ Make webadmin certificate modifiable via CA module
	+ Better control of error in local backup confirmation dialog
	+ Fixed i18n bug in progress dialog
	+ Updated remoteservices dependencies
	+ Rename Import/Export Configuration to Configuration Backup
	+ Removed subscription from community editions
	+ Remote services now resides on this package
	+ Reload after save changes when urls have hash part
	+ Default webadmin port is now 8443
	+ Remove haproxy which is no longer needed for Outlook Anywhere
	+ UI is now responsive to different resolutions
	+ New System -> Date/Time menu which also includes NTP when available
	+ New header style
	+ Search box moved from menu to header
	+ Menu reorganization and re-style
	+ Added search for configuration data
	+ Improved installation wizards
	+ Set version to 4.0
	+ Use upload-crash-report.py tool from OpenChange upstream instead
	  of a custom one
	+ Optionally submit the email while uploading the crash report
	+ More robust dashboard against widget and remoteservices errors
	+ Added missing use in hasManyViewer.mas
	+ Only allow restore from backups from versions with the same two
	  first version numbers
	+ Escape double quotes in non-editable text fields
	+ When doing a login redirect to the full given URI
	+ Fixed mysql commands executed with wrong parameters or credentials
	+ Fix isEqualTo types comparision, check for defined return value from cmp
	+ Added option to disable Peer Verification in EBox::RESTClient
	+ pathHTTPSSSLCertificate() always returns a list
	+ Added one more tip to component not found page
	+ Removed duplicate code for page not found
	+ Fix some warnings in log
	+ Fix error in send crash report script
	+ Remove all maintenance functionality except logs
	+ Remove no longer needed apparmor custom profile for mysqld
3.5.1
	+ Fixed dashboard links to official manual
	+ Model backup/revoke/save files are no longer called implicitly
	+ Remove warning on formSubmitJS
	+ Don't let database error to cancel halt or reboot processes
	+ More warnings on smart match feature removed
3.5
	+ Avoid warning flag on smart match experimental feature
	+ Remove duplicated code in EBox::Model::DataTable::removeRow
	  and EBox::Model::Manager::removeRowsUsingId
	+ Rethrow properly when exception is a plain string
	+ Fix EBox::Model::Manager::_modelHasMultipleInstances when the
	  model is a children whose model parent is its grandfather or older
	+ Fixed notifyActions by using isIdUsed method and removing
	  slashes to fetch the observable models
	+ Fixed spurious warnings when loadings ads and loading dashboard
	+ Assure that all data under a row directory is removed
	+ EBox::Types::DomainName always return lowercase values
	+ EBox::Types::Host always return lowercase values
	+ Added helper script to improve crash reports
	+ Old timezones supported
	+ Fixed regression on presetUpdate interface actions
	+ Error page for component not found
	+ Included the Dependencies field in crash report
	+ Do not mark services as temporary stopped when shutting down
	+ Enhanced Lock to have exclusive lock with blocking timeout
	+ Added redirection on no parameters support to CGIs
	+ Added and used in save changes process the method Zentyal.reloadTable
	+ Fixed regression in page not found CGI which displayed always a
	  invalid referer error
	+ Included the package field in crash report
	+ Remove RSS and Jabber dispatchers
	+ Added Warning in Dashboard when reboot is requierd by software
	  update
	+ Removed deprecated sliced mode backup
	+ Fix MIME type for returning JSON (application/json)
	+ Added setMessage() and popMessageAndClass() methods to TreeView
	+ Enable InnoDB engine when there are only 4 previous databases
	+ Active session check does not check subapp authenticated
	  requests now
	+ Fixed incorrect URLs with double ports in redirects
	+ Fix typo in general widget
	+ Updated nginx to server static files directly always so apache shouldn't
	  ever get this kind of requests
	+ Set version to 3.5
	+ Support for redirection when loading URL in existent dialog
	+ Added webadmin port tag to haproxy configuration file
	+ Fix dashboard UI freeze when widgets were being updated
	+ Add audit to post save when enabling logs
	+ Fix enabled save changes button after installing packages
	+ Changed CGI base to show correctly referer errors and
	  generating response errors
	+ Override daemons does not fail if a daemon is already stopped
	+ Added missing use to row.mas
	+ More tolerant referer validation so we can access to submodels
	  with an URL
	+ Restored reconnect option for mysql connections
	+ EBox::WebAdmin::addNginxServer does not longer raises exception
	  if file not yet exists
	+ create-db script can repair login problems
	+ Migrate previous configuration from 3.3 when upgrading
	+ Admin password change handled by AuthPAM
	+ Fix version available check in dashboard when file does not exist
	+ Do not show success note if there is no note
	+ Fix data in use behaviour on edition
	+ Fixed revert of changes in redisvi
	+ Better input validation in EBox::Conf::Redis::import_dir_from_file
	+ Give support to data in use exception for in-place booleans
	+ Fix warnOnChangeId framework
	+ Give real no support to /media in Disk Usage even when modules
	  use it
	+ Added release upgrade code (disabled until 3.5)
	+ Hide passwords on admin user model on error and debug on
	+ Set proper version for bugreport issues
3.4
	+ Do not launch exceptions on EBox::MyDBEngine DESTROY
	+ Ask for trace object to non-handled EBox::Exceptions::Base
	  exceptions in the UnhandledError middleware. This will gives us
	  useful stack traces.
	+ When requesting from type a non-existing value use acquirer
	  if it is a volatile type
	+ EBox::WebAdmin::addNginxInclude does not longer raises exception
	  if file not yet exists
	+ Improve post save modules algorithm
	+ Added local apparmor profile for mysqld
	+ Avoid to show two 'module not enabled' messages in composites
	+ All non external exceptions from normal requests are now shown
	  in the UI with the stack trace to report as a bug
	+ All non external exceptions from AJAX requests are now shown in
	  the UI with the stack trace to report as a bug
	+ Template exceptions in normal requests are now handled in webadmin
	+ Set templated files encoding to UTF-8
	+ Send Perl warnings to Zentyal log file in webadmin app
	+ Added keepFile parameter to EBox::Downloader::CGI::FromTempDir
	+ Remove idle and dead code from EBox::Module::Service::writeConfFile
	+ Added auditable property to EBox::Model::DataTable
	+ Added HAProxyPreSetConf to HaProxy::ServiceBase
	+ Moved management of webadmin certificate to HAProxy module
	+ Enable ReverseProxy middleware always
	+ MySQL is restarted before creating database
	+ Use root ownership for webadmin certificates
	+ Execute change hostname actions only if the hostname has really changed
	+ Don't expire session on finish software wizard page
	+ Fixed show help JS to avoid to have help elements with different
	  show state
	+ Use window.location.replace instead of window.location.href
	  to redirect using JS
	+ In EBox::Type::Select, use element value as printableValue for
	  unknown options or options without printableValue
	+ Save haproxy config as changed after webadmin's initialSetup
	+ Send restartUI flag to restart service when restarting a module
	  from the UI
	+ Fix calculation of page number when using go to last page control
	+ Update tracker url in dashboard widget
	+ Continue installation without ads if there is a error getting them
	+ Added EBox::WebAdmin::Middleware::SubAppAuth to validate
	  WebAdmin sub-app requests
	+ Ported restricted resources to use nginx
	+ Removed EBox::Base::upload method because that's 100% handled by Plack
	  now.
	+ Increased the buffer size for uwsgi applications to allow big submits
	  like the one from automatic error report
	+ Added a UnhandledError middleware to catch any die or exception not
	  handled by Zentyal
	+ Added a Devel::StackTrace helper view that shows pretty backtraces
	+ Enable crash reports by default
	+ Added template for download link
	+ Created EBox::Util::Certificate, refactored create-certificate
	  script
	+ Changes in haproxy port validation and allow haproxy internal services
	+ Restore AdminPort model for WebAdmin to improve usability
	+ Added EBox::Module::Config::replicationExcludeKeys()
	+ Added EBox::WebAdmin::PortObserver to be used by ha and
	  remoteservices modules by the moment
	+ Added EBox::GlobalImpl::addModuleToPostSave to save modules
	  after normal save changes process
	+ Added a way for HAProxy to retrieve the CA certificate entry that should
	  be used
	+ Added a left-right composite layout
	+ Search and pagination forms can be omitted using showFilterForm
	  and showPaginationForm properties
	+ Show nice error when global-action fails using die + scalar
	+ EBox::Util::Random now accepts a set of chars to have a random string
	+ Notify HA when a module which must have a single instance in the
	  cluster is enabled/disabled.
	+ Added enabled action to /etc/init.d/zentyal to display whether a
	  module is enabled or disabled
	+ Pass model, type and id to enabled subroutine in
	  EBox::Types::MultiStateAction to be ortoghonal to handler property
	+ Fixed JS error on showing errors in customActionClicked
	+ Added middleware to have auth based on a env variable
	+ Updated nginx to server static files directly always so apache shouldn't
	  ever get this kind of requests
	+ Use uWSGI instead of Apache mod_perl for running CGIs
	+ Updated automatic bug report URL to new bug report endpoint.
	+ Give support to custom actions without image. Those actions will
	  not appear in the legend.
	+ Added to findValueMultipleFields and findValue the nosync parameter
	+ Added support for haproxy 1.5
	+ Moved nginx to listen on localhost
	+ Integration with HA module in save changes process
	+ Added icon for new zentyal-ha module
	+ Migrate rs_verify_servers in remoteservices.conf to
	  rest_verify_servers core.conf
	+ Include basic support to free-format Template models to be
	  included in Composites
	+ Move run-pending-ops script from remoteservices to core
	+ Rename EBox::RemoteServices::RESTResult to EBox::RESTClient::Result
	+ Move EBox::RemoteServices::RESTClient to EBox::RESTClient as it
	  is used in ha and remoteservices module.
	+ Adapt init.d and upstart running checks to Ubuntu 13.10
	+ Use service instead of deprecated invoke-rc.d for init.d scripts
	+ Adapted apache configuration to 2.4
	+ Adapted EBox::Config::Redis to the new libredis-perl API
	+ Adapted redis.conf to redis 2.6
	+ Zentyal MySQL custom conf is now written on initial-setup of logs
	  using a mason template
	+ Write logs configuration only when the module is enabled
	+ Use replace instead of href to redirect in Controller::DataTable
	  (This avoids infinite loops if the user press back button)
	+ Move EBox::CGI::Downloader::* modules  to EBox::Downloader to
	  make file downloads work again
	+ Avoid division by zero while using page navigation
	+ Automatic report text formatting adapted to Redmine
	+ Fix tab selection in tabbed composite from URL path anchor,
	  for instance, /Maintenance/Events#ConfigureDispatchers
	+ Avoid errors triggered on web administration port validation
	+ ManageAdmins model now also add/removes lpadmin group
	+ Show nice error when global-action fails using die + scalar
	+ Fixed JS error on showing errors in customActionClicked
	+ Fixed rethrown of exception in restartService() and
	  EBox::CGI::Base::upload methods
	+ Remove lock file in EBox::Util::Lock::unlock()
	+ Fixed mason component root for custom stubs
	+ Fixed regression in clone action
	+ Decode to utf8 the MySQL database results
	+ Create log database using utf8 charset
	+ Better way to set MySQL password for all the root accounts
	+ Use same JSON reply file for changeRowForm and dataInUse
	+ Fixed regression in AJAX changes with raised error when a
	  data in use exception was found
	+ Fixed css error that hide information in the logs tables
	+ Use sharedscripts in zentyal-core logrotate to avoid triggering
	  in every log file
	+ Take into account view customizer on audit logging
	+ Show complex types (more than one field) in audit log
	  while editing by storing the dump of the value
	+ Fix EBox::Types::Composite::cmp to store changes when only last type
	  is modified
	+ Fixed general widget packages to avoid error on 'packages to
	  upgrade' section
	+ Fixed regression when table size is set to 'view all'
	+ Set version to 3.4
3.3.1
	+ Fixed redirects in table/form JSON replies
	+ Set automated ticket report milestone to 3.3.X
3.3
	+ Refactored module not enabled warning
	+ Add version to header logo
	+ HTML body can now have different styles based on the menu section
	+ Hide close button on saving changes and backup progess
	  dialogs. Don't allow to close it with esc key on those cases.
	+ Fix error when pageSize parameter is not supplied to the model controller
	+ Workaround against modules changed when saving all changes
	+ Recover from widget function exceptions
	+ Use the same Mason interpreter for most HTML templates
	+ Use more granular AJAX for table actions
	+ Use stand-alone AJAX call to refresh save changes button
	+ Added missing use to EBox::CGI::Base
	+ Allow to submit apport crash reports if debug=yes
	+ Switch from Error to TryCatch for exception handling
	+ Added new communityEdition() helper method in EBox::Global
	+ Add version to header logo
	+ Always reload page after saving changes
	+ Use AJAX call to refresh save change buttons
	+ Copy all the redis keys from 'conf' to 'ro' when saving changes of
	  any module to prevent incoherences
	+ Delete unused stopAllModules() and restartAllModules() in EBox::Global
	+ Workaround against modules changed when saving all changes
	+ Display remote services messages if they exist on Dashboard
	+ Recover from widget function exceptions
	+ Fixed mdstat output processing to remove "(auto-read-only)"
	+ Fixed audit logging of delete actions
	+ Fixed errors with row ID in ManageAdmins table
	+ Added missing EBox::Exceptions uses
	+ Fixed bug in selectSetter which hitted selects on DataForm with
	  'unique' option enabled
	+ EBox::WebServer::removeNginxInclude does not longer throws
	  a exception if the path to remove is not included
	+ Copy all the redis keys from 'conf' to 'ro' when saving changes of
	  any module to prevent incoherences
	+ Delete unused stopAllModules() and restartAllModules() in EBox::Global
	+ Use printableName in Configure Module popup
	+ Replace fork of Apache2::AuthCookie with libapache2-authcookie-perl
	+ Added EBox::Types::IPRange::addressesFromBeginToEnd class method
	+ Set proper trial link in advertisements
	+ Show register link in local backup when not registered
	+ Strip the 'C:\fakepath\' that chrome adds to the file input
	+ Make dump_exceptions key work also for mason exceptions
	+ Pass HTTP_PROXY system environment variable to CGIs as they are
	  used in Zentyal modules
	+ Waiting for Zentyal ready page check is more robust now
	+ Fixed error in the recursive method for getting module dependencies
	+ Fixed JS typo which disabled export backup dialog
	+ Added dbus dependency to avoid problems on some minimal installations
	+ When restoring pre-3.2 backups take in account that apache
	  module was renamed to webadmin
	+ Make sure that we always commit/discard audit of changes when we
	  save/revoke all modules
	+ Add new row attribute "disabled"
	+ Fixed JS glitch which broke the dashboard periodical updates
	+ Better check of referer which skips cloud domain if it does not exists
	+ Avoid warning when stopping a module without FirewallHelper
	+ Include contents of /etc/resolv.conf in bug report
	+ Avoid Apache error screen in login when entering through Zentyal
	  Remote using password
	+ Fix warning comparing undefined string in DomainName type
	+ Rewrite row isEqualTo method using hashElements instead of elements
	+ Only allow to move dashboard widget by its handle
	+ Do not fail if zentyal-mysql.passwd ends with a newline character
	+ Removed old migration code from 3.0 to 3.2
	+ Added Number.prototype.toTimeDiffString in format.js
	+ Added .btn-black CSS class
	+ Set version to 3.3
	+ Added enableInnoDbIfNeeded() to MyDBEngine
	+ Fix loading on custom action buttons
	+ Add icon for openchange module
	+ Add missing use statement in EBox::Types::MultiStateAction
	+ Add icon for openchange module
	+ Service type setter works again
3.2
	+ Set 3.2 versions and non-beta logo
3.1.13
	+ Added missing EBox::Gettext uses, fixes crash in view logs refresh
	+ Minor CSS style fixes
	+ Added missing use statement in EBox::Types::MultiStateAction
3.1.12
	+ Do not crash if /etc/timezone does not exist
	+ Clean /var/lib/zentyal/tmp at the first moments of boot instead of
	  when running zentyal start, this fixes problems with leftover locks
	  that affect dhclient hooks
	+ Fixed wrong case in some class names for the save changes button
	+ Fixed autoscroll in dashboard widgets
	+ Added placeholder for drag & drop of table rows
	+ No autoscroll is done when overflow happens. This makes sortable
	  work in chromium
	+ Set audit after logs when enabling in first install
	+ Avoid getting unsaved changes by using readonly instance in manage-logs
3.1.11
	+ Initial setup for webadmin is now executed in postinst
	+ Fixed webadmin port migration
3.1.10
	+ Use DATETIME type in date column for consolidation tables
	+ Summarised reports shows graphs again
	+ Events summarised report has breadcrumbs now
	+ Base EBox::Logs::Composite::SummarizedReport to let summarised
	  reports have common breadcrumbs
	+ Added migration from 3.0 (apache -> webadmin)
3.1.9
	+ Fixed in-place boolean edit with non-basic types different to Union
	+ Removed some warnings in error.log
	+ Fixed confirmation dialogs warning style
	+ Fixed configure widgets width and drop behavior
	+ Fixed regression in dashboard register link after jQuery migration
	+ Always set as changed without checking RO value, this fixes some
	  situations in which the save changes button was not enabled
	+ Fixed regression in audit log IP addresses after nginx integration
	+ Added datetime time formatter to JS graphs which show dates in X
	  axis and date and time in the tracker
	+ Fixed bug sending parameters in Zentyal.Tabs prototype
	+ Fixed side-effect in Model::Manager::_modelHasMultipleInstances() that
	  tried to load composite as model by mistake, the bug was at least
	  present sometimes when trying to generate the configuration report
	+ Throw internal exception in valueByName if elementByName is undef
	+ Added captiveportal icons to CSS
	+ Restore configuration backup from file now works again after JS
	  framework change
	+ Configuration backup download, restore and delete from the list
	  works again after the UI changes
	+ Fixed regression in tabbed composites with the jQuery changes
	+ Set proper title in dialogs when loading in an existent one
	+ Fixed regression on dashboard which allowed to move already
	  present dashboard widgets
3.1.8
	+ Always log Perl errors that are not Zentyal exceptions
	+ Move package icons from software to core as required for the menu
	+ Use dpkg --clear-avail to avoid incoherent updates information
	+ Show printableModelName in DataTables when precondition fails
	+ Fixed number of decimals in Disk Usage when unit is MB
	+ Fixed UTF-8 encoding problems in TreeView
	+ Copyright footer is now at the bottom of the menu
	+ Fixed regression on logs search caused by autoFilter changes
	+ Fix bytes formatter in graphs
	+ Simplified CSS and improved styles and icons
	+ Improved dashboard drag&drop behavior in Chrome
	+ Allow to define permanentMessage directly on models
	+ Show placeholder in dashboard widgets drag&drop
	+ Fixed crash reloading dashboard after configure widgets
	+ Only apply redirect port fix on administration port
	+ Fixed regression in user interface with DataInUse exceptions
	+ Fixed wrong behavior of software updates in dashboard widget
	+ Always show proper language name for english locales
	+ Fixed wrong redirects when using a non-default admin port
	+ Fixed regression in webadmin reload after changing the language
	+ Remove unnecessary and problematic desktop services code
	+ Added icons for disabled users.
3.1.7
	+ Avoid eval operation when using standard HtmlBlocks class
	+ Changed some code to not trigger some unnecesary warnings
	+ Fixed regression on active menu entry highlight
	+ No-committed changes does not appear in configuration changes
	  log table
	+ Added autoFilter property to method tableInfo
	+ Modules can now be marked for restart after save changes via
	  post_save_modules redis key of the global module
	+ Make all dashboards div of the same height to ease drag and drop
	+ Don't allow invalid email in create report CGI
	+ DBEngineFactory is now a singleton
	+ EBox::Util::Random mentions /dev/urandom in its error messages
	  to ease troubleshooting
	+ Assure that type's references to its row are not lost in the
	  edit form template methods
3.1.6
	+ Restyled UI
	+ Added form.js
	+ Added better 502 error page for nginx with redirect when apache is ready
	+ Always call udpateRowNotify in row update, even when the new
	  values are the same than old ones
	+ Fixed bad call to EBox::CGI::Run::urlToClass in EBox::CGi::Base
	+ Added icons for top-level menu entries and module status page
	+ Fixed bad arguments in CGI::Controller::Composite call to SUPER::new()
	+ More flexible EBox::CGI::run for inheritance
	+ Fixed encoding of parameters in confirmation dialogs
	+ Check backup integrity by listing the tar file, throw
	  InvalidData exception if the tar is corrupted
	+ Do not use hidden form fields for generating confirmation dialog JS
	+ Fixed log bugs: use correct RO mode in loggerd, fixed behaviour
	  when all log helpers are disabled, enable logs correctly when
	  added by first time to configure logs table
	+ Fixed bad interpolation in JS code in booleanInPlaceViewer.mas
	+ WizardPage CGIs can now return JSON replies as response
	+ unconfigure-module script disables also the module
	+ Restart firewall module when a firewall observer module is
	  stopped/started using zentyal init.d script
	+ Added temporary stopped state to a Service module to know if a
	  module is stopped but enabled
	+ Redirect to / from /ebox using remote access to avoid blank page
	+ Removed no longer necessary jQuery noConflict()
	+ Added combobox.js
	+ Added EBox::Model::Base as base for DataTable and the new TreeView
	+ Adapted EBox::CGI::Run for the new TreeView models
	+ Fixed DataTable row removal from the UI with 100% volatile models with
	  'ids' method overriden.
3.1.5
	+ Increased webadmin default timeout.
	+ Disable drag & drop on tables with only one row
3.1.4
	+ Don't allow to move read-only rows
	+ Better prefix for user configuration redis keys
	+ Hide disabled carousel buttons, fix modal template
	+ Fixed modal dialog template
	+ Mark save changes button as changed when moving rows
	+ Remove unused parameter in Zentyal.DataTable.changeRow
3.1.3
	+ Enhanced UI styles: dialogs, progress bars, carousel, colors and images
	+ Rows of tables can now be moved using drag & drop
	+ Added logout dialog with option of discarding changes
	+ Remember page size options per users, added 'View all' page size option
	+ Added storage of options per user
	+ Enable and/or conifgure module dependencies automatically in
	  Module Status page
	+ Adapted CGIs to new modal dialogs
	+ Ported graphs from flotr.js to flot.js
	+ Ported JS code to jQuery and jQuery-ui
	+ Removed Modalbox.js, table_orderer.js and carousel.js
	+ Left menu keyword search is now case insensitive
3.1.2
	+ Make manage administrators table resilent against invalid users
	+ Remove deprecated backup domains related from logs module
	+ Added EBox::Types::URI type
	+ Added saveReload method to use reload instead of restart to
	  reduce service downtime. Use with care and programatically
	+ Added findValueMultipleFields() to DataTable and refactor _find()
	  to allow search by multiple fields
	+ Fixed disk usage report for logs component
3.1.1
	+ Do not dump unnecessary .bak files to /var/lib/zentyal/conf
	+ Restart all the core daemons instead of only apache after logrotate
	+ Fixed graph template so it could be feed with data using decimal
	  comma, it will convert it to a JS array without problems
	+ Fixed regression parsing ModalController urls
	+ Fixed regression non-model CGIs with aliases
	+ Added a way to retrieve all Models inside a Composite and its children.
	+ Increased the size limit for file uploads.
	+ Implemented a way to include configuration files for Nginx so the SOAP
	  services are able to use Nginx for SSL.
3.1
	+ Improved the message shown when there are no changes pending to save on
	  logout.
	+ Use the X-Forwarded-Proto header for redirects construction.
	+ Added nginx as the public HTTP server of Zentyal.
	+ Renamed 'Apache' module to 'WebAdmin' module. If you need to restart the
	  web administration you must use 'service zentyal webadmin restart'.
	+ Set trac milestone for reported bugs to 3.1.X
	+ CGIs are now EBox::Module::CGI::* instead of EBox::CGI::Module::*
	+ Daemons are now disabled when configuring a module, so Zentyal can
	  manage them directly instead of being autostarted by the system
	+ EBox::Model::DataForm::formSubmitted called even where there is no
	  previous row
	+ Added Pre-Depends on mysql-server to avoid problems with upgrades
	+ Depend on mysql-server metapackage instead of mysql-server-5.5
	+ Depend on zentyal-common 3.1
3.0.20
	+ Check against inexistent path in EBox::Util::SHM::subkeys
	+ Silent diff in EBox::Types::File::isEqualTo
	+ Print correctly UTF8 characters from configuration backup description
	+ When host name is changed, update /etc/hostname
	+ Proper link to remote in configuration backup page
3.0.19
	+ Removed full restore option for restore-backup tool and
	  EBox:Backup relevant methods
	+ Optimise loading Test::Deep::NoTest to avoid test environment creation
	+ Use EBox::Module::Base::writeConfFileNoCheck to write apache
	  configuration file
	+ Log events after dispatching them in the EventDaemon and catch exception
	  to avoid crashes when mysql is already stopped
	+ Emit events on zentyal start and stop
	+ Refactor some events-related code
	+ Changed MB_widedialog CSS class to use all width available in
	  the screen
	+ Fixed a broken link to SysInfo/Composite/General when activating the
	  WebServer module.
3.0.18
	+ Pass model instance when invoking EBox::Types::Select populate function
	+ Improve dynamic editable property detection for framework types
	+ Override _validateReferer method in Desktop services CGI
	+ Don't abort configuration backup when we get a error retrieving the
	  partition table information
	+ In EBox:Model::Row, refactored elementExists and
	  elementByName to make them to have similiar code structure
	+ Improvement in test help classes and added test fakes for
	  EBox::Model::Manager and EBox::Util::SHMLock
	+ Prevented unuseful warning in
	  EBox::Model::DataTable::setDirectory when the old directory is undef
	+ Fixed unit tests under EBox/Model/t, backup configuration tests and
	  some others
	+ Remove unused method EBox::Auth::alreadyLogged()
	+ Apache::setRestrictedResource updates properly if already exists
	+ Global and Module::Config allow to set redis instance to ease testing
	+ Now EBox::GlobalImpl::lastModificationTime also checks
	  modification time of configuration files
	+ Rows in events models are now synced before running EventDaemon
	+ Better way of checking if event daemon is needed
3.0.17
	+ Allow numeric zero as search filter
	+ When filtering rows don't match agains link urls or hidden values
	+ Avoid CA file check when removing it from Apache module
	+ Silent removeCA and removeInclude exceptions when removing
	  non-existant element
	+ Fixed rollback operation in redis config backend
	+ Desktop services CGI now only returns JSON responses
	+ Log error when dynamic loading a class fails in
	  ConfigureDispatchers model
	+ Update total ticks dynamically in progress indicator if ticks overflow
3.0.16
	+ Fixed regression in boolean in-place edit with Union types
	+ Added some missing timezones to EBox::Types::TimeZone
	+ Add a new method to DBEngine 'checkForColumn' to retrieve columns
	  definition from a given table
	+ Reload models info in model manager if new modules are installed
3.0.15
	+ Make sure that halt/reboot button can be clicked only once
	+ Cleaner way of disabling dependant modules when the parent is disabled,
	  avoiding unnecessary calls to enableService each time the module status
	  page is loaded.
	+ Show confirmation dialog when trying to change host or domain
	  if zentyal-samba is installed and provisioned
	+ Modified data table controller so edit boolean in place reuses
	  the code of regular edits, avoiding getting incorrect read-only
	  values from cache
3.0.14
	+ Allow search filters with a leading '*'
	+ Better error reporting when choosing a bad search filter
	+ External exceptions from _print method are caught correctly in CGIs
	+ EBox::CGI::run now supports correct handling of APR::Error
	+ Fixed dashboard check updates ajax requests in Chrome
	+ Fixed errors with zero digits components in time type
3.0.13
	+ Better warning if size file is missing in a backup when
	  restoring it
	+ Fixed table cache behaviour on cache miss in logs module
	+ Fix wrong button label when deleting rows in 'datainuse' template
	+ Removed unused method EBox::Model::DataTable::_tailoredOrder
	+ Added force default mode and permission to writeConfFileNoCheck(),
	  writeFile() and derivatives
	+ Fixed bug in EBox:::Logs::CGI::Index with internationalized
	  parameter names
	+ DataTables with sortedBy are now orderer alphabetically with
	  proper case treatment
	+ Display messages in model even when there are not elements and
	  table body is not shown
3.0.12
	+ Improve change-hostname script, delete all references to current name
	+ Faster dashboard loading with asynchronous check of software updates
	+ Workaround for when the progress id parameter has been lost
	+ Fixed problems calling upstart coomands from cron jobs with wrong PATH
	+ Decode CGI unsafeParams as utf8
	+ Avoid double encoding when printing JSON response in EBox::CGI::Base
	+ Remove warning in EBox::Menu::Folder when currentfolder is not defined
	+ Removed unnecesary and misleading method new from EBox::Auth package
3.0.11
	+ Avoid flickering loading pages when switching between menu entries
	+ Incorrect regular expression in logs search page are correctly handled
	+ Fix input badly hidden in the logs screen
	+ reloadTable from DataTable now remove cached fields as well
3.0.10
	+ Fixed unsafe characters error when getting title of progress
	  indicator in progress dialog
	+ Added use utf8 to dashboard template to fix look of closable messages
3.0.9
	+ Adapted file downloads to the new utf8 fixes
	+ Write backup files in raw mode to avoid utf8 problems
	+ Print always utf8 in STDOUT on all CGIs
	+ Decode CGI params of values entered at the interface as utf8
	+ Proper encode/decode of utf8 with also pretty JSON
	+ Fixed utf8 decoding in date shown at dashboard
	+ Removed old workarounds for utf8 problems
	+ Added new recoveryEnabled() helper method to Module::Base
	+ Added recoveryDomainName() method to SyncProvider interface
	+ Restore backup can now install missing modules in Disaster Recovery
	+ Show specific slides when installing a commercial edition
	+ Redirect to proper CGI after login in disaster recovery mode
	+ Removed old debconf workaround for first stage installation
	+ Log redis start message as debug instead of info to avoid flood
	+ Use unsafeParam in EBox::CGI::Base::paramsAsHash
	+ EBox::Module::Service does not raise exception and logs
	  nothing when using init.d status
	+ Fixed glitch in backup CGI which sometimes showed
	  the modal dialog with a incorrect template
3.0.8
	+ Use path for default name in SyncFolders::Folder
	+ Do not restrict characters in data table searchs
	+ Fixed automatic bug report regression
	+ Fixed refresh of the table and temporal control states
	  in customActionClicked callback
	+ Modified modalbox-zentyal.js to accept wideDialog parameter
	+ Fixed template method in MultiStateAction to return the default
	  template when it is not any supplied to the object
	+ Fixed sendInPlaceBooleanValue method from table-helper.js; it
	  aborted because bad parameters of Ajax.Updater
	+ Fixed bug that made that the lock was shared between owners
	+ Some fixes in the function to add the rule for desktops services
	  to the firewall
	+ Delete obsolete EBox::CGI::MenuCSS package
3.0.7
	+ Add new EBox::Module::Service::Observer to notify modules about
	  changes in the service status
	+ Administration accounts management reflects the changes in
	  system accounts in ids() or row() method call
	+ Some fixes in the RAID event watcher
	+ foreignModelInstance returns undef if foreignModel is
	  undef. This happens when a module has been uninstalled and it is
	  referenced in other installed module (events)
	+ loggerd shows loaded LogHelpers when in debug mode
	+ Added additional info to events from RAID watcher
	+ Use sudo to remove temporal files/diectories in backup, avoiding
	  permissions errors
	+ Added exception for cloud-prof module to events dependencies
3.0.6
	+ Skip keys deleted in cache in Redis::_keys()
	+ Fixed events modules dependencies to depend on any module which
	  provides watchers or dispatchers
	+ Always call enableActions before enableService when configuring modules
	+ Added needsSaveAfterConfig state to service modules
	+ Better exceptions logging in EBox::CGI::Run
	+ Fixed 'element not exists' error when enabling a log watcher
	+ Scroll up when showing modal dialog
	+ Added fqdnChanged methods to SysInfo::Observer
	+ Fixed SSL configuration conflicts betwen SOAPClient and RESTClient
3.0.5
	+ Template ajax/simpleModalDialog.mas can now accept text
	+ Used poweroff instead of halt to assure that system is powered
	  off after halt
	+ Fixed log audit database insert error when halting or rebooting
	+ Added time-based closable notification messages
	+ Adapted to new EBox::setLocaleEnvironment method
	+ EBox::Type::File now allows ebox user to own files in directories
	  which are not writable by him
	+ Removed cron daily invocation of deprecated report scripts
3.0.4
	+ Added EBox::SyncFolders interface
	+ Fixed invokation of tar for backup of model files
	+ New observer for sysinfo module to notify modules implementing the
	  SysInfo::Observer interface when the host name or host domain is
	  changed by the user, before and after the change takes effect
	+ Stop and start apache after language change to force environment reload
	+ Reload page after language change
	+ EBox::Module::Service::isRunning() skips daemons whose precondition fail
	+ Fixed undefined reference in DataTable controller for log audit
	+ Added and used serviceId field for service certificates
	+ Fixed SQL quoting of column names in unbuffered inserts and consolidation
3.0.3
	+ Fixed bug which prevented highlight of selected item in menu
	+ Fixed base class of event dispatcher to be compatible with the
	  changes dispatcher configuration table
	+ Fixed event daemon to use dumped variables
	+ Fixed need of double-click when closing menu items in some cases
	+ Fixed logs consolidation to avoid high CPU usage
	+ In view log table: correctly align previous and first page buttons
	+ Improve host name and domain validation.
	+ Forbidden the use of a qualified hostname in change hostname form
	+ Update samba hostname-dependent fields when hostname is changed
	+ Confirmation dialog when the local domain is changed and with a
	  warning if local domain which ends in .local
3.0.2
	+ The synchronization of redis cache refuses with log message to set
	  undefined values
	+ Fixed wrong sql statement which cause unwanted logs purge
	+ DataForm does not check for uniqueness of its fields, as it only
	  contains a single row
	+ In ConfigureLogs, restored printable names for log domains
	+ Fixed dashboard update error on modules widget, counter-graph
	  widget and widget without sections
	+ Better way to fix non-root warnings during boot without interfering
	  on manual restart commands in the shell
3.0.1
	+ Properly set default language as the first element of the Select to
	  avoid its loss on the first apache restart
	+ Set milestone to 3.0.X when creating tickets in trac.zentyal.org
	+ Removed forced setting of LANG variables in mod_perl which made progress
	  indicator fail when using any language different to English
	+ Removed some frequent undef warnings
	+ Added executeOnBrothers method to EBox::Model::Component
	+ Fixed repetition of 'add' and 'number change' events in RAID watcher
	+ Fixed incorrect display of edit button in tables without editField action
	+ Cache MySQL password to avoid reading it all the time
	+ Fixed request came from non-root user warnings during boot
	+ Send info event in Runit watcher only if the service was down
	  MAX_DOWN_PERIODS
3.0
	+ Removed beta logo
	+ Set 'firstInstall' flag on modules when installing during initial install
	+ Set 'restoringBackup' flag on modules when restoring backup
	+ Call enableService after initialSetup while restoring backup
	+ Registration link in widget now have appropiate content when either
	  remoteservices or software are not installed
	+ Fixed style for disabled buttons
	+ Composite and DataTable viewers recover from errors in pageTitle method
	+ Fixed intermitent failure in progress when there are no slides
	+ Rollback redis transaction on otherwise instead finally block
	+ Members of the 'admin' group can now login again on Zentyal
	+ Multi-admin management for commercial editions
	+ First and last move row buttons are now disabled instead of hidden
	+ In save changes dialog set focus always in the 'save' button
	+ Fixed i18n problem in some cases where environment variables
	  were different than the selected locale on Zentyal UI, now
	  LANG and LC_MESSAGES are explicitly passed to mod_perl
	+ Reviewed registration strings
	+ Added template attribute to MultiStateAction to provide any kind
	  of HTML to display an action
	+ Changed icon, name and link for Zentyal Remote
	+ Fixed some compatibility issues with Internet Explorer 9
	+ Show warning with Internet Explorer 8 or older
	+ Improved dashboard buttons colors
2.3.24
	+ Do not cache undef values in EBox::Config::Redis::get()
	+ Code fix on subscription retrieval for Updates event
	+ Update validate referer to new Remote Services module API
	+ In-place booleans now properly mark the module as changed
	+ Do not try to read slides if software module is not installed
	+ Fixed wrong call in Events::isEnabledDispatcher()
	+ Updated 'created by' footer
2.3.23
	+ Change the default domain name from 'zentyal.lan' to
	  'zentyal-domain.lan'
	+ Changes in first enable to avoid letting modules unsaved
	+ Type File now accepts spaces in the file name
	+ Added setTimezone method to MyDBEngine
	+ Enable consolidation after reviewing and pruning
	+ Code typo fix in Events::isEnabledWatcher
	+ Remove all report code from core
	+ Move SysInfo report related to remoteservices module
	+ Fixed regression which removed scroll bars from popups
	+ New carousel transition for the installation slides
	+ Added option to not show final notes in progress bar
	+ EBox::Model::Component::modelGetter does not die when trying to
	  get a model for an uninstalled module
	+ Added previous/next buttons to manually switch installation slides
	+ New installation slides format
	+ Added compatibility with MS Internet Explorer >= 8
2.3.22
	+ Changed first installation workflow and wizard infraestructure
	+ Improved firewall icons
	+ Set hover style for configure rules button in firewall
	+ Do not disable InnoDB in mysql if there are other databases
	+ Progress indicator no longer calls showAds if it is undefined
	+ Send cache headers on static files to improve browsing speed
	+ Added foreignNoSyncRows and foreignFilter options to EBox::Types::Select
	+ Improved settings icon
	+ Fixed modalboxes style
	+ Improve host domain validation. Single label domains are not allowed.
2.3.21
	+ Fixes on notifyActions
	+ Check for isDaemonRunning now compatible with asterisk status
	+ Fixed warning call in EBox::Types::HasMany
2.3.20
	+ New look & feel for the web interface
	+ Adjust slides transition timeout during installation
	+ Audit changes table in save changes popup has scroll and better style
	+ Model messages are printed below model title
	+ noDataMsg now allows to add elements if it makes sense
	+ Fixed ajax/form.mas to avoid phantom change button
	+ EBox::Model::Manager::_setupModelDepends uses full paths so the
	  dependecies can discriminate between models with the same name
	+ Default row addition in DataForm does not fires validateTypedRow
	+ Code typo fix in change administration port model
	+ Set only Remote as option to export/import configuration to a
	  remote site
	+ Return undef in HasMany type when a model is not longer
	  available due to being uninstalled
	+ Added onclick atribute to the link.mas template
	+ Fix exception raising when no event component is found
	+ table_ordered.js : more robust trClick event method
	+ Changed dashboard JS which sometimes halted widget updates
	+ Added popup dialogs for import/export configuration
	+ Changes in styles and sizes of the save/revoke dialog
	+ Removed redudant code in ConfigureWatchers::syncRows which made module
	  to have an incorrect modified state
	+ Dont show in bug report removed packages with configuration
	  held as broken packages
	+ DataTable::size() now calls to syncRows()
	+ EBox::Module::Config::set_list quivalent now has the same
	  behaviour than EBox::Module::Config::set
2.3.19
	+ Manually set up models for events to take into account the
	  dynamic models from the log watcher filtering models
	+ Fixed warnings when deleting a row which is referenced in other model
	+ Disable HTML form autocompletion in admin password change model
	+ Fixed incorrect non-editable warnings in change date and time model
	+ Fixed parsing value bug in EBox::Types::Date and EBox::Types::Time
	+ Reworked mdstat parsing, added failure_spare status
	+ Configuration backup implicitly preserves ownership of files
	+ Changes in styles and sizes of the save/revoke dialog
	+ New data form row is copied from default row, avoiding letting hidden
	  fields without its default value and causing missing fields errors
	+ Always fill abstract type with its default value, this avoids
	  errors with hidden fields with default value
	+ Different page to show errors when there are broken software packages
	+ InverseMatchSelect and InverseMatchUnion use 'not' instead of '!' to
	  denote inverse match. This string is configurable with a type argument
	+ Fixed types EBox::Type::InverseMatchSelect and InverseMatchUnion
	+ Fixed bug in DataTable::setTypedRow() which produced an incorrect 'id'
	  row element in DataTable::updateRowNotify()
	+ In tableBody.mas template: decomposed table topToolbar section in methods
	+ Fixed bug in discard changes dialog
	+ Confirmation dialogs now use styled modalboxes
	+ Do not reload page after save changes dialog if operation is successful
	+ Maintenance menu is now kept open when visiting the logs index page
2.3.18
	+ Manual clone of row in DataTable::setTypedRow to avoid segfault
	+ Avoid undef warnings in EBox::Model::DataTable::_find when the
	  element value is undef
	+ Fixed kill of ebox processes during postrm
	+ Set MySQL root password in create-db script and added mysql script
	  to /usr/share/zentyal for easy access to the zentyal database
	+ Increased timeout redirecting to wizards on installation to 5 seconds
	  to avoid problems on some slow or loaded machines
	+ Save changes dialog do not appear if there are no changes
	+ Delete no longer needed duplicated code
	+ Do not go to save changes after a regular package installation
	  they are saved only in the first install
	+ Progress bar in installation refactored
2.3.17
	+ Do not use modal box for save changes during installation
	+ Hidden fields in DataTables are no longer considered compulsory
	+ Select type has now its own viewer that allows use of filter function
	+ User is now enabled together with the rest of modules on first install
2.3.16
	+ Fix 'oldRow' parameter in UpdatedRowNotify
	+ Use Clone::Fast instead of Clone
	+ Modal dialog for the save and discard changes operations
	+ Use a different lock file for the usercorner redis
	+ Improved look of tables when checkAll controls are present
	+ Better icons for clone action
	+ Added confirmation dialog feature to models; added confirmation
	  dialog to change hostname model
	+ Dynamic default values are now properly updated when adding a row
	+ Kill processes owned by the ebox user before trying to delete it
	+ Do not use sudo to call status command at EBox::Service::running
	+ Fixed regression setting default CSS class in notes
2.3.15
	+ Added missing call to updateRowNotify in DataForms
	+ Fixed silent error in EBox::Types::File templates for non-readable
	  by ebox files
	+ Use pkill instead of killall in postinst
	+ Use unset instead of delete_dir when removing rows
	+ Do not set order list for DataForms
	+ Only try to clean tmp dir on global system start
2.3.14
	+ Error message for failure in package cache creation
	+ Fixed regression when showing a data table in a modal view
	+ Do not do a redis transaction for network module init actions
	+ Fixed EBox::Module::Config::st_unset()
	+ Allowed error class in msg template
2.3.13
	+ Fixed problems in EventDaemon with JSON and blessed references
	+ More crashes avoided when watchers or dispatchers doesn't exist
	+ Proper RAID watcher reimplementation using the new state API
	+ EBox::Config::Redis singleton has now a instance() method instead of new()
	+ Deleted wrong use in ForcePurge model
2.3.12
	+ Fixed problem with watchers and dispatchers after a module deletion
	+ Fixed EBox::Model::DataTable::_checkFieldIsUnique, it failed when the
	  printableValue of the element was different to its value
	+ Fixed separation between Add table link and table body
	+ Adaptation of EventDaemon to model and field changes
	+ Disabled logs consolidation on purge until it is reworked, fixed
	  missing use in purge logs model
	+ Fixed Componet::parentRow, it not longer tries to get a row with
	  undefined id
	+ Fix typo in ConfigureLogs model
	+ Mark files for removing before deleting the row from backend in
	  removeRow
	+ The Includes directives are set just for the main virtual host
	+ Fixed EventDaemon crash
2.3.11
	+ Mark files for removing before deleting the row from backend in removeRow
	+ Dashboard widgets now always read the information from RO
	+ Enable actions are now executed before enableService()
	+ Fixed regression which prevented update of the administration service
	  port when it was changed in the interface
	+ New EBox::Model::Composite::componentNames() for dynamic composites
	+ Remove _exposedMethods() feature to reduce use of AUTOLOAD
	+ Removed any message set in the model in syncRows method
	+ Added global() method to modules and components to get a coherent
	  read-write or read-only instance depending on the context
	+ Removed Model::Report and Composite::Report namespaces to simplify model
	  management and specification
	+ New redis key naming, with $mod/conf/*, $mod/state and $mod/ro/* replacing
	  /ebox/modules/$mod/*, /ebox/state/$mod/* and /ebox-ro/modules/$mod/*
	+ Removed unnecessary parentComposite methods in EBox::Model::Component
	+ Only mark modules as changed when data has really changed
	+ EBox::Global::modChange() throws exception if instance is readonly
	+ New get_state() and set_state() methods, st_* methods are kept for
	  backwards compatibility, but they are deprecated
	+ Simplified events module internals with Watcher and Dispatcher providers
	+ Model Manager is now able to properly manage read-only instances
	+ Composites can now use parentModule() like Models
	+ Renamed old EBox::GConfModule to EBox::Module::Config
	+ Unified model and composite management in the new EBox::Model::Manager
	+ Model and composites are loaded on demand to reduce memory consumption
	+ Model and composite information is now stored in .yaml schemas
	+ ModelProvider and CompositeProvider are no longer necessary
	+ Simplified DataForm using more code from DataTable
	+ Adapted RAID and restrictedResources() to the new JSON objects in redis
	+ Remove unused override modifications code
	+ Added /usr/share/zentyal/redis-cli wrapper for low-level debugging
	+ Use simpler "key: value" format for dumps instead of YAML
	+ Row id prefixes are now better chosen to avoid confusion
	+ Use JSON instead of list and hash redis types (some operations,
	  specially on lists, are up to 50% faster and caching is much simpler)
	+ Store rows as hashes instead of separated keys
	+ Remove deprecated all_dirs and all_entries methods
	+ Remove obsolete EBox::Order package
	+ Remove no longer needed redis directory tree sets
	+ Fixed isEqualTo() method on EBox::Types::Time
	+ EBox::Types::Abstract now provides default implementations of fields(),
	  _storeInGConf() and _restoreFromHash() using the new _attrs() method
	+ Remove indexes on DataTables to reduce complexity, no longer needed
	+ Simplified ProgressIndicator implementation using shared memory
	+ New EBox::Util::SHMLock package
	+ Implemented transactions for redis operations
	+ Replace old MVC cache system with a new low-level redis one
	+ Delete no longer necessary regen-redis-db tool
	+ Added new checkAll property to DataTable description to allow
	  multiple check/uncheck of boolean columns
2.3.10
	+ Added Desktop::ServiceProvider to allow modules to implement
	  requests from Zentyal desktop
	+ Added VirtualHost to manage desktop requests to Zentyal server
	+ Fix EventDaemon in the transition to MySQL
	+ Send EventDaemon errors to new rotated log file /var/log/zentyal/events.err
	+ Send an event to Zentyal Cloud when the updates are up-to-date
	+ Send an info event when modules come back to running
	+ Include additional info for current event watchers
	+ Fixed RAID report for some cases of spare devices and bitmaps
	+ Fixed log purge, SQL call must be a statement not a query
	+ Fixed regex syntax in user log queries
	+ Added missing "use Filesys::Df" to SysInfo
	+ Disabled consolidation by default until is fixed or reimplemented
	+ Fixed regresion in full log page for events
	+ Added clone action to data tables
	+ Fixed regression in modal popup when showing element table
	+ Added new type EBox::Types::KrbRealm
	+ Fix broken packages when dist-upgrading from old versions: stop ebox
	  owned processes before changing home directory
	+ Log the start and finish of start/stop modules actions
	+ Added usesPort() method to apache module
2.3.9
	+ Enable SSLInsecureRenegotiation to avoid master -> slave SOAP handsake
	  problems
	+ Added validateRowRemoval method to EBox::Model::DataTable
	+ Use rm -rf instead of remove_tree to avoid chdir permission problems
	+ Avoid problems restarting apache when .pid file does not exist
	+ Do not use graceful on apache to allow proper change of listen port
	+ Simplified apache restart mechanism and avoid some problems
2.3.8
	+ Create tables using MyISAM engine by default
	+ Delete obsolete 'admin' table
2.3.7
	+ Fixed printableName for apache module and remove entry in status widget
	+ Merged tableBodyWithoutActions.mas into tableBody.mas
	+ Removed tableBodyWithoutEdit.mas because it is no longer used
	+ Better form validation message when there are no ids for
	  foreign rows in select control with add new popup
	+ Fixed branding of RSS channel items
	+ Fixed destination path when copying zentyal.cnf to /etc/mysql/conf.d
	+ Packaging fixes for precise
2.3.6
	+ Switch from CGIs to models in System -> General
	+ New value() and setValue() methods in DataForm::setValue() for cleaner
	  code avoiding use of AUTOLOAD
	+ Added new EBox::Types::Time, EBox::Types::Date and EBox::Types::TimeZone
	+ Added new attribute 'enabled' to the Action and MultiStateAction types
	  to allow disabling an action. Accepts a scalar or a CODE ref
	+ The 'defaultValue' parameter of the types now accept a CODE ref that
	  returns the default value.
2.3.5
	+ Added force parameter in validateTypedRow
	+ Fixed 'hidden' on types when using method references
	+ Removed some console problematic characters from Util::Random::generate
	+ Added methods to manage apache CA certificates
	+ Use IO::Socket::SSL for SOAPClient connections
	+ Removed apache rewrite from old slaves implementation
	+ Do not show RSS image if custom_prefix defined
2.3.4
	+ Avoid 'negative radius' error in DiskUsage chart
	+ Fixed call to partitionFileSystems in EBox::SysInfo::logReportInfo
	+ Log audit does not ignore fields which their values could be interpreted
	  as boolean false
	+ Avoid ebox.cgi failure when showing certain strings in the error template
	+ Do not calculate md5 digests if override_user_modification is enabled
	+ Clean /var/lib/zentyal/tmp on boot
	+ Stop apache gracefully and delete unused code in Apache.pm
	+ Cache contents of module.yaml files in Global
2.3.3
	+ The editable attribute of the types now accept a reference to a function
	  to dinamically enable or disable the field.
	+ In progress bar CGIs AJAX call checks the availability of the
	  next page before loading it
	+ Replaced community logo
	+ Adapted messages in the UI for new editions
	+ Changed cookie name to remove forbidden characters to avoid
	  incompatibilities with some applications
	+ Added methods to enable/disable restart triggers
2.3.2
	+ Fixed redis unix socket permissions problem with usercorner
	+ Get row ids without safe characters checking
	+ Added EBox::Util::Random as random string generator
	+ Set log level to debug when cannot compute md5 for a nonexistent file
	+ Filtering in tables is now case insensitive
	+ ProgressIndicator no longer leaves zombie processes in the system
	+ Implemented mysqldump for logs database
	+ Remove zentyal-events cron script which should not be longer necessary
	+ Bugfix: set executable permissions to cron scripts and example hooks
	+ Added a global method to retrieve installed server edition
	+ Log also duration and compMessage to events.log
2.3.1
	+ Updated Standards-Version to 3.9.2
	+ Fixed JS client side table sorting issue due to Prototype
	  library upgrade
	+ Disable InnoDB by default to reduce memory consumption of MySQL
	+ Now events are logged in a new file (events.log) in a more
	  human-readable format
	+ Added legend to DataTables with custom actions
	+ Changed JS to allow the restore of the action cell when a delete
	  action fails
	+ Set milestone to 3.0 when creating bug reports in the trac
	+ Avoid temporal modelInstance errors when adding or removing
	  modules with LogWatchers or LogDispatcher
	+ Unallow administration port change when the port is in use
2.3
	+ Do not launch a passwordless redis instance during first install
	+ New 'types' field in LogObserver and storers/acquirers to store special
	  types like IPs or MACs in an space-efficient way
	+ Use MySQL for the logs database instead of PostgreSQL
	+ Bugfix: logs database is now properly recreated after purge & install
	+ Avoid use of AUTOLOAD to execute redis commands, improves performance
	+ Use UNIX socket to connect to redis for better performance and
	  update default redis 2.2 settings
	+ Use "sudo" group instead of "admin" one for the UI access control
	+ Added EBox::Module::Base::version() to get package version
	+ Fixed problem in consalidation report when accumulating results
	  from queries having a "group by table.field"
	+ Added missing US and Etc zones in timezone selector
	+ Replaced autotools with zbuildtools
	+ Refuse to restore configuration backup from version lesser than
	  2.1 unless forced
	+ Do not retrieve format.js in every graph to improve performance
	+ The purge-module scripts are always managed as root user
	+ New grep-redis tool to search for patterns in redis keys or
	  values
	+ Use partitionFileSystems method from EBox::FileSystem
2.2.4
	+ New internal 'call' command in Zentyal shell to 'auto-use' the module
	+ Zentyal shell now can execute commandline arguments
	+ Bugfix: EBox::Types::IPAddr::isEqualTo allows to change netmask now
	+ Removed some undefined concatenation and compare warnings in error.log
	+ Ignore check operation in RAID event watcher
	+ Skip IP addresses ending in .0 in EBox::Types::IPRange::addresses()
	+ Do not store in redis trailing dots in Host and DomainName types
	+ Added internal command to instance models and other improvements in shell
	+ Now the whole /etc/zentyal directory is backed up and a copy of the
	  previous contents is stored at /var/backups before restoring
	+ Removing a module with a LogWatcher no longer breaks the LogWatcher
	  Configuration page anymore
	+ Fixed error in change-hostname script it does not longer match substrings
	+ Bugfix: Show breadcrumbs even from models which live in a
	  composite
	+ HTTPLink now returns empty string if no HTTPUrlView is defined
	  in DataTable class
	+ Added mising use sentence in EBox::Event::Watcher::Base
2.2.3
	+ Bugfix: Avoid url rewrite to ebox.cgi when requesting to /slave
	+ Fixed logrotate configuration
	+ More resilient way to handle with missing indexes in _find
	+ Added more informative text when mispelling methods whose prefix
	  is an AUTOLOAD action
	+ A more resilient solution to load events components in EventDaemon
	+ Added one and two years to the purge logs periods
	+ Fixed downloads from EBox::Type::File
2.2.2
	+ Revert cookie name change to avoid session loss in upgrades
	+ Do not try to change owner before user ebox is created
2.2.1
	+ Removed obsolete references to /zentyal URL
	+ Create configuration backup directories on install to avoid warnings
	  accessing the samba share when there are no backups
	+ Log result of save changes, either successful or with warnings
	+ Changed cookie name to remove forbidden characters to avoid
	  incompatibilities with some applications
	+ Removed duplicated and incorrect auding logging for password change
	+ Fixed some non-translatable strings
	+ Create automatic bug reports under 2.2.X milestone instead of 2.2
	+ Fixed bug changing background color on selected software packages
2.1.34
	+ Volatile types called password are now also masked in audit log
	+ Adjust padding for module descriptions in basic software view
	+ Removed beta icon
2.1.33
	+ Fixed modal add problems when using unique option on the type
	+ Fixed error management in the first screen of modal add
	+ Unify software selection and progress colors in CSS
	+ Set proper message type in Configure Events model
	+ Fixed error checking permanentMessage types in templates/msg.mas
2.1.32
	+ Added progress bar colors to theme definition
	+ Remove no longer correct UTF8 decode in ProgressIndicator
	+ Fixed UTF8 double-encoding on unexpected error CGI
	+ Reviewed some subscription strings
	+ Always fork before apache restart to avoid port change problems
	+ Stop modules in the correct order (inverse dependencies order)
	+ Better logging of failed modules on restore
2.1.31
	+ Do not start managed daemons on boot if the module is disabled
	+ Better message on redis error
	+ Watch for dependencies before automatic enable of modules on first install
2.1.30
	+ Removed obsolete /ebox URL from RSS link
	+ Changed methods related with extra backup data in modules logs
	  to play along with changes in ebackup module
	+ Set a user for remote access for audit reasons
	+ Detect session loss on AJAX requests
2.1.29
	+ Startup does not fail if SIGPIPE received
2.1.28
	+ Added code to mitigate false positives on module existence
	+ Avoid error in logs full summary due to incorrect syntax in template
	+ Allow unsafe chars in EBox::Types::File to avoid problems in some browsers
	+ Reviewed some subscription strings
	+ Warning about language-packs installed works again after Global changes
	+ Show n components update when only zentyal packages are left to
	  upgrade in the system widget
	+ Do not show debconf warning when installing packages
	+ EBox::Types::IPAddr (and IPNetwork) now works with defaultValue
	+ Allow to hide menu items, separators and dashboard widgets via conf keys
2.1.27
	+ Do not create tables during Disaster Recovery installation
	+ Added new EBox::Util::Debconf::value to get debconf values
	+ DataTable controller does no longer try to get a deleted row
	  for gather elements values for audit log
	+ Check if Updates watcher can be enabled if the subscription
	  level is yet unknown
2.1.26
	+ Detection of broken packages works again after proper deletion
	  of dpkg_running file
	+ Keep first install redis server running until trigger
	+ Unified module restart for package trigger and init.d
	+ Use restart-trigger script in postinst for faster daemons restarting
	+ System -> Halt/Reboot works again after regression in 2.1.25
	+ Added framework to show warning messages after save changes
	+ Change caption of remote services link to Zentyal Cloud
	+ Do not show Cloud link if hide_cloud_link config key is defined
	+ Added widget_ignore_updates key to hide updates in the dashboard
	+ Differentiate ads from notes
	+ Allow custom message type on permanentMessage
	+ Only allow custom themes signed by Zentyal
	+ Removed /zentyal prefix from URLs
	+ Caps lock detection on login page now works again
	+ Added HiddenIfNotAble property to event watchers to be hidden if
	  it is unabled to monitor the event
	+ Dashboard values can be now error and good as well
	+ Include a new software updates widget
	+ Include a new alert for basic subscriptions informing about
	  software updates
	+ Add update-notifier-common to dependencies
	+ EBox::DataTable::enabledRows returns rows in proper order
	+ Use custom ads when available
	+ Disable bug report when hide_bug_report defined on theme
2.1.25
	+ Do not show disabled module warnings in usercorner
	+ Mask passwords and unify boolean values in audit log
	+ Do not override type attribute for EBox::Types::Text subtypes
	+ Corrected installation finished message after first install
	+ Added new disableAutocomplete attribute on DataTables
	+ Optional values can be unset
	+ Minor improvements on nmap scan
2.1.24
	+ Do not try to generate config for unconfigured services
	+ Remove unnecessary redis call getting _serviceConfigured value
	+ Safer sizes for audit log fields
	+ Fix non-translatable "show help" string
	+ Allow links to first install wizard showing a desired page
	+ Fixed bug in disk usage when we have both values greater and
	  lower than 1024 MB
	+ Always return a number in EBox::AuditLogging::isEnabled to avoid
	  issues when returning the module status
	+ Added noDataMsg attribute on DataTable to show a message when
	  there are no rows
2.1.23
	+ Removed some warnings during consolidation process
	+ Depend on libterm-readline-gnu-perl for history support in shells
	+ Fixed error trying to change the admin port with NTP enabled
	+ Fixed breadcrumb destination for full log query page
	+ Use printableActionName in DataTable setter
2.1.22
	+ Fixed parentRow method in EBox::Types::Row
	+ Added new optionalLabel flag to EBox::Types::Abstract to avoid
	  show the label on non-optional values that need to be set as
	  optional when using show/hide viewCustomizers
	+ Added initHTMLStateOrder to View::Customizer to avoid incorrect
	  initial states
	+ Improved exceptions info in CGIs to help bug reporting
	+ Do not show customActions when editing row on DataTables
2.1.21
	+ Fixed bug printing traces at Global.pm
	+ Check new dump_exceptions confkey instead of the debug one in CGIs
	+ Explicit conversion to int those values stored in our database
	  for correct dumping in reporting
	+ Quote values in update overwrite while consolidating for reporting
2.1.20
	+ Fixed regression in edition in place of booleans
	+ Better default balance of the dashboard based on the size of the widgets
	+ Added defaultSelectedType argument to PortRange
2.1.19
	+ Disable KeepAlive as it seems to give performance problems with Firefox
	  and set MaxClients value back to 1 in apache.conf
	+ Throw exceptions when calling methods not aplicable to RO instances
	+ Fixed problems when mixing read/write and read-only instances
	+ Date/Time and Timezone moved from NTP to core under System -> General
	+ Do not instance hidden widgets to improve dashboard performance
	+ New command shell with Zentyal environment at /usr/share/zentyal/shell
	+ Show warning when a language-pack is not installed
	+ Removed unnecessary dump/load operations to .bak yaml files
	+ AuditLogging and Logs constructor now receive the 'ro' parameter
	+ Do not show Audit Logging in Module Status widget
2.1.18
	+ New unificated zentyal-core.logrotate for all the internal logs
	+ Added forceEnabled option for logHelpers
	+ Moved carousel.js to wizard template
	+ Add ordering option to wizard pages
	+ Fixed cmp and isEqualTo methods for EBox::Types::IPAddr
	+ Fixed wrong Mb unit labels in Disk Usage and use GB when > 1024 MB
	+ Now global-action script can be called without progress indicator
	+ Fixed EBox::Types::File JavaScript setter code
	+ Added support for "Add new..." modal boxes in foreign selectors
	+ Each module can have now its customized purge-module script
	  that will be executed after the package is removed
	+ Added Administration Audit Logging to log sessions, configuration
	  changes, and show pending actions in save changes confirmation
	+ User name is stored in session
	+ Remove deprecated extendedRestore from the old Full Backup
2.1.17
	+ Fixed RAID event crash
	+ Added warning on models and composites when the module is disabled
	+ Fixed login page style with some languages
	+ Login page template can now be reused accepting title as parameter
	+ EBox::Types::File does not write on redis when it fails to
	  move the fail to its final destination
	+ Added quote column option for periodic log consolidation and
	  report consolidation
	+ Added exclude module option to backup restore
2.1.16
	+ Do not show incompatible navigator warning on Google Chrome
	+ Fixed syncRows override detection on DataTable find
	+ clean-conf script now deletes also state data
	+ Avoid 'undefined' message in selectors
2.1.15
	+ Move Disk Usage and RAID to the new Maintenance menu
	+ Always call syncRows on find (avoid data inconsistencies)
	+ Filename when downloading a conf backup now contains hostname
	+ Fixed bug in RAID template
	+ Set proper menu order in System menu (fixes NTP position)
	+ Fixed regresion in page size selector on DataTables
	+ Fixed legend style in Import/Export Configuration
2.1.14
	+ Fixed regresion with double quotes in HTML templates
	+ Fixed problems with libredis-perl version dependency
	+ Adding new apparmor profile management
2.1.13
	+ Better control of errors when saving changes
	+ Elements of Union type can be hidden
	+ Model elements can be hidden only in the viewer or the setter
	+ HTML attributtes are double-quoted
	+ Models can have sections of items
	+ Password view modified to show the confirmation field
	+ New multiselect type
	+ Redis backend now throws different kind of exceptions
2.1.12
	+ Revert no longer necessary parents workaround
	+ Hide action on viewCustomizer works now on DataTables
2.1.11
	+ Fixed bug which setted bad directory to models in tab view
	+ Union type: Use selected subtype on trailingText property if the
	  major type does not have the property
	+ Raise MaxClients to 2 to prevent apache slowness
2.1.10
	+ Security [ZSN-2-1]: Avoid XSS in process list widget
2.1.9
	+ Do not try to initialize redis client before EBox::init()
	+ Safer way to delete rows, deleting its id reference first
	+ Delete no longer needed workaround for gconf with "removed" attribute
	+ Fixed regression in port range setter
2.1.8
	+ Fixed regression in menu search
	+ Fixed missing messages of multi state actions
	+ Help toggler is shown if needed when dynamic content is received
	+ Fixed issue when disabling several actions at once in a data table view
	+ All the custom actions are disabled when one is clicked
	+ Submit wizard pages asynchronously and show loading indicator
	+ Added carousel.js for slide effects
2.1.7
	+ Fixed issues with wrong html attributes quotation
	+ Bugfix: volatile types can now calculate their value using other
	  the value from other elements in the row no matter their position
2.1.6
	+ Attach software.log to bug report if there are broken packages
	+ Added keyGenerator option to report queries
	+ Tuned apache conf to provide a better user experience
	+ Actions click handlers can contain custom javascript
	+ Restore configuration with force dependencies option continues
	  when modules referenced in the backup are not present
	+ Added new MultiStateAction type
2.1.5
	+ Avoid problems getting parent if the manager is uninitialized
	+ Rename some icon files with wrong extension
	+ Remove wrong optional attribute for read-only fields in Events
	+ Renamed all /EBox/ CGI URLs to /SysInfo/ for menu folder coherency
	+ Added support for custom actions in DataTables
	+ Replaced Halt/Reboot CGI with a model
	+ Message classes can be set from models
	+ Fixed error in Jabber dispatcher
	+ Show module name properly in log when restart from the dashboard fails
	+ Avoid warning when looking for inexistent PID in pidFileRunning
2.1.4
	+ Changed Component's parent/child relationships implementation
	+ Fixed WikiFormat on automatic bug report tickets
	+ Do not show available community version in Dashboard with QA
 	  updates
2.1.3
	+ Fall back to readonly data in config backup if there are unsaved changes
	+ Allow to automatically send a report in the unexpected error page
	+ Logs and Events are now submenus of the new Maintenance menu
	+ Configuration Report option is now present on the Import/Export section
	+ Require save changes operation after changing the language
	+ Added support for URL aliases via schemas/urls/*.urls files
	+ Allow to sort submenu items via 'order' attribute
	+ Automatically save changes after syncRows is called and mark the module
	  mark the module as unchanged unless it was previously changed
	+ Removed unnecessary ConfigureEvents composite
	+ Removed unnecessary code from syncRows in logs and events
	+ Restore configuration is safer when restoring /etc/zentyal files
	+ Fixed unescaped characters when showing an exception
	+ Fixed nested error page on AJAX requests
	+ Adapted dumpBackupExtraData to new expected return value
	+ Report remoteservices, when required, a change in administration
	  port
	+ Added continueOnModuleFail mode to configuration restore
	+ Fixed Firefox 4 issue when downloading backups
	+ Show scroll when needed in stacktraces (error page)
	+ More informative error messages when trying to restart locked modules
	  from the dashboard
	+ Creation of plpgsql language moved from EBox::Logs::initialSetup
	  to create-db script
	+ Redis backend now throws different kind of exceptions
	+ Avoid unnecesary warnings about PIDs
	+ Update Jabber dispatcher to use Net::XMPP with some refactoring
	+ Save changes messages are correctly shown with international charsets
	+ Support for bitmap option in RAID report
	+ Retry multiInsert line by line if there are encoding errors
	+ Adapted to new location of partitionsFileSystems in EBox::FileSystem
	+ Event messages are cleaned of null characters and truncated
	  before inserting in the database when is necessary
	+ Improve message for "Free storage space" event and send an info
	  message when a given partition is not full anymore
	+ Event messages now can contain newline characters
	+ Objects of select type are compared also by context
	+ Remove cache from optionsFromForeignModel since it produces
	  problems and it is useless
	+ Set title with server name if the server is subscribed
	+ Fix title HTML tag in views for Models and Composites
	+ Added lastEventsReport to be queried by remoteservices module
	+ Added EBox::Types::HTML type
	+ Added missing manage-logs script to the package
	+ Fixed problems with show/hide help switch and dynamic content
	+ Menus with subitems are now kept unfolded until a section on a
	  different menu is accessed
	+ Sliced restore mode fails correctly when schema file is missing,
	  added option to force restore without schema file
	+ Purge conf now purges the state keys as well
	+ Added EBox::Types::IPRange
2.1.2
	+ Now a menu folder can be closed clicking on it while is open
	+ Bugfix: cron scripts are renamed and no longer ignored by run-parts
	+ Added new EBox::Util::Nmap class implementing a nmap wrapper
2.1.1
	+ Fixed incoherency problems with 'on' and '1' in boolean indexes
	+ Move cron scripts from debian packaging to src/scripts/cron
	+ Trigger restart of logs and events when upgrading zentyal-core
	  without any other modules
	+ Don't restart apache twice when upgrading together with more modules
	+ Fixed params validation issues in addRow
2.1
	+ Replace YAML::Tiny with libyaml written in C through YAML::XS wrapper
	+ Minor bugfix: filter invalid '_' param added by Webkit-based browser
	  on EBox::CGI::Base::params() instead of _validateParams(), avoids
	  warning in zentyal.log when enabling modules
	+ All CGI urls renamed from /ebox to /zentyal
	+ New first() and deleteFirst() methods in EBox::Global to check
	  existence and delete the /var/lib/zentyal/.first file
	+ PO files are now included in the language-pack-zentyal-* packages
	+ Migrations are now always located under /usr/share/$package/migration
	  this change only affects to the events and logs migrations
	+ Delete no longer used domain and translationDomain methods/attributes
	+ Unified src/libexec and tools in the new src/scripts directory
	+ Remove the ebox- prefix on all the names of the /usr/share scripts
	+ New EBox::Util::SQL package with helpers to create and drop tables
	  from initial-setup and purge-module for each module
	+ Always drop tables when purging a package
	+ Delete 'ebox' user when purging zentyal-core
	+ Moved all SQL schemas from tools/sqllogs to schemas/sql
	+ SQL time-period tables are now located under schemas/sql/period
	+ Old ebox-clean-gconf renamed to /usr/share/zentyal/clean-conf and
	  ebox-unconfigure-module is now /usr/share/zentyal/unconfigure-module
	+ Added default implementation for enableActions, executing
	  /usr/share/zentyal-$modulename/enable-module if exists
	+ Optimization: Do not check if a row is unique if any field is unique
	+ Never call syncRows on read-only instances
	+ Big performance improvements using hashes and sets in redis
	  database to avoid calls to the keys command
	+ Delete useless calls to exists in EBox::Config::Redis
	+ New regen-redis-db tool to recreate the directory structure
	+ Renamed /etc/cron.hourly/90manageEBoxLogs to 90zentyal-manage-logs
	  and moved the actual code to /usr/share/zentyal/manage-logs
	+ Move /usr/share/ebox/zentyal-redisvi to /usr/share/zentyal/redisvi
	+ New /usr/share/zentyal/initial-setup script for modules postinst
	+ New /usr/share/zentyal/purge-module script for modules postrm
	+ Removed obsolete logs and events migrations
	+ Create plpgsql is now done on EBox::Logs::initialSetup
	+ Replace old ebox-migrate script with EBox::Module::Base::migrate
	+ Rotate duplicity-debug.log log if exists
	+ Bug fix: Port selected during installation is correctly saved
	+ Zentyal web UI is restarted if their dependencies are upgraded
	+ Bug fix: Logs don't include unrelated information now
	+ Add total in disk_usage report
	+ Bugfix: Events report by source now works again
	+ Do not include info messages in the events report
	+ Services event is triggered only after five failed checkings
	+ Do not add redundant includedir lines to /etc/sudoers
	+ Fixed encoding for strings read from redis server
	+ Support for redis-server 2.0 configuration
	+ Move core templates to /usr/share/zentyal/stubs/core
	+ Old /etc/ebox directory replaced with the new /etc/zentyal with
	  renamed core.conf, logs.conf and events.conf files
	+ Fixed broken link to alerts list
2.0.15
	+ Do not check the existence of cloud-prof package during the
	  restore since it is possible not to be installed while disaster
	  recovery process is done
	+ Renamed /etc/init.d/ebox to /etc/init.d/zentyal
	+ Use new zentyal-* package names
	+ Don't check .yaml existence for core modules
2.0.14
	+ Added compMessage in some events to distinguish among events if
	  required
	+ Make source in events non i18n
	+ After restore, set all the restored modules as changed
	+ Added module pre-checks for configuration backup
2.0.13
	+ Fixed dashboard graphs refresh
	+ Fixed module existence check when dpkg is running
	+ Fix typo in sudoers creation to make remote support work again
2.0.12
	+ Include status of packages in the downloadable bug report
	+ Bugfix: Avoid possible problems deleting redis.first file if not exist
2.0.11
	+ New methods entry_exists and st_entry_exists in config backend
2.0.10
	+ Now redis backend returns undef on get for undefined values
	+ Allow custom mason templates under /etc/ebox/stubs
	+ Better checks before restoring a configuration backup with
	  a set of modules different than the installed one
	+ Wait for 10 seconds to the child process when destroying the
	  progress indicator to avoid zombie processes
	+ Caught SIGPIPE when trying to contact Redis server and the
	  socket was already closed
	+ Do not stop redis server when restarting apache but only when
	  the service is asked to stop
	+ Improvements in import/export configuration (know before as
	  configuration backup)
	+ Improvements in ProgressIndicator
	+ Better behaviour of read-only rows with up/down arrows
	+ Added support for printableActionName in DataTable's
	+ Added information about automatic configuration backup
	+ Removed warning on non existent file digest
	+ Safer way to check if core modules exist during installation
2.0.9
	+ Treat wrong installed packages as not-existent modules
	+ Added a warning in dashboard informing about broken packages
	+ File sharing and mailfilter log event watchers works again since
	  it is managed several log tables per module
2.0.8
	+ Replaced zentyal-conf script with the more powerful zentyal-redisvi
	+ Set always the same default order for dashboard widgets
	+ Added help message to the configure widgets dialog
	+ Check for undefined values in logs consolidation
	+ Now dashboard notifies fails when restarting a service
	+ Fixed bug with some special characters in dashboard
	+ Fixed bug with some special characters in disk usage graph
2.0.7
	+ Pre-installation includes sudoers.d into sudoers file if it's not yet
	  installed
	+ Install apache-prefork instead of worker by default
	+ Rename service certificate to Zentyal Administration Web Server
2.0.6
	+ Use mod dependencies as default restore dependencies
	+ Fixed dependencies in events module
	+ Increased recursive dependency threshold to avoid
	  backup restoration problems
2.0.5
	+ Removed deprecated "Full backup" option from configuration backup
	+ Bugfix: SCP method works again after addition of SlicedBackup
	+ Added option in 90eboxpglogger.conf to disable logs consolidation
2.0.4
	+ Removed useless gconf backup during upgrade
	+ Fixed postinstall script problems during upgrade
2.0.3
	+ Added support for the sliced backup of the DB
	+ Hostname change is now visible in the form before saving changes
	+ Fixed config backend problems with _fileList call
	+ Added new bootDepends method to customize daemons boot order
	+ Added permanent message property to Composite
	+ Bugfix: Minor aesthetic fix in horizontal menu
	+ Bugfix: Disk usage is now reported in expected bytes
	+ Bugfix: Event dispatcher is not disabled when it is impossible
	  for it to dispatch the message
2.0.2
	+ Better message for the service status event
	+ Fixed modules configuration purge script
	+ Block enable module button after first click
	+ Avoid division by zero in progress indicator when total ticks is
	  zero
	+ Removed warning during postinst
	+ Added new subscription messages in logs, events and backup
2.0.1
	+ Bugfix: Login from Zentyal Cloud is passwordless again
	+ Some defensive code for the synchronization in Events models
	+ Bugfix: add EBox::Config::Redis::get to fetch scalar or list
	  values. Make GConfModule use it to avoid issues with directories
	  that have both sort of values.
1.5.14
	+ Fixed redis bug with dir keys prefix
	+ Improved login page style
	+ New login method using PAM instead of password file
	+ Allow to change admin passwords under System->General
	+ Avoid auto submit wizard forms
	+ Wizard skip buttons always available
	+ Rebranded post-installation questions
	+ Added zentyal-conf script to get/set redis config keys
1.5.13
	+ Added transition effect on first install slides
	+ Zentyal rebrand
	+ Added web page favicon
	+ Fixed already seen wizards apparition
	+ Fixed ro module creation with redis backend
	+ Use mason for links widgets
	+ Use new domain to official strings for subscriptions
1.5.12
	+ Added option to change hostname under System->General
	+ Show option "return to dashboard" when save changes fails.
1.5.11
	+ Added more tries on redis reconnection
	+ Fixed user corner access problems with redis server
	+ writeFile* methods reorganized
	+ Added cron as dependency as cron.hourly was never executed with anacron
	+ Improvements in consolidation of data for reports
1.5.10
	+ Fixed gconf to redis conversion for boolean values
1.5.9
	+ Improved migrations speed using the same perl interpreter
	+ Redis as configuration backend (instead of gconf)
	+ Improved error messages in ebox-software
	+ Set event source to 256 chars in database to adjust longer event
	  sources
	+ Progress bar AJAX updates are sent using JSON
	+ Fixed progress bar width problems
	+ Fixed top menu on wizards
	+ Improved error message when disconnecting a not connected database
	+ Abort installation if 'ebox' user already exists
	+ Bugfix: IP address is now properly registered if login fails
1.5.8
	+ Added template tableorderer.css.mas
	+ Added buttonless top menu option
	+ Bugfix: Save all modules on first installation
	+ Bugfix: General ebox database is now created if needed when
	  re/starting services
	+ Bugfix: Data to report are now uniform in number of elements per
	  value. This prevents errors when a value is present in a month and
	  not in another
	+ Bugfix: Don't show already visited wizard pages again
1.5.7
	+ Bugfix: Avoid error when RAID is not present
	+ Bugfix: Add ebox-consolidate-reportinfo call in daily cron script
	+ Bugfix: Called multiInsert and unbufferedInsert when necessary
	  after the loggerd reimplementation
	+ Bugfix: EBox::ThirdParty::Apache2::AuthCookie and
	  EBox::ThirdParty::Apache2::AuthCookie::Util package defined just
	  once
	+ Added util SystemKernel
	+ Improved progress indicator
	+ Changes in sudo generation to allow sudo for remote support user
	+ Initial setup wizards support
1.5.6
	+ Reimplementation of loggerd using inotify instead of File::Tail
1.5.5
	+ Asynchronous load of dashboard widgets for a smoother interface
1.5.4
	+ Changed dbus-check script to accept config file as a parameter
1.5.3
	+ Function _isDaemonRunning works now with snort in lucid
	+ Javascript refreshing instead of meta tag in log pages
	+ Updated links in dashboard widget
	+ Add package versions to downloadable ebox.log
	+ Fixed postgresql data dir path for disk usage with pg 8.4
	+ GUI improvements in search box
1.5.2
	+ Security [ESN-1-1]: Validate referer to avoid CSRF attacks
	+ Added reporting structure to events module
	+ Added new CGI to download the last lines of ebox.log
1.5.1
	+ Bugfix: Catch exception when upstart daemon does not exist and
	  return a stopped status
	+ Added method in logs module to dump database in behalf of
	ebackup module
	+ Bugfix: Do not check in row uniqueness for optional fields that
	are not passed as parameters
	+ Improve the output of ebox module status, to be consistent with the one
	  shown in the interface
	+ Add options to the report generation to allow queries to be more
	  flexible
	+ Events: Add possibility to enable watchers by default
	+ Bugfix: Adding a new field to a model now uses default
	  value instead of an empty value
	+ Added script and web interface for configuration report, added
	  more log files to the configuration report
1.5
	+ Use built-in authentication
	+ Use new upstart directory "init" instead of "event.d"
	+ Use new libjson-perl API
	+ Increase PerlInterpMaxRequests to 200
	+ Increase MaxRequestsPerChild (mpm-worker) to 200
	+ Fix issue with enconding in Ajax error responses
	+ Loggerd: if we don't have any file to watch we just sleep otherwise the process
	  will finish and upstart will try to start it over again and again.
	+ Make /etc/init.d/ebox depend on $network virtual facility
	+ Show uptime and users on General Information widget.
1.4.2
	+ Start services in the appropriate order (by dependencies) to fix a problem
	  when running /etc/init.d/ebox start in slaves (mail and other modules
	  were started before usersandgroups and thus failed)
1.4.1
	+ Remove network workarounds from /etc/init.d/ebox as we don't bring
	  interfaces down anymore
1.4
	+ Bug fix: i18n. setDomain in composites and models.
1.3.19
	+ Make the module dashboard widget update as the rest of the widgets
	+ Fix problem regarding translation of module names: fixes untranslated
	  module names in the dashboard, module status and everywhere else where
	  a module name is written
1.3.18
	+ Add version comparing function and use it instead of 'gt' in the
	  general widget
1.3.17
	+ Minor bug fix: check if value is defined in EBox::Type::Union
1.3.16
	+ Move enable field to first row in ConfigureDispatcherDataTable
	+ Add a warning to let users know that a module with unsaved changes
	  is disabled
	+ Remove events migration directory:
		- 0001_add_conf_configureeventtable.pl
		- 0002_add_conf_diskfree_watcher.pl
	+ Bug fix: We don't use names to stringify date to avoid issues
	  with DB insertions and localisation in event logging
	+ Bug fix: do not warn about disabled services which return false from
	  showModuleStatus()
	+ Add blank line under "Module Status"
	+ Installed and latest available versions of the core are now displayed
	  in the General Information widget
1.3.15
	+ Bug fix: Call EBox::Global::sortModulesByDependencies when
	  saving all modules and remove infinite loop in that method.
	  EBox::Global::modifiedModules now requires an argument to sort
	  its result dependending on enableDepends or depends attribute.
	+ Bug fix: keep menu folders open during page reloads
	+ Bug fix: enable the log events dispatcher by default now works
	+ Bug fix: fixed _lock function in EBox::Module::Base
	+ Bug fix: composites honor menuFolder()
	+ Add support for in-place edition for boolean types. (Closes
	  #1664)
	+ Add method to add new database table columnts to EBox::Migration::Helpers
	+ Bug fix: enable "Save Changes" button after an in-place edition
1.3.14
	+ Bug fix: fix critical bug in migration helper that caused some log
	  log tables to disappear
	+ Create events table
	+ Bug fix: log watcher works again
	+ Bug fix: delete cache if log index is not found as it could be
	  disabled
1.3.13
	+ Bug fix: critical error in EventDaemon that prevented properly start
	+ Cron script for manage logs does not run if another is already
	  running, hope that this will avoid problems with large logs
	+ Increased maximum size of message field in events
	+ Added script to purge logs
	+ Bug fix: multi-domain logs can be enabled again
1.3.12
	+ Added type for EBox::Dashboard::Value to stand out warning
	  messages in dashboard
	+ Added EBox::MigrationHelpers to include migration helpers, for now,
	  include a db table renaming one
	+ Bug fix: Fix mismatch in event table field names
	+ Bug fix: Add migration to create language plpgsql in database
	+ Bug fix: Add missing script for report log consolidation
	+ Bug fix: Don't show modules in logs if they are not configured. This
	  prevents some crashes when modules need information only available when
	  configured, such as mail which holds the vdomains in LDAP
	+ Added method EBox::Global::lastModificationTime to know when
	  eBox configuration was modified for last time
	+ Add support for breadcrumbs on the UI
	+ Bug fix: in Loggerd files are only parsed one time regardless of
	  how many LogHelper reference them
	+ Added precondition for Loggerd: it does not run if there isnt
	anything to watch
1.3.11
	+ Support customFilter in models for big tables
	+ Added EBox::Events::sendEvent method to send events using Perl
	  code (used by ebackup module)
	+ Bug fix: EBox::Type::Service::cmp now works when only the
	  protocols are different
	+ Check $self is defined in PgDBEngine::DESTROY
	+ Do not watch files in ebox-loggerd related to disabled modules and
	  other improvements in the daemon
	+ Silent some exceptions that are used for flow control
	+ Improve the message from Service Event Watcher
1.3.10
	+ Show warning when accesing the UI with unsupported browsers
	+ Add disableApparmorProfile to EBox::Module::Service
	+ Bug fix: add missing use
	+ Bug fix: Make EventDaemon more robust against malformed sent
	  events by only accepting EBox::Event objects
1.3.8
	+ Bug fix: fixed order in EBox::Global::modified modules. Now
	  Global and Backup use the same method to order the module list
	  by dependencies
1.3.7
	+ Bug fix: generate public.css and login.css in dynamic-www directory
	  which is /var/lib/zentyal/dynamicwww/css/ and not in /usr/share/ebox/www/css
	  as these files are generate every time eBox's apache is
	  restarted
	+ Bug fix: modules are restored now in the correct dependency
	  order
	+ ebox-make-backup accepts --destinaton flag to set backup's file name
	+ Add support for permanent messages to EBox::View::Customizer
1.3.6
	+ Bug fix: override _ids in EBox::Events::Watcher::Log to not return ids
	which do not exist
	+ Bug fix: fixed InverseMatchSelect type which is used by Firewall module
	+ New widget for the dashboard showing useful support information
	+ Bugfix: wrong permissions on CSS files caused problem with usercorner
	+ CSS are now templates for easier rebranding
	+ Added default.theme with eBox colors
1.3.5
	+ Bugfix: Allow unsafe characters in password type
	+ Add FollowSymLinks in eBox apache configuration. This is useful
	  if we use js libraries provided by packages
1.3.4
	+ Updated company name in the footer
	+ Bugfix: humanEventMessage works with multiple tableInfos now
	+ Add ebox-dbus-check to test if we can actually connect to dbus
1.3.4
	+ bugfix: empty cache before calling updatedRowNotify
	+ enable Log dispatcher by default and not allow users to disable
	it
	+ consolidation process continues in disabled but configured modules
	+ bugfix: Save Changes button doesn't turn red when accessing events for
	first time
1.3.2
	+ bugfix: workaround issue with dhcp configured interfaces at boot time
1.3.1
	+ bugfix: wrong regex in service status check
1.3.0
	+ bugfix: make full backup work again
1.1.30
	+ Change footer to new company holder
	+  RAID does not generate 'change in completion events, some text
	problems fixed with RAID events
	+ Report graphics had a datapoints limit dependent on the active
	time unit
	+ Apache certificate can be replaced by CA module
	+ Fixed regression in detailed report: total row now aggregates
	properly
	+ More characters allowed when changing password from web GUI
	+ Fixed regression with already used values in select types
	+ Do not a button to restart eBox's apache
	+ Fixed auth problem when dumping and restoring postgre database
1.1.20
	+ Added custom view support
	+ Bugfix: report models now can use the limit parameter in
	  reportRows() method
	+ use a regexp to fetch the PID in a pidfile, some files such as
	postfix's add tabs and spaces before the actual number
	+ Changed "pidfile" to "pidfiles" in _daemons() to allow checking more than
one (now it is a array ref instead of scalar)
	+ Modified Service.pm to support another output format for /etc/init.d daemon
status that returns [OK] instead of "running".
	+ unuformized case in menu entries and some more visual fixes
1.1.10
	+ Fix issue when there's a file managed by one module that has been modified
	  when saving changes
	+ Bugfix: events models are working again even if an event aware
	module is uninstalled and it is in a backup to restore
	+ Select.pm returns first value in options as default
       + Added 'parentModule' to model class to avoid recursive problems
	+ Added Float type
	+ Apache module allows to add configuration includes from other modules
	+ Display remote services button if subscribed
	+ Event daemon may received events through a named pipe
	+ Bugfix. SysInfo revokes its config correctly
	+ Added storer property to types in order to store the data in
	somewhere different from GConf
	+ Added protected property 'volatile' to the models to indicate
	that they store nothing in GConf but in somewhere different
	+ System Menu item element 'RAID' is always visible even when RAID
	is not installed
	+ Files in deleted rows are deleted when the changes are saved
	+ Fixed some bug whens backing and restore files
	+ Components can be subModels of the HasMany type
	+ Added EBox::Types::Text::WriteOnce type
	+ Do not use rows(), use row to force iteration over the rows and increase
	performance and reduce memory use.
	+ Do not suggest_sync after read operations in gconf
	+ Increase MaxRequestsPerChild to 200 in eBox's apache
	+ Make apache spawn only one child process
	+ Log module is backed up and restored normally because the old
	problem is not longer here
	+ Backup is more gentle with no backup files in backup directory,
	now it does not delete them
	+ HasMany  can retrieve again the model and row after the weak
	refence is garbage-collected. (Added to solve a bug in the doenload
	bundle dialog)
	+ EBox::Types::DomainName no longer accepts IP addresses as domain
	names
	+ Bugfix: modules that fail at configuration stage no longer appear as enabled
	+ Add parameter to EBox::Types::Select to disable options cache

0.12.103
	+ Bugfix: fix SQL statement to fetch last rows to consolidate
0.12.102
	+ Bugfix: consolidate logs using the last date and not starting from scratch
0.12.101
	+ Bugfix: DomainName type make comparisons case insensitive
	according to RFC 1035
0.12.100
	+ Bugfix: Never skip user's modifications if it set to true
	override user's changes
	+ EBox::Module::writeConfFile and EBox::Service scape file's path
	+ Bugfix. Configure logrotate to actually rotate ebox logs
	+ Fixed bug in ForcePurge logs model
	+ Fixed bug in DataTable: ModelManaged was called with tableName
	instead of context Name
	+ Fixing an `img` tag closed now properly and adding alternative
	text to match W3C validation in head title
	+ Backup pages now includes the size of the archive
	+ Fixed bug in ForcePurge logs model
	+ Now the modules can have more than one tableInfo for logging information
	+ Improve model debugging
	+ Improve restart debugging
	+ Backups and bug reports can be made from the command line
	+ Bugfix: `isEqualTo` is working now for `Boolean` types
	+ Bugfix: check if we must disable file modification checks in
	Manager::skipModification

0.12.99
	+ Add support for reporting
	+ Refresh logs automatically
	+ Reverse log order
	+ Remove temp file after it is downloaded with FromTempDir controller
0.12.3
	+ Bug fix: use the new API in purge method. Now purging logs is working
	again.
0.12.2
	+ Increase random string length used to generate the cookie to
	2048 bits
	+ Logs are show in inverse chronological order
0.12.1
	+ Bug fix: use unsafeParam for progress indicator or some i18 strings
	will fail when saving changes
0.12
	+ Bugfix: Don't assume timecol is 'timestamp' but defined by
	module developer. This allows to purge some logs tables again
	+ Add page titles to models
	+ Set default values when not given in `add` method in models
	+ Add method to manage page size in model
	+ Add hidden field to help with Ajax request and automated testing with
	  ANSTE
	+ Bugfix: cast sql types to filter fields in logs
	+ Bugfix: Restricted resources are back again to make RSS
	access policy work again
	+ Workaround bogus mason warnings
	+ Make postinst script less verbose
	+ Disable keepalive in eBox apache
	+ Do not run a startup script in eBox apache
	+ Set default purge time for logs stored in eBox db to 1 week
	+ Disable LogAdmin actions in `ebox-global-action` until LogAdmin
	feature is completely done
0.11.103
	+ Modify EBox::Types::HasMany to create directory based on its row
	+ Add _setRelationship method to set up relationships between models
	  and submodels
	+ Use the new EBox::Model::Row api
	+ Add help method to EBox::Types::Abstract
	+ Decrease size for percentage value in disk free watcher
	+ Increase channel link field size in RSS dispatcher
0.11.102
	+ Bugfix: cmp in EBox::Types::HostIP now sorts correctly
	+ updatedRowNotify in EBox::Model::DataTable receives old row as
	well as the recently updated row
	+ Added `override_user_modification` configuration parameter to
	avoid user modification checkings and override them without asking
	+ Added EBox::Model::Row to ease the management of data returned
	by models
	+ Added support to pre-save and post-save executable files. They
	must be placed at /etc/ebox/pre-save or /etc/ebox/post-save
	+ Added `findRow` method to ease find and set
0.11.101
	+ Bugfix: Fix memory leak in models while cloning types. Now
	cloning is controlled by clone method in types
	+ Bugfix: Union type now checks for its uniqueness
	+ DESTROY is not an autoloaded method anymore
	+ HasOne fields now may set printable value from the foreign field
	to set its value
	+ findId now searches as well using printableValue
	+ Bugfix. Minor bug found when key is an IP address in autoloaded
	methods
	+ Ordered tables may insert values at the beginning or the end of
	the table by "insertPosition" attribute
	+ Change notConfigured template to fix English and add link to the
	  module status section
	+ Add loading gif to module status actions
	+ Remove debug from ServiceInterface.pm
	+ Add support for custom separators to be used as index separators on
	  exposedMethods
	+ Bugfix. Stop eBox correctly when it's removed
	+ Improve apache-restart to make it more reliable.
0.11.100
	+ Bugfix. Fix issue with event filters and empty hashes
	+ Bugfix. Cache stuff in log and soap watcher to avoid memory leaks
	+ Bugfix. Fix bug that prevented the user from being warned when a row to
	  be deleted is being used by other model
	+ Bugfix. Add missing use of EBox::Global in State event watcher
	+ Added progress screen, now pogress screen keeps track of the changed
	  state of the modules and change the top page element properly
	+ Do not exec() to restart apache outside mod_perl
	+ Improve apache restart script
	+ Improve progress screen
0.11.99
	+ DataTable contains the property 'enableProperty' to set a column
	called 'enabled' to enable/disable rows from the user point of
	view. The 'enabled' column is put the first
	+ Added state to the RAID report instead of simpler active boolean
        + Fix bug when installing new event components and event GConf
	subtree has not changed
	+ Add RSS dispatcher to show eBox events under a RSS feed
	+ Rotate log files when they reach 10MB for 7 rotations
	+ Configurable minimum free space left for being notified by means
	of percentage
	+ Add File type including uploading and downloading
	+ Event daemon now checks if it is possible to send an event
	before actually sending it
	+ Added Action forms to perform an action without modifying
	persistent data
	+ Log queries are faster if there is no results
	+ Show no data stored when there are no logs for a domain
	+ Log watcher is added in order to notify when an event has
	happened. You can configure which log watcher you may enable and
	what you want to be notify by a determined filter and/or event.
	+ RAID watcher is added to check the RAID events that may happen
	when the RAID subsystem is configured in the eBox machine
	+ Change colour dataset in pie chart used for disk usage reporting
	+ Progress indicator now contains a returned value and error
	message as well
	+ Lock session file for HTTP session to avoid bugs
	related to multiple requests (AJAX) in a short time
	+ Upgrade runit dependency until 1.8.0 to avoid runit related
	issues
0.11
	+ Use apache2
	+ Add ebox-unblock-exec to unset signal mask before running  a executable
	+ Fix issue with multiple models and models with params.
	  This triggered a bug in DHCP when there was just one static
	  interface
	+ Fix _checkRowIsUnique and _checkFieldIsUnique
	+ Fix paging
	+ Trim long strings in log table, show tooltip with the whole string
	  and show links for URLs starting with "http://"
0.10.99
	+ Add disk usage information
	+ Show progress in backup process
	+ Add option to purge logs
	+ Create a link from /var/lib/zentyal/log to /var/log/ebox
	+ Fix bug with backup descriptions containing spaces
	+ Add removeAll method on data models
	+ Add HostIP, DomainName and Port types
	+ Add readonly forms to display static information
	+ Add Danish translation thanks to Allan Jacobsen
0.10
	+ New release
0.9.100
	+ Add checking for SOAP session opened
	+ Add EventDaemon
	+ Add Watcher and Dispatch framework to support an event
	  architecture on eBox
	+ Add volatile EBox::Types in order not to store their values
	  on GConf
	+ Add generic form
	+ Improvements on generic table
	+ Added Swedish translation

0.9.99
	+ Added Portuguese from Portugal translation
	+ Added Russian translation
	+ Bugfix: bad changed state in modules after restore

0.9.3
	+ New release

0.9.2
	+ Add browser warning when uploading files
	+ Enable/disable logging modules
0.9.1
	+ Fix backup issue with changed state
	+ Generic table supports custom ordering
0.9
	+ Added Polish translation
        + Bug in recognition of old CD-R writting devices fixed
	+ Added Aragonese translation
	+ Added Dutch translation
	+ Added German translation
	+ Added Portuguese translation

0.8.99
	+ Add data table model for generic Ajax tables
	+ Add types to be used by models
	+ Add MigrationBase and ebox-migrate to upgrade data models
	+ Some English fixes
0.8.1
	+ New release
0.8
	+ Fix backup issue related to bug reports
	+ Improved backup GUI
0.7.99
        + changed sudo stub to be more permissive
	+ added startup file to apache web server
	+ enhanced backup module
	+ added basic CD/DVD support to backup module
	+ added test stubs to simplify testing
	+ added test class in the spirit of Test::Class
	+ Html.pm now uses mason templates
0.7.1
	+ use Apache::Reload to reload modules when changed
	+ GUI consistency (#12)
	+ Fixed a bug for passwords longer than 16 chars
	+ ebox-sudoers-friendly added to not overwrite /etc/sudoers each time
0.7
	+ First public release
0.6
	+ Move to client
	+ Remove obsolete TODO list
	+ Remove firewall module from  base system
	+ Remove objects module from base system
	+ Remove network module from base system
	+ Add modInstances and modInstancesOfType
	+ Raname Base to ClientBase
	+ Remove calls to deprecated methods
	+ API documented using naturaldocs
	+ Update INSTALL
	+ Use a new method to get configkeys, now configkey reads every
	  [0.9
	+ Added Polish translation][0-9]+.conf file from the EBox::Config::etc() dir and
	  tries to get the value from the files in order.
	+ Display date in the correct languae in Summary
	+ Update debian scripts
	+ Several bugfixes
0.5.2
	+ Fix some packaging issues
0.5.1
	+ New menu system
	+ New firewall filtering rules
	+ 802.1q support

0.5
	+ New bug-free menus (actually Internet Explorer is the buggy piece
	  of... software that caused the reimplementation)
	+ Lots of small bugfixes
	+ Firewall: apply rules with no destination address to packets
	  routed through external interfaces only
	+ New debianize script
	+ Firewall: do not require port and protocol parameters as they
	  are now optional.
	+ Include SSL stuff in the dist tarball
	+ Let modules block changes in the network interfaces
	  configuration if they have references to the network config in
	  their config.
	+ Debian network configuration import script
	+ Fix the init.d script: it catches exceptions thrown by modules so that
	  it can try to start/stop all of them if an exception is thrown.
	+ Firewall: fix default policy bug in INPUT chains.
	+ Restore textdomain in exceptions
	+ New services section in the summary
	+ Added Error item to Summary. Catch exceptions from modules in
	  summary and generate error item
	+ Fix several errors with redirections and error handling in CGIs
	+ Several data validation functions were fixed, and a few others added
	+ Prevent the global module from keeping a reference to itself. And make
	  the read-only/read-write behavior of the factory consistent.
	+ Stop using ifconfig-wrapper and implement our own NetWrapper module
	  with wrappers for ifconfig and ip.
	+ Start/stop apache, network and firewall modules in first place.
	+ Ignore some network interface names such as irda, sit0, etc.
	+ The summary page uses read-only module instances.
	+ New DataInUse exception, old one renamed to DataExists.
	+ Network: do not overwrite resolv.conf if there are nameservers
	  given via dhcp.
	+ Do not set a default global policy for the ssh service.
	+ Check for forbiden characters when the parameter value is
	  requested by the CGI, this allows CGI's to handle the error,
	  and make some decissions before it happens.
	+ Create an "edit object" template and remove the object edition stuff
	  from the main objects page.
	+ Fix the apache restarting code.
	+ Network: Remove the route reordering feature, the kernel handles that
	  automatically.
	+ Fix tons of bugs in the network restarting code.
	+ Network: removed the 3rd nameserver configuration.
	+ Network: Get gateway info in the dhcp hook.
	+ Network: Removed default configuration from the gconf schema.
	+ New function for config-file generation
	+ New functions for pid file handling

0.4
	+ debian package
	+ added module to export/import configuration
	+ changes in firewall's API
	+ Added content filter based on dansguardian
	+ Added French translation
	+ Added Catalan translation
	+ Sudoers file is generated automatically based on module's needs
	+ Apache config file is generated by ebox  now
	+ Use SSL
	+ Added ebox.conf file
	+ Added module template generator

0.3
	+ Supports i18n
	+ API name consistency
	+ Use Mason for templates
	+ added tips to GUI
	+ added dhcp hooks
	+ administration port configuration
	+ Fixed bugs to IE compliant
	+ Revoke changes after logout
	+ Several bugfixes

0.2
	+ All modules are now based on gconf.
	+ Removed dependencies on xml-simple, xerces and xpath
	+ New MAC address field in Object members.
	+ Several bugfixes.

0.1
	+ Initial release<|MERGE_RESOLUTION|>--- conflicted
+++ resolved
@@ -1,11 +1,6 @@
-<<<<<<< HEAD
-4.2
-=======
 HEAD
 	+ Improvements in RESTClient
-4.1.6
-	+ Upgrade to Zentyal 4.2 button in dashboard
->>>>>>> b469bc8f
+4.2
 	+ Set proper motd after edition name changes
 	+ Avoid XSS on search when entering JS code
 4.1.5
