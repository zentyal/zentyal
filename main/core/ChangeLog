<<<<<<< HEAD
HEAD
	+ Added search for configuration data
=======
4.0
	+ Improved installation wizards
	+ Set version to 4.0
	+ When doing a login redirect to the full given URI
	+ Fixed mysql commands executed with wrong parameters or credentials
	+ Fix isEqualTo types comparision, check for defined return value from cmp
	+ Added option to disable Peer Verification in EBox::RESTClient
	+ pathHTTPSSSLCertificate() always returns a list
	+ Added one more tip to component not found page
	+ Removed duplicate code for page not found
	+ Fix some warnings in log
	+ Fix error in send crash report script
3.5.1
	+ Fixed dashboard links to official manual
	+ Model backup/revoke/save files are no longer called implicitly
	+ Remove warning on formSubmitJS
	+ Don't let database error to cancel halt or reboot processes
	+ More warnings on smart match feature removed
>>>>>>> cbf48b61
3.5
	+ Avoid warning flag on smart match experimental feature
	+ Remove duplicated code in EBox::Model::DataTable::removeRow
	  and EBox::Model::Manager::removeRowsUsingId
	+ Rethrow properly when exception is a plain string
	+ Fix EBox::Model::Manager::_modelHasMultipleInstances when the
	  model is a children whose model parent is its grandfather or older
	+ Fixed notifyActions by using isIdUsed method and removing
	  slashes to fetch the observable models
	+ Fixed spurious warnings when loadings ads and loading dashboard
	+ Assure that all data under a row directory is removed
	+ EBox::Types::DomainName always return lowercase values
	+ EBox::Types::Host always return lowercase values
	+ Added helper script to improve crash reports
	+ Old timezones supported
	+ Fixed regression on presetUpdate interface actions
	+ Error page for component not found
	+ Included the Dependencies field in crash report
	+ Do not mark services as temporary stopped when shutting down
	+ Enhanced Lock to have exclusive lock with blocking timeout
	+ Added redirection on no parameters support to CGIs
	+ Added and used in save changes process the method Zentyal.reloadTable
	+ Fixed regression in page not found CGI which displayed always a
	  invalid referer error
	+ Included the package field in crash report
	+ Remove RSS and Jabber dispatchers
	+ Added Warning in Dashboard when reboot is requierd by software
	  update
	+ Removed deprecated sliced mode backup
	+ Fix MIME type for returning JSON (application/json)
	+ Added setMessage() and popMessageAndClass() methods to TreeView
	+ Enable InnoDB engine when there are only 4 previous databases
	+ Active session check does not check subapp authenticated
	  requests now
	+ Fixed incorrect URLs with double ports in redirects
	+ Fix typo in general widget
	+ Updated nginx to server static files directly always so apache shouldn't
	  ever get this kind of requests
	+ Set version to 3.5
	+ Support for redirection when loading URL in existent dialog
	+ Added webadmin port tag to haproxy configuration file
	+ Fix dashboard UI freeze when widgets were being updated
	+ Add audit to post save when enabling logs
	+ Fix enabled save changes button after installing packages
	+ Changed CGI base to show correctly referer errors and
	  generating response errors
	+ Override daemons does not fail if a daemon is already stopped
	+ Added missing use to row.mas
	+ More tolerant referer validation so we can access to submodels
	  with an URL
	+ Restored reconnect option for mysql connections
	+ EBox::WebAdmin::addNginxServer does not longer raises exception
	  if file not yet exists
	+ create-db script can repair login problems
	+ Migrate previous configuration from 3.3 when upgrading
	+ Admin password change handled by AuthPAM
	+ Fix version available check in dashboard when file does not exist
	+ Do not show success note if there is no note
	+ Fix data in use behaviour on edition
	+ Fixed revert of changes in redisvi
	+ Better input validation in EBox::Conf::Redis::import_dir_from_file
	+ Give support to data in use exception for in-place booleans
	+ Fix warnOnChangeId framework
	+ Give real no support to /media in Disk Usage even when modules
	  use it
	+ Added release upgrade code (disabled until 3.5)
	+ Hide passwords on admin user model on error and debug on
	+ Set proper version for bugreport issues
3.4
	+ Do not launch exceptions on EBox::MyDBEngine DESTROY
	+ Ask for trace object to non-handled EBox::Exceptions::Base
	  exceptions in the UnhandledError middleware. This will gives us
	  useful stack traces.
	+ When requesting from type a non-existing value use acquirer
	  if it is a volatile type
	+ EBox::WebAdmin::addNginxInclude does not longer raises exception
	  if file not yet exists
	+ Improve post save modules algorithm
	+ Added local apparmor profile for mysqld
	+ Avoid to show two 'module not enabled' messages in composites
	+ All non external exceptions from normal requests are now shown
	  in the UI with the stack trace to report as a bug
	+ All non external exceptions from AJAX requests are now shown in
	  the UI with the stack trace to report as a bug
	+ Template exceptions in normal requests are now handled in webadmin
	+ Set templated files encoding to UTF-8
	+ Send Perl warnings to Zentyal log file in webadmin app
	+ Added keepFile parameter to EBox::Downloader::CGI::FromTempDir
	+ Remove idle and dead code from EBox::Module::Service::writeConfFile
	+ Added auditable property to EBox::Model::DataTable
	+ Added HAProxyPreSetConf to HaProxy::ServiceBase
	+ Moved management of webadmin certificate to HAProxy module
	+ Enable ReverseProxy middleware always
	+ MySQL is restarted before creating database
	+ Use root ownership for webadmin certificates
	+ Execute change hostname actions only if the hostname has really changed
	+ Don't expire session on finish software wizard page
	+ Fixed show help JS to avoid to have help elements with different
	  show state
	+ Use window.location.replace instead of window.location.href
	  to redirect using JS
	+ In EBox::Type::Select, use element value as printableValue for
	  unknown options or options without printableValue
	+ Save haproxy config as changed after webadmin's initialSetup
	+ Send restartUI flag to restart service when restarting a module
	  from the UI
	+ Fix calculation of page number when using go to last page control
	+ Update tracker url in dashboard widget
	+ Continue installation without ads if there is a error getting them
	+ Added EBox::WebAdmin::Middleware::SubAppAuth to validate
	  WebAdmin sub-app requests
	+ Ported restricted resources to use nginx
	+ Removed EBox::Base::upload method because that's 100% handled by Plack
	  now.
	+ Increased the buffer size for uwsgi applications to allow big submits
	  like the one from automatic error report
	+ Added a UnhandledError middleware to catch any die or exception not
	  handled by Zentyal
	+ Added a Devel::StackTrace helper view that shows pretty backtraces
	+ Enable crash reports by default
	+ Added template for download link
	+ Created EBox::Util::Certificate, refactored create-certificate
	  script
	+ Changes in haproxy port validation and allow haproxy internal services
	+ Restore AdminPort model for WebAdmin to improve usability
	+ Added EBox::Module::Config::replicationExcludeKeys()
	+ Added EBox::WebAdmin::PortObserver to be used by ha and
	  remoteservices modules by the moment
	+ Added EBox::GlobalImpl::addModuleToPostSave to save modules
	  after normal save changes process
	+ Added a way for HAProxy to retrieve the CA certificate entry that should
	  be used
	+ Added a left-right composite layout
	+ Search and pagination forms can be omitted using showFilterForm
	  and showPaginationForm properties
	+ Show nice error when global-action fails using die + scalar
	+ EBox::Util::Random now accepts a set of chars to have a random string
	+ Notify HA when a module which must have a single instance in the
	  cluster is enabled/disabled.
	+ Added enabled action to /etc/init.d/zentyal to display whether a
	  module is enabled or disabled
	+ Pass model, type and id to enabled subroutine in
	  EBox::Types::MultiStateAction to be ortoghonal to handler property
	+ Fixed JS error on showing errors in customActionClicked
	+ Added middleware to have auth based on a env variable
	+ Updated nginx to server static files directly always so apache shouldn't
	  ever get this kind of requests
	+ Use uWSGI instead of Apache mod_perl for running CGIs
	+ Updated automatic bug report URL to new bug report endpoint.
	+ Give support to custom actions without image. Those actions will
	  not appear in the legend.
	+ Added to findValueMultipleFields and findValue the nosync parameter
	+ Added support for haproxy 1.5
	+ Moved nginx to listen on localhost
	+ Integration with HA module in save changes process
	+ Added icon for new zentyal-ha module
	+ Migrate rs_verify_servers in remoteservices.conf to
	  rest_verify_servers core.conf
	+ Include basic support to free-format Template models to be
	  included in Composites
	+ Move run-pending-ops script from remoteservices to core
	+ Rename EBox::RemoteServices::RESTResult to EBox::RESTClient::Result
	+ Move EBox::RemoteServices::RESTClient to EBox::RESTClient as it
	  is used in ha and remoteservices module.
	+ Adapt init.d and upstart running checks to Ubuntu 13.10
	+ Use service instead of deprecated invoke-rc.d for init.d scripts
	+ Adapted apache configuration to 2.4
	+ Adapted EBox::Config::Redis to the new libredis-perl API
	+ Adapted redis.conf to redis 2.6
	+ Zentyal MySQL custom conf is now written on initial-setup of logs
	  using a mason template
	+ Write logs configuration only when the module is enabled
	+ Use replace instead of href to redirect in Controller::DataTable
	  (This avoids infinite loops if the user press back button)
	+ Move EBox::CGI::Downloader::* modules  to EBox::Downloader to
	  make file downloads work again
	+ Avoid division by zero while using page navigation
	+ Automatic report text formatting adapted to Redmine
	+ Fix tab selection in tabbed composite from URL path anchor,
	  for instance, /Maintenance/Events#ConfigureDispatchers
	+ Avoid errors triggered on web administration port validation
	+ ManageAdmins model now also add/removes lpadmin group
	+ Show nice error when global-action fails using die + scalar
	+ Fixed JS error on showing errors in customActionClicked
	+ Fixed rethrown of exception in restartService() and
	  EBox::CGI::Base::upload methods
	+ Remove lock file in EBox::Util::Lock::unlock()
	+ Fixed mason component root for custom stubs
	+ Fixed regression in clone action
	+ Decode to utf8 the MySQL database results
	+ Create log database using utf8 charset
	+ Better way to set MySQL password for all the root accounts
	+ Use same JSON reply file for changeRowForm and dataInUse
	+ Fixed regression in AJAX changes with raised error when a
	  data in use exception was found
	+ Fixed css error that hide information in the logs tables
	+ Use sharedscripts in zentyal-core logrotate to avoid triggering
	  in every log file
	+ Take into account view customizer on audit logging
	+ Show complex types (more than one field) in audit log
	  while editing by storing the dump of the value
	+ Fix EBox::Types::Composite::cmp to store changes when only last type
	  is modified
	+ Fixed general widget packages to avoid error on 'packages to
	  upgrade' section
	+ Fixed regression when table size is set to 'view all'
	+ Set version to 3.4
3.3.1
	+ Fixed redirects in table/form JSON replies
	+ Set automated ticket report milestone to 3.3.X
3.3
	+ Refactored module not enabled warning
	+ Add version to header logo
	+ HTML body can now have different styles based on the menu section
	+ Hide close button on saving changes and backup progess
	  dialogs. Don't allow to close it with esc key on those cases.
	+ Fix error when pageSize parameter is not supplied to the model controller
	+ Workaround against modules changed when saving all changes
	+ Recover from widget function exceptions
	+ Use the same Mason interpreter for most HTML templates
	+ Use more granular AJAX for table actions
	+ Use stand-alone AJAX call to refresh save changes button
	+ Added missing use to EBox::CGI::Base
	+ Allow to submit apport crash reports if debug=yes
	+ Switch from Error to TryCatch for exception handling
	+ Added new communityEdition() helper method in EBox::Global
	+ Add version to header logo
	+ Always reload page after saving changes
	+ Use AJAX call to refresh save change buttons
	+ Copy all the redis keys from 'conf' to 'ro' when saving changes of
	  any module to prevent incoherences
	+ Delete unused stopAllModules() and restartAllModules() in EBox::Global
	+ Workaround against modules changed when saving all changes
	+ Display remote services messages if they exist on Dashboard
	+ Recover from widget function exceptions
	+ Fixed mdstat output processing to remove "(auto-read-only)"
	+ Fixed audit logging of delete actions
	+ Fixed errors with row ID in ManageAdmins table
	+ Added missing EBox::Exceptions uses
	+ Fixed bug in selectSetter which hitted selects on DataForm with
	  'unique' option enabled
	+ EBox::WebServer::removeNginxInclude does not longer throws
	  a exception if the path to remove is not included
	+ Copy all the redis keys from 'conf' to 'ro' when saving changes of
	  any module to prevent incoherences
	+ Delete unused stopAllModules() and restartAllModules() in EBox::Global
	+ Use printableName in Configure Module popup
	+ Replace fork of Apache2::AuthCookie with libapache2-authcookie-perl
	+ Added EBox::Types::IPRange::addressesFromBeginToEnd class method
	+ Set proper trial link in advertisements
	+ Show register link in local backup when not registered
	+ Strip the 'C:\fakepath\' that chrome adds to the file input
	+ Make dump_exceptions key work also for mason exceptions
	+ Pass HTTP_PROXY system environment variable to CGIs as they are
	  used in Zentyal modules
	+ Waiting for Zentyal ready page check is more robust now
	+ Fixed error in the recursive method for getting module dependencies
	+ Fixed JS typo which disabled export backup dialog
	+ Added dbus dependency to avoid problems on some minimal installations
	+ When restoring pre-3.2 backups take in account that apache
	  module was renamed to webadmin
	+ Make sure that we always commit/discard audit of changes when we
	  save/revoke all modules
	+ Add new row attribute "disabled"
	+ Fixed JS glitch which broke the dashboard periodical updates
	+ Better check of referer which skips cloud domain if it does not exists
	+ Avoid warning when stopping a module without FirewallHelper
	+ Include contents of /etc/resolv.conf in bug report
	+ Avoid Apache error screen in login when entering through Zentyal
	  Remote using password
	+ Fix warning comparing undefined string in DomainName type
	+ Rewrite row isEqualTo method using hashElements instead of elements
	+ Only allow to move dashboard widget by its handle
	+ Do not fail if zentyal-mysql.passwd ends with a newline character
	+ Removed old migration code from 3.0 to 3.2
	+ Added Number.prototype.toTimeDiffString in format.js
	+ Added .btn-black CSS class
	+ Set version to 3.3
	+ Added enableInnoDbIfNeeded() to MyDBEngine
	+ Fix loading on custom action buttons
	+ Add icon for openchange module
	+ Add missing use statement in EBox::Types::MultiStateAction
	+ Add icon for openchange module
	+ Service type setter works again
3.2
	+ Set 3.2 versions and non-beta logo
3.1.13
	+ Added missing EBox::Gettext uses, fixes crash in view logs refresh
	+ Minor CSS style fixes
	+ Added missing use statement in EBox::Types::MultiStateAction
3.1.12
	+ Do not crash if /etc/timezone does not exist
	+ Clean /var/lib/zentyal/tmp at the first moments of boot instead of
	  when running zentyal start, this fixes problems with leftover locks
	  that affect dhclient hooks
	+ Fixed wrong case in some class names for the save changes button
	+ Fixed autoscroll in dashboard widgets
	+ Added placeholder for drag & drop of table rows
	+ No autoscroll is done when overflow happens. This makes sortable
	  work in chromium
	+ Set audit after logs when enabling in first install
	+ Avoid getting unsaved changes by using readonly instance in manage-logs
3.1.11
	+ Initial setup for webadmin is now executed in postinst
	+ Fixed webadmin port migration
3.1.10
	+ Use DATETIME type in date column for consolidation tables
	+ Summarised reports shows graphs again
	+ Events summarised report has breadcrumbs now
	+ Base EBox::Logs::Composite::SummarizedReport to let summarised
	  reports have common breadcrumbs
	+ Added migration from 3.0 (apache -> webadmin)
3.1.9
	+ Fixed in-place boolean edit with non-basic types different to Union
	+ Removed some warnings in error.log
	+ Fixed confirmation dialogs warning style
	+ Fixed configure widgets width and drop behavior
	+ Fixed regression in dashboard register link after jQuery migration
	+ Always set as changed without checking RO value, this fixes some
	  situations in which the save changes button was not enabled
	+ Fixed regression in audit log IP addresses after nginx integration
	+ Added datetime time formatter to JS graphs which show dates in X
	  axis and date and time in the tracker
	+ Fixed bug sending parameters in Zentyal.Tabs prototype
	+ Fixed side-effect in Model::Manager::_modelHasMultipleInstances() that
	  tried to load composite as model by mistake, the bug was at least
	  present sometimes when trying to generate the configuration report
	+ Throw internal exception in valueByName if elementByName is undef
	+ Added captiveportal icons to CSS
	+ Restore configuration backup from file now works again after JS
	  framework change
	+ Configuration backup download, restore and delete from the list
	  works again after the UI changes
	+ Fixed regression in tabbed composites with the jQuery changes
	+ Set proper title in dialogs when loading in an existent one
	+ Fixed regression on dashboard which allowed to move already
	  present dashboard widgets
3.1.8
	+ Always log Perl errors that are not Zentyal exceptions
	+ Move package icons from software to core as required for the menu
	+ Use dpkg --clear-avail to avoid incoherent updates information
	+ Show printableModelName in DataTables when precondition fails
	+ Fixed number of decimals in Disk Usage when unit is MB
	+ Fixed UTF-8 encoding problems in TreeView
	+ Copyright footer is now at the bottom of the menu
	+ Fixed regression on logs search caused by autoFilter changes
	+ Fix bytes formatter in graphs
	+ Simplified CSS and improved styles and icons
	+ Improved dashboard drag&drop behavior in Chrome
	+ Allow to define permanentMessage directly on models
	+ Show placeholder in dashboard widgets drag&drop
	+ Fixed crash reloading dashboard after configure widgets
	+ Only apply redirect port fix on administration port
	+ Fixed regression in user interface with DataInUse exceptions
	+ Fixed wrong behavior of software updates in dashboard widget
	+ Always show proper language name for english locales
	+ Fixed wrong redirects when using a non-default admin port
	+ Fixed regression in webadmin reload after changing the language
	+ Remove unnecessary and problematic desktop services code
	+ Added icons for disabled users.
3.1.7
	+ Avoid eval operation when using standard HtmlBlocks class
	+ Changed some code to not trigger some unnecesary warnings
	+ Fixed regression on active menu entry highlight
	+ No-committed changes does not appear in configuration changes
	  log table
	+ Added autoFilter property to method tableInfo
	+ Modules can now be marked for restart after save changes via
	  post_save_modules redis key of the global module
	+ Make all dashboards div of the same height to ease drag and drop
	+ Don't allow invalid email in create report CGI
	+ DBEngineFactory is now a singleton
	+ EBox::Util::Random mentions /dev/urandom in its error messages
	  to ease troubleshooting
	+ Assure that type's references to its row are not lost in the
	  edit form template methods
3.1.6
	+ Restyled UI
	+ Added form.js
	+ Added better 502 error page for nginx with redirect when apache is ready
	+ Always call udpateRowNotify in row update, even when the new
	  values are the same than old ones
	+ Fixed bad call to EBox::CGI::Run::urlToClass in EBox::CGi::Base
	+ Added icons for top-level menu entries and module status page
	+ Fixed bad arguments in CGI::Controller::Composite call to SUPER::new()
	+ More flexible EBox::CGI::run for inheritance
	+ Fixed encoding of parameters in confirmation dialogs
	+ Check backup integrity by listing the tar file, throw
	  InvalidData exception if the tar is corrupted
	+ Do not use hidden form fields for generating confirmation dialog JS
	+ Fixed log bugs: use correct RO mode in loggerd, fixed behaviour
	  when all log helpers are disabled, enable logs correctly when
	  added by first time to configure logs table
	+ Fixed bad interpolation in JS code in booleanInPlaceViewer.mas
	+ WizardPage CGIs can now return JSON replies as response
	+ unconfigure-module script disables also the module
	+ Restart firewall module when a firewall observer module is
	  stopped/started using zentyal init.d script
	+ Added temporary stopped state to a Service module to know if a
	  module is stopped but enabled
	+ Redirect to / from /ebox using remote access to avoid blank page
	+ Removed no longer necessary jQuery noConflict()
	+ Added combobox.js
	+ Added EBox::Model::Base as base for DataTable and the new TreeView
	+ Adapted EBox::CGI::Run for the new TreeView models
	+ Fixed DataTable row removal from the UI with 100% volatile models with
	  'ids' method overriden.
3.1.5
	+ Increased webadmin default timeout.
	+ Disable drag & drop on tables with only one row
3.1.4
	+ Don't allow to move read-only rows
	+ Better prefix for user configuration redis keys
	+ Hide disabled carousel buttons, fix modal template
	+ Fixed modal dialog template
	+ Mark save changes button as changed when moving rows
	+ Remove unused parameter in Zentyal.DataTable.changeRow
3.1.3
	+ Enhanced UI styles: dialogs, progress bars, carousel, colors and images
	+ Rows of tables can now be moved using drag & drop
	+ Added logout dialog with option of discarding changes
	+ Remember page size options per users, added 'View all' page size option
	+ Added storage of options per user
	+ Enable and/or conifgure module dependencies automatically in
	  Module Status page
	+ Adapted CGIs to new modal dialogs
	+ Ported graphs from flotr.js to flot.js
	+ Ported JS code to jQuery and jQuery-ui
	+ Removed Modalbox.js, table_orderer.js and carousel.js
	+ Left menu keyword search is now case insensitive
3.1.2
	+ Make manage administrators table resilent against invalid users
	+ Remove deprecated backup domains related from logs module
	+ Added EBox::Types::URI type
	+ Added saveReload method to use reload instead of restart to
	  reduce service downtime. Use with care and programatically
	+ Added findValueMultipleFields() to DataTable and refactor _find()
	  to allow search by multiple fields
	+ Fixed disk usage report for logs component
3.1.1
	+ Do not dump unnecessary .bak files to /var/lib/zentyal/conf
	+ Restart all the core daemons instead of only apache after logrotate
	+ Fixed graph template so it could be feed with data using decimal
	  comma, it will convert it to a JS array without problems
	+ Fixed regression parsing ModalController urls
	+ Fixed regression non-model CGIs with aliases
	+ Added a way to retrieve all Models inside a Composite and its children.
	+ Increased the size limit for file uploads.
	+ Implemented a way to include configuration files for Nginx so the SOAP
	  services are able to use Nginx for SSL.
3.1
	+ Improved the message shown when there are no changes pending to save on
	  logout.
	+ Use the X-Forwarded-Proto header for redirects construction.
	+ Added nginx as the public HTTP server of Zentyal.
	+ Renamed 'Apache' module to 'WebAdmin' module. If you need to restart the
	  web administration you must use 'service zentyal webadmin restart'.
	+ Set trac milestone for reported bugs to 3.1.X
	+ CGIs are now EBox::Module::CGI::* instead of EBox::CGI::Module::*
	+ Daemons are now disabled when configuring a module, so Zentyal can
	  manage them directly instead of being autostarted by the system
	+ EBox::Model::DataForm::formSubmitted called even where there is no
	  previous row
	+ Added Pre-Depends on mysql-server to avoid problems with upgrades
	+ Depend on mysql-server metapackage instead of mysql-server-5.5
	+ Depend on zentyal-common 3.1
3.0.20
	+ Check against inexistent path in EBox::Util::SHM::subkeys
	+ Silent diff in EBox::Types::File::isEqualTo
	+ Print correctly UTF8 characters from configuration backup description
	+ When host name is changed, update /etc/hostname
	+ Proper link to remote in configuration backup page
3.0.19
	+ Removed full restore option for restore-backup tool and
	  EBox:Backup relevant methods
	+ Optimise loading Test::Deep::NoTest to avoid test environment creation
	+ Use EBox::Module::Base::writeConfFileNoCheck to write apache
	  configuration file
	+ Log events after dispatching them in the EventDaemon and catch exception
	  to avoid crashes when mysql is already stopped
	+ Emit events on zentyal start and stop
	+ Refactor some events-related code
	+ Changed MB_widedialog CSS class to use all width available in
	  the screen
	+ Fixed a broken link to SysInfo/Composite/General when activating the
	  WebServer module.
3.0.18
	+ Pass model instance when invoking EBox::Types::Select populate function
	+ Improve dynamic editable property detection for framework types
	+ Override _validateReferer method in Desktop services CGI
	+ Don't abort configuration backup when we get a error retrieving the
	  partition table information
	+ In EBox:Model::Row, refactored elementExists and
	  elementByName to make them to have similiar code structure
	+ Improvement in test help classes and added test fakes for
	  EBox::Model::Manager and EBox::Util::SHMLock
	+ Prevented unuseful warning in
	  EBox::Model::DataTable::setDirectory when the old directory is undef
	+ Fixed unit tests under EBox/Model/t, backup configuration tests and
	  some others
	+ Remove unused method EBox::Auth::alreadyLogged()
	+ Apache::setRestrictedResource updates properly if already exists
	+ Global and Module::Config allow to set redis instance to ease testing
	+ Now EBox::GlobalImpl::lastModificationTime also checks
	  modification time of configuration files
	+ Rows in events models are now synced before running EventDaemon
	+ Better way of checking if event daemon is needed
3.0.17
	+ Allow numeric zero as search filter
	+ When filtering rows don't match agains link urls or hidden values
	+ Avoid CA file check when removing it from Apache module
	+ Silent removeCA and removeInclude exceptions when removing
	  non-existant element
	+ Fixed rollback operation in redis config backend
	+ Desktop services CGI now only returns JSON responses
	+ Log error when dynamic loading a class fails in
	  ConfigureDispatchers model
	+ Update total ticks dynamically in progress indicator if ticks overflow
3.0.16
	+ Fixed regression in boolean in-place edit with Union types
	+ Added some missing timezones to EBox::Types::TimeZone
	+ Add a new method to DBEngine 'checkForColumn' to retrieve columns
	  definition from a given table
	+ Reload models info in model manager if new modules are installed
3.0.15
	+ Make sure that halt/reboot button can be clicked only once
	+ Cleaner way of disabling dependant modules when the parent is disabled,
	  avoiding unnecessary calls to enableService each time the module status
	  page is loaded.
	+ Show confirmation dialog when trying to change host or domain
	  if zentyal-samba is installed and provisioned
	+ Modified data table controller so edit boolean in place reuses
	  the code of regular edits, avoiding getting incorrect read-only
	  values from cache
3.0.14
	+ Allow search filters with a leading '*'
	+ Better error reporting when choosing a bad search filter
	+ External exceptions from _print method are caught correctly in CGIs
	+ EBox::CGI::run now supports correct handling of APR::Error
	+ Fixed dashboard check updates ajax requests in Chrome
	+ Fixed errors with zero digits components in time type
3.0.13
	+ Better warning if size file is missing in a backup when
	  restoring it
	+ Fixed table cache behaviour on cache miss in logs module
	+ Fix wrong button label when deleting rows in 'datainuse' template
	+ Removed unused method EBox::Model::DataTable::_tailoredOrder
	+ Added force default mode and permission to writeConfFileNoCheck(),
	  writeFile() and derivatives
	+ Fixed bug in EBox:::Logs::CGI::Index with internationalized
	  parameter names
	+ DataTables with sortedBy are now orderer alphabetically with
	  proper case treatment
	+ Display messages in model even when there are not elements and
	  table body is not shown
3.0.12
	+ Improve change-hostname script, delete all references to current name
	+ Faster dashboard loading with asynchronous check of software updates
	+ Workaround for when the progress id parameter has been lost
	+ Fixed problems calling upstart coomands from cron jobs with wrong PATH
	+ Decode CGI unsafeParams as utf8
	+ Avoid double encoding when printing JSON response in EBox::CGI::Base
	+ Remove warning in EBox::Menu::Folder when currentfolder is not defined
	+ Removed unnecesary and misleading method new from EBox::Auth package
3.0.11
	+ Avoid flickering loading pages when switching between menu entries
	+ Incorrect regular expression in logs search page are correctly handled
	+ Fix input badly hidden in the logs screen
	+ reloadTable from DataTable now remove cached fields as well
3.0.10
	+ Fixed unsafe characters error when getting title of progress
	  indicator in progress dialog
	+ Added use utf8 to dashboard template to fix look of closable messages
3.0.9
	+ Adapted file downloads to the new utf8 fixes
	+ Write backup files in raw mode to avoid utf8 problems
	+ Print always utf8 in STDOUT on all CGIs
	+ Decode CGI params of values entered at the interface as utf8
	+ Proper encode/decode of utf8 with also pretty JSON
	+ Fixed utf8 decoding in date shown at dashboard
	+ Removed old workarounds for utf8 problems
	+ Added new recoveryEnabled() helper method to Module::Base
	+ Added recoveryDomainName() method to SyncProvider interface
	+ Restore backup can now install missing modules in Disaster Recovery
	+ Show specific slides when installing a commercial edition
	+ Redirect to proper CGI after login in disaster recovery mode
	+ Removed old debconf workaround for first stage installation
	+ Log redis start message as debug instead of info to avoid flood
	+ Use unsafeParam in EBox::CGI::Base::paramsAsHash
	+ EBox::Module::Service does not raise exception and logs
	  nothing when using init.d status
	+ Fixed glitch in backup CGI which sometimes showed
	  the modal dialog with a incorrect template
3.0.8
	+ Use path for default name in SyncFolders::Folder
	+ Do not restrict characters in data table searchs
	+ Fixed automatic bug report regression
	+ Fixed refresh of the table and temporal control states
	  in customActionClicked callback
	+ Modified modalbox-zentyal.js to accept wideDialog parameter
	+ Fixed template method in MultiStateAction to return the default
	  template when it is not any supplied to the object
	+ Fixed sendInPlaceBooleanValue method from table-helper.js; it
	  aborted because bad parameters of Ajax.Updater
	+ Fixed bug that made that the lock was shared between owners
	+ Some fixes in the function to add the rule for desktops services
	  to the firewall
	+ Delete obsolete EBox::CGI::MenuCSS package
3.0.7
	+ Add new EBox::Module::Service::Observer to notify modules about
	  changes in the service status
	+ Administration accounts management reflects the changes in
	  system accounts in ids() or row() method call
	+ Some fixes in the RAID event watcher
	+ foreignModelInstance returns undef if foreignModel is
	  undef. This happens when a module has been uninstalled and it is
	  referenced in other installed module (events)
	+ loggerd shows loaded LogHelpers when in debug mode
	+ Added additional info to events from RAID watcher
	+ Use sudo to remove temporal files/diectories in backup, avoiding
	  permissions errors
	+ Added exception for cloud-prof module to events dependencies
3.0.6
	+ Skip keys deleted in cache in Redis::_keys()
	+ Fixed events modules dependencies to depend on any module which
	  provides watchers or dispatchers
	+ Always call enableActions before enableService when configuring modules
	+ Added needsSaveAfterConfig state to service modules
	+ Better exceptions logging in EBox::CGI::Run
	+ Fixed 'element not exists' error when enabling a log watcher
	+ Scroll up when showing modal dialog
	+ Added fqdnChanged methods to SysInfo::Observer
	+ Fixed SSL configuration conflicts betwen SOAPClient and RESTClient
3.0.5
	+ Template ajax/simpleModalDialog.mas can now accept text
	+ Used poweroff instead of halt to assure that system is powered
	  off after halt
	+ Fixed log audit database insert error when halting or rebooting
	+ Added time-based closable notification messages
	+ Adapted to new EBox::setLocaleEnvironment method
	+ EBox::Type::File now allows ebox user to own files in directories
	  which are not writable by him
	+ Removed cron daily invocation of deprecated report scripts
3.0.4
	+ Added EBox::SyncFolders interface
	+ Fixed invokation of tar for backup of model files
	+ New observer for sysinfo module to notify modules implementing the
	  SysInfo::Observer interface when the host name or host domain is
	  changed by the user, before and after the change takes effect
	+ Stop and start apache after language change to force environment reload
	+ Reload page after language change
	+ EBox::Module::Service::isRunning() skips daemons whose precondition fail
	+ Fixed undefined reference in DataTable controller for log audit
	+ Added and used serviceId field for service certificates
	+ Fixed SQL quoting of column names in unbuffered inserts and consolidation
3.0.3
	+ Fixed bug which prevented highlight of selected item in menu
	+ Fixed base class of event dispatcher to be compatible with the
	  changes dispatcher configuration table
	+ Fixed event daemon to use dumped variables
	+ Fixed need of double-click when closing menu items in some cases
	+ Fixed logs consolidation to avoid high CPU usage
	+ In view log table: correctly align previous and first page buttons
	+ Improve host name and domain validation.
	+ Forbidden the use of a qualified hostname in change hostname form
	+ Update samba hostname-dependent fields when hostname is changed
	+ Confirmation dialog when the local domain is changed and with a
	  warning if local domain which ends in .local
3.0.2
	+ The synchronization of redis cache refuses with log message to set
	  undefined values
	+ Fixed wrong sql statement which cause unwanted logs purge
	+ DataForm does not check for uniqueness of its fields, as it only
	  contains a single row
	+ In ConfigureLogs, restored printable names for log domains
	+ Fixed dashboard update error on modules widget, counter-graph
	  widget and widget without sections
	+ Better way to fix non-root warnings during boot without interfering
	  on manual restart commands in the shell
3.0.1
	+ Properly set default language as the first element of the Select to
	  avoid its loss on the first apache restart
	+ Set milestone to 3.0.X when creating tickets in trac.zentyal.org
	+ Removed forced setting of LANG variables in mod_perl which made progress
	  indicator fail when using any language different to English
	+ Removed some frequent undef warnings
	+ Added executeOnBrothers method to EBox::Model::Component
	+ Fixed repetition of 'add' and 'number change' events in RAID watcher
	+ Fixed incorrect display of edit button in tables without editField action
	+ Cache MySQL password to avoid reading it all the time
	+ Fixed request came from non-root user warnings during boot
	+ Send info event in Runit watcher only if the service was down
	  MAX_DOWN_PERIODS
3.0
	+ Removed beta logo
	+ Set 'firstInstall' flag on modules when installing during initial install
	+ Set 'restoringBackup' flag on modules when restoring backup
	+ Call enableService after initialSetup while restoring backup
	+ Registration link in widget now have appropiate content when either
	  remoteservices or software are not installed
	+ Fixed style for disabled buttons
	+ Composite and DataTable viewers recover from errors in pageTitle method
	+ Fixed intermitent failure in progress when there are no slides
	+ Rollback redis transaction on otherwise instead finally block
	+ Members of the 'admin' group can now login again on Zentyal
	+ Multi-admin management for commercial editions
	+ First and last move row buttons are now disabled instead of hidden
	+ In save changes dialog set focus always in the 'save' button
	+ Fixed i18n problem in some cases where environment variables
	  were different than the selected locale on Zentyal UI, now
	  LANG and LC_MESSAGES are explicitly passed to mod_perl
	+ Reviewed registration strings
	+ Added template attribute to MultiStateAction to provide any kind
	  of HTML to display an action
	+ Changed icon, name and link for Zentyal Remote
	+ Fixed some compatibility issues with Internet Explorer 9
	+ Show warning with Internet Explorer 8 or older
	+ Improved dashboard buttons colors
2.3.24
	+ Do not cache undef values in EBox::Config::Redis::get()
	+ Code fix on subscription retrieval for Updates event
	+ Update validate referer to new Remote Services module API
	+ In-place booleans now properly mark the module as changed
	+ Do not try to read slides if software module is not installed
	+ Fixed wrong call in Events::isEnabledDispatcher()
	+ Updated 'created by' footer
2.3.23
	+ Change the default domain name from 'zentyal.lan' to
	  'zentyal-domain.lan'
	+ Changes in first enable to avoid letting modules unsaved
	+ Type File now accepts spaces in the file name
	+ Added setTimezone method to MyDBEngine
	+ Enable consolidation after reviewing and pruning
	+ Code typo fix in Events::isEnabledWatcher
	+ Remove all report code from core
	+ Move SysInfo report related to remoteservices module
	+ Fixed regression which removed scroll bars from popups
	+ New carousel transition for the installation slides
	+ Added option to not show final notes in progress bar
	+ EBox::Model::Component::modelGetter does not die when trying to
	  get a model for an uninstalled module
	+ Added previous/next buttons to manually switch installation slides
	+ New installation slides format
	+ Added compatibility with MS Internet Explorer >= 8
2.3.22
	+ Changed first installation workflow and wizard infraestructure
	+ Improved firewall icons
	+ Set hover style for configure rules button in firewall
	+ Do not disable InnoDB in mysql if there are other databases
	+ Progress indicator no longer calls showAds if it is undefined
	+ Send cache headers on static files to improve browsing speed
	+ Added foreignNoSyncRows and foreignFilter options to EBox::Types::Select
	+ Improved settings icon
	+ Fixed modalboxes style
	+ Improve host domain validation. Single label domains are not allowed.
2.3.21
	+ Fixes on notifyActions
	+ Check for isDaemonRunning now compatible with asterisk status
	+ Fixed warning call in EBox::Types::HasMany
2.3.20
	+ New look & feel for the web interface
	+ Adjust slides transition timeout during installation
	+ Audit changes table in save changes popup has scroll and better style
	+ Model messages are printed below model title
	+ noDataMsg now allows to add elements if it makes sense
	+ Fixed ajax/form.mas to avoid phantom change button
	+ EBox::Model::Manager::_setupModelDepends uses full paths so the
	  dependecies can discriminate between models with the same name
	+ Default row addition in DataForm does not fires validateTypedRow
	+ Code typo fix in change administration port model
	+ Set only Remote as option to export/import configuration to a
	  remote site
	+ Return undef in HasMany type when a model is not longer
	  available due to being uninstalled
	+ Added onclick atribute to the link.mas template
	+ Fix exception raising when no event component is found
	+ table_ordered.js : more robust trClick event method
	+ Changed dashboard JS which sometimes halted widget updates
	+ Added popup dialogs for import/export configuration
	+ Changes in styles and sizes of the save/revoke dialog
	+ Removed redudant code in ConfigureWatchers::syncRows which made module
	  to have an incorrect modified state
	+ Dont show in bug report removed packages with configuration
	  held as broken packages
	+ DataTable::size() now calls to syncRows()
	+ EBox::Module::Config::set_list quivalent now has the same
	  behaviour than EBox::Module::Config::set
2.3.19
	+ Manually set up models for events to take into account the
	  dynamic models from the log watcher filtering models
	+ Fixed warnings when deleting a row which is referenced in other model
	+ Disable HTML form autocompletion in admin password change model
	+ Fixed incorrect non-editable warnings in change date and time model
	+ Fixed parsing value bug in EBox::Types::Date and EBox::Types::Time
	+ Reworked mdstat parsing, added failure_spare status
	+ Configuration backup implicitly preserves ownership of files
	+ Changes in styles and sizes of the save/revoke dialog
	+ New data form row is copied from default row, avoiding letting hidden
	  fields without its default value and causing missing fields errors
	+ Always fill abstract type with its default value, this avoids
	  errors with hidden fields with default value
	+ Different page to show errors when there are broken software packages
	+ InverseMatchSelect and InverseMatchUnion use 'not' instead of '!' to
	  denote inverse match. This string is configurable with a type argument
	+ Fixed types EBox::Type::InverseMatchSelect and InverseMatchUnion
	+ Fixed bug in DataTable::setTypedRow() which produced an incorrect 'id'
	  row element in DataTable::updateRowNotify()
	+ In tableBody.mas template: decomposed table topToolbar section in methods
	+ Fixed bug in discard changes dialog
	+ Confirmation dialogs now use styled modalboxes
	+ Do not reload page after save changes dialog if operation is successful
	+ Maintenance menu is now kept open when visiting the logs index page
2.3.18
	+ Manual clone of row in DataTable::setTypedRow to avoid segfault
	+ Avoid undef warnings in EBox::Model::DataTable::_find when the
	  element value is undef
	+ Fixed kill of ebox processes during postrm
	+ Set MySQL root password in create-db script and added mysql script
	  to /usr/share/zentyal for easy access to the zentyal database
	+ Increased timeout redirecting to wizards on installation to 5 seconds
	  to avoid problems on some slow or loaded machines
	+ Save changes dialog do not appear if there are no changes
	+ Delete no longer needed duplicated code
	+ Do not go to save changes after a regular package installation
	  they are saved only in the first install
	+ Progress bar in installation refactored
2.3.17
	+ Do not use modal box for save changes during installation
	+ Hidden fields in DataTables are no longer considered compulsory
	+ Select type has now its own viewer that allows use of filter function
	+ User is now enabled together with the rest of modules on first install
2.3.16
	+ Fix 'oldRow' parameter in UpdatedRowNotify
	+ Use Clone::Fast instead of Clone
	+ Modal dialog for the save and discard changes operations
	+ Use a different lock file for the usercorner redis
	+ Improved look of tables when checkAll controls are present
	+ Better icons for clone action
	+ Added confirmation dialog feature to models; added confirmation
	  dialog to change hostname model
	+ Dynamic default values are now properly updated when adding a row
	+ Kill processes owned by the ebox user before trying to delete it
	+ Do not use sudo to call status command at EBox::Service::running
	+ Fixed regression setting default CSS class in notes
2.3.15
	+ Added missing call to updateRowNotify in DataForms
	+ Fixed silent error in EBox::Types::File templates for non-readable
	  by ebox files
	+ Use pkill instead of killall in postinst
	+ Use unset instead of delete_dir when removing rows
	+ Do not set order list for DataForms
	+ Only try to clean tmp dir on global system start
2.3.14
	+ Error message for failure in package cache creation
	+ Fixed regression when showing a data table in a modal view
	+ Do not do a redis transaction for network module init actions
	+ Fixed EBox::Module::Config::st_unset()
	+ Allowed error class in msg template
2.3.13
	+ Fixed problems in EventDaemon with JSON and blessed references
	+ More crashes avoided when watchers or dispatchers doesn't exist
	+ Proper RAID watcher reimplementation using the new state API
	+ EBox::Config::Redis singleton has now a instance() method instead of new()
	+ Deleted wrong use in ForcePurge model
2.3.12
	+ Fixed problem with watchers and dispatchers after a module deletion
	+ Fixed EBox::Model::DataTable::_checkFieldIsUnique, it failed when the
	  printableValue of the element was different to its value
	+ Fixed separation between Add table link and table body
	+ Adaptation of EventDaemon to model and field changes
	+ Disabled logs consolidation on purge until it is reworked, fixed
	  missing use in purge logs model
	+ Fixed Componet::parentRow, it not longer tries to get a row with
	  undefined id
	+ Fix typo in ConfigureLogs model
	+ Mark files for removing before deleting the row from backend in
	  removeRow
	+ The Includes directives are set just for the main virtual host
	+ Fixed EventDaemon crash
2.3.11
	+ Mark files for removing before deleting the row from backend in removeRow
	+ Dashboard widgets now always read the information from RO
	+ Enable actions are now executed before enableService()
	+ Fixed regression which prevented update of the administration service
	  port when it was changed in the interface
	+ New EBox::Model::Composite::componentNames() for dynamic composites
	+ Remove _exposedMethods() feature to reduce use of AUTOLOAD
	+ Removed any message set in the model in syncRows method
	+ Added global() method to modules and components to get a coherent
	  read-write or read-only instance depending on the context
	+ Removed Model::Report and Composite::Report namespaces to simplify model
	  management and specification
	+ New redis key naming, with $mod/conf/*, $mod/state and $mod/ro/* replacing
	  /ebox/modules/$mod/*, /ebox/state/$mod/* and /ebox-ro/modules/$mod/*
	+ Removed unnecessary parentComposite methods in EBox::Model::Component
	+ Only mark modules as changed when data has really changed
	+ EBox::Global::modChange() throws exception if instance is readonly
	+ New get_state() and set_state() methods, st_* methods are kept for
	  backwards compatibility, but they are deprecated
	+ Simplified events module internals with Watcher and Dispatcher providers
	+ Model Manager is now able to properly manage read-only instances
	+ Composites can now use parentModule() like Models
	+ Renamed old EBox::GConfModule to EBox::Module::Config
	+ Unified model and composite management in the new EBox::Model::Manager
	+ Model and composites are loaded on demand to reduce memory consumption
	+ Model and composite information is now stored in .yaml schemas
	+ ModelProvider and CompositeProvider are no longer necessary
	+ Simplified DataForm using more code from DataTable
	+ Adapted RAID and restrictedResources() to the new JSON objects in redis
	+ Remove unused override modifications code
	+ Added /usr/share/zentyal/redis-cli wrapper for low-level debugging
	+ Use simpler "key: value" format for dumps instead of YAML
	+ Row id prefixes are now better chosen to avoid confusion
	+ Use JSON instead of list and hash redis types (some operations,
	  specially on lists, are up to 50% faster and caching is much simpler)
	+ Store rows as hashes instead of separated keys
	+ Remove deprecated all_dirs and all_entries methods
	+ Remove obsolete EBox::Order package
	+ Remove no longer needed redis directory tree sets
	+ Fixed isEqualTo() method on EBox::Types::Time
	+ EBox::Types::Abstract now provides default implementations of fields(),
	  _storeInGConf() and _restoreFromHash() using the new _attrs() method
	+ Remove indexes on DataTables to reduce complexity, no longer needed
	+ Simplified ProgressIndicator implementation using shared memory
	+ New EBox::Util::SHMLock package
	+ Implemented transactions for redis operations
	+ Replace old MVC cache system with a new low-level redis one
	+ Delete no longer necessary regen-redis-db tool
	+ Added new checkAll property to DataTable description to allow
	  multiple check/uncheck of boolean columns
2.3.10
	+ Added Desktop::ServiceProvider to allow modules to implement
	  requests from Zentyal desktop
	+ Added VirtualHost to manage desktop requests to Zentyal server
	+ Fix EventDaemon in the transition to MySQL
	+ Send EventDaemon errors to new rotated log file /var/log/zentyal/events.err
	+ Send an event to Zentyal Cloud when the updates are up-to-date
	+ Send an info event when modules come back to running
	+ Include additional info for current event watchers
	+ Fixed RAID report for some cases of spare devices and bitmaps
	+ Fixed log purge, SQL call must be a statement not a query
	+ Fixed regex syntax in user log queries
	+ Added missing "use Filesys::Df" to SysInfo
	+ Disabled consolidation by default until is fixed or reimplemented
	+ Fixed regresion in full log page for events
	+ Added clone action to data tables
	+ Fixed regression in modal popup when showing element table
	+ Added new type EBox::Types::KrbRealm
	+ Fix broken packages when dist-upgrading from old versions: stop ebox
	  owned processes before changing home directory
	+ Log the start and finish of start/stop modules actions
	+ Added usesPort() method to apache module
2.3.9
	+ Enable SSLInsecureRenegotiation to avoid master -> slave SOAP handsake
	  problems
	+ Added validateRowRemoval method to EBox::Model::DataTable
	+ Use rm -rf instead of remove_tree to avoid chdir permission problems
	+ Avoid problems restarting apache when .pid file does not exist
	+ Do not use graceful on apache to allow proper change of listen port
	+ Simplified apache restart mechanism and avoid some problems
2.3.8
	+ Create tables using MyISAM engine by default
	+ Delete obsolete 'admin' table
2.3.7
	+ Fixed printableName for apache module and remove entry in status widget
	+ Merged tableBodyWithoutActions.mas into tableBody.mas
	+ Removed tableBodyWithoutEdit.mas because it is no longer used
	+ Better form validation message when there are no ids for
	  foreign rows in select control with add new popup
	+ Fixed branding of RSS channel items
	+ Fixed destination path when copying zentyal.cnf to /etc/mysql/conf.d
	+ Packaging fixes for precise
2.3.6
	+ Switch from CGIs to models in System -> General
	+ New value() and setValue() methods in DataForm::setValue() for cleaner
	  code avoiding use of AUTOLOAD
	+ Added new EBox::Types::Time, EBox::Types::Date and EBox::Types::TimeZone
	+ Added new attribute 'enabled' to the Action and MultiStateAction types
	  to allow disabling an action. Accepts a scalar or a CODE ref
	+ The 'defaultValue' parameter of the types now accept a CODE ref that
	  returns the default value.
2.3.5
	+ Added force parameter in validateTypedRow
	+ Fixed 'hidden' on types when using method references
	+ Removed some console problematic characters from Util::Random::generate
	+ Added methods to manage apache CA certificates
	+ Use IO::Socket::SSL for SOAPClient connections
	+ Removed apache rewrite from old slaves implementation
	+ Do not show RSS image if custom_prefix defined
2.3.4
	+ Avoid 'negative radius' error in DiskUsage chart
	+ Fixed call to partitionFileSystems in EBox::SysInfo::logReportInfo
	+ Log audit does not ignore fields which their values could be interpreted
	  as boolean false
	+ Avoid ebox.cgi failure when showing certain strings in the error template
	+ Do not calculate md5 digests if override_user_modification is enabled
	+ Clean /var/lib/zentyal/tmp on boot
	+ Stop apache gracefully and delete unused code in Apache.pm
	+ Cache contents of module.yaml files in Global
2.3.3
	+ The editable attribute of the types now accept a reference to a function
	  to dinamically enable or disable the field.
	+ In progress bar CGIs AJAX call checks the availability of the
	  next page before loading it
	+ Replaced community logo
	+ Adapted messages in the UI for new editions
	+ Changed cookie name to remove forbidden characters to avoid
	  incompatibilities with some applications
	+ Added methods to enable/disable restart triggers
2.3.2
	+ Fixed redis unix socket permissions problem with usercorner
	+ Get row ids without safe characters checking
	+ Added EBox::Util::Random as random string generator
	+ Set log level to debug when cannot compute md5 for a nonexistent file
	+ Filtering in tables is now case insensitive
	+ ProgressIndicator no longer leaves zombie processes in the system
	+ Implemented mysqldump for logs database
	+ Remove zentyal-events cron script which should not be longer necessary
	+ Bugfix: set executable permissions to cron scripts and example hooks
	+ Added a global method to retrieve installed server edition
	+ Log also duration and compMessage to events.log
2.3.1
	+ Updated Standards-Version to 3.9.2
	+ Fixed JS client side table sorting issue due to Prototype
	  library upgrade
	+ Disable InnoDB by default to reduce memory consumption of MySQL
	+ Now events are logged in a new file (events.log) in a more
	  human-readable format
	+ Added legend to DataTables with custom actions
	+ Changed JS to allow the restore of the action cell when a delete
	  action fails
	+ Set milestone to 3.0 when creating bug reports in the trac
	+ Avoid temporal modelInstance errors when adding or removing
	  modules with LogWatchers or LogDispatcher
	+ Unallow administration port change when the port is in use
2.3
	+ Do not launch a passwordless redis instance during first install
	+ New 'types' field in LogObserver and storers/acquirers to store special
	  types like IPs or MACs in an space-efficient way
	+ Use MySQL for the logs database instead of PostgreSQL
	+ Bugfix: logs database is now properly recreated after purge & install
	+ Avoid use of AUTOLOAD to execute redis commands, improves performance
	+ Use UNIX socket to connect to redis for better performance and
	  update default redis 2.2 settings
	+ Use "sudo" group instead of "admin" one for the UI access control
	+ Added EBox::Module::Base::version() to get package version
	+ Fixed problem in consalidation report when accumulating results
	  from queries having a "group by table.field"
	+ Added missing US and Etc zones in timezone selector
	+ Replaced autotools with zbuildtools
	+ Refuse to restore configuration backup from version lesser than
	  2.1 unless forced
	+ Do not retrieve format.js in every graph to improve performance
	+ The purge-module scripts are always managed as root user
	+ New grep-redis tool to search for patterns in redis keys or
	  values
	+ Use partitionFileSystems method from EBox::FileSystem
2.2.4
	+ New internal 'call' command in Zentyal shell to 'auto-use' the module
	+ Zentyal shell now can execute commandline arguments
	+ Bugfix: EBox::Types::IPAddr::isEqualTo allows to change netmask now
	+ Removed some undefined concatenation and compare warnings in error.log
	+ Ignore check operation in RAID event watcher
	+ Skip IP addresses ending in .0 in EBox::Types::IPRange::addresses()
	+ Do not store in redis trailing dots in Host and DomainName types
	+ Added internal command to instance models and other improvements in shell
	+ Now the whole /etc/zentyal directory is backed up and a copy of the
	  previous contents is stored at /var/backups before restoring
	+ Removing a module with a LogWatcher no longer breaks the LogWatcher
	  Configuration page anymore
	+ Fixed error in change-hostname script it does not longer match substrings
	+ Bugfix: Show breadcrumbs even from models which live in a
	  composite
	+ HTTPLink now returns empty string if no HTTPUrlView is defined
	  in DataTable class
	+ Added mising use sentence in EBox::Event::Watcher::Base
2.2.3
	+ Bugfix: Avoid url rewrite to ebox.cgi when requesting to /slave
	+ Fixed logrotate configuration
	+ More resilient way to handle with missing indexes in _find
	+ Added more informative text when mispelling methods whose prefix
	  is an AUTOLOAD action
	+ A more resilient solution to load events components in EventDaemon
	+ Added one and two years to the purge logs periods
	+ Fixed downloads from EBox::Type::File
2.2.2
	+ Revert cookie name change to avoid session loss in upgrades
	+ Do not try to change owner before user ebox is created
2.2.1
	+ Removed obsolete references to /zentyal URL
	+ Create configuration backup directories on install to avoid warnings
	  accessing the samba share when there are no backups
	+ Log result of save changes, either successful or with warnings
	+ Changed cookie name to remove forbidden characters to avoid
	  incompatibilities with some applications
	+ Removed duplicated and incorrect auding logging for password change
	+ Fixed some non-translatable strings
	+ Create automatic bug reports under 2.2.X milestone instead of 2.2
	+ Fixed bug changing background color on selected software packages
2.1.34
	+ Volatile types called password are now also masked in audit log
	+ Adjust padding for module descriptions in basic software view
	+ Removed beta icon
2.1.33
	+ Fixed modal add problems when using unique option on the type
	+ Fixed error management in the first screen of modal add
	+ Unify software selection and progress colors in CSS
	+ Set proper message type in Configure Events model
	+ Fixed error checking permanentMessage types in templates/msg.mas
2.1.32
	+ Added progress bar colors to theme definition
	+ Remove no longer correct UTF8 decode in ProgressIndicator
	+ Fixed UTF8 double-encoding on unexpected error CGI
	+ Reviewed some subscription strings
	+ Always fork before apache restart to avoid port change problems
	+ Stop modules in the correct order (inverse dependencies order)
	+ Better logging of failed modules on restore
2.1.31
	+ Do not start managed daemons on boot if the module is disabled
	+ Better message on redis error
	+ Watch for dependencies before automatic enable of modules on first install
2.1.30
	+ Removed obsolete /ebox URL from RSS link
	+ Changed methods related with extra backup data in modules logs
	  to play along with changes in ebackup module
	+ Set a user for remote access for audit reasons
	+ Detect session loss on AJAX requests
2.1.29
	+ Startup does not fail if SIGPIPE received
2.1.28
	+ Added code to mitigate false positives on module existence
	+ Avoid error in logs full summary due to incorrect syntax in template
	+ Allow unsafe chars in EBox::Types::File to avoid problems in some browsers
	+ Reviewed some subscription strings
	+ Warning about language-packs installed works again after Global changes
	+ Show n components update when only zentyal packages are left to
	  upgrade in the system widget
	+ Do not show debconf warning when installing packages
	+ EBox::Types::IPAddr (and IPNetwork) now works with defaultValue
	+ Allow to hide menu items, separators and dashboard widgets via conf keys
2.1.27
	+ Do not create tables during Disaster Recovery installation
	+ Added new EBox::Util::Debconf::value to get debconf values
	+ DataTable controller does no longer try to get a deleted row
	  for gather elements values for audit log
	+ Check if Updates watcher can be enabled if the subscription
	  level is yet unknown
2.1.26
	+ Detection of broken packages works again after proper deletion
	  of dpkg_running file
	+ Keep first install redis server running until trigger
	+ Unified module restart for package trigger and init.d
	+ Use restart-trigger script in postinst for faster daemons restarting
	+ System -> Halt/Reboot works again after regression in 2.1.25
	+ Added framework to show warning messages after save changes
	+ Change caption of remote services link to Zentyal Cloud
	+ Do not show Cloud link if hide_cloud_link config key is defined
	+ Added widget_ignore_updates key to hide updates in the dashboard
	+ Differentiate ads from notes
	+ Allow custom message type on permanentMessage
	+ Only allow custom themes signed by Zentyal
	+ Removed /zentyal prefix from URLs
	+ Caps lock detection on login page now works again
	+ Added HiddenIfNotAble property to event watchers to be hidden if
	  it is unabled to monitor the event
	+ Dashboard values can be now error and good as well
	+ Include a new software updates widget
	+ Include a new alert for basic subscriptions informing about
	  software updates
	+ Add update-notifier-common to dependencies
	+ EBox::DataTable::enabledRows returns rows in proper order
	+ Use custom ads when available
	+ Disable bug report when hide_bug_report defined on theme
2.1.25
	+ Do not show disabled module warnings in usercorner
	+ Mask passwords and unify boolean values in audit log
	+ Do not override type attribute for EBox::Types::Text subtypes
	+ Corrected installation finished message after first install
	+ Added new disableAutocomplete attribute on DataTables
	+ Optional values can be unset
	+ Minor improvements on nmap scan
2.1.24
	+ Do not try to generate config for unconfigured services
	+ Remove unnecessary redis call getting _serviceConfigured value
	+ Safer sizes for audit log fields
	+ Fix non-translatable "show help" string
	+ Allow links to first install wizard showing a desired page
	+ Fixed bug in disk usage when we have both values greater and
	  lower than 1024 MB
	+ Always return a number in EBox::AuditLogging::isEnabled to avoid
	  issues when returning the module status
	+ Added noDataMsg attribute on DataTable to show a message when
	  there are no rows
2.1.23
	+ Removed some warnings during consolidation process
	+ Depend on libterm-readline-gnu-perl for history support in shells
	+ Fixed error trying to change the admin port with NTP enabled
	+ Fixed breadcrumb destination for full log query page
	+ Use printableActionName in DataTable setter
2.1.22
	+ Fixed parentRow method in EBox::Types::Row
	+ Added new optionalLabel flag to EBox::Types::Abstract to avoid
	  show the label on non-optional values that need to be set as
	  optional when using show/hide viewCustomizers
	+ Added initHTMLStateOrder to View::Customizer to avoid incorrect
	  initial states
	+ Improved exceptions info in CGIs to help bug reporting
	+ Do not show customActions when editing row on DataTables
2.1.21
	+ Fixed bug printing traces at Global.pm
	+ Check new dump_exceptions confkey instead of the debug one in CGIs
	+ Explicit conversion to int those values stored in our database
	  for correct dumping in reporting
	+ Quote values in update overwrite while consolidating for reporting
2.1.20
	+ Fixed regression in edition in place of booleans
	+ Better default balance of the dashboard based on the size of the widgets
	+ Added defaultSelectedType argument to PortRange
2.1.19
	+ Disable KeepAlive as it seems to give performance problems with Firefox
	  and set MaxClients value back to 1 in apache.conf
	+ Throw exceptions when calling methods not aplicable to RO instances
	+ Fixed problems when mixing read/write and read-only instances
	+ Date/Time and Timezone moved from NTP to core under System -> General
	+ Do not instance hidden widgets to improve dashboard performance
	+ New command shell with Zentyal environment at /usr/share/zentyal/shell
	+ Show warning when a language-pack is not installed
	+ Removed unnecessary dump/load operations to .bak yaml files
	+ AuditLogging and Logs constructor now receive the 'ro' parameter
	+ Do not show Audit Logging in Module Status widget
2.1.18
	+ New unificated zentyal-core.logrotate for all the internal logs
	+ Added forceEnabled option for logHelpers
	+ Moved carousel.js to wizard template
	+ Add ordering option to wizard pages
	+ Fixed cmp and isEqualTo methods for EBox::Types::IPAddr
	+ Fixed wrong Mb unit labels in Disk Usage and use GB when > 1024 MB
	+ Now global-action script can be called without progress indicator
	+ Fixed EBox::Types::File JavaScript setter code
	+ Added support for "Add new..." modal boxes in foreign selectors
	+ Each module can have now its customized purge-module script
	  that will be executed after the package is removed
	+ Added Administration Audit Logging to log sessions, configuration
	  changes, and show pending actions in save changes confirmation
	+ User name is stored in session
	+ Remove deprecated extendedRestore from the old Full Backup
2.1.17
	+ Fixed RAID event crash
	+ Added warning on models and composites when the module is disabled
	+ Fixed login page style with some languages
	+ Login page template can now be reused accepting title as parameter
	+ EBox::Types::File does not write on redis when it fails to
	  move the fail to its final destination
	+ Added quote column option for periodic log consolidation and
	  report consolidation
	+ Added exclude module option to backup restore
2.1.16
	+ Do not show incompatible navigator warning on Google Chrome
	+ Fixed syncRows override detection on DataTable find
	+ clean-conf script now deletes also state data
	+ Avoid 'undefined' message in selectors
2.1.15
	+ Move Disk Usage and RAID to the new Maintenance menu
	+ Always call syncRows on find (avoid data inconsistencies)
	+ Filename when downloading a conf backup now contains hostname
	+ Fixed bug in RAID template
	+ Set proper menu order in System menu (fixes NTP position)
	+ Fixed regresion in page size selector on DataTables
	+ Fixed legend style in Import/Export Configuration
2.1.14
	+ Fixed regresion with double quotes in HTML templates
	+ Fixed problems with libredis-perl version dependency
	+ Adding new apparmor profile management
2.1.13
	+ Better control of errors when saving changes
	+ Elements of Union type can be hidden
	+ Model elements can be hidden only in the viewer or the setter
	+ HTML attributtes are double-quoted
	+ Models can have sections of items
	+ Password view modified to show the confirmation field
	+ New multiselect type
	+ Redis backend now throws different kind of exceptions
2.1.12
	+ Revert no longer necessary parents workaround
	+ Hide action on viewCustomizer works now on DataTables
2.1.11
	+ Fixed bug which setted bad directory to models in tab view
	+ Union type: Use selected subtype on trailingText property if the
	  major type does not have the property
	+ Raise MaxClients to 2 to prevent apache slowness
2.1.10
	+ Security [ZSN-2-1]: Avoid XSS in process list widget
2.1.9
	+ Do not try to initialize redis client before EBox::init()
	+ Safer way to delete rows, deleting its id reference first
	+ Delete no longer needed workaround for gconf with "removed" attribute
	+ Fixed regression in port range setter
2.1.8
	+ Fixed regression in menu search
	+ Fixed missing messages of multi state actions
	+ Help toggler is shown if needed when dynamic content is received
	+ Fixed issue when disabling several actions at once in a data table view
	+ All the custom actions are disabled when one is clicked
	+ Submit wizard pages asynchronously and show loading indicator
	+ Added carousel.js for slide effects
2.1.7
	+ Fixed issues with wrong html attributes quotation
	+ Bugfix: volatile types can now calculate their value using other
	  the value from other elements in the row no matter their position
2.1.6
	+ Attach software.log to bug report if there are broken packages
	+ Added keyGenerator option to report queries
	+ Tuned apache conf to provide a better user experience
	+ Actions click handlers can contain custom javascript
	+ Restore configuration with force dependencies option continues
	  when modules referenced in the backup are not present
	+ Added new MultiStateAction type
2.1.5
	+ Avoid problems getting parent if the manager is uninitialized
	+ Rename some icon files with wrong extension
	+ Remove wrong optional attribute for read-only fields in Events
	+ Renamed all /EBox/ CGI URLs to /SysInfo/ for menu folder coherency
	+ Added support for custom actions in DataTables
	+ Replaced Halt/Reboot CGI with a model
	+ Message classes can be set from models
	+ Fixed error in Jabber dispatcher
	+ Show module name properly in log when restart from the dashboard fails
	+ Avoid warning when looking for inexistent PID in pidFileRunning
2.1.4
	+ Changed Component's parent/child relationships implementation
	+ Fixed WikiFormat on automatic bug report tickets
	+ Do not show available community version in Dashboard with QA
 	  updates
2.1.3
	+ Fall back to readonly data in config backup if there are unsaved changes
	+ Allow to automatically send a report in the unexpected error page
	+ Logs and Events are now submenus of the new Maintenance menu
	+ Configuration Report option is now present on the Import/Export section
	+ Require save changes operation after changing the language
	+ Added support for URL aliases via schemas/urls/*.urls files
	+ Allow to sort submenu items via 'order' attribute
	+ Automatically save changes after syncRows is called and mark the module
	  mark the module as unchanged unless it was previously changed
	+ Removed unnecessary ConfigureEvents composite
	+ Removed unnecessary code from syncRows in logs and events
	+ Restore configuration is safer when restoring /etc/zentyal files
	+ Fixed unescaped characters when showing an exception
	+ Fixed nested error page on AJAX requests
	+ Adapted dumpBackupExtraData to new expected return value
	+ Report remoteservices, when required, a change in administration
	  port
	+ Added continueOnModuleFail mode to configuration restore
	+ Fixed Firefox 4 issue when downloading backups
	+ Show scroll when needed in stacktraces (error page)
	+ More informative error messages when trying to restart locked modules
	  from the dashboard
	+ Creation of plpgsql language moved from EBox::Logs::initialSetup
	  to create-db script
	+ Redis backend now throws different kind of exceptions
	+ Avoid unnecesary warnings about PIDs
	+ Update Jabber dispatcher to use Net::XMPP with some refactoring
	+ Save changes messages are correctly shown with international charsets
	+ Support for bitmap option in RAID report
	+ Retry multiInsert line by line if there are encoding errors
	+ Adapted to new location of partitionsFileSystems in EBox::FileSystem
	+ Event messages are cleaned of null characters and truncated
	  before inserting in the database when is necessary
	+ Improve message for "Free storage space" event and send an info
	  message when a given partition is not full anymore
	+ Event messages now can contain newline characters
	+ Objects of select type are compared also by context
	+ Remove cache from optionsFromForeignModel since it produces
	  problems and it is useless
	+ Set title with server name if the server is subscribed
	+ Fix title HTML tag in views for Models and Composites
	+ Added lastEventsReport to be queried by remoteservices module
	+ Added EBox::Types::HTML type
	+ Added missing manage-logs script to the package
	+ Fixed problems with show/hide help switch and dynamic content
	+ Menus with subitems are now kept unfolded until a section on a
	  different menu is accessed
	+ Sliced restore mode fails correctly when schema file is missing,
	  added option to force restore without schema file
	+ Purge conf now purges the state keys as well
	+ Added EBox::Types::IPRange
2.1.2
	+ Now a menu folder can be closed clicking on it while is open
	+ Bugfix: cron scripts are renamed and no longer ignored by run-parts
	+ Added new EBox::Util::Nmap class implementing a nmap wrapper
2.1.1
	+ Fixed incoherency problems with 'on' and '1' in boolean indexes
	+ Move cron scripts from debian packaging to src/scripts/cron
	+ Trigger restart of logs and events when upgrading zentyal-core
	  without any other modules
	+ Don't restart apache twice when upgrading together with more modules
	+ Fixed params validation issues in addRow
2.1
	+ Replace YAML::Tiny with libyaml written in C through YAML::XS wrapper
	+ Minor bugfix: filter invalid '_' param added by Webkit-based browser
	  on EBox::CGI::Base::params() instead of _validateParams(), avoids
	  warning in zentyal.log when enabling modules
	+ All CGI urls renamed from /ebox to /zentyal
	+ New first() and deleteFirst() methods in EBox::Global to check
	  existence and delete the /var/lib/zentyal/.first file
	+ PO files are now included in the language-pack-zentyal-* packages
	+ Migrations are now always located under /usr/share/$package/migration
	  this change only affects to the events and logs migrations
	+ Delete no longer used domain and translationDomain methods/attributes
	+ Unified src/libexec and tools in the new src/scripts directory
	+ Remove the ebox- prefix on all the names of the /usr/share scripts
	+ New EBox::Util::SQL package with helpers to create and drop tables
	  from initial-setup and purge-module for each module
	+ Always drop tables when purging a package
	+ Delete 'ebox' user when purging zentyal-core
	+ Moved all SQL schemas from tools/sqllogs to schemas/sql
	+ SQL time-period tables are now located under schemas/sql/period
	+ Old ebox-clean-gconf renamed to /usr/share/zentyal/clean-conf and
	  ebox-unconfigure-module is now /usr/share/zentyal/unconfigure-module
	+ Added default implementation for enableActions, executing
	  /usr/share/zentyal-$modulename/enable-module if exists
	+ Optimization: Do not check if a row is unique if any field is unique
	+ Never call syncRows on read-only instances
	+ Big performance improvements using hashes and sets in redis
	  database to avoid calls to the keys command
	+ Delete useless calls to exists in EBox::Config::Redis
	+ New regen-redis-db tool to recreate the directory structure
	+ Renamed /etc/cron.hourly/90manageEBoxLogs to 90zentyal-manage-logs
	  and moved the actual code to /usr/share/zentyal/manage-logs
	+ Move /usr/share/ebox/zentyal-redisvi to /usr/share/zentyal/redisvi
	+ New /usr/share/zentyal/initial-setup script for modules postinst
	+ New /usr/share/zentyal/purge-module script for modules postrm
	+ Removed obsolete logs and events migrations
	+ Create plpgsql is now done on EBox::Logs::initialSetup
	+ Replace old ebox-migrate script with EBox::Module::Base::migrate
	+ Rotate duplicity-debug.log log if exists
	+ Bug fix: Port selected during installation is correctly saved
	+ Zentyal web UI is restarted if their dependencies are upgraded
	+ Bug fix: Logs don't include unrelated information now
	+ Add total in disk_usage report
	+ Bugfix: Events report by source now works again
	+ Do not include info messages in the events report
	+ Services event is triggered only after five failed checkings
	+ Do not add redundant includedir lines to /etc/sudoers
	+ Fixed encoding for strings read from redis server
	+ Support for redis-server 2.0 configuration
	+ Move core templates to /usr/share/zentyal/stubs/core
	+ Old /etc/ebox directory replaced with the new /etc/zentyal with
	  renamed core.conf, logs.conf and events.conf files
	+ Fixed broken link to alerts list
2.0.15
	+ Do not check the existence of cloud-prof package during the
	  restore since it is possible not to be installed while disaster
	  recovery process is done
	+ Renamed /etc/init.d/ebox to /etc/init.d/zentyal
	+ Use new zentyal-* package names
	+ Don't check .yaml existence for core modules
2.0.14
	+ Added compMessage in some events to distinguish among events if
	  required
	+ Make source in events non i18n
	+ After restore, set all the restored modules as changed
	+ Added module pre-checks for configuration backup
2.0.13
	+ Fixed dashboard graphs refresh
	+ Fixed module existence check when dpkg is running
	+ Fix typo in sudoers creation to make remote support work again
2.0.12
	+ Include status of packages in the downloadable bug report
	+ Bugfix: Avoid possible problems deleting redis.first file if not exist
2.0.11
	+ New methods entry_exists and st_entry_exists in config backend
2.0.10
	+ Now redis backend returns undef on get for undefined values
	+ Allow custom mason templates under /etc/ebox/stubs
	+ Better checks before restoring a configuration backup with
	  a set of modules different than the installed one
	+ Wait for 10 seconds to the child process when destroying the
	  progress indicator to avoid zombie processes
	+ Caught SIGPIPE when trying to contact Redis server and the
	  socket was already closed
	+ Do not stop redis server when restarting apache but only when
	  the service is asked to stop
	+ Improvements in import/export configuration (know before as
	  configuration backup)
	+ Improvements in ProgressIndicator
	+ Better behaviour of read-only rows with up/down arrows
	+ Added support for printableActionName in DataTable's
	+ Added information about automatic configuration backup
	+ Removed warning on non existent file digest
	+ Safer way to check if core modules exist during installation
2.0.9
	+ Treat wrong installed packages as not-existent modules
	+ Added a warning in dashboard informing about broken packages
	+ File sharing and mailfilter log event watchers works again since
	  it is managed several log tables per module
2.0.8
	+ Replaced zentyal-conf script with the more powerful zentyal-redisvi
	+ Set always the same default order for dashboard widgets
	+ Added help message to the configure widgets dialog
	+ Check for undefined values in logs consolidation
	+ Now dashboard notifies fails when restarting a service
	+ Fixed bug with some special characters in dashboard
	+ Fixed bug with some special characters in disk usage graph
2.0.7
	+ Pre-installation includes sudoers.d into sudoers file if it's not yet
	  installed
	+ Install apache-prefork instead of worker by default
	+ Rename service certificate to Zentyal Administration Web Server
2.0.6
	+ Use mod dependencies as default restore dependencies
	+ Fixed dependencies in events module
	+ Increased recursive dependency threshold to avoid
	  backup restoration problems
2.0.5
	+ Removed deprecated "Full backup" option from configuration backup
	+ Bugfix: SCP method works again after addition of SlicedBackup
	+ Added option in 90eboxpglogger.conf to disable logs consolidation
2.0.4
	+ Removed useless gconf backup during upgrade
	+ Fixed postinstall script problems during upgrade
2.0.3
	+ Added support for the sliced backup of the DB
	+ Hostname change is now visible in the form before saving changes
	+ Fixed config backend problems with _fileList call
	+ Added new bootDepends method to customize daemons boot order
	+ Added permanent message property to Composite
	+ Bugfix: Minor aesthetic fix in horizontal menu
	+ Bugfix: Disk usage is now reported in expected bytes
	+ Bugfix: Event dispatcher is not disabled when it is impossible
	  for it to dispatch the message
2.0.2
	+ Better message for the service status event
	+ Fixed modules configuration purge script
	+ Block enable module button after first click
	+ Avoid division by zero in progress indicator when total ticks is
	  zero
	+ Removed warning during postinst
	+ Added new subscription messages in logs, events and backup
2.0.1
	+ Bugfix: Login from Zentyal Cloud is passwordless again
	+ Some defensive code for the synchronization in Events models
	+ Bugfix: add EBox::Config::Redis::get to fetch scalar or list
	  values. Make GConfModule use it to avoid issues with directories
	  that have both sort of values.
1.5.14
	+ Fixed redis bug with dir keys prefix
	+ Improved login page style
	+ New login method using PAM instead of password file
	+ Allow to change admin passwords under System->General
	+ Avoid auto submit wizard forms
	+ Wizard skip buttons always available
	+ Rebranded post-installation questions
	+ Added zentyal-conf script to get/set redis config keys
1.5.13
	+ Added transition effect on first install slides
	+ Zentyal rebrand
	+ Added web page favicon
	+ Fixed already seen wizards apparition
	+ Fixed ro module creation with redis backend
	+ Use mason for links widgets
	+ Use new domain to official strings for subscriptions
1.5.12
	+ Added option to change hostname under System->General
	+ Show option "return to dashboard" when save changes fails.
1.5.11
	+ Added more tries on redis reconnection
	+ Fixed user corner access problems with redis server
	+ writeFile* methods reorganized
	+ Added cron as dependency as cron.hourly was never executed with anacron
	+ Improvements in consolidation of data for reports
1.5.10
	+ Fixed gconf to redis conversion for boolean values
1.5.9
	+ Improved migrations speed using the same perl interpreter
	+ Redis as configuration backend (instead of gconf)
	+ Improved error messages in ebox-software
	+ Set event source to 256 chars in database to adjust longer event
	  sources
	+ Progress bar AJAX updates are sent using JSON
	+ Fixed progress bar width problems
	+ Fixed top menu on wizards
	+ Improved error message when disconnecting a not connected database
	+ Abort installation if 'ebox' user already exists
	+ Bugfix: IP address is now properly registered if login fails
1.5.8
	+ Added template tableorderer.css.mas
	+ Added buttonless top menu option
	+ Bugfix: Save all modules on first installation
	+ Bugfix: General ebox database is now created if needed when
	  re/starting services
	+ Bugfix: Data to report are now uniform in number of elements per
	  value. This prevents errors when a value is present in a month and
	  not in another
	+ Bugfix: Don't show already visited wizard pages again
1.5.7
	+ Bugfix: Avoid error when RAID is not present
	+ Bugfix: Add ebox-consolidate-reportinfo call in daily cron script
	+ Bugfix: Called multiInsert and unbufferedInsert when necessary
	  after the loggerd reimplementation
	+ Bugfix: EBox::ThirdParty::Apache2::AuthCookie and
	  EBox::ThirdParty::Apache2::AuthCookie::Util package defined just
	  once
	+ Added util SystemKernel
	+ Improved progress indicator
	+ Changes in sudo generation to allow sudo for remote support user
	+ Initial setup wizards support
1.5.6
	+ Reimplementation of loggerd using inotify instead of File::Tail
1.5.5
	+ Asynchronous load of dashboard widgets for a smoother interface
1.5.4
	+ Changed dbus-check script to accept config file as a parameter
1.5.3
	+ Function _isDaemonRunning works now with snort in lucid
	+ Javascript refreshing instead of meta tag in log pages
	+ Updated links in dashboard widget
	+ Add package versions to downloadable ebox.log
	+ Fixed postgresql data dir path for disk usage with pg 8.4
	+ GUI improvements in search box
1.5.2
	+ Security [ESN-1-1]: Validate referer to avoid CSRF attacks
	+ Added reporting structure to events module
	+ Added new CGI to download the last lines of ebox.log
1.5.1
	+ Bugfix: Catch exception when upstart daemon does not exist and
	  return a stopped status
	+ Added method in logs module to dump database in behalf of
	ebackup module
	+ Bugfix: Do not check in row uniqueness for optional fields that
	are not passed as parameters
	+ Improve the output of ebox module status, to be consistent with the one
	  shown in the interface
	+ Add options to the report generation to allow queries to be more
	  flexible
	+ Events: Add possibility to enable watchers by default
	+ Bugfix: Adding a new field to a model now uses default
	  value instead of an empty value
	+ Added script and web interface for configuration report, added
	  more log files to the configuration report
1.5
	+ Use built-in authentication
	+ Use new upstart directory "init" instead of "event.d"
	+ Use new libjson-perl API
	+ Increase PerlInterpMaxRequests to 200
	+ Increase MaxRequestsPerChild (mpm-worker) to 200
	+ Fix issue with enconding in Ajax error responses
	+ Loggerd: if we don't have any file to watch we just sleep otherwise the process
	  will finish and upstart will try to start it over again and again.
	+ Make /etc/init.d/ebox depend on $network virtual facility
	+ Show uptime and users on General Information widget.
1.4.2
	+ Start services in the appropriate order (by dependencies) to fix a problem
	  when running /etc/init.d/ebox start in slaves (mail and other modules
	  were started before usersandgroups and thus failed)
1.4.1
	+ Remove network workarounds from /etc/init.d/ebox as we don't bring
	  interfaces down anymore
1.4
	+ Bug fix: i18n. setDomain in composites and models.
1.3.19
	+ Make the module dashboard widget update as the rest of the widgets
	+ Fix problem regarding translation of module names: fixes untranslated
	  module names in the dashboard, module status and everywhere else where
	  a module name is written
1.3.18
	+ Add version comparing function and use it instead of 'gt' in the
	  general widget
1.3.17
	+ Minor bug fix: check if value is defined in EBox::Type::Union
1.3.16
	+ Move enable field to first row in ConfigureDispatcherDataTable
	+ Add a warning to let users know that a module with unsaved changes
	  is disabled
	+ Remove events migration directory:
		- 0001_add_conf_configureeventtable.pl
		- 0002_add_conf_diskfree_watcher.pl
	+ Bug fix: We don't use names to stringify date to avoid issues
	  with DB insertions and localisation in event logging
	+ Bug fix: do not warn about disabled services which return false from
	  showModuleStatus()
	+ Add blank line under "Module Status"
	+ Installed and latest available versions of the core are now displayed
	  in the General Information widget
1.3.15
	+ Bug fix: Call EBox::Global::sortModulesByDependencies when
	  saving all modules and remove infinite loop in that method.
	  EBox::Global::modifiedModules now requires an argument to sort
	  its result dependending on enableDepends or depends attribute.
	+ Bug fix: keep menu folders open during page reloads
	+ Bug fix: enable the log events dispatcher by default now works
	+ Bug fix: fixed _lock function in EBox::Module::Base
	+ Bug fix: composites honor menuFolder()
	+ Add support for in-place edition for boolean types. (Closes
	  #1664)
	+ Add method to add new database table columnts to EBox::Migration::Helpers
	+ Bug fix: enable "Save Changes" button after an in-place edition
1.3.14
	+ Bug fix: fix critical bug in migration helper that caused some log
	  log tables to disappear
	+ Create events table
	+ Bug fix: log watcher works again
	+ Bug fix: delete cache if log index is not found as it could be
	  disabled
1.3.13
	+ Bug fix: critical error in EventDaemon that prevented properly start
	+ Cron script for manage logs does not run if another is already
	  running, hope that this will avoid problems with large logs
	+ Increased maximum size of message field in events
	+ Added script to purge logs
	+ Bug fix: multi-domain logs can be enabled again
1.3.12
	+ Added type for EBox::Dashboard::Value to stand out warning
	  messages in dashboard
	+ Added EBox::MigrationHelpers to include migration helpers, for now,
	  include a db table renaming one
	+ Bug fix: Fix mismatch in event table field names
	+ Bug fix: Add migration to create language plpgsql in database
	+ Bug fix: Add missing script for report log consolidation
	+ Bug fix: Don't show modules in logs if they are not configured. This
	  prevents some crashes when modules need information only available when
	  configured, such as mail which holds the vdomains in LDAP
	+ Added method EBox::Global::lastModificationTime to know when
	  eBox configuration was modified for last time
	+ Add support for breadcrumbs on the UI
	+ Bug fix: in Loggerd files are only parsed one time regardless of
	  how many LogHelper reference them
	+ Added precondition for Loggerd: it does not run if there isnt
	anything to watch
1.3.11
	+ Support customFilter in models for big tables
	+ Added EBox::Events::sendEvent method to send events using Perl
	  code (used by ebackup module)
	+ Bug fix: EBox::Type::Service::cmp now works when only the
	  protocols are different
	+ Check $self is defined in PgDBEngine::DESTROY
	+ Do not watch files in ebox-loggerd related to disabled modules and
	  other improvements in the daemon
	+ Silent some exceptions that are used for flow control
	+ Improve the message from Service Event Watcher
1.3.10
	+ Show warning when accesing the UI with unsupported browsers
	+ Add disableApparmorProfile to EBox::Module::Service
	+ Bug fix: add missing use
	+ Bug fix: Make EventDaemon more robust against malformed sent
	  events by only accepting EBox::Event objects
1.3.8
	+ Bug fix: fixed order in EBox::Global::modified modules. Now
	  Global and Backup use the same method to order the module list
	  by dependencies
1.3.7
	+ Bug fix: generate public.css and login.css in dynamic-www directory
	  which is /var/lib/zentyal/dynamicwww/css/ and not in /usr/share/ebox/www/css
	  as these files are generate every time eBox's apache is
	  restarted
	+ Bug fix: modules are restored now in the correct dependency
	  order
	+ ebox-make-backup accepts --destinaton flag to set backup's file name
	+ Add support for permanent messages to EBox::View::Customizer
1.3.6
	+ Bug fix: override _ids in EBox::Events::Watcher::Log to not return ids
	which do not exist
	+ Bug fix: fixed InverseMatchSelect type which is used by Firewall module
	+ New widget for the dashboard showing useful support information
	+ Bugfix: wrong permissions on CSS files caused problem with usercorner
	+ CSS are now templates for easier rebranding
	+ Added default.theme with eBox colors
1.3.5
	+ Bugfix: Allow unsafe characters in password type
	+ Add FollowSymLinks in eBox apache configuration. This is useful
	  if we use js libraries provided by packages
1.3.4
	+ Updated company name in the footer
	+ Bugfix: humanEventMessage works with multiple tableInfos now
	+ Add ebox-dbus-check to test if we can actually connect to dbus
1.3.4
	+ bugfix: empty cache before calling updatedRowNotify
	+ enable Log dispatcher by default and not allow users to disable
	it
	+ consolidation process continues in disabled but configured modules
	+ bugfix: Save Changes button doesn't turn red when accessing events for
	first time
1.3.2
	+ bugfix: workaround issue with dhcp configured interfaces at boot time
1.3.1
	+ bugfix: wrong regex in service status check
1.3.0
	+ bugfix: make full backup work again
1.1.30
	+ Change footer to new company holder
	+  RAID does not generate 'change in completion events, some text
	problems fixed with RAID events
	+ Report graphics had a datapoints limit dependent on the active
	time unit
	+ Apache certificate can be replaced by CA module
	+ Fixed regression in detailed report: total row now aggregates
	properly
	+ More characters allowed when changing password from web GUI
	+ Fixed regression with already used values in select types
	+ Do not a button to restart eBox's apache
	+ Fixed auth problem when dumping and restoring postgre database
1.1.20
	+ Added custom view support
	+ Bugfix: report models now can use the limit parameter in
	  reportRows() method
	+ use a regexp to fetch the PID in a pidfile, some files such as
	postfix's add tabs and spaces before the actual number
	+ Changed "pidfile" to "pidfiles" in _daemons() to allow checking more than
one (now it is a array ref instead of scalar)
	+ Modified Service.pm to support another output format for /etc/init.d daemon
status that returns [OK] instead of "running".
	+ unuformized case in menu entries and some more visual fixes
1.1.10
	+ Fix issue when there's a file managed by one module that has been modified
	  when saving changes
	+ Bugfix: events models are working again even if an event aware
	module is uninstalled and it is in a backup to restore
	+ Select.pm returns first value in options as default
       + Added 'parentModule' to model class to avoid recursive problems
	+ Added Float type
	+ Apache module allows to add configuration includes from other modules
	+ Display remote services button if subscribed
	+ Event daemon may received events through a named pipe
	+ Bugfix. SysInfo revokes its config correctly
	+ Added storer property to types in order to store the data in
	somewhere different from GConf
	+ Added protected property 'volatile' to the models to indicate
	that they store nothing in GConf but in somewhere different
	+ System Menu item element 'RAID' is always visible even when RAID
	is not installed
	+ Files in deleted rows are deleted when the changes are saved
	+ Fixed some bug whens backing and restore files
	+ Components can be subModels of the HasMany type
	+ Added EBox::Types::Text::WriteOnce type
	+ Do not use rows(), use row to force iteration over the rows and increase
	performance and reduce memory use.
	+ Do not suggest_sync after read operations in gconf
	+ Increase MaxRequestsPerChild to 200 in eBox's apache
	+ Make apache spawn only one child process
	+ Log module is backed up and restored normally because the old
	problem is not longer here
	+ Backup is more gentle with no backup files in backup directory,
	now it does not delete them
	+ HasMany  can retrieve again the model and row after the weak
	refence is garbage-collected. (Added to solve a bug in the doenload
	bundle dialog)
	+ EBox::Types::DomainName no longer accepts IP addresses as domain
	names
	+ Bugfix: modules that fail at configuration stage no longer appear as enabled
	+ Add parameter to EBox::Types::Select to disable options cache

0.12.103
	+ Bugfix: fix SQL statement to fetch last rows to consolidate
0.12.102
	+ Bugfix: consolidate logs using the last date and not starting from scratch
0.12.101
	+ Bugfix: DomainName type make comparisons case insensitive
	according to RFC 1035
0.12.100
	+ Bugfix: Never skip user's modifications if it set to true
	override user's changes
	+ EBox::Module::writeConfFile and EBox::Service scape file's path
	+ Bugfix. Configure logrotate to actually rotate ebox logs
	+ Fixed bug in ForcePurge logs model
	+ Fixed bug in DataTable: ModelManaged was called with tableName
	instead of context Name
	+ Fixing an `img` tag closed now properly and adding alternative
	text to match W3C validation in head title
	+ Backup pages now includes the size of the archive
	+ Fixed bug in ForcePurge logs model
	+ Now the modules can have more than one tableInfo for logging information
	+ Improve model debugging
	+ Improve restart debugging
	+ Backups and bug reports can be made from the command line
	+ Bugfix: `isEqualTo` is working now for `Boolean` types
	+ Bugfix: check if we must disable file modification checks in
	Manager::skipModification

0.12.99
	+ Add support for reporting
	+ Refresh logs automatically
	+ Reverse log order
	+ Remove temp file after it is downloaded with FromTempDir controller
0.12.3
	+ Bug fix: use the new API in purge method. Now purging logs is working
	again.
0.12.2
	+ Increase random string length used to generate the cookie to
	2048 bits
	+ Logs are show in inverse chronological order
0.12.1
	+ Bug fix: use unsafeParam for progress indicator or some i18 strings
	will fail when saving changes
0.12
	+ Bugfix: Don't assume timecol is 'timestamp' but defined by
	module developer. This allows to purge some logs tables again
	+ Add page titles to models
	+ Set default values when not given in `add` method in models
	+ Add method to manage page size in model
	+ Add hidden field to help with Ajax request and automated testing with
	  ANSTE
	+ Bugfix: cast sql types to filter fields in logs
	+ Bugfix: Restricted resources are back again to make RSS
	access policy work again
	+ Workaround bogus mason warnings
	+ Make postinst script less verbose
	+ Disable keepalive in eBox apache
	+ Do not run a startup script in eBox apache
	+ Set default purge time for logs stored in eBox db to 1 week
	+ Disable LogAdmin actions in `ebox-global-action` until LogAdmin
	feature is completely done
0.11.103
	+ Modify EBox::Types::HasMany to create directory based on its row
	+ Add _setRelationship method to set up relationships between models
	  and submodels
	+ Use the new EBox::Model::Row api
	+ Add help method to EBox::Types::Abstract
	+ Decrease size for percentage value in disk free watcher
	+ Increase channel link field size in RSS dispatcher
0.11.102
	+ Bugfix: cmp in EBox::Types::HostIP now sorts correctly
	+ updatedRowNotify in EBox::Model::DataTable receives old row as
	well as the recently updated row
	+ Added `override_user_modification` configuration parameter to
	avoid user modification checkings and override them without asking
	+ Added EBox::Model::Row to ease the management of data returned
	by models
	+ Added support to pre-save and post-save executable files. They
	must be placed at /etc/ebox/pre-save or /etc/ebox/post-save
	+ Added `findRow` method to ease find and set
0.11.101
	+ Bugfix: Fix memory leak in models while cloning types. Now
	cloning is controlled by clone method in types
	+ Bugfix: Union type now checks for its uniqueness
	+ DESTROY is not an autoloaded method anymore
	+ HasOne fields now may set printable value from the foreign field
	to set its value
	+ findId now searches as well using printableValue
	+ Bugfix. Minor bug found when key is an IP address in autoloaded
	methods
	+ Ordered tables may insert values at the beginning or the end of
	the table by "insertPosition" attribute
	+ Change notConfigured template to fix English and add link to the
	  module status section
	+ Add loading gif to module status actions
	+ Remove debug from ServiceInterface.pm
	+ Add support for custom separators to be used as index separators on
	  exposedMethods
	+ Bugfix. Stop eBox correctly when it's removed
	+ Improve apache-restart to make it more reliable.
0.11.100
	+ Bugfix. Fix issue with event filters and empty hashes
	+ Bugfix. Cache stuff in log and soap watcher to avoid memory leaks
	+ Bugfix. Fix bug that prevented the user from being warned when a row to
	  be deleted is being used by other model
	+ Bugfix. Add missing use of EBox::Global in State event watcher
	+ Added progress screen, now pogress screen keeps track of the changed
	  state of the modules and change the top page element properly
	+ Do not exec() to restart apache outside mod_perl
	+ Improve apache restart script
	+ Improve progress screen
0.11.99
	+ DataTable contains the property 'enableProperty' to set a column
	called 'enabled' to enable/disable rows from the user point of
	view. The 'enabled' column is put the first
	+ Added state to the RAID report instead of simpler active boolean
        + Fix bug when installing new event components and event GConf
	subtree has not changed
	+ Add RSS dispatcher to show eBox events under a RSS feed
	+ Rotate log files when they reach 10MB for 7 rotations
	+ Configurable minimum free space left for being notified by means
	of percentage
	+ Add File type including uploading and downloading
	+ Event daemon now checks if it is possible to send an event
	before actually sending it
	+ Added Action forms to perform an action without modifying
	persistent data
	+ Log queries are faster if there is no results
	+ Show no data stored when there are no logs for a domain
	+ Log watcher is added in order to notify when an event has
	happened. You can configure which log watcher you may enable and
	what you want to be notify by a determined filter and/or event.
	+ RAID watcher is added to check the RAID events that may happen
	when the RAID subsystem is configured in the eBox machine
	+ Change colour dataset in pie chart used for disk usage reporting
	+ Progress indicator now contains a returned value and error
	message as well
	+ Lock session file for HTTP session to avoid bugs
	related to multiple requests (AJAX) in a short time
	+ Upgrade runit dependency until 1.8.0 to avoid runit related
	issues
0.11
	+ Use apache2
	+ Add ebox-unblock-exec to unset signal mask before running  a executable
	+ Fix issue with multiple models and models with params.
	  This triggered a bug in DHCP when there was just one static
	  interface
	+ Fix _checkRowIsUnique and _checkFieldIsUnique
	+ Fix paging
	+ Trim long strings in log table, show tooltip with the whole string
	  and show links for URLs starting with "http://"
0.10.99
	+ Add disk usage information
	+ Show progress in backup process
	+ Add option to purge logs
	+ Create a link from /var/lib/zentyal/log to /var/log/ebox
	+ Fix bug with backup descriptions containing spaces
	+ Add removeAll method on data models
	+ Add HostIP, DomainName and Port types
	+ Add readonly forms to display static information
	+ Add Danish translation thanks to Allan Jacobsen
0.10
	+ New release
0.9.100
	+ Add checking for SOAP session opened
	+ Add EventDaemon
	+ Add Watcher and Dispatch framework to support an event
	  architecture on eBox
	+ Add volatile EBox::Types in order not to store their values
	  on GConf
	+ Add generic form
	+ Improvements on generic table
	+ Added Swedish translation

0.9.99
	+ Added Portuguese from Portugal translation
	+ Added Russian translation
	+ Bugfix: bad changed state in modules after restore

0.9.3
	+ New release

0.9.2
	+ Add browser warning when uploading files
	+ Enable/disable logging modules
0.9.1
	+ Fix backup issue with changed state
	+ Generic table supports custom ordering
0.9
	+ Added Polish translation
        + Bug in recognition of old CD-R writting devices fixed
	+ Added Aragonese translation
	+ Added Dutch translation
	+ Added German translation
	+ Added Portuguese translation

0.8.99
	+ Add data table model for generic Ajax tables
	+ Add types to be used by models
	+ Add MigrationBase and ebox-migrate to upgrade data models
	+ Some English fixes
0.8.1
	+ New release
0.8
	+ Fix backup issue related to bug reports
	+ Improved backup GUI
0.7.99
        + changed sudo stub to be more permissive
	+ added startup file to apache web server
	+ enhanced backup module
	+ added basic CD/DVD support to backup module
	+ added test stubs to simplify testing
	+ added test class in the spirit of Test::Class
	+ Html.pm now uses mason templates
0.7.1
	+ use Apache::Reload to reload modules when changed
	+ GUI consistency (#12)
	+ Fixed a bug for passwords longer than 16 chars
	+ ebox-sudoers-friendly added to not overwrite /etc/sudoers each time
0.7
	+ First public release
0.6
	+ Move to client
	+ Remove obsolete TODO list
	+ Remove firewall module from  base system
	+ Remove objects module from base system
	+ Remove network module from base system
	+ Add modInstances and modInstancesOfType
	+ Raname Base to ClientBase
	+ Remove calls to deprecated methods
	+ API documented using naturaldocs
	+ Update INSTALL
	+ Use a new method to get configkeys, now configkey reads every
	  [0.9
	+ Added Polish translation][0-9]+.conf file from the EBox::Config::etc() dir and
	  tries to get the value from the files in order.
	+ Display date in the correct languae in Summary
	+ Update debian scripts
	+ Several bugfixes
0.5.2
	+ Fix some packaging issues
0.5.1
	+ New menu system
	+ New firewall filtering rules
	+ 802.1q support

0.5
	+ New bug-free menus (actually Internet Explorer is the buggy piece
	  of... software that caused the reimplementation)
	+ Lots of small bugfixes
	+ Firewall: apply rules with no destination address to packets
	  routed through external interfaces only
	+ New debianize script
	+ Firewall: do not require port and protocol parameters as they
	  are now optional.
	+ Include SSL stuff in the dist tarball
	+ Let modules block changes in the network interfaces
	  configuration if they have references to the network config in
	  their config.
	+ Debian network configuration import script
	+ Fix the init.d script: it catches exceptions thrown by modules so that
	  it can try to start/stop all of them if an exception is thrown.
	+ Firewall: fix default policy bug in INPUT chains.
	+ Restore textdomain in exceptions
	+ New services section in the summary
	+ Added Error item to Summary. Catch exceptions from modules in
	  summary and generate error item
	+ Fix several errors with redirections and error handling in CGIs
	+ Several data validation functions were fixed, and a few others added
	+ Prevent the global module from keeping a reference to itself. And make
	  the read-only/read-write behavior of the factory consistent.
	+ Stop using ifconfig-wrapper and implement our own NetWrapper module
	  with wrappers for ifconfig and ip.
	+ Start/stop apache, network and firewall modules in first place.
	+ Ignore some network interface names such as irda, sit0, etc.
	+ The summary page uses read-only module instances.
	+ New DataInUse exception, old one renamed to DataExists.
	+ Network: do not overwrite resolv.conf if there are nameservers
	  given via dhcp.
	+ Do not set a default global policy for the ssh service.
	+ Check for forbiden characters when the parameter value is
	  requested by the CGI, this allows CGI's to handle the error,
	  and make some decissions before it happens.
	+ Create an "edit object" template and remove the object edition stuff
	  from the main objects page.
	+ Fix the apache restarting code.
	+ Network: Remove the route reordering feature, the kernel handles that
	  automatically.
	+ Fix tons of bugs in the network restarting code.
	+ Network: removed the 3rd nameserver configuration.
	+ Network: Get gateway info in the dhcp hook.
	+ Network: Removed default configuration from the gconf schema.
	+ New function for config-file generation
	+ New functions for pid file handling

0.4
	+ debian package
	+ added module to export/import configuration
	+ changes in firewall's API
	+ Added content filter based on dansguardian
	+ Added French translation
	+ Added Catalan translation
	+ Sudoers file is generated automatically based on module's needs
	+ Apache config file is generated by ebox  now
	+ Use SSL
	+ Added ebox.conf file
	+ Added module template generator

0.3
	+ Supports i18n
	+ API name consistency
	+ Use Mason for templates
	+ added tips to GUI
	+ added dhcp hooks
	+ administration port configuration
	+ Fixed bugs to IE compliant
	+ Revoke changes after logout
	+ Several bugfixes

0.2
	+ All modules are now based on gconf.
	+ Removed dependencies on xml-simple, xerces and xpath
	+ New MAC address field in Object members.
	+ Several bugfixes.

0.1
	+ Initial release<|MERGE_RESOLUTION|>--- conflicted
+++ resolved
@@ -1,8 +1,5 @@
-<<<<<<< HEAD
-HEAD
+4.0
 	+ Added search for configuration data
-=======
-4.0
 	+ Improved installation wizards
 	+ Set version to 4.0
 	+ When doing a login redirect to the full given URI
@@ -14,13 +11,11 @@
 	+ Removed duplicate code for page not found
 	+ Fix some warnings in log
 	+ Fix error in send crash report script
-3.5.1
 	+ Fixed dashboard links to official manual
 	+ Model backup/revoke/save files are no longer called implicitly
 	+ Remove warning on formSubmitJS
 	+ Don't let database error to cancel halt or reboot processes
 	+ More warnings on smart match feature removed
->>>>>>> cbf48b61
 3.5
 	+ Avoid warning flag on smart match experimental feature
 	+ Remove duplicated code in EBox::Model::DataTable::removeRow
