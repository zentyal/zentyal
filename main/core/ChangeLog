HEAD
<<<<<<< HEAD
	+ Fixed a broken link to SysInfo/Composite/General when activating the
	  WebServer module.
=======
	+ Don't abort configuration backup when we get a error retrieving the
	  partition table information
	+ In EBox:Model::Row, refactored elementExists and
	  elementByName to make them to have similiar code structure
	+ Improvement in test help classes and added test fakes for
	  EBox::Model::Manager and EBox::Util::SHMLock
	+ Prevented unuseful warning in
	  EBox::Model::DataTable::setDirectory when the old directory is undef
	+ Fixed unit tests under EBox/Model/t, backup configuration tests and
	  some others
>>>>>>> d320e054
	+ Remove unused method EBox::Auth::alreadyLogged()
	+ Apache::setRestrictedResource updates properly if already exists
	+ Global and Module::Config allow to set redis instance to ease testing
	+ Now EBox::GlobalImpl::lastModificationTime also checks
	  modification time of configuration files
	+ Rows in events models are now synced before running EventDaemon
	+ Better way of checking if event daemon is needed
3.0.17
	+ Allow numeric zero as search filter
	+ When filtering rows don't match agains link urls or hidden values
	+ Avoid CA file check when removing it from Apache module
	+ Silent removeCA and removeInclude exceptions when removing
	  non-existant element
	+ Fixed rollback operation in redis config backend
	+ Desktop services CGI now only returns JSON responses
	+ Log error when dynamic loading a class fails in
	  ConfigureDispatchers model
	+ Update total ticks dynamically in progress indicator if ticks overflow
3.0.16
	+ Fixed regression in boolean in-place edit with Union types
	+ Added some missing timezones to EBox::Types::TimeZone
	+ Add a new method to DBEngine 'checkForColumn' to retrieve columns
	  definition from a given table
	+ Reload models info in model manager if new modules are installed
3.0.15
	+ Make sure that halt/reboot button can be clicked only once
	+ Cleaner way of disabling dependant modules when the parent is disabled,
	  avoiding unnecessary calls to enableService each time the module status
	  page is loaded.
	+ Show confirmation dialog when trying to change host or domain
	  if zentyal-samba is installed and provisioned
	+ Modified data table controller so edit boolean in place reuses
	  the code of regular edits, avoiding getting incorrect read-only
	  values from cache
3.0.14
	+ Allow search filters with a leading '*'
	+ Better error reporting when choosing a bad search filter
	+ External exceptions from _print method are caught correctly in CGIs
	+ EBox::CGI::run now supports correct handling of APR::Error
	+ Fixed dashboard check updates ajax requests in Chrome
	+ Fixed errors with zero digits components in time type
3.0.13
	+ Better warning if size file is missing in a backup when
	  restoring it
	+ Fixed table cache behaviour on cache miss in logs module
	+ Fix wrong button label when deleting rows in 'datainuse' template
	+ Removed unused method EBox::Model::DataTable::_tailoredOrder
	+ Added force default mode and permission to writeConfFileNoCheck(),
	  writeFile() and derivatives
	+ Fixed bug in EBox:::Logs::CGI::Index with internationalized
	  parameter names
	+ DataTables with sortedBy are now orderer alphabetically with
	  proper case treatment
	+ Display messages in model even when there are not elements and
	  table body is not shown
3.0.12
	+ Improve change-hostname script, delete all references to current name
	+ Faster dashboard loading with asynchronous check of software updates
	+ Workaround for when the progress id parameter has been lost
	+ Fixed problems calling upstart coomands from cron jobs with wrong PATH
	+ Decode CGI unsafeParams as utf8
	+ Avoid double encoding when printing JSON response in EBox::CGI::Base
	+ Remove warning in EBox::Menu::Folder when currentfolder is not defined
	+ Removed unnecesary and misleading method new from EBox::Auth package
3.0.11
	+ Avoid flickering loading pages when switching between menu entries
	+ Incorrect regular expression in logs search page are correctly handled
	+ Fix input badly hidden in the logs screen
	+ reloadTable from DataTable now remove cached fields as well
3.0.10
	+ Fixed unsafe characters error when getting title of progress
	  indicator in progress dialog
	+ Added use utf8 to dashboard template to fix look of closable messages
3.0.9
	+ Adapted file downloads to the new utf8 fixes
	+ Write backup files in raw mode to avoid utf8 problems
	+ Print always utf8 in STDOUT on all CGIs
	+ Decode CGI params of values entered at the interface as utf8
	+ Proper encode/decode of utf8 with also pretty JSON
	+ Fixed utf8 decoding in date shown at dashboard
	+ Removed old workarounds for utf8 problems
	+ Added new recoveryEnabled() helper method to Module::Base
	+ Added recoveryDomainName() method to SyncProvider interface
	+ Restore backup can now install missing modules in Disaster Recovery
	+ Show specific slides when installing a commercial edition
	+ Redirect to proper CGI after login in disaster recovery mode
	+ Removed old debconf workaround for first stage installation
	+ Log redis start message as debug instead of info to avoid flood
	+ Use unsafeParam in EBox::CGI::Base::paramsAsHash
	+ EBox::Module::Service does not raise exception and logs
	  nothing when using init.d status
	+ Fixed glitch in backup CGI which sometimes showed
	  the modal dialog with a incorrect template
3.0.8
	+ Use path for default name in SyncFolders::Folder
	+ Do not restrict characters in data table searchs
	+ Fixed automatic bug report regression
	+ Fixed refresh of the table and temporal control states
	  in customActionClicked callback
	+ Modified modalbox-zentyal.js to accept wideDialog parameter
	+ Fixed template method in MultiStateAction to return the default
	  template when it is not any supplied to the object
	+ Fixed sendInPlaceBooleanValue method from table-helper.js; it
	  aborted because bad parameters of Ajax.Updater
	+ Fixed bug that made that the lock was shared between owners
	+ Some fixes in the function to add the rule for desktops services
	  to the firewall
	+ Delete obsolete EBox::CGI::MenuCSS package
3.0.7
	+ Add new EBox::Module::Service::Observer to notify modules about
	  changes in the service status
	+ Administration accounts management reflects the changes in
	  system accounts in ids() or row() method call
	+ Some fixes in the RAID event watcher
	+ foreignModelInstance returns undef if foreignModel is
	  undef. This happens when a module has been uninstalled and it is
	  referenced in other installed module (events)
	+ loggerd shows loaded LogHelpers when in debug mode
	+ Added additional info to events from RAID watcher
	+ Use sudo to remove temporal files/diectories in backup, avoiding
	  permissions errors
	+ Added exception for cloud-prof module to events dependencies
3.0.6
	+ Skip keys deleted in cache in Redis::_keys()
	+ Fixed events modules dependencies to depend on any module which
	  provides watchers or dispatchers
	+ Always call enableActions before enableService when configuring modules
	+ Added needsSaveAfterConfig state to service modules
	+ Better exceptions logging in EBox::CGI::Run
	+ Fixed 'element not exists' error when enabling a log watcher
	+ Scroll up when showing modal dialog
	+ Added fqdnChanged methods to SysInfo::Observer
	+ Fixed SSL configuration conflicts betwen SOAPClient and RESTClient
3.0.5
	+ Template ajax/simpleModalDialog.mas can now accept text
	+ Used poweroff instead of halt to assure that system is powered
	  off after halt
	+ Fixed log audit database insert error when halting or rebooting
	+ Added time-based closable notification messages
	+ Adapted to new EBox::setLocaleEnvironment method
	+ EBox::Type::File now allows ebox user to own files in directories
	  which are not writable by him
	+ Removed cron daily invocation of deprecated report scripts
3.0.4
	+ Added EBox::SyncFolders interface
	+ Fixed invokation of tar for backup of model files
	+ New observer for sysinfo module to notify modules implementing the
	  SysInfo::Observer interface when the host name or host domain is
	  changed by the user, before and after the change takes effect
	+ Stop and start apache after language change to force environment reload
	+ Reload page after language change
	+ EBox::Module::Service::isRunning() skips daemons whose precondition fail
	+ Fixed undefined reference in DataTable controller for log audit
	+ Added and used serviceId field for service certificates
	+ Fixed SQL quoting of column names in unbuffered inserts and consolidation
3.0.3
	+ Fixed bug which prevented highlight of selected item in menu
	+ Fixed base class of event dispatcher to be compatible with the
	  changes dispatcher configuration table
	+ Fixed event daemon to use dumped variables
	+ Fixed need of double-click when closing menu items in some cases
	+ Fixed logs consolidation to avoid high CPU usage
	+ In view log table: correctly align previous and first page buttons
	+ Improve host name and domain validation.
	+ Forbidden the use of a qualified hostname in change hostname form
	+ Update samba hostname-dependent fields when hostname is changed
	+ Confirmation dialog when the local domain is changed and with a
	  warning if local domain which ends in .local
3.0.2
	+ The synchronization of redis cache refuses with log message to set
	  undefined values
	+ Fixed wrong sql statement which cause unwanted logs purge
	+ DataForm does not check for uniqueness of its fields, as it only
	  contains a single row
	+ In ConfigureLogs, restored printable names for log domains
	+ Fixed dashboard update error on modules widget, counter-graph
	  widget and widget without sections
	+ Better way to fix non-root warnings during boot without interfering
	  on manual restart commands in the shell
3.0.1
	+ Properly set default language as the first element of the Select to
	  avoid its loss on the first apache restart
	+ Set milestone to 3.0.X when creating tickets in trac.zentyal.org
	+ Removed forced setting of LANG variables in mod_perl which made progress
	  indicator fail when using any language different to English
	+ Removed some frequent undef warnings
	+ Added executeOnBrothers method to EBox::Model::Component
	+ Fixed repetition of 'add' and 'number change' events in RAID watcher
	+ Fixed incorrect display of edit button in tables without editField action
	+ Cache MySQL password to avoid reading it all the time
	+ Fixed request came from non-root user warnings during boot
	+ Send info event in Runit watcher only if the service was down
	  MAX_DOWN_PERIODS
3.0
	+ Removed beta logo
	+ Set 'firstInstall' flag on modules when installing during initial install
	+ Set 'restoringBackup' flag on modules when restoring backup
	+ Call enableService after initialSetup while restoring backup
	+ Registration link in widget now have appropiate content when either
	  remoteservices or software are not installed
	+ Fixed style for disabled buttons
	+ Composite and DataTable viewers recover from errors in pageTitle method
	+ Fixed intermitent failure in progress when there are no slides
	+ Rollback redis transaction on otherwise instead finally block
	+ Members of the 'admin' group can now login again on Zentyal
	+ Multi-admin management for commercial editions
	+ First and last move row buttons are now disabled instead of hidden
	+ In save changes dialog set focus always in the 'save' button
	+ Fixed i18n problem in some cases where environment variables
	  were different than the selected locale on Zentyal UI, now
	  LANG and LC_MESSAGES are explicitly passed to mod_perl
	+ Reviewed registration strings
	+ Added template attribute to MultiStateAction to provide any kind
	  of HTML to display an action
	+ Changed icon, name and link for Zentyal Remote
	+ Fixed some compatibility issues with Internet Explorer 9
	+ Show warning with Internet Explorer 8 or older
	+ Improved dashboard buttons colors
2.3.24
	+ Do not cache undef values in EBox::Config::Redis::get()
	+ Code fix on subscription retrieval for Updates event
	+ Update validate referer to new Remote Services module API
	+ In-place booleans now properly mark the module as changed
	+ Do not try to read slides if software module is not installed
	+ Fixed wrong call in Events::isEnabledDispatcher()
	+ Updated 'created by' footer
2.3.23
	+ Change the default domain name from 'zentyal.lan' to
	  'zentyal-domain.lan'
	+ Changes in first enable to avoid letting modules unsaved
	+ Type File now accepts spaces in the file name
	+ Added setTimezone method to MyDBEngine
	+ Enable consolidation after reviewing and pruning
	+ Code typo fix in Events::isEnabledWatcher
	+ Remove all report code from core
	+ Move SysInfo report related to remoteservices module
	+ Fixed regression which removed scroll bars from popups
	+ New carousel transition for the installation slides
	+ Added option to not show final notes in progress bar
	+ EBox::Model::Component::modelGetter does not die when trying to
	  get a model for an uninstalled module
	+ Added previous/next buttons to manually switch installation slides
	+ New installation slides format
	+ Added compatibility with MS Internet Explorer >= 8
2.3.22
	+ Changed first installation workflow and wizard infraestructure
	+ Improved firewall icons
	+ Set hover style for configure rules button in firewall
	+ Do not disable InnoDB in mysql if there are other databases
	+ Progress indicator no longer calls showAds if it is undefined
	+ Send cache headers on static files to improve browsing speed
	+ Added foreignNoSyncRows and foreignFilter options to EBox::Types::Select
	+ Improved settings icon
	+ Fixed modalboxes style
	+ Improve host domain validation. Single label domains are not allowed.
2.3.21
	+ Fixes on notifyActions
	+ Check for isDaemonRunning now compatible with asterisk status
	+ Fixed warning call in EBox::Types::HasMany
2.3.20
	+ New look & feel for the web interface
	+ Adjust slides transition timeout during installation
	+ Audit changes table in save changes popup has scroll and better style
	+ Model messages are printed below model title
	+ noDataMsg now allows to add elements if it makes sense
	+ Fixed ajax/form.mas to avoid phantom change button
	+ EBox::Model::Manager::_setupModelDepends uses full paths so the
	  dependecies can discriminate between models with the same name
	+ Default row addition in DataForm does not fires validateTypedRow
	+ Code typo fix in change administration port model
	+ Set only Remote as option to export/import configuration to a
	  remote site
	+ Return undef in HasMany type when a model is not longer
	  available due to being uninstalled
	+ Added onclick atribute to the link.mas template
	+ Fix exception raising when no event component is found
	+ table_ordered.js : more robust trClick event method
	+ Changed dashboard JS which sometimes halted widget updates
	+ Added popup dialogs for import/export configuration
	+ Changes in styles and sizes of the save/revoke dialog
	+ Removed redudant code in ConfigureWatchers::syncRows which made module
	  to have an incorrect modified state
	+ Dont show in bug report removed packages with configuration
	  held as broken packages
	+ DataTable::size() now calls to syncRows()
	+ EBox::Module::Config::set_list quivalent now has the same
	  behaviour than EBox::Module::Config::set
2.3.19
	+ Manually set up models for events to take into account the
	  dynamic models from the log watcher filtering models
	+ Fixed warnings when deleting a row which is referenced in other model
	+ Disable HTML form autocompletion in admin password change model
	+ Fixed incorrect non-editable warnings in change date and time model
	+ Fixed parsing value bug in EBox::Types::Date and EBox::Types::Time
	+ Reworked mdstat parsing, added failure_spare status
	+ Configuration backup implicitly preserves ownership of files
	+ Changes in styles and sizes of the save/revoke dialog
	+ New data form row is copied from default row, avoiding letting hidden
	  fields without its default value and causing missing fields errors
	+ Always fill abstract type with its default value, this avoids
	  errors with hidden fields with default value
	+ Different page to show errors when there are broken software packages
	+ InverseMatchSelect and InverseMatchUnion use 'not' instead of '!' to
	  denote inverse match. This string is configurable with a type argument
	+ Fixed types EBox::Type::InverseMatchSelect and InverseMatchUnion
	+ Fixed bug in DataTable::setTypedRow() which produced an incorrect 'id'
	  row element in DataTable::updateRowNotify()
	+ In tableBody.mas template: decomposed table topToolbar section in methods
	+ Fixed bug in discard changes dialog
	+ Confirmation dialogs now use styled modalboxes
	+ Do not reload page after save changes dialog if operation is successful
	+ Maintenance menu is now kept open when visiting the logs index page
2.3.18
	+ Manual clone of row in DataTable::setTypedRow to avoid segfault
	+ Avoid undef warnings in EBox::Model::DataTable::_find when the
	  element value is undef
	+ Fixed kill of ebox processes during postrm
	+ Set MySQL root password in create-db script and added mysql script
	  to /usr/share/zentyal for easy access to the zentyal database
	+ Increased timeout redirecting to wizards on installation to 5 seconds
	  to avoid problems on some slow or loaded machines
	+ Save changes dialog do not appear if there are no changes
	+ Delete no longer needed duplicated code
	+ Do not go to save changes after a regular package installation
	  they are saved only in the first install
	+ Progress bar in installation refactored
2.3.17
	+ Do not use modal box for save changes during installation
	+ Hidden fields in DataTables are no longer considered compulsory
	+ Select type has now its own viewer that allows use of filter function
	+ User is now enabled together with the rest of modules on first install
2.3.16
	+ Fix 'oldRow' parameter in UpdatedRowNotify
	+ Use Clone::Fast instead of Clone
	+ Modal dialog for the save and discard changes operations
	+ Use a different lock file for the usercorner redis
	+ Improved look of tables when checkAll controls are present
	+ Better icons for clone action
	+ Added confirmation dialog feature to models; added confirmation
	  dialog to change hostname model
	+ Dynamic default values are now properly updated when adding a row
	+ Kill processes owned by the ebox user before trying to delete it
	+ Do not use sudo to call status command at EBox::Service::running
	+ Fixed regression setting default CSS class in notes
2.3.15
	+ Added missing call to updateRowNotify in DataForms
	+ Fixed silent error in EBox::Types::File templates for non-readable
	  by ebox files
	+ Use pkill instead of killall in postinst
	+ Use unset instead of delete_dir when removing rows
	+ Do not set order list for DataForms
	+ Only try to clean tmp dir on global system start
2.3.14
	+ Error message for failure in package cache creation
	+ Fixed regression when showing a data table in a modal view
	+ Do not do a redis transaction for network module init actions
	+ Fixed EBox::Module::Config::st_unset()
	+ Allowed error class in msg template
2.3.13
	+ Fixed problems in EventDaemon with JSON and blessed references
	+ More crashes avoided when watchers or dispatchers doesn't exist
	+ Proper RAID watcher reimplementation using the new state API
	+ EBox::Config::Redis singleton has now a instance() method instead of new()
	+ Deleted wrong use in ForcePurge model
2.3.12
	+ Fixed problem with watchers and dispatchers after a module deletion
	+ Fixed EBox::Model::DataTable::_checkFieldIsUnique, it failed when the
	  printableValue of the element was different to its value
	+ Fixed separation between Add table link and table body
	+ Adaptation of EventDaemon to model and field changes
	+ Disabled logs consolidation on purge until it is reworked, fixed
	  missing use in purge logs model
	+ Fixed Componet::parentRow, it not longer tries to get a row with
	  undefined id
	+ Fix typo in ConfigureLogs model
	+ Mark files for removing before deleting the row from backend in
	  removeRow
	+ The Includes directives are set just for the main virtual host
	+ Fixed EventDaemon crash
2.3.11
	+ Mark files for removing before deleting the row from backend in removeRow
	+ Dashboard widgets now always read the information from RO
	+ Enable actions are now executed before enableService()
	+ Fixed regression which prevented update of the administration service
	  port when it was changed in the interface
	+ New EBox::Model::Composite::componentNames() for dynamic composites
	+ Remove _exposedMethods() feature to reduce use of AUTOLOAD
	+ Removed any message set in the model in syncRows method
	+ Added global() method to modules and components to get a coherent
	  read-write or read-only instance depending on the context
	+ Removed Model::Report and Composite::Report namespaces to simplify model
	  management and specification
	+ New redis key naming, with $mod/conf/*, $mod/state and $mod/ro/* replacing
	  /ebox/modules/$mod/*, /ebox/state/$mod/* and /ebox-ro/modules/$mod/*
	+ Removed unnecessary parentComposite methods in EBox::Model::Component
	+ Only mark modules as changed when data has really changed
	+ EBox::Global::modChange() throws exception if instance is readonly
	+ New get_state() and set_state() methods, st_* methods are kept for
	  backwards compatibility, but they are deprecated
	+ Simplified events module internals with Watcher and Dispatcher providers
	+ Model Manager is now able to properly manage read-only instances
	+ Composites can now use parentModule() like Models
	+ Renamed old EBox::GConfModule to EBox::Module::Config
	+ Unified model and composite management in the new EBox::Model::Manager
	+ Model and composites are loaded on demand to reduce memory consumption
	+ Model and composite information is now stored in .yaml schemas
	+ ModelProvider and CompositeProvider are no longer necessary
	+ Simplified DataForm using more code from DataTable
	+ Adapted RAID and restrictedResources() to the new JSON objects in redis
	+ Remove unused override modifications code
	+ Added /usr/share/zentyal/redis-cli wrapper for low-level debugging
	+ Use simpler "key: value" format for dumps instead of YAML
	+ Row id prefixes are now better chosen to avoid confusion
	+ Use JSON instead of list and hash redis types (some operations,
	  specially on lists, are up to 50% faster and caching is much simpler)
	+ Store rows as hashes instead of separated keys
	+ Remove deprecated all_dirs and all_entries methods
	+ Remove obsolete EBox::Order package
	+ Remove no longer needed redis directory tree sets
	+ Fixed isEqualTo() method on EBox::Types::Time
	+ EBox::Types::Abstract now provides default implementations of fields(),
	  _storeInGConf() and _restoreFromHash() using the new _attrs() method
	+ Remove indexes on DataTables to reduce complexity, no longer needed
	+ Simplified ProgressIndicator implementation using shared memory
	+ New EBox::Util::SHMLock package
	+ Implemented transactions for redis operations
	+ Replace old MVC cache system with a new low-level redis one
	+ Delete no longer necessary regen-redis-db tool
	+ Added new checkAll property to DataTable description to allow
	  multiple check/uncheck of boolean columns
2.3.10
	+ Added Desktop::ServiceProvider to allow modules to implement
	  requests from Zentyal desktop
	+ Added VirtualHost to manage desktop requests to Zentyal server
	+ Fix EventDaemon in the transition to MySQL
	+ Send EventDaemon errors to new rotated log file /var/log/zentyal/events.err
	+ Send an event to Zentyal Cloud when the updates are up-to-date
	+ Send an info event when modules come back to running
	+ Include additional info for current event watchers
	+ Fixed RAID report for some cases of spare devices and bitmaps
	+ Fixed log purge, SQL call must be a statement not a query
	+ Fixed regex syntax in user log queries
	+ Added missing "use Filesys::Df" to SysInfo
	+ Disabled consolidation by default until is fixed or reimplemented
	+ Fixed regresion in full log page for events
	+ Added clone action to data tables
	+ Fixed regression in modal popup when showing element table
	+ Added new type EBox::Types::KrbRealm
	+ Fix broken packages when dist-upgrading from old versions: stop ebox
	  owned processes before changing home directory
	+ Log the start and finish of start/stop modules actions
	+ Added usesPort() method to apache module
2.3.9
	+ Enable SSLInsecureRenegotiation to avoid master -> slave SOAP handsake
	  problems
	+ Added validateRowRemoval method to EBox::Model::DataTable
	+ Use rm -rf instead of remove_tree to avoid chdir permission problems
	+ Avoid problems restarting apache when .pid file does not exist
	+ Do not use graceful on apache to allow proper change of listen port
	+ Simplified apache restart mechanism and avoid some problems
2.3.8
	+ Create tables using MyISAM engine by default
	+ Delete obsolete 'admin' table
2.3.7
	+ Fixed printableName for apache module and remove entry in status widget
	+ Merged tableBodyWithoutActions.mas into tableBody.mas
	+ Removed tableBodyWithoutEdit.mas because it is no longer used
	+ Better form validation message when there are no ids for
	  foreign rows in select control with add new popup
	+ Fixed branding of RSS channel items
	+ Fixed destination path when copying zentyal.cnf to /etc/mysql/conf.d
	+ Packaging fixes for precise
2.3.6
	+ Switch from CGIs to models in System -> General
	+ New value() and setValue() methods in DataForm::setValue() for cleaner
	  code avoiding use of AUTOLOAD
	+ Added new EBox::Types::Time, EBox::Types::Date and EBox::Types::TimeZone
	+ Added new attribute 'enabled' to the Action and MultiStateAction types
	  to allow disabling an action. Accepts a scalar or a CODE ref
	+ The 'defaultValue' parameter of the types now accept a CODE ref that
	  returns the default value.
2.3.5
	+ Added force parameter in validateTypedRow
	+ Fixed 'hidden' on types when using method references
	+ Removed some console problematic characters from Util::Random::generate
	+ Added methods to manage apache CA certificates
	+ Use IO::Socket::SSL for SOAPClient connections
	+ Removed apache rewrite from old slaves implementation
	+ Do not show RSS image if custom_prefix defined
2.3.4
	+ Avoid 'negative radius' error in DiskUsage chart
	+ Fixed call to partitionFileSystems in EBox::SysInfo::logReportInfo
	+ Log audit does not ignore fields which their values could be interpreted
	  as boolean false
	+ Avoid ebox.cgi failure when showing certain strings in the error template
	+ Do not calculate md5 digests if override_user_modification is enabled
	+ Clean /var/lib/zentyal/tmp on boot
	+ Stop apache gracefully and delete unused code in Apache.pm
	+ Cache contents of module.yaml files in Global
2.3.3
	+ The editable attribute of the types now accept a reference to a function
	  to dinamically enable or disable the field.
	+ In progress bar CGIs AJAX call checks the availability of the
	  next page before loading it
	+ Replaced community logo
	+ Adapted messages in the UI for new editions
	+ Changed cookie name to remove forbidden characters to avoid
	  incompatibilities with some applications
	+ Added methods to enable/disable restart triggers
2.3.2
	+ Fixed redis unix socket permissions problem with usercorner
	+ Get row ids without safe characters checking
	+ Added EBox::Util::Random as random string generator
	+ Set log level to debug when cannot compute md5 for a nonexistent file
	+ Filtering in tables is now case insensitive
	+ ProgressIndicator no longer leaves zombie processes in the system
	+ Implemented mysqldump for logs database
	+ Remove zentyal-events cron script which should not be longer necessary
	+ Bugfix: set executable permissions to cron scripts and example hooks
	+ Added a global method to retrieve installed server edition
	+ Log also duration and compMessage to events.log
2.3.1
	+ Updated Standards-Version to 3.9.2
	+ Fixed JS client side table sorting issue due to Prototype
	  library upgrade
	+ Disable InnoDB by default to reduce memory consumption of MySQL
	+ Now events are logged in a new file (events.log) in a more
	  human-readable format
	+ Added legend to DataTables with custom actions
	+ Changed JS to allow the restore of the action cell when a delete
	  action fails
	+ Set milestone to 3.0 when creating bug reports in the trac
	+ Avoid temporal modelInstance errors when adding or removing
	  modules with LogWatchers or LogDispatcher
	+ Unallow administration port change when the port is in use
2.3
	+ Do not launch a passwordless redis instance during first install
	+ New 'types' field in LogObserver and storers/acquirers to store special
	  types like IPs or MACs in an space-efficient way
	+ Use MySQL for the logs database instead of PostgreSQL
	+ Bugfix: logs database is now properly recreated after purge & install
	+ Avoid use of AUTOLOAD to execute redis commands, improves performance
	+ Use UNIX socket to connect to redis for better performance and
	  update default redis 2.2 settings
	+ Use "sudo" group instead of "admin" one for the UI access control
	+ Added EBox::Module::Base::version() to get package version
	+ Fixed problem in consalidation report when accumulating results
	  from queries having a "group by table.field"
	+ Added missing US and Etc zones in timezone selector
	+ Replaced autotools with zbuildtools
	+ Refuse to restore configuration backup from version lesser than
	  2.1 unless forced
	+ Do not retrieve format.js in every graph to improve performance
	+ The purge-module scripts are always managed as root user
	+ New grep-redis tool to search for patterns in redis keys or
	  values
	+ Use partitionFileSystems method from EBox::FileSystem
2.2.4
	+ New internal 'call' command in Zentyal shell to 'auto-use' the module
	+ Zentyal shell now can execute commandline arguments
	+ Bugfix: EBox::Types::IPAddr::isEqualTo allows to change netmask now
	+ Removed some undefined concatenation and compare warnings in error.log
	+ Ignore check operation in RAID event watcher
	+ Skip IP addresses ending in .0 in EBox::Types::IPRange::addresses()
	+ Do not store in redis trailing dots in Host and DomainName types
	+ Added internal command to instance models and other improvements in shell
	+ Now the whole /etc/zentyal directory is backed up and a copy of the
	  previous contents is stored at /var/backups before restoring
	+ Removing a module with a LogWatcher no longer breaks the LogWatcher
	  Configuration page anymore
	+ Fixed error in change-hostname script it does not longer match substrings
	+ Bugfix: Show breadcrumbs even from models which live in a
	  composite
	+ HTTPLink now returns empty string if no HTTPUrlView is defined
	  in DataTable class
	+ Added mising use sentence in EBox::Event::Watcher::Base
2.2.3
	+ Bugfix: Avoid url rewrite to ebox.cgi when requesting to /slave
	+ Fixed logrotate configuration
	+ More resilient way to handle with missing indexes in _find
	+ Added more informative text when mispelling methods whose prefix
	  is an AUTOLOAD action
	+ A more resilient solution to load events components in EventDaemon
	+ Added one and two years to the purge logs periods
	+ Fixed downloads from EBox::Type::File
2.2.2
	+ Revert cookie name change to avoid session loss in upgrades
	+ Do not try to change owner before user ebox is created
2.2.1
	+ Removed obsolete references to /zentyal URL
	+ Create configuration backup directories on install to avoid warnings
	  accessing the samba share when there are no backups
	+ Log result of save changes, either successful or with warnings
	+ Changed cookie name to remove forbidden characters to avoid
	  incompatibilities with some applications
	+ Removed duplicated and incorrect auding logging for password change
	+ Fixed some non-translatable strings
	+ Create automatic bug reports under 2.2.X milestone instead of 2.2
	+ Fixed bug changing background color on selected software packages
2.1.34
	+ Volatile types called password are now also masked in audit log
	+ Adjust padding for module descriptions in basic software view
	+ Removed beta icon
2.1.33
	+ Fixed modal add problems when using unique option on the type
	+ Fixed error management in the first screen of modal add
	+ Unify software selection and progress colors in CSS
	+ Set proper message type in Configure Events model
	+ Fixed error checking permanentMessage types in templates/msg.mas
2.1.32
	+ Added progress bar colors to theme definition
	+ Remove no longer correct UTF8 decode in ProgressIndicator
	+ Fixed UTF8 double-encoding on unexpected error CGI
	+ Reviewed some subscription strings
	+ Always fork before apache restart to avoid port change problems
	+ Stop modules in the correct order (inverse dependencies order)
	+ Better logging of failed modules on restore
2.1.31
	+ Do not start managed daemons on boot if the module is disabled
	+ Better message on redis error
	+ Watch for dependencies before automatic enable of modules on first install
2.1.30
	+ Removed obsolete /ebox URL from RSS link
	+ Changed methods related with extra backup data in modules logs
	  to play along with changes in ebackup module
	+ Set a user for remote access for audit reasons
	+ Detect session loss on AJAX requests
2.1.29
	+ Startup does not fail if SIGPIPE received
2.1.28
	+ Added code to mitigate false positives on module existence
	+ Avoid error in logs full summary due to incorrect syntax in template
	+ Allow unsafe chars in EBox::Types::File to avoid problems in some browsers
	+ Reviewed some subscription strings
	+ Warning about language-packs installed works again after Global changes
	+ Show n components update when only zentyal packages are left to
	  upgrade in the system widget
	+ Do not show debconf warning when installing packages
	+ EBox::Types::IPAddr (and IPNetwork) now works with defaultValue
	+ Allow to hide menu items, separators and dashboard widgets via conf keys
2.1.27
	+ Do not create tables during Disaster Recovery installation
	+ Added new EBox::Util::Debconf::value to get debconf values
	+ DataTable controller does no longer try to get a deleted row
	  for gather elements values for audit log
	+ Check if Updates watcher can be enabled if the subscription
	  level is yet unknown
2.1.26
	+ Detection of broken packages works again after proper deletion
	  of dpkg_running file
	+ Keep first install redis server running until trigger
	+ Unified module restart for package trigger and init.d
	+ Use restart-trigger script in postinst for faster daemons restarting
	+ System -> Halt/Reboot works again after regression in 2.1.25
	+ Added framework to show warning messages after save changes
	+ Change caption of remote services link to Zentyal Cloud
	+ Do not show Cloud link if hide_cloud_link config key is defined
	+ Added widget_ignore_updates key to hide updates in the dashboard
	+ Differentiate ads from notes
	+ Allow custom message type on permanentMessage
	+ Only allow custom themes signed by Zentyal
	+ Removed /zentyal prefix from URLs
	+ Caps lock detection on login page now works again
	+ Added HiddenIfNotAble property to event watchers to be hidden if
	  it is unabled to monitor the event
	+ Dashboard values can be now error and good as well
	+ Include a new software updates widget
	+ Include a new alert for basic subscriptions informing about
	  software updates
	+ Add update-notifier-common to dependencies
	+ EBox::DataTable::enabledRows returns rows in proper order
	+ Use custom ads when available
	+ Disable bug report when hide_bug_report defined on theme
2.1.25
	+ Do not show disabled module warnings in usercorner
	+ Mask passwords and unify boolean values in audit log
	+ Do not override type attribute for EBox::Types::Text subtypes
	+ Corrected installation finished message after first install
	+ Added new disableAutocomplete attribute on DataTables
	+ Optional values can be unset
	+ Minor improvements on nmap scan
2.1.24
	+ Do not try to generate config for unconfigured services
	+ Remove unnecessary redis call getting _serviceConfigured value
	+ Safer sizes for audit log fields
	+ Fix non-translatable "show help" string
	+ Allow links to first install wizard showing a desired page
	+ Fixed bug in disk usage when we have both values greater and
	  lower than 1024 MB
	+ Always return a number in EBox::AuditLogging::isEnabled to avoid
	  issues when returning the module status
	+ Added noDataMsg attribute on DataTable to show a message when
	  there are no rows
2.1.23
	+ Removed some warnings during consolidation process
	+ Depend on libterm-readline-gnu-perl for history support in shells
	+ Fixed error trying to change the admin port with NTP enabled
	+ Fixed breadcrumb destination for full log query page
	+ Use printableActionName in DataTable setter
2.1.22
	+ Fixed parentRow method in EBox::Types::Row
	+ Added new optionalLabel flag to EBox::Types::Abstract to avoid
	  show the label on non-optional values that need to be set as
	  optional when using show/hide viewCustomizers
	+ Added initHTMLStateOrder to View::Customizer to avoid incorrect
	  initial states
	+ Improved exceptions info in CGIs to help bug reporting
	+ Do not show customActions when editing row on DataTables
2.1.21
	+ Fixed bug printing traces at Global.pm
	+ Check new dump_exceptions confkey instead of the debug one in CGIs
	+ Explicit conversion to int those values stored in our database
	  for correct dumping in reporting
	+ Quote values in update overwrite while consolidating for reporting
2.1.20
	+ Fixed regression in edition in place of booleans
	+ Better default balance of the dashboard based on the size of the widgets
	+ Added defaultSelectedType argument to PortRange
2.1.19
	+ Disable KeepAlive as it seems to give performance problems with Firefox
	  and set MaxClients value back to 1 in apache.conf
	+ Throw exceptions when calling methods not aplicable to RO instances
	+ Fixed problems when mixing read/write and read-only instances
	+ Date/Time and Timezone moved from NTP to core under System -> General
	+ Do not instance hidden widgets to improve dashboard performance
	+ New command shell with Zentyal environment at /usr/share/zentyal/shell
	+ Show warning when a language-pack is not installed
	+ Removed unnecessary dump/load operations to .bak yaml files
	+ AuditLogging and Logs constructor now receive the 'ro' parameter
	+ Do not show Audit Logging in Module Status widget
2.1.18
	+ New unificated zentyal-core.logrotate for all the internal logs
	+ Added forceEnabled option for logHelpers
	+ Moved carousel.js to wizard template
	+ Add ordering option to wizard pages
	+ Fixed cmp and isEqualTo methods for EBox::Types::IPAddr
	+ Fixed wrong Mb unit labels in Disk Usage and use GB when > 1024 MB
	+ Now global-action script can be called without progress indicator
	+ Fixed EBox::Types::File JavaScript setter code
	+ Added support for "Add new..." modal boxes in foreign selectors
	+ Each module can have now its customized purge-module script
	  that will be executed after the package is removed
	+ Added Administration Audit Logging to log sessions, configuration
	  changes, and show pending actions in save changes confirmation
	+ User name is stored in session
	+ Remove deprecated extendedRestore from the old Full Backup
2.1.17
	+ Fixed RAID event crash
	+ Added warning on models and composites when the module is disabled
	+ Fixed login page style with some languages
	+ Login page template can now be reused accepting title as parameter
	+ EBox::Types::File does not write on redis when it fails to
	  move the fail to its final destination
	+ Added quote column option for periodic log consolidation and
	  report consolidation
	+ Added exclude module option to backup restore
2.1.16
	+ Do not show incompatible navigator warning on Google Chrome
	+ Fixed syncRows override detection on DataTable find
	+ clean-conf script now deletes also state data
	+ Avoid 'undefined' message in selectors
2.1.15
	+ Move Disk Usage and RAID to the new Maintenance menu
	+ Always call syncRows on find (avoid data inconsistencies)
	+ Filename when downloading a conf backup now contains hostname
	+ Fixed bug in RAID template
	+ Set proper menu order in System menu (fixes NTP position)
	+ Fixed regresion in page size selector on DataTables
	+ Fixed legend style in Import/Export Configuration
2.1.14
	+ Fixed regresion with double quotes in HTML templates
	+ Fixed problems with libredis-perl version dependency
	+ Adding new apparmor profile management
2.1.13
	+ Better control of errors when saving changes
	+ Elements of Union type can be hidden
	+ Model elements can be hidden only in the viewer or the setter
	+ HTML attributtes are double-quoted
	+ Models can have sections of items
	+ Password view modified to show the confirmation field
	+ New multiselect type
	+ Redis backend now throws different kind of exceptions
2.1.12
	+ Revert no longer necessary parents workaround
	+ Hide action on viewCustomizer works now on DataTables
2.1.11
	+ Fixed bug which setted bad directory to models in tab view
	+ Union type: Use selected subtype on trailingText property if the
	  major type does not have the property
	+ Raise MaxClients to 2 to prevent apache slowness
2.1.10
	+ Security [ZSN-2-1]: Avoid XSS in process list widget
2.1.9
	+ Do not try to initialize redis client before EBox::init()
	+ Safer way to delete rows, deleting its id reference first
	+ Delete no longer needed workaround for gconf with "removed" attribute
	+ Fixed regression in port range setter
2.1.8
	+ Fixed regression in menu search
	+ Fixed missing messages of multi state actions
	+ Help toggler is shown if needed when dynamic content is received
	+ Fixed issue when disabling several actions at once in a data table view
	+ All the custom actions are disabled when one is clicked
	+ Submit wizard pages asynchronously and show loading indicator
	+ Added carousel.js for slide effects
2.1.7
	+ Fixed issues with wrong html attributes quotation
	+ Bugfix: volatile types can now calculate their value using other
	  the value from other elements in the row no matter their position
2.1.6
	+ Attach software.log to bug report if there are broken packages
	+ Added keyGenerator option to report queries
	+ Tuned apache conf to provide a better user experience
	+ Actions click handlers can contain custom javascript
	+ Restore configuration with force dependencies option continues
	  when modules referenced in the backup are not present
	+ Added new MultiStateAction type
2.1.5
	+ Avoid problems getting parent if the manager is uninitialized
	+ Rename some icon files with wrong extension
	+ Remove wrong optional attribute for read-only fields in Events
	+ Renamed all /EBox/ CGI URLs to /SysInfo/ for menu folder coherency
	+ Added support for custom actions in DataTables
	+ Replaced Halt/Reboot CGI with a model
	+ Message classes can be set from models
	+ Fixed error in Jabber dispatcher
	+ Show module name properly in log when restart from the dashboard fails
	+ Avoid warning when looking for inexistent PID in pidFileRunning
2.1.4
	+ Changed Component's parent/child relationships implementation
	+ Fixed WikiFormat on automatic bug report tickets
	+ Do not show available community version in Dashboard with QA
 	  updates
2.1.3
	+ Fall back to readonly data in config backup if there are unsaved changes
	+ Allow to automatically send a report in the unexpected error page
	+ Logs and Events are now submenus of the new Maintenance menu
	+ Configuration Report option is now present on the Import/Export section
	+ Require save changes operation after changing the language
	+ Added support for URL aliases via schemas/urls/*.urls files
	+ Allow to sort submenu items via 'order' attribute
	+ Automatically save changes after syncRows is called and mark the module
	  mark the module as unchanged unless it was previously changed
	+ Removed unnecessary ConfigureEvents composite
	+ Removed unnecessary code from syncRows in logs and events
	+ Restore configuration is safer when restoring /etc/zentyal files
	+ Fixed unescaped characters when showing an exception
	+ Fixed nested error page on AJAX requests
	+ Adapted dumpBackupExtraData to new expected return value
	+ Report remoteservices, when required, a change in administration
	  port
	+ Added continueOnModuleFail mode to configuration restore
	+ Fixed Firefox 4 issue when downloading backups
	+ Show scroll when needed in stacktraces (error page)
	+ More informative error messages when trying to restart locked modules
	  from the dashboard
	+ Creation of plpgsql language moved from EBox::Logs::initialSetup
	  to create-db script
	+ Redis backend now throws different kind of exceptions
	+ Avoid unnecesary warnings about PIDs
	+ Update Jabber dispatcher to use Net::XMPP with some refactoring
	+ Save changes messages are correctly shown with international charsets
	+ Support for bitmap option in RAID report
	+ Retry multiInsert line by line if there are encoding errors
	+ Adapted to new location of partitionsFileSystems in EBox::FileSystem
	+ Event messages are cleaned of null characters and truncated
	  before inserting in the database when is necessary
	+ Improve message for "Free storage space" event and send an info
	  message when a given partition is not full anymore
	+ Event messages now can contain newline characters
	+ Objects of select type are compared also by context
	+ Remove cache from optionsFromForeignModel since it produces
	  problems and it is useless
	+ Set title with server name if the server is subscribed
	+ Fix title HTML tag in views for Models and Composites
	+ Added lastEventsReport to be queried by remoteservices module
	+ Added EBox::Types::HTML type
	+ Added missing manage-logs script to the package
	+ Fixed problems with show/hide help switch and dynamic content
	+ Menus with subitems are now kept unfolded until a section on a
	  different menu is accessed
	+ Sliced restore mode fails correctly when schema file is missing,
	  added option to force restore without schema file
	+ Purge conf now purges the state keys as well
	+ Added EBox::Types::IPRange
2.1.2
	+ Now a menu folder can be closed clicking on it while is open
	+ Bugfix: cron scripts are renamed and no longer ignored by run-parts
	+ Added new EBox::Util::Nmap class implementing a nmap wrapper
2.1.1
	+ Fixed incoherency problems with 'on' and '1' in boolean indexes
	+ Move cron scripts from debian packaging to src/scripts/cron
	+ Trigger restart of logs and events when upgrading zentyal-core
	  without any other modules
	+ Don't restart apache twice when upgrading together with more modules
	+ Fixed params validation issues in addRow
2.1
	+ Replace YAML::Tiny with libyaml written in C through YAML::XS wrapper
	+ Minor bugfix: filter invalid '_' param added by Webkit-based browser
	  on EBox::CGI::Base::params() instead of _validateParams(), avoids
	  warning in zentyal.log when enabling modules
	+ All CGI urls renamed from /ebox to /zentyal
	+ New first() and deleteFirst() methods in EBox::Global to check
	  existence and delete the /var/lib/zentyal/.first file
	+ PO files are now included in the language-pack-zentyal-* packages
	+ Migrations are now always located under /usr/share/$package/migration
	  this change only affects to the events and logs migrations
	+ Delete no longer used domain and translationDomain methods/attributes
	+ Unified src/libexec and tools in the new src/scripts directory
	+ Remove the ebox- prefix on all the names of the /usr/share scripts
	+ New EBox::Util::SQL package with helpers to create and drop tables
	  from initial-setup and purge-module for each module
	+ Always drop tables when purging a package
	+ Delete 'ebox' user when purging zentyal-core
	+ Moved all SQL schemas from tools/sqllogs to schemas/sql
	+ SQL time-period tables are now located under schemas/sql/period
	+ Old ebox-clean-gconf renamed to /usr/share/zentyal/clean-conf and
	  ebox-unconfigure-module is now /usr/share/zentyal/unconfigure-module
	+ Added default implementation for enableActions, executing
	  /usr/share/zentyal-$modulename/enable-module if exists
	+ Optimization: Do not check if a row is unique if any field is unique
	+ Never call syncRows on read-only instances
	+ Big performance improvements using hashes and sets in redis
	  database to avoid calls to the keys command
	+ Delete useless calls to exists in EBox::Config::Redis
	+ New regen-redis-db tool to recreate the directory structure
	+ Renamed /etc/cron.hourly/90manageEBoxLogs to 90zentyal-manage-logs
	  and moved the actual code to /usr/share/zentyal/manage-logs
	+ Move /usr/share/ebox/zentyal-redisvi to /usr/share/zentyal/redisvi
	+ New /usr/share/zentyal/initial-setup script for modules postinst
	+ New /usr/share/zentyal/purge-module script for modules postrm
	+ Removed obsolete logs and events migrations
	+ Create plpgsql is now done on EBox::Logs::initialSetup
	+ Replace old ebox-migrate script with EBox::Module::Base::migrate
	+ Rotate duplicity-debug.log log if exists
	+ Bug fix: Port selected during installation is correctly saved
	+ Zentyal web UI is restarted if their dependencies are upgraded
	+ Bug fix: Logs don't include unrelated information now
	+ Add total in disk_usage report
	+ Bugfix: Events report by source now works again
	+ Do not include info messages in the events report
	+ Services event is triggered only after five failed checkings
	+ Do not add redundant includedir lines to /etc/sudoers
	+ Fixed encoding for strings read from redis server
	+ Support for redis-server 2.0 configuration
	+ Move core templates to /usr/share/zentyal/stubs/core
	+ Old /etc/ebox directory replaced with the new /etc/zentyal with
	  renamed core.conf, logs.conf and events.conf files
	+ Fixed broken link to alerts list
2.0.15
	+ Do not check the existence of cloud-prof package during the
	  restore since it is possible not to be installed while disaster
	  recovery process is done
	+ Renamed /etc/init.d/ebox to /etc/init.d/zentyal
	+ Use new zentyal-* package names
	+ Don't check .yaml existence for core modules
2.0.14
	+ Added compMessage in some events to distinguish among events if
	  required
	+ Make source in events non i18n
	+ After restore, set all the restored modules as changed
	+ Added module pre-checks for configuration backup
2.0.13
	+ Fixed dashboard graphs refresh
	+ Fixed module existence check when dpkg is running
	+ Fix typo in sudoers creation to make remote support work again
2.0.12
	+ Include status of packages in the downloadable bug report
	+ Bugfix: Avoid possible problems deleting redis.first file if not exist
2.0.11
	+ New methods entry_exists and st_entry_exists in config backend
2.0.10
	+ Now redis backend returns undef on get for undefined values
	+ Allow custom mason templates under /etc/ebox/stubs
	+ Better checks before restoring a configuration backup with
	  a set of modules different than the installed one
	+ Wait for 10 seconds to the child process when destroying the
	  progress indicator to avoid zombie processes
	+ Caught SIGPIPE when trying to contact Redis server and the
	  socket was already closed
	+ Do not stop redis server when restarting apache but only when
	  the service is asked to stop
	+ Improvements in import/export configuration (know before as
	  configuration backup)
	+ Improvements in ProgressIndicator
	+ Better behaviour of read-only rows with up/down arrows
	+ Added support for printableActionName in DataTable's
	+ Added information about automatic configuration backup
	+ Removed warning on non existent file digest
	+ Safer way to check if core modules exist during installation
2.0.9
	+ Treat wrong installed packages as not-existent modules
	+ Added a warning in dashboard informing about broken packages
	+ File sharing and mailfilter log event watchers works again since
	  it is managed several log tables per module
2.0.8
	+ Replaced zentyal-conf script with the more powerful zentyal-redisvi
	+ Set always the same default order for dashboard widgets
	+ Added help message to the configure widgets dialog
	+ Check for undefined values in logs consolidation
	+ Now dashboard notifies fails when restarting a service
	+ Fixed bug with some special characters in dashboard
	+ Fixed bug with some special characters in disk usage graph
2.0.7
	+ Pre-installation includes sudoers.d into sudoers file if it's not yet
	  installed
	+ Install apache-prefork instead of worker by default
	+ Rename service certificate to Zentyal Administration Web Server
2.0.6
	+ Use mod dependencies as default restore dependencies
	+ Fixed dependencies in events module
	+ Increased recursive dependency threshold to avoid
	  backup restoration problems
2.0.5
	+ Removed deprecated "Full backup" option from configuration backup
	+ Bugfix: SCP method works again after addition of SlicedBackup
	+ Added option in 90eboxpglogger.conf to disable logs consolidation
2.0.4
	+ Removed useless gconf backup during upgrade
	+ Fixed postinstall script problems during upgrade
2.0.3
	+ Added support for the sliced backup of the DB
	+ Hostname change is now visible in the form before saving changes
	+ Fixed config backend problems with _fileList call
	+ Added new bootDepends method to customize daemons boot order
	+ Added permanent message property to Composite
	+ Bugfix: Minor aesthetic fix in horizontal menu
	+ Bugfix: Disk usage is now reported in expected bytes
	+ Bugfix: Event dispatcher is not disabled when it is impossible
	  for it to dispatch the message
2.0.2
	+ Better message for the service status event
	+ Fixed modules configuration purge script
	+ Block enable module button after first click
	+ Avoid division by zero in progress indicator when total ticks is
	  zero
	+ Removed warning during postinst
	+ Added new subscription messages in logs, events and backup
2.0.1
	+ Bugfix: Login from Zentyal Cloud is passwordless again
	+ Some defensive code for the synchronization in Events models
	+ Bugfix: add EBox::Config::Redis::get to fetch scalar or list
	  values. Make GConfModule use it to avoid issues with directories
	  that have both sort of values.
1.5.14
	+ Fixed redis bug with dir keys prefix
	+ Improved login page style
	+ New login method using PAM instead of password file
	+ Allow to change admin passwords under System->General
	+ Avoid auto submit wizard forms
	+ Wizard skip buttons always available
	+ Rebranded post-installation questions
	+ Added zentyal-conf script to get/set redis config keys
1.5.13
	+ Added transition effect on first install slides
	+ Zentyal rebrand
	+ Added web page favicon
	+ Fixed already seen wizards apparition
	+ Fixed ro module creation with redis backend
	+ Use mason for links widgets
	+ Use new domain to official strings for subscriptions
1.5.12
	+ Added option to change hostname under System->General
	+ Show option "return to dashboard" when save changes fails.
1.5.11
	+ Added more tries on redis reconnection
	+ Fixed user corner access problems with redis server
	+ writeFile* methods reorganized
	+ Added cron as dependency as cron.hourly was never executed with anacron
	+ Improvements in consolidation of data for reports
1.5.10
	+ Fixed gconf to redis conversion for boolean values
1.5.9
	+ Improved migrations speed using the same perl interpreter
	+ Redis as configuration backend (instead of gconf)
	+ Improved error messages in ebox-software
	+ Set event source to 256 chars in database to adjust longer event
	  sources
	+ Progress bar AJAX updates are sent using JSON
	+ Fixed progress bar width problems
	+ Fixed top menu on wizards
	+ Improved error message when disconnecting a not connected database
	+ Abort installation if 'ebox' user already exists
	+ Bugfix: IP address is now properly registered if login fails
1.5.8
	+ Added template tableorderer.css.mas
	+ Added buttonless top menu option
	+ Bugfix: Save all modules on first installation
	+ Bugfix: General ebox database is now created if needed when
	  re/starting services
	+ Bugfix: Data to report are now uniform in number of elements per
	  value. This prevents errors when a value is present in a month and
	  not in another
	+ Bugfix: Don't show already visited wizard pages again
1.5.7
	+ Bugfix: Avoid error when RAID is not present
	+ Bugfix: Add ebox-consolidate-reportinfo call in daily cron script
	+ Bugfix: Called multiInsert and unbufferedInsert when necessary
	  after the loggerd reimplementation
	+ Bugfix: EBox::ThirdParty::Apache2::AuthCookie and
	  EBox::ThirdParty::Apache2::AuthCookie::Util package defined just
	  once
	+ Added util SystemKernel
	+ Improved progress indicator
	+ Changes in sudo generation to allow sudo for remote support user
	+ Initial setup wizards support
1.5.6
	+ Reimplementation of loggerd using inotify instead of File::Tail
1.5.5
	+ Asynchronous load of dashboard widgets for a smoother interface
1.5.4
	+ Changed dbus-check script to accept config file as a parameter
1.5.3
	+ Function _isDaemonRunning works now with snort in lucid
	+ Javascript refreshing instead of meta tag in log pages
	+ Updated links in dashboard widget
	+ Add package versions to downloadable ebox.log
	+ Fixed postgresql data dir path for disk usage with pg 8.4
	+ GUI improvements in search box
1.5.2
	+ Security [ESN-1-1]: Validate referer to avoid CSRF attacks
	+ Added reporting structure to events module
	+ Added new CGI to download the last lines of ebox.log
1.5.1
	+ Bugfix: Catch exception when upstart daemon does not exist and
	  return a stopped status
	+ Added method in logs module to dump database in behalf of
	ebackup module
	+ Bugfix: Do not check in row uniqueness for optional fields that
	are not passed as parameters
	+ Improve the output of ebox module status, to be consistent with the one
	  shown in the interface
	+ Add options to the report generation to allow queries to be more
	  flexible
	+ Events: Add possibility to enable watchers by default
	+ Bugfix: Adding a new field to a model now uses default
	  value instead of an empty value
	+ Added script and web interface for configuration report, added
	  more log files to the configuration report
1.5
	+ Use built-in authentication
	+ Use new upstart directory "init" instead of "event.d"
	+ Use new libjson-perl API
	+ Increase PerlInterpMaxRequests to 200
	+ Increase MaxRequestsPerChild (mpm-worker) to 200
	+ Fix issue with enconding in Ajax error responses
	+ Loggerd: if we don't have any file to watch we just sleep otherwise the process
	  will finish and upstart will try to start it over again and again.
	+ Make /etc/init.d/ebox depend on $network virtual facility
	+ Show uptime and users on General Information widget.
1.4.2
	+ Start services in the appropriate order (by dependencies) to fix a problem
	  when running /etc/init.d/ebox start in slaves (mail and other modules
	  were started before usersandgroups and thus failed)
1.4.1
	+ Remove network workarounds from /etc/init.d/ebox as we don't bring
	  interfaces down anymore
1.4
	+ Bug fix: i18n. setDomain in composites and models.
1.3.19
	+ Make the module dashboard widget update as the rest of the widgets
	+ Fix problem regarding translation of module names: fixes untranslated
	  module names in the dashboard, module status and everywhere else where
	  a module name is written
1.3.18
	+ Add version comparing function and use it instead of 'gt' in the
	  general widget
1.3.17
	+ Minor bug fix: check if value is defined in EBox::Type::Union
1.3.16
	+ Move enable field to first row in ConfigureDispatcherDataTable
	+ Add a warning to let users know that a module with unsaved changes
	  is disabled
	+ Remove events migration directory:
		- 0001_add_conf_configureeventtable.pl
		- 0002_add_conf_diskfree_watcher.pl
	+ Bug fix: We don't use names to stringify date to avoid issues
	  with DB insertions and localisation in event logging
	+ Bug fix: do not warn about disabled services which return false from
	  showModuleStatus()
	+ Add blank line under "Module Status"
	+ Installed and latest available versions of the core are now displayed
	  in the General Information widget
1.3.15
	+ Bug fix: Call EBox::Global::sortModulesByDependencies when
	  saving all modules and remove infinite loop in that method.
	  EBox::Global::modifiedModules now requires an argument to sort
	  its result dependending on enableDepends or depends attribute.
	+ Bug fix: keep menu folders open during page reloads
	+ Bug fix: enable the log events dispatcher by default now works
	+ Bug fix: fixed _lock function in EBox::Module::Base
	+ Bug fix: composites honor menuFolder()
	+ Add support for in-place edition for boolean types. (Closes
	  #1664)
	+ Add method to add new database table columnts to EBox::Migration::Helpers
	+ Bug fix: enable "Save Changes" button after an in-place edition
1.3.14
	+ Bug fix: fix critical bug in migration helper that caused some log
	  log tables to disappear
	+ Create events table
	+ Bug fix: log watcher works again
	+ Bug fix: delete cache if log index is not found as it could be
	  disabled
1.3.13
	+ Bug fix: critical error in EventDaemon that prevented properly start
	+ Cron script for manage logs does not run if another is already
	  running, hope that this will avoid problems with large logs
	+ Increased maximum size of message field in events
	+ Added script to purge logs
	+ Bug fix: multi-domain logs can be enabled again
1.3.12
	+ Added type for EBox::Dashboard::Value to stand out warning
	  messages in dashboard
	+ Added EBox::MigrationHelpers to include migration helpers, for now,
	  include a db table renaming one
	+ Bug fix: Fix mismatch in event table field names
	+ Bug fix: Add migration to create language plpgsql in database
	+ Bug fix: Add missing script for report log consolidation
	+ Bug fix: Don't show modules in logs if they are not configured. This
	  prevents some crashes when modules need information only available when
	  configured, such as mail which holds the vdomains in LDAP
	+ Added method EBox::Global::lastModificationTime to know when
	  eBox configuration was modified for last time
	+ Add support for breadcrumbs on the UI
	+ Bug fix: in Loggerd files are only parsed one time regardless of
	  how many LogHelper reference them
	+ Added precondition for Loggerd: it does not run if there isnt
	anything to watch
1.3.11
	+ Support customFilter in models for big tables
	+ Added EBox::Events::sendEvent method to send events using Perl
	  code (used by ebackup module)
	+ Bug fix: EBox::Type::Service::cmp now works when only the
	  protocols are different
	+ Check $self is defined in PgDBEngine::DESTROY
	+ Do not watch files in ebox-loggerd related to disabled modules and
	  other improvements in the daemon
	+ Silent some exceptions that are used for flow control
	+ Improve the message from Service Event Watcher
1.3.10
	+ Show warning when accesing the UI with unsupported browsers
	+ Add disableApparmorProfile to EBox::Module::Service
	+ Bug fix: add missing use
	+ Bug fix: Make EventDaemon more robust against malformed sent
	  events by only accepting EBox::Event objects
1.3.8
	+ Bug fix: fixed order in EBox::Global::modified modules. Now
	  Global and Backup use the same method to order the module list
	  by dependencies
1.3.7
	+ Bug fix: generate public.css and login.css in dynamic-www directory
	  which is /var/lib/zentyal/dynamicwww/css/ and not in /usr/share/ebox/www/css
	  as these files are generate every time eBox's apache is
	  restarted
	+ Bug fix: modules are restored now in the correct dependency
	  order
	+ ebox-make-backup accepts --destinaton flag to set backup's file name
	+ Add support for permanent messages to EBox::View::Customizer
1.3.6
	+ Bug fix: override _ids in EBox::Events::Watcher::Log to not return ids
	which do not exist
	+ Bug fix: fixed InverseMatchSelect type which is used by Firewall module
	+ New widget for the dashboard showing useful support information
	+ Bugfix: wrong permissions on CSS files caused problem with usercorner
	+ CSS are now templates for easier rebranding
	+ Added default.theme with eBox colors
1.3.5
	+ Bugfix: Allow unsafe characters in password type
	+ Add FollowSymLinks in eBox apache configuration. This is useful
	  if we use js libraries provided by packages
1.3.4
	+ Updated company name in the footer
	+ Bugfix: humanEventMessage works with multiple tableInfos now
	+ Add ebox-dbus-check to test if we can actually connect to dbus
1.3.4
	+ bugfix: empty cache before calling updatedRowNotify
	+ enable Log dispatcher by default and not allow users to disable
	it
	+ consolidation process continues in disabled but configured modules
	+ bugfix: Save Changes button doesn't turn red when accessing events for
	first time
1.3.2
	+ bugfix: workaround issue with dhcp configured interfaces at boot time
1.3.1
	+ bugfix: wrong regex in service status check
1.3.0
	+ bugfix: make full backup work again
1.1.30
	+ Change footer to new company holder
	+  RAID does not generate 'change in completion events, some text
	problems fixed with RAID events
	+ Report graphics had a datapoints limit dependent on the active
	time unit
	+ Apache certificate can be replaced by CA module
	+ Fixed regression in detailed report: total row now aggregates
	properly
	+ More characters allowed when changing password from web GUI
	+ Fixed regression with already used values in select types
	+ Do not a button to restart eBox's apache
	+ Fixed auth problem when dumping and restoring postgre database
1.1.20
	+ Added custom view support
	+ Bugfix: report models now can use the limit parameter in
	  reportRows() method
	+ use a regexp to fetch the PID in a pidfile, some files such as
	postfix's add tabs and spaces before the actual number
	+ Changed "pidfile" to "pidfiles" in _daemons() to allow checking more than
one (now it is a array ref instead of scalar)
	+ Modified Service.pm to support another output format for /etc/init.d daemon
status that returns [OK] instead of "running".
	+ unuformized case in menu entries and some more visual fixes
1.1.10
	+ Fix issue when there's a file managed by one module that has been modified
	  when saving changes
	+ Bugfix: events models are working again even if an event aware
	module is uninstalled and it is in a backup to restore
	+ Select.pm returns first value in options as default
       + Added 'parentModule' to model class to avoid recursive problems
	+ Added Float type
	+ Apache module allows to add configuration includes from other modules
	+ Display remote services button if subscribed
	+ Event daemon may received events through a named pipe
	+ Bugfix. SysInfo revokes its config correctly
	+ Added storer property to types in order to store the data in
	somewhere different from GConf
	+ Added protected property 'volatile' to the models to indicate
	that they store nothing in GConf but in somewhere different
	+ System Menu item element 'RAID' is always visible even when RAID
	is not installed
	+ Files in deleted rows are deleted when the changes are saved
	+ Fixed some bug whens backing and restore files
	+ Components can be subModels of the HasMany type
	+ Added EBox::Types::Text::WriteOnce type
	+ Do not use rows(), use row to force iteration over the rows and increase
	performance and reduce memory use.
	+ Do not suggest_sync after read operations in gconf
	+ Increase MaxRequestsPerChild to 200 in eBox's apache
	+ Make apache spawn only one child process
	+ Log module is backed up and restored normally because the old
	problem is not longer here
	+ Backup is more gentle with no backup files in backup directory,
	now it does not delete them
	+ HasMany  can retrieve again the model and row after the weak
	refence is garbage-collected. (Added to solve a bug in the doenload
	bundle dialog)
	+ EBox::Types::DomainName no longer accepts IP addresses as domain
	names
	+ Bugfix: modules that fail at configuration stage no longer appear as enabled
	+ Add parameter to EBox::Types::Select to disable options cache

0.12.103
	+ Bugfix: fix SQL statement to fetch last rows to consolidate
0.12.102
	+ Bugfix: consolidate logs using the last date and not starting from scratch
0.12.101
	+ Bugfix: DomainName type make comparisons case insensitive
	according to RFC 1035
0.12.100
	+ Bugfix: Never skip user's modifications if it set to true
	override user's changes
	+ EBox::Module::writeConfFile and EBox::Service scape file's path
	+ Bugfix. Configure logrotate to actually rotate ebox logs
	+ Fixed bug in ForcePurge logs model
	+ Fixed bug in DataTable: ModelManaged was called with tableName
	instead of context Name
	+ Fixing an `img` tag closed now properly and adding alternative
	text to match W3C validation in head title
	+ Backup pages now includes the size of the archive
	+ Fixed bug in ForcePurge logs model
	+ Now the modules can have more than one tableInfo for logging information
	+ Improve model debugging
	+ Improve restart debugging
	+ Backups and bug reports can be made from the command line
	+ Bugfix: `isEqualTo` is working now for `Boolean` types
	+ Bugfix: check if we must disable file modification checks in
	Manager::skipModification

0.12.99
	+ Add support for reporting
	+ Refresh logs automatically
	+ Reverse log order
	+ Remove temp file after it is downloaded with FromTempDir controller
0.12.3
	+ Bug fix: use the new API in purge method. Now purging logs is working
	again.
0.12.2
	+ Increase random string length used to generate the cookie to
	2048 bits
	+ Logs are show in inverse chronological order
0.12.1
	+ Bug fix: use unsafeParam for progress indicator or some i18 strings
	will fail when saving changes
0.12
	+ Bugfix: Don't assume timecol is 'timestamp' but defined by
	module developer. This allows to purge some logs tables again
	+ Add page titles to models
	+ Set default values when not given in `add` method in models
	+ Add method to manage page size in model
	+ Add hidden field to help with Ajax request and automated testing with
	  ANSTE
	+ Bugfix: cast sql types to filter fields in logs
	+ Bugfix: Restricted resources are back again to make RSS
	access policy work again
	+ Workaround bogus mason warnings
	+ Make postinst script less verbose
	+ Disable keepalive in eBox apache
	+ Do not run a startup script in eBox apache
	+ Set default purge time for logs stored in eBox db to 1 week
	+ Disable LogAdmin actions in `ebox-global-action` until LogAdmin
	feature is completely done
0.11.103
	+ Modify EBox::Types::HasMany to create directory based on its row
	+ Add _setRelationship method to set up relationships between models
	  and submodels
	+ Use the new EBox::Model::Row api
	+ Add help method to EBox::Types::Abstract
	+ Decrease size for percentage value in disk free watcher
	+ Increase channel link field size in RSS dispatcher
0.11.102
	+ Bugfix: cmp in EBox::Types::HostIP now sorts correctly
	+ updatedRowNotify in EBox::Model::DataTable receives old row as
	well as the recently updated row
	+ Added `override_user_modification` configuration parameter to
	avoid user modification checkings and override them without asking
	+ Added EBox::Model::Row to ease the management of data returned
	by models
	+ Added support to pre-save and post-save executable files. They
	must be placed at /etc/ebox/pre-save or /etc/ebox/post-save
	+ Added `findRow` method to ease find and set
0.11.101
	+ Bugfix: Fix memory leak in models while cloning types. Now
	cloning is controlled by clone method in types
	+ Bugfix: Union type now checks for its uniqueness
	+ DESTROY is not an autoloaded method anymore
	+ HasOne fields now may set printable value from the foreign field
	to set its value
	+ findId now searches as well using printableValue
	+ Bugfix. Minor bug found when key is an IP address in autoloaded
	methods
	+ Ordered tables may insert values at the beginning or the end of
	the table by "insertPosition" attribute
	+ Change notConfigured template to fix English and add link to the
	  module status section
	+ Add loading gif to module status actions
	+ Remove debug from ServiceInterface.pm
	+ Add support for custom separators to be used as index separators on
	  exposedMethods
	+ Bugfix. Stop eBox correctly when it's removed
	+ Improve apache-restart to make it more reliable.
0.11.100
	+ Bugfix. Fix issue with event filters and empty hashes
	+ Bugfix. Cache stuff in log and soap watcher to avoid memory leaks
	+ Bugfix. Fix bug that prevented the user from being warned when a row to
	  be deleted is being used by other model
	+ Bugfix. Add missing use of EBox::Global in State event watcher
	+ Added progress screen, now pogress screen keeps track of the changed
	  state of the modules and change the top page element properly
	+ Do not exec() to restart apache outside mod_perl
	+ Improve apache restart script
	+ Improve progress screen
0.11.99
	+ DataTable contains the property 'enableProperty' to set a column
	called 'enabled' to enable/disable rows from the user point of
	view. The 'enabled' column is put the first
	+ Added state to the RAID report instead of simpler active boolean
        + Fix bug when installing new event components and event GConf
	subtree has not changed
	+ Add RSS dispatcher to show eBox events under a RSS feed
	+ Rotate log files when they reach 10MB for 7 rotations
	+ Configurable minimum free space left for being notified by means
	of percentage
	+ Add File type including uploading and downloading
	+ Event daemon now checks if it is possible to send an event
	before actually sending it
	+ Added Action forms to perform an action without modifying
	persistent data
	+ Log queries are faster if there is no results
	+ Show no data stored when there are no logs for a domain
	+ Log watcher is added in order to notify when an event has
	happened. You can configure which log watcher you may enable and
	what you want to be notify by a determined filter and/or event.
	+ RAID watcher is added to check the RAID events that may happen
	when the RAID subsystem is configured in the eBox machine
	+ Change colour dataset in pie chart used for disk usage reporting
	+ Progress indicator now contains a returned value and error
	message as well
	+ Lock session file for HTTP session to avoid bugs
	related to multiple requests (AJAX) in a short time
	+ Upgrade runit dependency until 1.8.0 to avoid runit related
	issues
0.11
	+ Use apache2
	+ Add ebox-unblock-exec to unset signal mask before running  a executable
	+ Fix issue with multiple models and models with params.
	  This triggered a bug in DHCP when there was just one static
	  interface
	+ Fix _checkRowIsUnique and _checkFieldIsUnique
	+ Fix paging
	+ Trim long strings in log table, show tooltip with the whole string
	  and show links for URLs starting with "http://"
0.10.99
	+ Add disk usage information
	+ Show progress in backup process
	+ Add option to purge logs
	+ Create a link from /var/lib/zentyal/log to /var/log/ebox
	+ Fix bug with backup descriptions containing spaces
	+ Add removeAll method on data models
	+ Add HostIP, DomainName and Port types
	+ Add readonly forms to display static information
	+ Add Danish translation thanks to Allan Jacobsen
0.10
	+ New release
0.9.100
	+ Add checking for SOAP session opened
	+ Add EventDaemon
	+ Add Watcher and Dispatch framework to support an event
	  architecture on eBox
	+ Add volatile EBox::Types in order not to store their values
	  on GConf
	+ Add generic form
	+ Improvements on generic table
	+ Added Swedish translation

0.9.99
	+ Added Portuguese from Portugal translation
	+ Added Russian translation
	+ Bugfix: bad changed state in modules after restore

0.9.3
	+ New release

0.9.2
	+ Add browser warning when uploading files
	+ Enable/disable logging modules
0.9.1
	+ Fix backup issue with changed state
	+ Generic table supports custom ordering
0.9
	+ Added Polish translation
        + Bug in recognition of old CD-R writting devices fixed
	+ Added Aragonese translation
	+ Added Dutch translation
	+ Added German translation
	+ Added Portuguese translation

0.8.99
	+ Add data table model for generic Ajax tables
	+ Add types to be used by models
	+ Add MigrationBase and ebox-migrate to upgrade data models
	+ Some English fixes
0.8.1
	+ New release
0.8
	+ Fix backup issue related to bug reports
	+ Improved backup GUI
0.7.99
        + changed sudo stub to be more permissive
	+ added startup file to apache web server
	+ enhanced backup module
	+ added basic CD/DVD support to backup module
	+ added test stubs to simplify testing
	+ added test class in the spirit of Test::Class
	+ Html.pm now uses mason templates
0.7.1
	+ use Apache::Reload to reload modules when changed
	+ GUI consistency (#12)
	+ Fixed a bug for passwords longer than 16 chars
	+ ebox-sudoers-friendly added to not overwrite /etc/sudoers each time
0.7
	+ First public release
0.6
	+ Move to client
	+ Remove obsolete TODO list
	+ Remove firewall module from  base system
	+ Remove objects module from base system
	+ Remove network module from base system
	+ Add modInstances and modInstancesOfType
	+ Raname Base to ClientBase
	+ Remove calls to deprecated methods
	+ API documented using naturaldocs
	+ Update INSTALL
	+ Use a new method to get configkeys, now configkey reads every
	  [0.9
	+ Added Polish translation][0-9]+.conf file from the EBox::Config::etc() dir and
	  tries to get the value from the files in order.
	+ Display date in the correct languae in Summary
	+ Update debian scripts
	+ Several bugfixes
0.5.2
	+ Fix some packaging issues
0.5.1
	+ New menu system
	+ New firewall filtering rules
	+ 802.1q support

0.5
	+ New bug-free menus (actually Internet Explorer is the buggy piece
	  of... software that caused the reimplementation)
	+ Lots of small bugfixes
	+ Firewall: apply rules with no destination address to packets
	  routed through external interfaces only
	+ New debianize script
	+ Firewall: do not require port and protocol parameters as they
	  are now optional.
	+ Include SSL stuff in the dist tarball
	+ Let modules block changes in the network interfaces
	  configuration if they have references to the network config in
	  their config.
	+ Debian network configuration import script
	+ Fix the init.d script: it catches exceptions thrown by modules so that
	  it can try to start/stop all of them if an exception is thrown.
	+ Firewall: fix default policy bug in INPUT chains.
	+ Restore textdomain in exceptions
	+ New services section in the summary
	+ Added Error item to Summary. Catch exceptions from modules in
	  summary and generate error item
	+ Fix several errors with redirections and error handling in CGIs
	+ Several data validation functions were fixed, and a few others added
	+ Prevent the global module from keeping a reference to itself. And make
	  the read-only/read-write behavior of the factory consistent.
	+ Stop using ifconfig-wrapper and implement our own NetWrapper module
	  with wrappers for ifconfig and ip.
	+ Start/stop apache, network and firewall modules in first place.
	+ Ignore some network interface names such as irda, sit0, etc.
	+ The summary page uses read-only module instances.
	+ New DataInUse exception, old one renamed to DataExists.
	+ Network: do not overwrite resolv.conf if there are nameservers
	  given via dhcp.
	+ Do not set a default global policy for the ssh service.
	+ Check for forbiden characters when the parameter value is
	  requested by the CGI, this allows CGI's to handle the error,
	  and make some decissions before it happens.
	+ Create an "edit object" template and remove the object edition stuff
	  from the main objects page.
	+ Fix the apache restarting code.
	+ Network: Remove the route reordering feature, the kernel handles that
	  automatically.
	+ Fix tons of bugs in the network restarting code.
	+ Network: removed the 3rd nameserver configuration.
	+ Network: Get gateway info in the dhcp hook.
	+ Network: Removed default configuration from the gconf schema.
	+ New function for config-file generation
	+ New functions for pid file handling

0.4
	+ debian package
	+ added module to export/import configuration
	+ changes in firewall's API
	+ Added content filter based on dansguardian
	+ Added French translation
	+ Added Catalan translation
	+ Sudoers file is generated automatically based on module's needs
	+ Apache config file is generated by ebox  now
	+ Use SSL
	+ Added ebox.conf file
	+ Added module template generator

0.3
	+ Supports i18n
	+ API name consistency
	+ Use Mason for templates
	+ added tips to GUI
	+ added dhcp hooks
	+ administration port configuration
	+ Fixed bugs to IE compliant
	+ Revoke changes after logout
	+ Several bugfixes

0.2
	+ All modules are now based on gconf.
	+ Removed dependencies on xml-simple, xerces and xpath
	+ New MAC address field in Object members.
	+ Several bugfixes.

0.1
	+ Initial release<|MERGE_RESOLUTION|>--- conflicted
+++ resolved
@@ -1,8 +1,5 @@
-HEAD
-<<<<<<< HEAD
 	+ Fixed a broken link to SysInfo/Composite/General when activating the
 	  WebServer module.
-=======
 	+ Don't abort configuration backup when we get a error retrieving the
 	  partition table information
 	+ In EBox:Model::Row, refactored elementExists and
@@ -13,7 +10,6 @@
 	  EBox::Model::DataTable::setDirectory when the old directory is undef
 	+ Fixed unit tests under EBox/Model/t, backup configuration tests and
 	  some others
->>>>>>> d320e054
 	+ Remove unused method EBox::Auth::alreadyLogged()
 	+ Apache::setRestrictedResource updates properly if already exists
 	+ Global and Module::Config allow to set redis instance to ease testing
