--- conflicted
+++ resolved
@@ -1,5 +1,7 @@
-<<<<<<< HEAD
 HEAD
+	+ EBox::Types::DomainName always return lowercase values
+	+ EBox::Types::Host always return lowercase values
+	+ Added helper script to improve crash reports
 	+ Old timezones supported
 3.4.6
 	+ Fixed regression on presetUpdate interface actions
@@ -7,13 +9,6 @@
 	+ Error page for component not found
 	+ Included the Dependencies field in crash report
 3.4.4
-=======
-3.2.12
-	+ EBox::Types::DomainName always return lowercase values
-	+ EBox::Types::Host always return lowercase values
-	+ Added helper script to improve crash reports
-3.2.11
->>>>>>> 5f3b5cfe
 	+ Enhanced Lock to have exclusive lock with blocking timeout
 	+ Added redirection on no parameters support to CGIs
 	+ Added and used in save changes process the method Zentyal.reloadTable
