HEAD
<<<<<<< HEAD
	+ Set log level to debug when cannot compute md5 for a nonexistent file
	+ Filtering in tables is now case insensitive
	+ ProgressIndicator no longer leaves zombie processes in the system
	+ Implemented mysqldump for logs database
	+ Remove zentyal-events cron script which should not be longer necessary
	+ Bugfix: set executable permissions to cron scripts and example hooks
	+ Added a global method to retrieve installed server edition
	+ Log also duration and compMessage to events.log
2.3.1
	+ Updated Standards-Version to 3.9.2
	+ Fixed JS client side table sorting issue due to Prototype
	  library upgrade
	+ Disable InnoDB by default to reduce memory consumption of MySQL
	+ Now events are logged in a new file (events.log) in a more
	  human-readable format
	+ Added legend to DataTables with custom actions
	+ Changed JS to allow the restore of the action cell when a delete
	  action fails
	+ Set milestone to 3.0 when creating bug reports in the trac
	+ Avoid temporal modelInstance errors when adding or removing
	  modules with LogWatchers or LogDispatcher
	+ Unallow administration port change when the port is in use
=======
	+ Fixed redis unix socket permissions problem
	+ Get row ids without safe characters checking
	+ Added EBox::Util::Random as random string generator
>>>>>>> d20207de
2.3
	+ Do not launch a passwordless redis instance during first install
	+ New 'types' field in LogObserver and storers/acquirers to store special
	  types like IPs or MACs in an space-efficient way
	+ Use MySQL for the logs database instead of PostgreSQL
	+ Bugfix: logs database is now properly recreated after purge & install
	+ Avoid use of AUTOLOAD to execute redis commands, improves performance
	+ Use UNIX socket to connect to redis for better performance and
	  update default redis 2.2 settings
	+ Use "sudo" group instead of "admin" one for the UI access control
	+ Added EBox::Module::Base::version() to get package version
	+ Fixed problem in consalidation report when accumulating results
	  from queries having a "group by table.field"
	+ Added missing US and Etc zones in timezone selector
	+ Replaced autotools with zbuildtools
	+ Refuse to restore configuration backup from version lesser than
	  2.1 unless forced
	+ Do not retrieve format.js in every graph to improve performance
	+ The purge-module scripts are always managed as root user
	+ New grep-redis tool to search for patterns in redis keys or
	  values
	+ Use partitionFileSystems method from EBox::FileSystem
2.2.4
	+ New internal 'call' command in Zentyal shell to 'auto-use' the module
	+ Zentyal shell now can execute commandline arguments
	+ Bugfix: EBox::Types::IPAddr::isEqualTo allows to change netmask now
	+ Removed some undefined concatenation and compare warnings in error.log
	+ Ignore check operation in RAID event watcher
	+ Skip IP addresses ending in .0 in EBox::Types::IPRange::addresses()
	+ Do not store in redis trailing dots in Host and DomainName types
	+ Added internal command to instance models and other improvements in shell
	+ Now the whole /etc/zentyal directory is backed up and a copy of the
	  previous contents is stored at /var/backups before restoring
	+ Removing a module with a LogWatcher no longer breaks the LogWatcher
	  Configuration page anymore
	+ Fixed error in change-hostname script it does not longer match substrings
	+ Bugfix: Show breadcrumbs even from models which live in a
	  composite
	+ HTTPLink now returns empty string if no HTTPUrlView is defined
	  in DataTable class
	+ Added mising use sentence in EBox::Event::Watcher::Base
2.2.3
	+ Bugfix: Avoid url rewrite to ebox.cgi when requesting to /slave
	+ Fixed logrotate configuration
	+ More resilient way to handle with missing indexes in _find
	+ Added more informative text when mispelling methods whose prefix
	  is an AUTOLOAD action
	+ A more resilient solution to load events components in EventDaemon
	+ Added one and two years to the purge logs periods
	+ Fixed downloads from EBox::Type::File
2.2.2
	+ Revert cookie name change to avoid session loss in upgrades
	+ Do not try to change owner before user ebox is created
2.2.1
	+ Removed obsolete references to /zentyal URL
	+ Create configuration backup directories on install to avoid warnings
	  accessing the samba share when there are no backups
	+ Log result of save changes, either successful or with warnings
	+ Changed cookie name to remove forbidden characters to avoid
	  incompatibilities with some applications
	+ Removed duplicated and incorrect auding logging for password change
	+ Fixed some non-translatable strings
	+ Create automatic bug reports under 2.2.X milestone instead of 2.2
	+ Fixed bug changing background color on selected software packages
2.1.34
	+ Volatile types called password are now also masked in audit log
	+ Adjust padding for module descriptions in basic software view
	+ Removed beta icon
2.1.33
	+ Fixed modal add problems when using unique option on the type
	+ Fixed error management in the first screen of modal add
	+ Unify software selection and progress colors in CSS
	+ Set proper message type in Configure Events model
	+ Fixed error checking permanentMessage types in templates/msg.mas
2.1.32
	+ Added progress bar colors to theme definition
	+ Remove no longer correct UTF8 decode in ProgressIndicator
	+ Fixed UTF8 double-encoding on unexpected error CGI
	+ Reviewed some subscription strings
	+ Always fork before apache restart to avoid port change problems
	+ Stop modules in the correct order (inverse dependencies order)
	+ Better logging of failed modules on restore
2.1.31
	+ Do not start managed daemons on boot if the module is disabled
	+ Better message on redis error
	+ Watch for dependencies before automatic enable of modules on first install
2.1.30
	+ Removed obsolete /ebox URL from RSS link
	+ Changed methods related with extra backup data in modules logs
	  to play along with changes in ebackup module
	+ Set a user for remote access for audit reasons
	+ Detect session loss on AJAX requests
2.1.29
	+ Startup does not fail if SIGPIPE received
2.1.28
	+ Added code to mitigate false positives on module existence
	+ Avoid error in logs full summary due to incorrect syntax in template
	+ Allow unsafe chars in EBox::Types::File to avoid problems in some browsers
	+ Reviewed some subscription strings
	+ Warning about language-packs installed works again after Global changes
	+ Show n components update when only zentyal packages are left to
	  upgrade in the system widget
	+ Do not show debconf warning when installing packages
	+ EBox::Types::IPAddr (and IPNetwork) now works with defaultValue
	+ Allow to hide menu items, separators and dashboard widgets via conf keys
2.1.27
	+ Do not create tables during Disaster Recovery installation
	+ Added new EBox::Util::Debconf::value to get debconf values
	+ DataTable controller does no longer try to get a deleted row
	  for gather elements values for audit log
	+ Check if Updates watcher can be enabled if the subscription
	  level is yet unknown
2.1.26
	+ Detection of broken packages works again after proper deletion
	  of dpkg_running file
	+ Keep first install redis server running until trigger
	+ Unified module restart for package trigger and init.d
	+ Use restart-trigger script in postinst for faster daemons restarting
	+ System -> Halt/Reboot works again after regression in 2.1.25
	+ Added framework to show warning messages after save changes
	+ Change caption of remote services link to Zentyal Cloud
	+ Do not show Cloud link if hide_cloud_link config key is defined
	+ Added widget_ignore_updates key to hide updates in the dashboard
	+ Differentiate ads from notes
	+ Allow custom message type on permanentMessage
	+ Only allow custom themes signed by Zentyal
	+ Removed /zentyal prefix from URLs
	+ Caps lock detection on login page now works again
	+ Added HiddenIfNotAble property to event watchers to be hidden if
	  it is unabled to monitor the event
	+ Dashboard values can be now error and good as well
	+ Include a new software updates widget
	+ Include a new alert for basic subscriptions informing about
	  software updates
	+ Add update-notifier-common to dependencies
	+ EBox::DataTable::enabledRows returns rows in proper order
	+ Use custom ads when available
	+ Disable bug report when hide_bug_report defined on theme
2.1.25
	+ Do not show disabled module warnings in usercorner
	+ Mask passwords and unify boolean values in audit log
	+ Do not override type attribute for EBox::Types::Text subtypes
	+ Corrected installation finished message after first install
	+ Added new disableAutocomplete attribute on DataTables
	+ Optional values can be unset
	+ Minor improvements on nmap scan
2.1.24
	+ Do not try to generate config for unconfigured services
	+ Remove unnecessary redis call getting _serviceConfigured value
	+ Safer sizes for audit log fields
	+ Fix non-translatable "show help" string
	+ Allow links to first install wizard showing a desired page
	+ Fixed bug in disk usage when we have both values greater and
	  lower than 1024 MB
	+ Always return a number in EBox::AuditLogging::isEnabled to avoid
	  issues when returning the module status
	+ Added noDataMsg attribute on DataTable to show a message when
	  there are no rows
2.1.23
	+ Removed some warnings during consolidation process
	+ Depend on libterm-readline-gnu-perl for history support in shells
	+ Fixed error trying to change the admin port with NTP enabled
	+ Fixed breadcrumb destination for full log query page
	+ Use printableActionName in DataTable setter
2.1.22
	+ Fixed parentRow method in EBox::Types::Row
	+ Added new optionalLabel flag to EBox::Types::Abstract to avoid
	  show the label on non-optional values that need to be set as
	  optional when using show/hide viewCustomizers
	+ Added initHTMLStateOrder to View::Customizer to avoid incorrect
	  initial states
	+ Improved exceptions info in CGIs to help bug reporting
	+ Do not show customActions when editing row on DataTables
2.1.21
	+ Fixed bug printing traces at Global.pm
	+ Check new dump_exceptions confkey instead of the debug one in CGIs
	+ Explicit conversion to int those values stored in our database
	  for correct dumping in reporting
	+ Quote values in update overwrite while consolidating for reporting
2.1.20
	+ Fixed regression in edition in place of booleans
	+ Better default balance of the dashboard based on the size of the widgets
	+ Added defaultSelectedType argument to PortRange
2.1.19
	+ Disable KeepAlive as it seems to give performance problems with Firefox
	  and set MaxClients value back to 1 in apache.conf
	+ Throw exceptions when calling methods not aplicable to RO instances
	+ Fixed problems when mixing read/write and read-only instances
	+ Date/Time and Timezone moved from NTP to core under System -> General
	+ Do not instance hidden widgets to improve dashboard performance
	+ New command shell with Zentyal environment at /usr/share/zentyal/shell
	+ Show warning when a language-pack is not installed
	+ Removed unnecessary dump/load operations to .bak yaml files
	+ AuditLogging and Logs constructor now receive the 'ro' parameter
	+ Do not show Audit Logging in Module Status widget
2.1.18
	+ New unificated zentyal-core.logrotate for all the internal logs
	+ Added forceEnabled option for logHelpers
	+ Moved carousel.js to wizard template
	+ Add ordering option to wizard pages
	+ Fixed cmp and isEqualTo methods for EBox::Types::IPAddr
	+ Fixed wrong Mb unit labels in Disk Usage and use GB when > 1024 MB
	+ Now global-action script can be called without progress indicator
	+ Fixed EBox::Types::File JavaScript setter code
	+ Added support for "Add new..." modal boxes in foreign selectors
	+ Each module can have now its customized purge-module script
	  that will be executed after the package is removed
	+ Added Administration Audit Logging to log sessions, configuration
	  changes, and show pending actions in save changes confirmation
	+ User name is stored in session
	+ Remove deprecated extendedRestore from the old Full Backup
2.1.17
	+ Fixed RAID event crash
	+ Added warning on models and composites when the module is disabled
	+ Fixed login page style with some languages
	+ Login page template can now be reused accepting title as parameter
	+ EBox::Types::File does not write on redis when it fails to
	  move the fail to its final destination
	+ Added quote column option for periodic log consolidation and
	  report consolidation
	+ Added exclude module option to backup restore
2.1.16
	+ Do not show incompatible navigator warning on Google Chrome
	+ Fixed syncRows override detection on DataTable find
	+ clean-conf script now deletes also state data
	+ Avoid 'undefined' message in selectors
2.1.15
	+ Move Disk Usage and RAID to the new Maintenance menu
	+ Always call syncRows on find (avoid data inconsistencies)
	+ Filename when downloading a conf backup now contains hostname
	+ Fixed bug in RAID template
	+ Set proper menu order in System menu (fixes NTP position)
	+ Fixed regresion in page size selector on DataTables
	+ Fixed legend style in Import/Export Configuration
2.1.14
	+ Fixed regresion with double quotes in HTML templates
	+ Fixed problems with libredis-perl version dependency
	+ Adding new apparmor profile management
2.1.13
	+ Better control of errors when saving changes
	+ Elements of Union type can be hidden
	+ Model elements can be hidden only in the viewer or the setter
	+ HTML attributtes are double-quoted
	+ Models can have sections of items
	+ Password view modified to show the confirmation field
	+ New multiselect type
	+ Redis backend now throws different kind of exceptions
2.1.12
	+ Revert no longer necessary parents workaround
	+ Hide action on viewCustomizer works now on DataTables
2.1.11
	+ Fixed bug which setted bad directory to models in tab view
	+ Union type: Use selected subtype on trailingText property if the
	  major type does not have the property
	+ Raise MaxClients to 2 to prevent apache slowness
2.1.10
	+ Security [ZSN-2-1]: Avoid XSS in process list widget
2.1.9
	+ Do not try to initialize redis client before EBox::init()
	+ Safer way to delete rows, deleting its id reference first
	+ Delete no longer needed workaround for gconf with "removed" attribute
	+ Fixed regression in port range setter
2.1.8
	+ Fixed regression in menu search
	+ Fixed missing messages of multi state actions
	+ Help toggler is shown if needed when dynamic content is received
	+ Fixed issue when disabling several actions at once in a data table view
	+ All the custom actions are disabled when one is clicked
	+ Submit wizard pages asynchronously and show loading indicator
	+ Added carousel.js for slide effects
2.1.7
	+ Fixed issues with wrong html attributes quotation
	+ Bugfix: volatile types can now calculate their value using other
	  the value from other elements in the row no matter their position
2.1.6
	+ Attach software.log to bug report if there are broken packages
	+ Added keyGenerator option to report queries
	+ Tuned apache conf to provide a better user experience
	+ Actions click handlers can contain custom javascript
	+ Restore configuration with force dependencies option continues
	  when modules referenced in the backup are not present
	+ Added new MultiStateAction type
2.1.5
	+ Avoid problems getting parent if the manager is uninitialized
	+ Rename some icon files with wrong extension
	+ Remove wrong optional attribute for read-only fields in Events
	+ Renamed all /EBox/ CGI URLs to /SysInfo/ for menu folder coherency
	+ Added support for custom actions in DataTables
	+ Replaced Halt/Reboot CGI with a model
	+ Message classes can be set from models
	+ Fixed error in Jabber dispatcher
	+ Show module name properly in log when restart from the dashboard fails
	+ Avoid warning when looking for inexistent PID in pidFileRunning
2.1.4
	+ Changed Component's parent/child relationships implementation
	+ Fixed WikiFormat on automatic bug report tickets
	+ Do not show available community version in Dashboard with QA
 	  updates
2.1.3
	+ Fall back to readonly data in config backup if there are unsaved changes
	+ Allow to automatically send a report in the unexpected error page
	+ Logs and Events are now submenus of the new Maintenance menu
	+ Configuration Report option is now present on the Import/Export section
	+ Require save changes operation after changing the language
	+ Added support for URL aliases via schemas/urls/*.urls files
	+ Allow to sort submenu items via 'order' attribute
	+ Automatically save changes after syncRows is called and mark the module
	  mark the module as unchanged unless it was previously changed
	+ Removed unnecessary ConfigureEvents composite
	+ Removed unnecessary code from syncRows in logs and events
	+ Restore configuration is safer when restoring /etc/zentyal files
	+ Fixed unescaped characters when showing an exception
	+ Fixed nested error page on AJAX requests
	+ Adapted dumpBackupExtraData to new expected return value
	+ Report remoteservices, when required, a change in administration
	  port
	+ Added continueOnModuleFail mode to configuration restore
	+ Fixed Firefox 4 issue when downloading backups
	+ Show scroll when needed in stacktraces (error page)
	+ More informative error messages when trying to restart locked modules
	  from the dashboard
	+ Creation of plpgsql language moved from EBox::Logs::initialSetup
	  to create-db script
	+ Redis backend now throws different kind of exceptions
	+ Avoid unnecesary warnings about PIDs
	+ Update Jabber dispatcher to use Net::XMPP with some refactoring
	+ Save changes messages are correctly shown with international charsets
	+ Support for bitmap option in RAID report
	+ Retry multiInsert line by line if there are encoding errors
	+ Adapted to new location of partitionsFileSystems in EBox::FileSystem
	+ Event messages are cleaned of null characters and truncated
	  before inserting in the database when is necessary
	+ Improve message for "Free storage space" event and send an info
	  message when a given partition is not full anymore
	+ Event messages now can contain newline characters
	+ Objects of select type are compared also by context
	+ Remove cache from optionsFromForeignModel since it produces
	  problems and it is useless
	+ Set title with server name if the server is subscribed
	+ Fix title HTML tag in views for Models and Composites
	+ Added lastEventsReport to be queried by remoteservices module
	+ Added EBox::Types::HTML type
	+ Added missing manage-logs script to the package
	+ Fixed problems with show/hide help switch and dynamic content
	+ Menus with subitems are now kept unfolded until a section on a
	  different menu is accessed
	+ Sliced restore mode fails correctly when schema file is missing,
	  added option to force restore without schema file
	+ Purge conf now purges the state keys as well
	+ Added EBox::Types::IPRange
2.1.2
	+ Now a menu folder can be closed clicking on it while is open
	+ Bugfix: cron scripts are renamed and no longer ignored by run-parts
	+ Added new EBox::Util::Nmap class implementing a nmap wrapper
2.1.1
	+ Fixed incoherency problems with 'on' and '1' in boolean indexes
	+ Move cron scripts from debian packaging to src/scripts/cron
	+ Trigger restart of logs and events when upgrading zentyal-core
	  without any other modules
	+ Don't restart apache twice when upgrading together with more modules
	+ Fixed params validation issues in addRow
2.1
	+ Replace YAML::Tiny with libyaml written in C through YAML::XS wrapper
	+ Minor bugfix: filter invalid '_' param added by Webkit-based browser
	  on EBox::CGI::Base::params() instead of _validateParams(), avoids
	  warning in zentyal.log when enabling modules
	+ All CGI urls renamed from /ebox to /zentyal
	+ New first() and deleteFirst() methods in EBox::Global to check
	  existence and delete the /var/lib/zentyal/.first file
	+ PO files are now included in the language-pack-zentyal-* packages
	+ Migrations are now always located under /usr/share/$package/migration
	  this change only affects to the events and logs migrations
	+ Delete no longer used domain and translationDomain methods/attributes
	+ Unified src/libexec and tools in the new src/scripts directory
	+ Remove the ebox- prefix on all the names of the /usr/share scripts
	+ New EBox::Util::SQL package with helpers to create and drop tables
	  from initial-setup and purge-module for each module
	+ Always drop tables when purging a package
	+ Delete 'ebox' user when purging zentyal-core
	+ Moved all SQL schemas from tools/sqllogs to schemas/sql
	+ SQL time-period tables are now located under schemas/sql/period
	+ Old ebox-clean-gconf renamed to /usr/share/zentyal/clean-conf and
	  ebox-unconfigure-module is now /usr/share/zentyal/unconfigure-module
	+ Added default implementation for enableActions, executing
	  /usr/share/zentyal-$modulename/enable-module if exists
	+ Optimization: Do not check if a row is unique if any field is unique
	+ Never call syncRows on read-only instances
	+ Big performance improvements using hashes and sets in redis
	  database to avoid calls to the keys command
	+ Delete useless calls to exists in EBox::Config::Redis
	+ New regen-redis-db tool to recreate the directory structure
	+ Renamed /etc/cron.hourly/90manageEBoxLogs to 90zentyal-manage-logs
	  and moved the actual code to /usr/share/zentyal/manage-logs
	+ Move /usr/share/ebox/zentyal-redisvi to /usr/share/zentyal/redisvi
	+ New /usr/share/zentyal/initial-setup script for modules postinst
	+ New /usr/share/zentyal/purge-module script for modules postrm
	+ Removed obsolete logs and events migrations
	+ Create plpgsql is now done on EBox::Logs::initialSetup
	+ Replace old ebox-migrate script with EBox::Module::Base::migrate
	+ Rotate duplicity-debug.log log if exists
	+ Bug fix: Port selected during installation is correctly saved
	+ Zentyal web UI is restarted if their dependencies are upgraded
	+ Bug fix: Logs don't include unrelated information now
	+ Add total in disk_usage report
	+ Bugfix: Events report by source now works again
	+ Do not include info messages in the events report
	+ Services event is triggered only after five failed checkings
	+ Do not add redundant includedir lines to /etc/sudoers
	+ Fixed encoding for strings read from redis server
	+ Support for redis-server 2.0 configuration
	+ Move core templates to /usr/share/zentyal/stubs/core
	+ Old /etc/ebox directory replaced with the new /etc/zentyal with
	  renamed core.conf, logs.conf and events.conf files
	+ Fixed broken link to alerts list
2.0.15
	+ Do not check the existence of cloud-prof package during the
	  restore since it is possible not to be installed while disaster
	  recovery process is done
	+ Renamed /etc/init.d/ebox to /etc/init.d/zentyal
	+ Use new zentyal-* package names
	+ Don't check .yaml existence for core modules
2.0.14
	+ Added compMessage in some events to distinguish among events if
	  required
	+ Make source in events non i18n
	+ After restore, set all the restored modules as changed
	+ Added module pre-checks for configuration backup
2.0.13
	+ Fixed dashboard graphs refresh
	+ Fixed module existence check when dpkg is running
	+ Fix typo in sudoers creation to make remote support work again
2.0.12
	+ Include status of packages in the downloadable bug report
	+ Bugfix: Avoid possible problems deleting redis.first file if not exist
2.0.11
	+ New methods entry_exists and st_entry_exists in config backend
2.0.10
	+ Now redis backend returns undef on get for undefined values
	+ Allow custom mason templates under /etc/ebox/stubs
	+ Better checks before restoring a configuration backup with
	  a set of modules different than the installed one
	+ Wait for 10 seconds to the child process when destroying the
	  progress indicator to avoid zombie processes
	+ Caught SIGPIPE when trying to contact Redis server and the
	  socket was already closed
	+ Do not stop redis server when restarting apache but only when
	  the service is asked to stop
	+ Improvements in import/export configuration (know before as
	  configuration backup)
	+ Improvements in ProgressIndicator
	+ Better behaviour of read-only rows with up/down arrows
	+ Added support for printableActionName in DataTable's
	+ Added information about automatic configuration backup
	+ Removed warning on non existent file digest
	+ Safer way to check if core modules exist during installation
2.0.9
	+ Treat wrong installed packages as not-existent modules
	+ Added a warning in dashboard informing about broken packages
	+ File sharing and mailfilter log event watchers works again since
	  it is managed several log tables per module
2.0.8
	+ Replaced zentyal-conf script with the more powerful zentyal-redisvi
	+ Set always the same default order for dashboard widgets
	+ Added help message to the configure widgets dialog
	+ Check for undefined values in logs consolidation
	+ Now dashboard notifies fails when restarting a service
	+ Fixed bug with some special characters in dashboard
	+ Fixed bug with some special characters in disk usage graph
2.0.7
	+ Pre-installation includes sudoers.d into sudoers file if it's not yet
	  installed
	+ Install apache-prefork instead of worker by default
	+ Rename service certificate to Zentyal Administration Web Server
2.0.6
	+ Use mod dependencies as default restore dependencies
	+ Fixed dependencies in events module
	+ Increased recursive dependency threshold to avoid
	  backup restoration problems
2.0.5
	+ Removed deprecated "Full backup" option from configuration backup
	+ Bugfix: SCP method works again after addition of SlicedBackup
	+ Added option in 90eboxpglogger.conf to disable logs consolidation
2.0.4
	+ Removed useless gconf backup during upgrade
	+ Fixed postinstall script problems during upgrade
2.0.3
	+ Added support for the sliced backup of the DB
	+ Hostname change is now visible in the form before saving changes
	+ Fixed config backend problems with _fileList call
	+ Added new bootDepends method to customize daemons boot order
	+ Added permanent message property to Composite
	+ Bugfix: Minor aesthetic fix in horizontal menu
	+ Bugfix: Disk usage is now reported in expected bytes
	+ Bugfix: Event dispatcher is not disabled when it is impossible
	  for it to dispatch the message
2.0.2
	+ Better message for the service status event
	+ Fixed modules configuration purge script
	+ Block enable module button after first click
	+ Avoid division by zero in progress indicator when total ticks is
	  zero
	+ Removed warning during postinst
	+ Added new subscription messages in logs, events and backup
2.0.1
	+ Bugfix: Login from Zentyal Cloud is passwordless again
	+ Some defensive code for the synchronization in Events models
	+ Bugfix: add EBox::Config::Redis::get to fetch scalar or list
	  values. Make GConfModule use it to avoid issues with directories
	  that have both sort of values.
1.5.14
	+ Fixed redis bug with dir keys prefix
	+ Improved login page style
	+ New login method using PAM instead of password file
	+ Allow to change admin passwords under System->General
	+ Avoid auto submit wizard forms
	+ Wizard skip buttons always available
	+ Rebranded post-installation questions
	+ Added zentyal-conf script to get/set redis config keys
1.5.13
	+ Added transition effect on first install slides
	+ Zentyal rebrand
	+ Added web page favicon
	+ Fixed already seen wizards apparition
	+ Fixed ro module creation with redis backend
	+ Use mason for links widgets
	+ Use new domain to official strings for subscriptions
1.5.12
	+ Added option to change hostname under System->General
	+ Show option "return to dashboard" when save changes fails.
1.5.11
	+ Added more tries on redis reconnection
	+ Fixed user corner access problems with redis server
	+ writeFile* methods reorganized
	+ Added cron as dependency as cron.hourly was never executed with anacron
	+ Improvements in consolidation of data for reports
1.5.10
	+ Fixed gconf to redis conversion for boolean values
1.5.9
	+ Improved migrations speed using the same perl interpreter
	+ Redis as configuration backend (instead of gconf)
	+ Improved error messages in ebox-software
	+ Set event source to 256 chars in database to adjust longer event
	  sources
	+ Progress bar AJAX updates are sent using JSON
	+ Fixed progress bar width problems
	+ Fixed top menu on wizards
	+ Improved error message when disconnecting a not connected database
	+ Abort installation if 'ebox' user already exists
	+ Bugfix: IP address is now properly registered if login fails
1.5.8
	+ Added template tableorderer.css.mas
	+ Added buttonless top menu option
	+ Bugfix: Save all modules on first installation
	+ Bugfix: General ebox database is now created if needed when
	  re/starting services
	+ Bugfix: Data to report are now uniform in number of elements per
	  value. This prevents errors when a value is present in a month and
	  not in another
	+ Bugfix: Don't show already visited wizard pages again
1.5.7
	+ Bugfix: Avoid error when RAID is not present
	+ Bugfix: Add ebox-consolidate-reportinfo call in daily cron script
	+ Bugfix: Called multiInsert and unbufferedInsert when necessary
	  after the loggerd reimplementation
	+ Bugfix: EBox::ThirdParty::Apache2::AuthCookie and
	  EBox::ThirdParty::Apache2::AuthCookie::Util package defined just
	  once
	+ Added util SystemKernel
	+ Improved progress indicator
	+ Changes in sudo generation to allow sudo for remote support user
	+ Initial setup wizards support
1.5.6
	+ Reimplementation of loggerd using inotify instead of File::Tail
1.5.5
	+ Asynchronous load of dashboard widgets for a smoother interface
1.5.4
	+ Changed dbus-check script to accept config file as a parameter
1.5.3
	+ Function _isDaemonRunning works now with snort in lucid
	+ Javascript refreshing instead of meta tag in log pages
	+ Updated links in dashboard widget
	+ Add package versions to downloadable ebox.log
	+ Fixed postgresql data dir path for disk usage with pg 8.4
	+ GUI improvements in search box
1.5.2
	+ Security [ESN-1-1]: Validate referer to avoid CSRF attacks
	+ Added reporting structure to events module
	+ Added new CGI to download the last lines of ebox.log
1.5.1
	+ Bugfix: Catch exception when upstart daemon does not exist and
	  return a stopped status
	+ Added method in logs module to dump database in behalf of
	ebackup module
	+ Bugfix: Do not check in row uniqueness for optional fields that
	are not passed as parameters
	+ Improve the output of ebox module status, to be consistent with the one
	  shown in the interface
	+ Add options to the report generation to allow queries to be more
	  flexible
	+ Events: Add possibility to enable watchers by default
	+ Bugfix: Adding a new field to a model now uses default
	  value instead of an empty value
	+ Added script and web interface for configuration report, added
	  more log files to the configuration report
1.5
	+ Use built-in authentication
	+ Use new upstart directory "init" instead of "event.d"
	+ Use new libjson-perl API
	+ Increase PerlInterpMaxRequests to 200
	+ Increase MaxRequestsPerChild (mpm-worker) to 200
	+ Fix issue with enconding in Ajax error responses
	+ Loggerd: if we don't have any file to watch we just sleep otherwise the process
	  will finish and upstart will try to start it over again and again.
	+ Make /etc/init.d/ebox depend on $network virtual facility
	+ Show uptime and users on General Information widget.
1.4.2
	+ Start services in the appropriate order (by dependencies) to fix a problem
	  when running /etc/init.d/ebox start in slaves (mail and other modules
	  were started before usersandgroups and thus failed)
1.4.1
	+ Remove network workarounds from /etc/init.d/ebox as we don't bring
	  interfaces down anymore
1.4
	+ Bug fix: i18n. setDomain in composites and models.
1.3.19
	+ Make the module dashboard widget update as the rest of the widgets
	+ Fix problem regarding translation of module names: fixes untranslated
	  module names in the dashboard, module status and everywhere else where
	  a module name is written
1.3.18
	+ Add version comparing function and use it instead of 'gt' in the
	  general widget
1.3.17
	+ Minor bug fix: check if value is defined in EBox::Type::Union
1.3.16
	+ Move enable field to first row in ConfigureDispatcherDataTable
	+ Add a warning to let users know that a module with unsaved changes
	  is disabled
	+ Remove events migration directory:
		- 0001_add_conf_configureeventtable.pl
		- 0002_add_conf_diskfree_watcher.pl
	+ Bug fix: We don't use names to stringify date to avoid issues
	  with DB insertions and localisation in event logging
	+ Bug fix: do not warn about disabled services which return false from
	  showModuleStatus()
	+ Add blank line under "Module Status"
	+ Installed and latest available versions of the core are now displayed
	  in the General Information widget
1.3.15
	+ Bug fix: Call EBox::Global::sortModulesByDependencies when
	  saving all modules and remove infinite loop in that method.
	  EBox::Global::modifiedModules now requires an argument to sort
	  its result dependending on enableDepends or depends attribute.
	+ Bug fix: keep menu folders open during page reloads
	+ Bug fix: enable the log events dispatcher by default now works
	+ Bug fix: fixed _lock function in EBox::Module::Base
	+ Bug fix: composites honor menuFolder()
	+ Add support for in-place edition for boolean types. (Closes
	  #1664)
	+ Add method to add new database table columnts to EBox::Migration::Helpers
	+ Bug fix: enable "Save Changes" button after an in-place edition
1.3.14
	+ Bug fix: fix critical bug in migration helper that caused some log
	  log tables to disappear
	+ Create events table
	+ Bug fix: log watcher works again
	+ Bug fix: delete cache if log index is not found as it could be
	  disabled
1.3.13
	+ Bug fix: critical error in EventDaemon that prevented properly start
	+ Cron script for manage logs does not run if another is already
	  running, hope that this will avoid problems with large logs
	+ Increased maximum size of message field in events
	+ Added script to purge logs
	+ Bug fix: multi-domain logs can be enabled again
1.3.12
	+ Added type for EBox::Dashboard::Value to stand out warning
	  messages in dashboard
	+ Added EBox::MigrationHelpers to include migration helpers, for now,
	  include a db table renaming one
	+ Bug fix: Fix mismatch in event table field names
	+ Bug fix: Add migration to create language plpgsql in database
	+ Bug fix: Add missing script for report log consolidation
	+ Bug fix: Don't show modules in logs if they are not configured. This
	  prevents some crashes when modules need information only available when
	  configured, such as mail which holds the vdomains in LDAP
	+ Added method EBox::Global::lastModificationTime to know when
	  eBox configuration was modified for last time
	+ Add support for breadcrumbs on the UI
	+ Bug fix: in Loggerd files are only parsed one time regardless of
	  how many LogHelper reference them
	+ Added precondition for Loggerd: it does not run if there isnt
	anything to watch
1.3.11
	+ Support customFilter in models for big tables
	+ Added EBox::Events::sendEvent method to send events using Perl
	  code (used by ebackup module)
	+ Bug fix: EBox::Type::Service::cmp now works when only the
	  protocols are different
	+ Check $self is defined in PgDBEngine::DESTROY
	+ Do not watch files in ebox-loggerd related to disabled modules and
	  other improvements in the daemon
	+ Silent some exceptions that are used for flow control
	+ Improve the message from Service Event Watcher
1.3.10
	+ Show warning when accesing the UI with unsupported browsers
	+ Add disableApparmorProfile to EBox::Module::Service
	+ Bug fix: add missing use
	+ Bug fix: Make EventDaemon more robust against malformed sent
	  events by only accepting EBox::Event objects
1.3.8
	+ Bug fix: fixed order in EBox::Global::modified modules. Now
	  Global and Backup use the same method to order the module list
	  by dependencies
1.3.7
	+ Bug fix: generate public.css and login.css in dynamic-www directory
	  which is /var/lib/zentyal/dynamicwww/css/ and not in /usr/share/ebox/www/css
	  as these files are generate every time eBox's apache is
	  restarted
	+ Bug fix: modules are restored now in the correct dependency
	  order
	+ ebox-make-backup accepts --destinaton flag to set backup's file name
	+ Add support for permanent messages to EBox::View::Customizer
1.3.6
	+ Bug fix: override _ids in EBox::Events::Watcher::Log to not return ids
	which do not exist
	+ Bug fix: fixed InverseMatchSelect type which is used by Firewall module
	+ New widget for the dashboard showing useful support information
	+ Bugfix: wrong permissions on CSS files caused problem with usercorner
	+ CSS are now templates for easier rebranding
	+ Added default.theme with eBox colors
1.3.5
	+ Bugfix: Allow unsafe characters in password type
	+ Add FollowSymLinks in eBox apache configuration. This is useful
	  if we use js libraries provided by packages
1.3.4
	+ Updated company name in the footer
	+ Bugfix: humanEventMessage works with multiple tableInfos now
	+ Add ebox-dbus-check to test if we can actually connect to dbus
1.3.4
	+ bugfix: empty cache before calling updatedRowNotify
	+ enable Log dispatcher by default and not allow users to disable
	it
	+ consolidation process continues in disabled but configured modules
	+ bugfix: Save Changes button doesn't turn red when accessing events for
	first time
1.3.2
	+ bugfix: workaround issue with dhcp configured interfaces at boot time
1.3.1
	+ bugfix: wrong regex in service status check
1.3.0
	+ bugfix: make full backup work again
1.1.30
	+ Change footer to new company holder
	+  RAID does not generate 'change in completion events, some text
	problems fixed with RAID events
	+ Report graphics had a datapoints limit dependent on the active
	time unit
	+ Apache certificate can be replaced by CA module
	+ Fixed regression in detailed report: total row now aggregates
	properly
	+ More characters allowed when changing password from web GUI
	+ Fixed regression with already used values in select types
	+ Do not a button to restart eBox's apache
	+ Fixed auth problem when dumping and restoring postgre database
1.1.20
	+ Added custom view support
	+ Bugfix: report models now can use the limit parameter in
	  reportRows() method
	+ use a regexp to fetch the PID in a pidfile, some files such as
	postfix's add tabs and spaces before the actual number
	+ Changed "pidfile" to "pidfiles" in _daemons() to allow checking more than
one (now it is a array ref instead of scalar)
	+ Modified Service.pm to support another output format for /etc/init.d daemon
status that returns [OK] instead of "running".
	+ unuformized case in menu entries and some more visual fixes
1.1.10
	+ Fix issue when there's a file managed by one module that has been modified
	  when saving changes
	+ Bugfix: events models are working again even if an event aware
	module is uninstalled and it is in a backup to restore
	+ Select.pm returns first value in options as default
       + Added 'parentModule' to model class to avoid recursive problems
	+ Added Float type
	+ Apache module allows to add configuration includes from other modules
	+ Display remote services button if subscribed
	+ Event daemon may received events through a named pipe
	+ Bugfix. SysInfo revokes its config correctly
	+ Added storer property to types in order to store the data in
	somewhere different from GConf
	+ Added protected property 'volatile' to the models to indicate
	that they store nothing in GConf but in somewhere different
	+ System Menu item element 'RAID' is always visible even when RAID
	is not installed
	+ Files in deleted rows are deleted when the changes are saved
	+ Fixed some bug whens backing and restore files
	+ Components can be subModels of the HasMany type
	+ Added EBox::Types::Text::WriteOnce type
	+ Do not use rows(), use row to force iteration over the rows and increase
	performance and reduce memory use.
	+ Do not suggest_sync after read operations in gconf
	+ Increase MaxRequestsPerChild to 200 in eBox's apache
	+ Make apache spawn only one child process
	+ Log module is backed up and restored normally because the old
	problem is not longer here
	+ Backup is more gentle with no backup files in backup directory,
	now it does not delete them
	+ HasMany  can retrieve again the model and row after the weak
	refence is garbage-collected. (Added to solve a bug in the doenload
	bundle dialog)
	+ EBox::Types::DomainName no longer accepts IP addresses as domain
	names
	+ Bugfix: modules that fail at configuration stage no longer appear as enabled
	+ Add parameter to EBox::Types::Select to disable options cache

0.12.103
	+ Bugfix: fix SQL statement to fetch last rows to consolidate
0.12.102
	+ Bugfix: consolidate logs using the last date and not starting from scratch
0.12.101
	+ Bugfix: DomainName type make comparisons case insensitive
	according to RFC 1035
0.12.100
	+ Bugfix: Never skip user's modifications if it set to true
	override user's changes
	+ EBox::Module::writeConfFile and EBox::Service scape file's path
	+ Bugfix. Configure logrotate to actually rotate ebox logs
	+ Fixed bug in ForcePurge logs model
	+ Fixed bug in DataTable: ModelManaged was called with tableName
	instead of context Name
	+ Fixing an `img` tag closed now properly and adding alternative
	text to match W3C validation in head title
	+ Backup pages now includes the size of the archive
	+ Fixed bug in ForcePurge logs model
	+ Now the modules can have more than one tableInfo for logging information
	+ Improve model debugging
	+ Improve restart debugging
	+ Backups and bug reports can be made from the command line
	+ Bugfix: `isEqualTo` is working now for `Boolean` types
	+ Bugfix: check if we must disable file modification checks in
	Manager::skipModification

0.12.99
	+ Add support for reporting
	+ Refresh logs automatically
	+ Reverse log order
	+ Remove temp file after it is downloaded with FromTempDir controller
0.12.3
	+ Bug fix: use the new API in purge method. Now purging logs is working
	again.
0.12.2
	+ Increase random string length used to generate the cookie to
	2048 bits
	+ Logs are show in inverse chronological order
0.12.1
	+ Bug fix: use unsafeParam for progress indicator or some i18 strings
	will fail when saving changes
0.12
	+ Bugfix: Don't assume timecol is 'timestamp' but defined by
	module developer. This allows to purge some logs tables again
	+ Add page titles to models
	+ Set default values when not given in `add` method in models
	+ Add method to manage page size in model
	+ Add hidden field to help with Ajax request and automated testing with
	  ANSTE
	+ Bugfix: cast sql types to filter fields in logs
	+ Bugfix: Restricted resources are back again to make RSS
	access policy work again
	+ Workaround bogus mason warnings
	+ Make postinst script less verbose
	+ Disable keepalive in eBox apache
	+ Do not run a startup script in eBox apache
	+ Set default purge time for logs stored in eBox db to 1 week
	+ Disable LogAdmin actions in `ebox-global-action` until LogAdmin
	feature is completely done
0.11.103
	+ Modify EBox::Types::HasMany to create directory based on its row
	+ Add _setRelationship method to set up relationships between models
	  and submodels
	+ Use the new EBox::Model::Row api
	+ Add help method to EBox::Types::Abstract
	+ Decrease size for percentage value in disk free watcher
	+ Increase channel link field size in RSS dispatcher
0.11.102
	+ Bugfix: cmp in EBox::Types::HostIP now sorts correctly
	+ updatedRowNotify in EBox::Model::DataTable receives old row as
	well as the recently updated row
	+ Added `override_user_modification` configuration parameter to
	avoid user modification checkings and override them without asking
	+ Added EBox::Model::Row to ease the management of data returned
	by models
	+ Added support to pre-save and post-save executable files. They
	must be placed at /etc/ebox/pre-save or /etc/ebox/post-save
	+ Added `findRow` method to ease find and set
0.11.101
	+ Bugfix: Fix memory leak in models while cloning types. Now
	cloning is controlled by clone method in types
	+ Bugfix: Union type now checks for its uniqueness
	+ DESTROY is not an autoloaded method anymore
	+ HasOne fields now may set printable value from the foreign field
	to set its value
	+ findId now searches as well using printableValue
	+ Bugfix. Minor bug found when key is an IP address in autoloaded
	methods
	+ Ordered tables may insert values at the beginning or the end of
	the table by "insertPosition" attribute
	+ Change notConfigured template to fix English and add link to the
	  module status section
	+ Add loading gif to module status actions
	+ Remove debug from ServiceInterface.pm
	+ Add support for custom separators to be used as index separators on
	  exposedMethods
	+ Bugfix. Stop eBox correctly when it's removed
	+ Improve apache-restart to make it more reliable.
0.11.100
	+ Bugfix. Fix issue with event filters and empty hashes
	+ Bugfix. Cache stuff in log and soap watcher to avoid memory leaks
	+ Bugfix. Fix bug that prevented the user from being warned when a row to
	  be deleted is being used by other model
	+ Bugfix. Add missing use of EBox::Global in State event watcher
	+ Added progress screen, now pogress screen keeps track of the changed
	  state of the modules and change the top page element properly
	+ Do not exec() to restart apache outside mod_perl
	+ Improve apache restart script
	+ Improve progress screen
0.11.99
	+ DataTable contains the property 'enableProperty' to set a column
	called 'enabled' to enable/disable rows from the user point of
	view. The 'enabled' column is put the first
	+ Added state to the RAID report instead of simpler active boolean
        + Fix bug when installing new event components and event GConf
	subtree has not changed
	+ Add RSS dispatcher to show eBox events under a RSS feed
	+ Rotate log files when they reach 10MB for 7 rotations
	+ Configurable minimum free space left for being notified by means
	of percentage
	+ Add File type including uploading and downloading
	+ Event daemon now checks if it is possible to send an event
	before actually sending it
	+ Added Action forms to perform an action without modifying
	persistent data
	+ Log queries are faster if there is no results
	+ Show no data stored when there are no logs for a domain
	+ Log watcher is added in order to notify when an event has
	happened. You can configure which log watcher you may enable and
	what you want to be notify by a determined filter and/or event.
	+ RAID watcher is added to check the RAID events that may happen
	when the RAID subsystem is configured in the eBox machine
	+ Change colour dataset in pie chart used for disk usage reporting
	+ Progress indicator now contains a returned value and error
	message as well
	+ Lock session file for HTTP session to avoid bugs
	related to multiple requests (AJAX) in a short time
	+ Upgrade runit dependency until 1.8.0 to avoid runit related
	issues
0.11
	+ Use apache2
	+ Add ebox-unblock-exec to unset signal mask before running  a executable
	+ Fix issue with multiple models and models with params.
	  This triggered a bug in DHCP when there was just one static
	  interface
	+ Fix _checkRowIsUnique and _checkFieldIsUnique
	+ Fix paging
	+ Trim long strings in log table, show tooltip with the whole string
	  and show links for URLs starting with "http://"
0.10.99
	+ Add disk usage information
	+ Show progress in backup process
	+ Add option to purge logs
	+ Create a link from /var/lib/zentyal/log to /var/log/ebox
	+ Fix bug with backup descriptions containing spaces
	+ Add removeAll method on data models
	+ Add HostIP, DomainName and Port types
	+ Add readonly forms to display static information
	+ Add Danish translation thanks to Allan Jacobsen
0.10
	+ New release
0.9.100
	+ Add checking for SOAP session opened
	+ Add EventDaemon
	+ Add Watcher and Dispatch framework to support an event
	  architecture on eBox
	+ Add volatile EBox::Types in order not to store their values
	  on GConf
	+ Add generic form
	+ Improvements on generic table
	+ Added Swedish translation

0.9.99
	+ Added Portuguese from Portugal translation
	+ Added Russian translation
	+ Bugfix: bad changed state in modules after restore

0.9.3
	+ New release

0.9.2
	+ Add browser warning when uploading files
	+ Enable/disable logging modules
0.9.1
	+ Fix backup issue with changed state
	+ Generic table supports custom ordering
0.9
	+ Added Polish translation
        + Bug in recognition of old CD-R writting devices fixed
	+ Added Aragonese translation
	+ Added Dutch translation
	+ Added German translation
	+ Added Portuguese translation

0.8.99
	+ Add data table model for generic Ajax tables
	+ Add types to be used by models
	+ Add MigrationBase and ebox-migrate to upgrade data models
	+ Some English fixes
0.8.1
	+ New release
0.8
	+ Fix backup issue related to bug reports
	+ Improved backup GUI
0.7.99
        + changed sudo stub to be more permissive
	+ added startup file to apache web server
	+ enhanced backup module
	+ added basic CD/DVD support to backup module
	+ added test stubs to simplify testing
	+ added test class in the spirit of Test::Class
	+ Html.pm now uses mason templates
0.7.1
	+ use Apache::Reload to reload modules when changed
	+ GUI consistency (#12)
	+ Fixed a bug for passwords longer than 16 chars
	+ ebox-sudoers-friendly added to not overwrite /etc/sudoers each time
0.7
	+ First public release
0.6
	+ Move to client
	+ Remove obsolete TODO list
	+ Remove firewall module from  base system
	+ Remove objects module from base system
	+ Remove network module from base system
	+ Add modInstances and modInstancesOfType
	+ Raname Base to ClientBase
	+ Remove calls to deprecated methods
	+ API documented using naturaldocs
	+ Update INSTALL
	+ Use a new method to get configkeys, now configkey reads every
	  [0.9
	+ Added Polish translation][0-9]+.conf file from the EBox::Config::etc() dir and
	  tries to get the value from the files in order.
	+ Display date in the correct languae in Summary
	+ Update debian scripts
	+ Several bugfixes
0.5.2
	+ Fix some packaging issues
0.5.1
	+ New menu system
	+ New firewall filtering rules
	+ 802.1q support

0.5
	+ New bug-free menus (actually Internet Explorer is the buggy piece
	  of... software that caused the reimplementation)
	+ Lots of small bugfixes
	+ Firewall: apply rules with no destination address to packets
	  routed through external interfaces only
	+ New debianize script
	+ Firewall: do not require port and protocol parameters as they
	  are now optional.
	+ Include SSL stuff in the dist tarball
	+ Let modules block changes in the network interfaces
	  configuration if they have references to the network config in
	  their config.
	+ Debian network configuration import script
	+ Fix the init.d script: it catches exceptions thrown by modules so that
	  it can try to start/stop all of them if an exception is thrown.
	+ Firewall: fix default policy bug in INPUT chains.
	+ Restore textdomain in exceptions
	+ New services section in the summary
	+ Added Error item to Summary. Catch exceptions from modules in
	  summary and generate error item
	+ Fix several errors with redirections and error handling in CGIs
	+ Several data validation functions were fixed, and a few others added
	+ Prevent the global module from keeping a reference to itself. And make
	  the read-only/read-write behavior of the factory consistent.
	+ Stop using ifconfig-wrapper and implement our own NetWrapper module
	  with wrappers for ifconfig and ip.
	+ Start/stop apache, network and firewall modules in first place.
	+ Ignore some network interface names such as irda, sit0, etc.
	+ The summary page uses read-only module instances.
	+ New DataInUse exception, old one renamed to DataExists.
	+ Network: do not overwrite resolv.conf if there are nameservers
	  given via dhcp.
	+ Do not set a default global policy for the ssh service.
	+ Check for forbiden characters when the parameter value is
	  requested by the CGI, this allows CGI's to handle the error,
	  and make some decissions before it happens.
	+ Create an "edit object" template and remove the object edition stuff
	  from the main objects page.
	+ Fix the apache restarting code.
	+ Network: Remove the route reordering feature, the kernel handles that
	  automatically.
	+ Fix tons of bugs in the network restarting code.
	+ Network: removed the 3rd nameserver configuration.
	+ Network: Get gateway info in the dhcp hook.
	+ Network: Removed default configuration from the gconf schema.
	+ New function for config-file generation
	+ New functions for pid file handling

0.4
	+ debian package
	+ added module to export/import configuration
	+ changes in firewall's API
	+ Added content filter based on dansguardian
	+ Added French translation
	+ Added Catalan translation
	+ Sudoers file is generated automatically based on module's needs
	+ Apache config file is generated by ebox  now
	+ Use SSL
	+ Added ebox.conf file
	+ Added module template generator

0.3
	+ Supports i18n
	+ API name consistency
	+ Use Mason for templates
	+ added tips to GUI
	+ added dhcp hooks
	+ administration port configuration
	+ Fixed bugs to IE compliant
	+ Revoke changes after logout
	+ Several bugfixes

0.2
	+ All modules are now based on gconf.
	+ Removed dependencies on xml-simple, xerces and xpath
	+ New MAC address field in Object members.
	+ Several bugfixes.

0.1
	+ Initial release<|MERGE_RESOLUTION|>--- conflicted
+++ resolved
@@ -1,5 +1,7 @@
 HEAD
-<<<<<<< HEAD
+	+ Fixed redis unix socket permissions problem with usercorner
+	+ Get row ids without safe characters checking
+	+ Added EBox::Util::Random as random string generator
 	+ Set log level to debug when cannot compute md5 for a nonexistent file
 	+ Filtering in tables is now case insensitive
 	+ ProgressIndicator no longer leaves zombie processes in the system
@@ -22,11 +24,6 @@
 	+ Avoid temporal modelInstance errors when adding or removing
 	  modules with LogWatchers or LogDispatcher
 	+ Unallow administration port change when the port is in use
-=======
-	+ Fixed redis unix socket permissions problem
-	+ Get row ids without safe characters checking
-	+ Added EBox::Util::Random as random string generator
->>>>>>> d20207de
 2.3
 	+ Do not launch a passwordless redis instance during first install
 	+ New 'types' field in LogObserver and storers/acquirers to store special
