HEAD
<<<<<<< HEAD
	+ Do not show success note if there is no note
	+ Fix data in use behaviour on edition
	+ Give support to data in use exception for in-place booleans
	+ Fix warnOnChangeId framework
	+ Give real no support to /media in Disk Usage even when modules
	  use it
	+ Hide passwords on admin user model on error and debug on
	+ Set proper version for bugreport issues
=======
	+ Fix version available check in dashboard when file does not exist
>>>>>>> 4147aa4a
3.4
	+ Do not launch exceptions on EBox::MyDBEngine DESTROY
	+ Ask for trace object to non-handled EBox::Exceptions::Base
	  exceptions in the UnhandledError middleware. This will gives us
	  useful stack traces.
	+ When requesting from type a non-existing value use acquirer
	  if it is a volatile type
	+ EBox::WebAdmin::addNginxInclude does not longer raises exception
	  if file not yet exists
	+ Improve post save modules algorithm
	+ Added local apparmor profile for mysqld
	+ Avoid to show two 'module not enabled' messages in composites
	+ All non external exceptions from normal requests are now shown
	  in the UI with the stack trace to report as a bug
	+ All non external exceptions from AJAX requests are now shown in
	  the UI with the stack trace to report as a bug
	+ Template exceptions in normal requests are now handled in webadmin
	+ Set templated files encoding to UTF-8
	+ Send Perl warnings to Zentyal log file in webadmin app
	+ Added keepFile parameter to EBox::Downloader::CGI::FromTempDir
	+ Remove idle and dead code from EBox::Module::Service::writeConfFile
	+ Added auditable property to EBox::Model::DataTable
	+ Added HAProxyPreSetConf to HaProxy::ServiceBase
	+ Moved management of webadmin certificate to HAProxy module
	+ Enable ReverseProxy middleware always
	+ MySQL is restarted before creating database
	+ Use root ownership for webadmin certificates
	+ Execute change hostname actions only if the hostname has really changed
	+ Don't expire session on finish software wizard page
	+ Fixed show help JS to avoid to have help elements with different
	  show state
	+ Use window.location.replace instead of window.location.href
	  to redirect using JS
	+ In EBox::Type::Select, use element value as printableValue for
	  unknown options or options without printableValue
	+ Save haproxy config as changed after webadmin's initialSetup
	+ Send restartUI flag to restart service when restarting a module
	  from the UI
	+ Fix calculation of page number when using go to last page control
	+ Update tracker url in dashboard widget
	+ Continue installation without ads if there is a error getting them
	+ Added EBox::WebAdmin::Middleware::SubAppAuth to validate
	  WebAdmin sub-app requests
	+ Ported restricted resources to use nginx
	+ Removed EBox::Base::upload method because that's 100% handled by Plack
	  now.
	+ Increased the buffer size for uwsgi applications to allow big submits
	  like the one from automatic error report
	+ Added a UnhandledError middleware to catch any die or exception not
	  handled by Zentyal
	+ Added a Devel::StackTrace helper view that shows pretty backtraces
	+ Enable crash reports by default
	+ Added template for download link
	+ Created EBox::Util::Certificate, refactored create-certificate
	  script
	+ Changes in haproxy port validation and allow haproxy internal services
	+ Restore AdminPort model for WebAdmin to improve usability
	+ Added EBox::Module::Config::replicationExcludeKeys()
	+ Added EBox::WebAdmin::PortObserver to be used by ha and
	  remoteservices modules by the moment
	+ Added EBox::GlobalImpl::addModuleToPostSave to save modules
	  after normal save changes process
	+ Added a way for HAProxy to retrieve the CA certificate entry that should
	  be used
	+ Added a left-right composite layout
	+ Search and pagination forms can be omitted using showFilterForm
	  and showPaginationForm properties
	+ Show nice error when global-action fails using die + scalar
	+ EBox::Util::Random now accepts a set of chars to have a random string
	+ Notify HA when a module which must have a single instance in the
	  cluster is enabled/disabled.
	+ Added enabled action to /etc/init.d/zentyal to display whether a
	  module is enabled or disabled
	+ Pass model, type and id to enabled subroutine in
	  EBox::Types::MultiStateAction to be ortoghonal to handler property
	+ Fixed JS error on showing errors in customActionClicked
	+ Added middleware to have auth based on a env variable
	+ Updated nginx to server static files directly always so apache shouldn't
	  ever get this kind of requests
	+ Use uWSGI instead of Apache mod_perl for running CGIs
	+ Updated automatic bug report URL to new bug report endpoint.
	+ Give support to custom actions without image. Those actions will
	  not appear in the legend.
	+ Added to findValueMultipleFields and findValue the nosync parameter
	+ Added support for haproxy 1.5
	+ Moved nginx to listen on localhost
	+ Integration with HA module in save changes process
	+ Added icon for new zentyal-ha module
	+ Migrate rs_verify_servers in remoteservices.conf to
	  rest_verify_servers core.conf
	+ Include basic support to free-format Template models to be
	  included in Composites
	+ Move run-pending-ops script from remoteservices to core
	+ Rename EBox::RemoteServices::RESTResult to EBox::RESTClient::Result
	+ Move EBox::RemoteServices::RESTClient to EBox::RESTClient as it
	  is used in ha and remoteservices module.
	+ Adapt init.d and upstart running checks to Ubuntu 13.10
	+ Use service instead of deprecated invoke-rc.d for init.d scripts
	+ Adapted apache configuration to 2.4
	+ Adapted EBox::Config::Redis to the new libredis-perl API
	+ Adapted redis.conf to redis 2.6
	+ Zentyal MySQL custom conf is now written on initial-setup of logs
	  using a mason template
	+ Write logs configuration only when the module is enabled
	+ Use replace instead of href to redirect in Controller::DataTable
	  (This avoids infinite loops if the user press back button)
	+ Move EBox::CGI::Downloader::* modules  to EBox::Downloader to
	  make file downloads work again
	+ Avoid division by zero while using page navigation
	+ Automatic report text formatting adapted to Redmine
	+ Fix tab selection in tabbed composite from URL path anchor,
	  for instance, /Maintenance/Events#ConfigureDispatchers
	+ Avoid errors triggered on web administration port validation
	+ ManageAdmins model now also add/removes lpadmin group
	+ Show nice error when global-action fails using die + scalar
	+ Fixed JS error on showing errors in customActionClicked
	+ Fixed rethrown of exception in restartService() and
	  EBox::CGI::Base::upload methods
	+ Remove lock file in EBox::Util::Lock::unlock()
	+ Fixed mason component root for custom stubs
	+ Fixed regression in clone action
	+ Decode to utf8 the MySQL database results
	+ Create log database using utf8 charset
	+ Better way to set MySQL password for all the root accounts
	+ Use same JSON reply file for changeRowForm and dataInUse
	+ Fixed regression in AJAX changes with raised error when a
	  data in use exception was found
	+ Fixed css error that hide information in the logs tables
	+ Use sharedscripts in zentyal-core logrotate to avoid triggering
	  in every log file
	+ Take into account view customizer on audit logging
	+ Show complex types (more than one field) in audit log
	  while editing by storing the dump of the value
	+ Fix EBox::Types::Composite::cmp to store changes when only last type
	  is modified
	+ Fixed general widget packages to avoid error on 'packages to
	  upgrade' section
	+ Fixed regression when table size is set to 'view all'
	+ Set version to 3.4
3.3.1
	+ Fixed redirects in table/form JSON replies
	+ Set automated ticket report milestone to 3.3.X
3.3
	+ Refactored module not enabled warning
	+ Add version to header logo
	+ HTML body can now have different styles based on the menu section
	+ Hide close button on saving changes and backup progess
	  dialogs. Don't allow to close it with esc key on those cases.
	+ Fix error when pageSize parameter is not supplied to the model controller
	+ Workaround against modules changed when saving all changes
	+ Recover from widget function exceptions
	+ Use the same Mason interpreter for most HTML templates
	+ Use more granular AJAX for table actions
	+ Use stand-alone AJAX call to refresh save changes button
	+ Added missing use to EBox::CGI::Base
	+ Allow to submit apport crash reports if debug=yes
	+ Switch from Error to TryCatch for exception handling
	+ Added new communityEdition() helper method in EBox::Global
	+ Add version to header logo
	+ Always reload page after saving changes
	+ Use AJAX call to refresh save change buttons
	+ Copy all the redis keys from 'conf' to 'ro' when saving changes of
	  any module to prevent incoherences
	+ Delete unused stopAllModules() and restartAllModules() in EBox::Global
	+ Workaround against modules changed when saving all changes
	+ Display remote services messages if they exist on Dashboard
	+ Recover from widget function exceptions
	+ Fixed mdstat output processing to remove "(auto-read-only)"
	+ Fixed audit logging of delete actions
	+ Fixed errors with row ID in ManageAdmins table
	+ Added missing EBox::Exceptions uses
	+ Fixed bug in selectSetter which hitted selects on DataForm with
	  'unique' option enabled
	+ EBox::WebServer::removeNginxInclude does not longer throws
	  a exception if the path to remove is not included
	+ Copy all the redis keys from 'conf' to 'ro' when saving changes of
	  any module to prevent incoherences
	+ Delete unused stopAllModules() and restartAllModules() in EBox::Global
	+ Use printableName in Configure Module popup
	+ Replace fork of Apache2::AuthCookie with libapache2-authcookie-perl
	+ Added EBox::Types::IPRange::addressesFromBeginToEnd class method
	+ Set proper trial link in advertisements
	+ Show register link in local backup when not registered
	+ Strip the 'C:\fakepath\' that chrome adds to the file input
	+ Make dump_exceptions key work also for mason exceptions
	+ Pass HTTP_PROXY system environment variable to CGIs as they are
	  used in Zentyal modules
	+ Waiting for Zentyal ready page check is more robust now
	+ Fixed error in the recursive method for getting module dependencies
	+ Fixed JS typo which disabled export backup dialog
	+ Added dbus dependency to avoid problems on some minimal installations
	+ When restoring pre-3.2 backups take in account that apache
	  module was renamed to webadmin
	+ Make sure that we always commit/discard audit of changes when we
	  save/revoke all modules
	+ Add new row attribute "disabled"
	+ Fixed JS glitch which broke the dashboard periodical updates
	+ Better check of referer which skips cloud domain if it does not exists
	+ Avoid warning when stopping a module without FirewallHelper
	+ Include contents of /etc/resolv.conf in bug report
	+ Avoid Apache error screen in login when entering through Zentyal
	  Remote using password
	+ Fix warning comparing undefined string in DomainName type
	+ Rewrite row isEqualTo method using hashElements instead of elements
	+ Only allow to move dashboard widget by its handle
	+ Do not fail if zentyal-mysql.passwd ends with a newline character
	+ Removed old migration code from 3.0 to 3.2
	+ Added Number.prototype.toTimeDiffString in format.js
	+ Added .btn-black CSS class
	+ Set version to 3.3
	+ Added enableInnoDbIfNeeded() to MyDBEngine
	+ Fix loading on custom action buttons
	+ Add icon for openchange module
	+ Add missing use statement in EBox::Types::MultiStateAction
	+ Add icon for openchange module
	+ Service type setter works again
3.2
	+ Set 3.2 versions and non-beta logo
3.1.13
	+ Added missing EBox::Gettext uses, fixes crash in view logs refresh
	+ Minor CSS style fixes
	+ Added missing use statement in EBox::Types::MultiStateAction
3.1.12
	+ Do not crash if /etc/timezone does not exist
	+ Clean /var/lib/zentyal/tmp at the first moments of boot instead of
	  when running zentyal start, this fixes problems with leftover locks
	  that affect dhclient hooks
	+ Fixed wrong case in some class names for the save changes button
	+ Fixed autoscroll in dashboard widgets
	+ Added placeholder for drag & drop of table rows
	+ No autoscroll is done when overflow happens. This makes sortable
	  work in chromium
	+ Set audit after logs when enabling in first install
	+ Avoid getting unsaved changes by using readonly instance in manage-logs
3.1.11
	+ Initial setup for webadmin is now executed in postinst
	+ Fixed webadmin port migration
3.1.10
	+ Use DATETIME type in date column for consolidation tables
	+ Summarised reports shows graphs again
	+ Events summarised report has breadcrumbs now
	+ Base EBox::Logs::Composite::SummarizedReport to let summarised
	  reports have common breadcrumbs
	+ Added migration from 3.0 (apache -> webadmin)
3.1.9
	+ Fixed in-place boolean edit with non-basic types different to Union
	+ Removed some warnings in error.log
	+ Fixed confirmation dialogs warning style
	+ Fixed configure widgets width and drop behavior
	+ Fixed regression in dashboard register link after jQuery migration
	+ Always set as changed without checking RO value, this fixes some
	  situations in which the save changes button was not enabled
	+ Fixed regression in audit log IP addresses after nginx integration
	+ Added datetime time formatter to JS graphs which show dates in X
	  axis and date and time in the tracker
	+ Fixed bug sending parameters in Zentyal.Tabs prototype
	+ Fixed side-effect in Model::Manager::_modelHasMultipleInstances() that
	  tried to load composite as model by mistake, the bug was at least
	  present sometimes when trying to generate the configuration report
	+ Throw internal exception in valueByName if elementByName is undef
	+ Added captiveportal icons to CSS
	+ Restore configuration backup from file now works again after JS
	  framework change
	+ Configuration backup download, restore and delete from the list
	  works again after the UI changes
	+ Fixed regression in tabbed composites with the jQuery changes
	+ Set proper title in dialogs when loading in an existent one
	+ Fixed regression on dashboard which allowed to move already
	  present dashboard widgets
3.1.8
	+ Always log Perl errors that are not Zentyal exceptions
	+ Move package icons from software to core as required for the menu
	+ Use dpkg --clear-avail to avoid incoherent updates information
	+ Show printableModelName in DataTables when precondition fails
	+ Fixed number of decimals in Disk Usage when unit is MB
	+ Fixed UTF-8 encoding problems in TreeView
	+ Copyright footer is now at the bottom of the menu
	+ Fixed regression on logs search caused by autoFilter changes
	+ Fix bytes formatter in graphs
	+ Simplified CSS and improved styles and icons
	+ Improved dashboard drag&drop behavior in Chrome
	+ Allow to define permanentMessage directly on models
	+ Show placeholder in dashboard widgets drag&drop
	+ Fixed crash reloading dashboard after configure widgets
	+ Only apply redirect port fix on administration port
	+ Fixed regression in user interface with DataInUse exceptions
	+ Fixed wrong behavior of software updates in dashboard widget
	+ Always show proper language name for english locales
	+ Fixed wrong redirects when using a non-default admin port
	+ Fixed regression in webadmin reload after changing the language
	+ Remove unnecessary and problematic desktop services code
	+ Added icons for disabled users.
3.1.7
	+ Avoid eval operation when using standard HtmlBlocks class
	+ Changed some code to not trigger some unnecesary warnings
	+ Fixed regression on active menu entry highlight
	+ No-committed changes does not appear in configuration changes
	  log table
	+ Added autoFilter property to method tableInfo
	+ Modules can now be marked for restart after save changes via
	  post_save_modules redis key of the global module
	+ Make all dashboards div of the same height to ease drag and drop
	+ Don't allow invalid email in create report CGI
	+ DBEngineFactory is now a singleton
	+ EBox::Util::Random mentions /dev/urandom in its error messages
	  to ease troubleshooting
	+ Assure that type's references to its row are not lost in the
	  edit form template methods
3.1.6
	+ Restyled UI
	+ Added form.js
	+ Added better 502 error page for nginx with redirect when apache is ready
	+ Always call udpateRowNotify in row update, even when the new
	  values are the same than old ones
	+ Fixed bad call to EBox::CGI::Run::urlToClass in EBox::CGi::Base
	+ Added icons for top-level menu entries and module status page
	+ Fixed bad arguments in CGI::Controller::Composite call to SUPER::new()
	+ More flexible EBox::CGI::run for inheritance
	+ Fixed encoding of parameters in confirmation dialogs
	+ Check backup integrity by listing the tar file, throw
	  InvalidData exception if the tar is corrupted
	+ Do not use hidden form fields for generating confirmation dialog JS
	+ Fixed log bugs: use correct RO mode in loggerd, fixed behaviour
	  when all log helpers are disabled, enable logs correctly when
	  added by first time to configure logs table
	+ Fixed bad interpolation in JS code in booleanInPlaceViewer.mas
	+ WizardPage CGIs can now return JSON replies as response
	+ unconfigure-module script disables also the module
	+ Restart firewall module when a firewall observer module is
	  stopped/started using zentyal init.d script
	+ Added temporary stopped state to a Service module to know if a
	  module is stopped but enabled
	+ Redirect to / from /ebox using remote access to avoid blank page
	+ Removed no longer necessary jQuery noConflict()
	+ Added combobox.js
	+ Added EBox::Model::Base as base for DataTable and the new TreeView
	+ Adapted EBox::CGI::Run for the new TreeView models
	+ Fixed DataTable row removal from the UI with 100% volatile models with
	  'ids' method overriden.
3.1.5
	+ Increased webadmin default timeout.
	+ Disable drag & drop on tables with only one row
3.1.4
	+ Don't allow to move read-only rows
	+ Better prefix for user configuration redis keys
	+ Hide disabled carousel buttons, fix modal template
	+ Fixed modal dialog template
	+ Mark save changes button as changed when moving rows
	+ Remove unused parameter in Zentyal.DataTable.changeRow
3.1.3
	+ Enhanced UI styles: dialogs, progress bars, carousel, colors and images
	+ Rows of tables can now be moved using drag & drop
	+ Added logout dialog with option of discarding changes
	+ Remember page size options per users, added 'View all' page size option
	+ Added storage of options per user
	+ Enable and/or conifgure module dependencies automatically in
	  Module Status page
	+ Adapted CGIs to new modal dialogs
	+ Ported graphs from flotr.js to flot.js
	+ Ported JS code to jQuery and jQuery-ui
	+ Removed Modalbox.js, table_orderer.js and carousel.js
	+ Left menu keyword search is now case insensitive
3.1.2
	+ Make manage administrators table resilent against invalid users
	+ Remove deprecated backup domains related from logs module
	+ Added EBox::Types::URI type
	+ Added saveReload method to use reload instead of restart to
	  reduce service downtime. Use with care and programatically
	+ Added findValueMultipleFields() to DataTable and refactor _find()
	  to allow search by multiple fields
	+ Fixed disk usage report for logs component
3.1.1
	+ Do not dump unnecessary .bak files to /var/lib/zentyal/conf
	+ Restart all the core daemons instead of only apache after logrotate
	+ Fixed graph template so it could be feed with data using decimal
	  comma, it will convert it to a JS array without problems
	+ Fixed regression parsing ModalController urls
	+ Fixed regression non-model CGIs with aliases
	+ Added a way to retrieve all Models inside a Composite and its children.
	+ Increased the size limit for file uploads.
	+ Implemented a way to include configuration files for Nginx so the SOAP
	  services are able to use Nginx for SSL.
3.1
	+ Improved the message shown when there are no changes pending to save on
	  logout.
	+ Use the X-Forwarded-Proto header for redirects construction.
	+ Added nginx as the public HTTP server of Zentyal.
	+ Renamed 'Apache' module to 'WebAdmin' module. If you need to restart the
	  web administration you must use 'service zentyal webadmin restart'.
	+ Set trac milestone for reported bugs to 3.1.X
	+ CGIs are now EBox::Module::CGI::* instead of EBox::CGI::Module::*
	+ Daemons are now disabled when configuring a module, so Zentyal can
	  manage them directly instead of being autostarted by the system
	+ EBox::Model::DataForm::formSubmitted called even where there is no
	  previous row
	+ Added Pre-Depends on mysql-server to avoid problems with upgrades
	+ Depend on mysql-server metapackage instead of mysql-server-5.5
	+ Depend on zentyal-common 3.1
3.0.20
	+ Check against inexistent path in EBox::Util::SHM::subkeys
	+ Silent diff in EBox::Types::File::isEqualTo
	+ Print correctly UTF8 characters from configuration backup description
	+ When host name is changed, update /etc/hostname
	+ Proper link to remote in configuration backup page
3.0.19
	+ Removed full restore option for restore-backup tool and
	  EBox:Backup relevant methods
	+ Optimise loading Test::Deep::NoTest to avoid test environment creation
	+ Use EBox::Module::Base::writeConfFileNoCheck to write apache
	  configuration file
	+ Log events after dispatching them in the EventDaemon and catch exception
	  to avoid crashes when mysql is already stopped
	+ Emit events on zentyal start and stop
	+ Refactor some events-related code
	+ Changed MB_widedialog CSS class to use all width available in
	  the screen
	+ Fixed a broken link to SysInfo/Composite/General when activating the
	  WebServer module.
3.0.18
	+ Pass model instance when invoking EBox::Types::Select populate function
	+ Improve dynamic editable property detection for framework types
	+ Override _validateReferer method in Desktop services CGI
	+ Don't abort configuration backup when we get a error retrieving the
	  partition table information
	+ In EBox:Model::Row, refactored elementExists and
	  elementByName to make them to have similiar code structure
	+ Improvement in test help classes and added test fakes for
	  EBox::Model::Manager and EBox::Util::SHMLock
	+ Prevented unuseful warning in
	  EBox::Model::DataTable::setDirectory when the old directory is undef
	+ Fixed unit tests under EBox/Model/t, backup configuration tests and
	  some others
	+ Remove unused method EBox::Auth::alreadyLogged()
	+ Apache::setRestrictedResource updates properly if already exists
	+ Global and Module::Config allow to set redis instance to ease testing
	+ Now EBox::GlobalImpl::lastModificationTime also checks
	  modification time of configuration files
	+ Rows in events models are now synced before running EventDaemon
	+ Better way of checking if event daemon is needed
3.0.17
	+ Allow numeric zero as search filter
	+ When filtering rows don't match agains link urls or hidden values
	+ Avoid CA file check when removing it from Apache module
	+ Silent removeCA and removeInclude exceptions when removing
	  non-existant element
	+ Fixed rollback operation in redis config backend
	+ Desktop services CGI now only returns JSON responses
	+ Log error when dynamic loading a class fails in
	  ConfigureDispatchers model
	+ Update total ticks dynamically in progress indicator if ticks overflow
3.0.16
	+ Fixed regression in boolean in-place edit with Union types
	+ Added some missing timezones to EBox::Types::TimeZone
	+ Add a new method to DBEngine 'checkForColumn' to retrieve columns
	  definition from a given table
	+ Reload models info in model manager if new modules are installed
3.0.15
	+ Make sure that halt/reboot button can be clicked only once
	+ Cleaner way of disabling dependant modules when the parent is disabled,
	  avoiding unnecessary calls to enableService each time the module status
	  page is loaded.
	+ Show confirmation dialog when trying to change host or domain
	  if zentyal-samba is installed and provisioned
	+ Modified data table controller so edit boolean in place reuses
	  the code of regular edits, avoiding getting incorrect read-only
	  values from cache
3.0.14
	+ Allow search filters with a leading '*'
	+ Better error reporting when choosing a bad search filter
	+ External exceptions from _print method are caught correctly in CGIs
	+ EBox::CGI::run now supports correct handling of APR::Error
	+ Fixed dashboard check updates ajax requests in Chrome
	+ Fixed errors with zero digits components in time type
3.0.13
	+ Better warning if size file is missing in a backup when
	  restoring it
	+ Fixed table cache behaviour on cache miss in logs module
	+ Fix wrong button label when deleting rows in 'datainuse' template
	+ Removed unused method EBox::Model::DataTable::_tailoredOrder
	+ Added force default mode and permission to writeConfFileNoCheck(),
	  writeFile() and derivatives
	+ Fixed bug in EBox:::Logs::CGI::Index with internationalized
	  parameter names
	+ DataTables with sortedBy are now orderer alphabetically with
	  proper case treatment
	+ Display messages in model even when there are not elements and
	  table body is not shown
3.0.12
	+ Improve change-hostname script, delete all references to current name
	+ Faster dashboard loading with asynchronous check of software updates
	+ Workaround for when the progress id parameter has been lost
	+ Fixed problems calling upstart coomands from cron jobs with wrong PATH
	+ Decode CGI unsafeParams as utf8
	+ Avoid double encoding when printing JSON response in EBox::CGI::Base
	+ Remove warning in EBox::Menu::Folder when currentfolder is not defined
	+ Removed unnecesary and misleading method new from EBox::Auth package
3.0.11
	+ Avoid flickering loading pages when switching between menu entries
	+ Incorrect regular expression in logs search page are correctly handled
	+ Fix input badly hidden in the logs screen
	+ reloadTable from DataTable now remove cached fields as well
3.0.10
	+ Fixed unsafe characters error when getting title of progress
	  indicator in progress dialog
	+ Added use utf8 to dashboard template to fix look of closable messages
3.0.9
	+ Adapted file downloads to the new utf8 fixes
	+ Write backup files in raw mode to avoid utf8 problems
	+ Print always utf8 in STDOUT on all CGIs
	+ Decode CGI params of values entered at the interface as utf8
	+ Proper encode/decode of utf8 with also pretty JSON
	+ Fixed utf8 decoding in date shown at dashboard
	+ Removed old workarounds for utf8 problems
	+ Added new recoveryEnabled() helper method to Module::Base
	+ Added recoveryDomainName() method to SyncProvider interface
	+ Restore backup can now install missing modules in Disaster Recovery
	+ Show specific slides when installing a commercial edition
	+ Redirect to proper CGI after login in disaster recovery mode
	+ Removed old debconf workaround for first stage installation
	+ Log redis start message as debug instead of info to avoid flood
	+ Use unsafeParam in EBox::CGI::Base::paramsAsHash
	+ EBox::Module::Service does not raise exception and logs
	  nothing when using init.d status
	+ Fixed glitch in backup CGI which sometimes showed
	  the modal dialog with a incorrect template
3.0.8
	+ Use path for default name in SyncFolders::Folder
	+ Do not restrict characters in data table searchs
	+ Fixed automatic bug report regression
	+ Fixed refresh of the table and temporal control states
	  in customActionClicked callback
	+ Modified modalbox-zentyal.js to accept wideDialog parameter
	+ Fixed template method in MultiStateAction to return the default
	  template when it is not any supplied to the object
	+ Fixed sendInPlaceBooleanValue method from table-helper.js; it
	  aborted because bad parameters of Ajax.Updater
	+ Fixed bug that made that the lock was shared between owners
	+ Some fixes in the function to add the rule for desktops services
	  to the firewall
	+ Delete obsolete EBox::CGI::MenuCSS package
3.0.7
	+ Add new EBox::Module::Service::Observer to notify modules about
	  changes in the service status
	+ Administration accounts management reflects the changes in
	  system accounts in ids() or row() method call
	+ Some fixes in the RAID event watcher
	+ foreignModelInstance returns undef if foreignModel is
	  undef. This happens when a module has been uninstalled and it is
	  referenced in other installed module (events)
	+ loggerd shows loaded LogHelpers when in debug mode
	+ Added additional info to events from RAID watcher
	+ Use sudo to remove temporal files/diectories in backup, avoiding
	  permissions errors
	+ Added exception for cloud-prof module to events dependencies
3.0.6
	+ Skip keys deleted in cache in Redis::_keys()
	+ Fixed events modules dependencies to depend on any module which
	  provides watchers or dispatchers
	+ Always call enableActions before enableService when configuring modules
	+ Added needsSaveAfterConfig state to service modules
	+ Better exceptions logging in EBox::CGI::Run
	+ Fixed 'element not exists' error when enabling a log watcher
	+ Scroll up when showing modal dialog
	+ Added fqdnChanged methods to SysInfo::Observer
	+ Fixed SSL configuration conflicts betwen SOAPClient and RESTClient
3.0.5
	+ Template ajax/simpleModalDialog.mas can now accept text
	+ Used poweroff instead of halt to assure that system is powered
	  off after halt
	+ Fixed log audit database insert error when halting or rebooting
	+ Added time-based closable notification messages
	+ Adapted to new EBox::setLocaleEnvironment method
	+ EBox::Type::File now allows ebox user to own files in directories
	  which are not writable by him
	+ Removed cron daily invocation of deprecated report scripts
3.0.4
	+ Added EBox::SyncFolders interface
	+ Fixed invokation of tar for backup of model files
	+ New observer for sysinfo module to notify modules implementing the
	  SysInfo::Observer interface when the host name or host domain is
	  changed by the user, before and after the change takes effect
	+ Stop and start apache after language change to force environment reload
	+ Reload page after language change
	+ EBox::Module::Service::isRunning() skips daemons whose precondition fail
	+ Fixed undefined reference in DataTable controller for log audit
	+ Added and used serviceId field for service certificates
	+ Fixed SQL quoting of column names in unbuffered inserts and consolidation
3.0.3
	+ Fixed bug which prevented highlight of selected item in menu
	+ Fixed base class of event dispatcher to be compatible with the
	  changes dispatcher configuration table
	+ Fixed event daemon to use dumped variables
	+ Fixed need of double-click when closing menu items in some cases
	+ Fixed logs consolidation to avoid high CPU usage
	+ In view log table: correctly align previous and first page buttons
	+ Improve host name and domain validation.
	+ Forbidden the use of a qualified hostname in change hostname form
	+ Update samba hostname-dependent fields when hostname is changed
	+ Confirmation dialog when the local domain is changed and with a
	  warning if local domain which ends in .local
3.0.2
	+ The synchronization of redis cache refuses with log message to set
	  undefined values
	+ Fixed wrong sql statement which cause unwanted logs purge
	+ DataForm does not check for uniqueness of its fields, as it only
	  contains a single row
	+ In ConfigureLogs, restored printable names for log domains
	+ Fixed dashboard update error on modules widget, counter-graph
	  widget and widget without sections
	+ Better way to fix non-root warnings during boot without interfering
	  on manual restart commands in the shell
3.0.1
	+ Properly set default language as the first element of the Select to
	  avoid its loss on the first apache restart
	+ Set milestone to 3.0.X when creating tickets in trac.zentyal.org
	+ Removed forced setting of LANG variables in mod_perl which made progress
	  indicator fail when using any language different to English
	+ Removed some frequent undef warnings
	+ Added executeOnBrothers method to EBox::Model::Component
	+ Fixed repetition of 'add' and 'number change' events in RAID watcher
	+ Fixed incorrect display of edit button in tables without editField action
	+ Cache MySQL password to avoid reading it all the time
	+ Fixed request came from non-root user warnings during boot
	+ Send info event in Runit watcher only if the service was down
	  MAX_DOWN_PERIODS
3.0
	+ Removed beta logo
	+ Set 'firstInstall' flag on modules when installing during initial install
	+ Set 'restoringBackup' flag on modules when restoring backup
	+ Call enableService after initialSetup while restoring backup
	+ Registration link in widget now have appropiate content when either
	  remoteservices or software are not installed
	+ Fixed style for disabled buttons
	+ Composite and DataTable viewers recover from errors in pageTitle method
	+ Fixed intermitent failure in progress when there are no slides
	+ Rollback redis transaction on otherwise instead finally block
	+ Members of the 'admin' group can now login again on Zentyal
	+ Multi-admin management for commercial editions
	+ First and last move row buttons are now disabled instead of hidden
	+ In save changes dialog set focus always in the 'save' button
	+ Fixed i18n problem in some cases where environment variables
	  were different than the selected locale on Zentyal UI, now
	  LANG and LC_MESSAGES are explicitly passed to mod_perl
	+ Reviewed registration strings
	+ Added template attribute to MultiStateAction to provide any kind
	  of HTML to display an action
	+ Changed icon, name and link for Zentyal Remote
	+ Fixed some compatibility issues with Internet Explorer 9
	+ Show warning with Internet Explorer 8 or older
	+ Improved dashboard buttons colors
2.3.24
	+ Do not cache undef values in EBox::Config::Redis::get()
	+ Code fix on subscription retrieval for Updates event
	+ Update validate referer to new Remote Services module API
	+ In-place booleans now properly mark the module as changed
	+ Do not try to read slides if software module is not installed
	+ Fixed wrong call in Events::isEnabledDispatcher()
	+ Updated 'created by' footer
2.3.23
	+ Change the default domain name from 'zentyal.lan' to
	  'zentyal-domain.lan'
	+ Changes in first enable to avoid letting modules unsaved
	+ Type File now accepts spaces in the file name
	+ Added setTimezone method to MyDBEngine
	+ Enable consolidation after reviewing and pruning
	+ Code typo fix in Events::isEnabledWatcher
	+ Remove all report code from core
	+ Move SysInfo report related to remoteservices module
	+ Fixed regression which removed scroll bars from popups
	+ New carousel transition for the installation slides
	+ Added option to not show final notes in progress bar
	+ EBox::Model::Component::modelGetter does not die when trying to
	  get a model for an uninstalled module
	+ Added previous/next buttons to manually switch installation slides
	+ New installation slides format
	+ Added compatibility with MS Internet Explorer >= 8
2.3.22
	+ Changed first installation workflow and wizard infraestructure
	+ Improved firewall icons
	+ Set hover style for configure rules button in firewall
	+ Do not disable InnoDB in mysql if there are other databases
	+ Progress indicator no longer calls showAds if it is undefined
	+ Send cache headers on static files to improve browsing speed
	+ Added foreignNoSyncRows and foreignFilter options to EBox::Types::Select
	+ Improved settings icon
	+ Fixed modalboxes style
	+ Improve host domain validation. Single label domains are not allowed.
2.3.21
	+ Fixes on notifyActions
	+ Check for isDaemonRunning now compatible with asterisk status
	+ Fixed warning call in EBox::Types::HasMany
2.3.20
	+ New look & feel for the web interface
	+ Adjust slides transition timeout during installation
	+ Audit changes table in save changes popup has scroll and better style
	+ Model messages are printed below model title
	+ noDataMsg now allows to add elements if it makes sense
	+ Fixed ajax/form.mas to avoid phantom change button
	+ EBox::Model::Manager::_setupModelDepends uses full paths so the
	  dependecies can discriminate between models with the same name
	+ Default row addition in DataForm does not fires validateTypedRow
	+ Code typo fix in change administration port model
	+ Set only Remote as option to export/import configuration to a
	  remote site
	+ Return undef in HasMany type when a model is not longer
	  available due to being uninstalled
	+ Added onclick atribute to the link.mas template
	+ Fix exception raising when no event component is found
	+ table_ordered.js : more robust trClick event method
	+ Changed dashboard JS which sometimes halted widget updates
	+ Added popup dialogs for import/export configuration
	+ Changes in styles and sizes of the save/revoke dialog
	+ Removed redudant code in ConfigureWatchers::syncRows which made module
	  to have an incorrect modified state
	+ Dont show in bug report removed packages with configuration
	  held as broken packages
	+ DataTable::size() now calls to syncRows()
	+ EBox::Module::Config::set_list quivalent now has the same
	  behaviour than EBox::Module::Config::set
2.3.19
	+ Manually set up models for events to take into account the
	  dynamic models from the log watcher filtering models
	+ Fixed warnings when deleting a row which is referenced in other model
	+ Disable HTML form autocompletion in admin password change model
	+ Fixed incorrect non-editable warnings in change date and time model
	+ Fixed parsing value bug in EBox::Types::Date and EBox::Types::Time
	+ Reworked mdstat parsing, added failure_spare status
	+ Configuration backup implicitly preserves ownership of files
	+ Changes in styles and sizes of the save/revoke dialog
	+ New data form row is copied from default row, avoiding letting hidden
	  fields without its default value and causing missing fields errors
	+ Always fill abstract type with its default value, this avoids
	  errors with hidden fields with default value
	+ Different page to show errors when there are broken software packages
	+ InverseMatchSelect and InverseMatchUnion use 'not' instead of '!' to
	  denote inverse match. This string is configurable with a type argument
	+ Fixed types EBox::Type::InverseMatchSelect and InverseMatchUnion
	+ Fixed bug in DataTable::setTypedRow() which produced an incorrect 'id'
	  row element in DataTable::updateRowNotify()
	+ In tableBody.mas template: decomposed table topToolbar section in methods
	+ Fixed bug in discard changes dialog
	+ Confirmation dialogs now use styled modalboxes
	+ Do not reload page after save changes dialog if operation is successful
	+ Maintenance menu is now kept open when visiting the logs index page
2.3.18
	+ Manual clone of row in DataTable::setTypedRow to avoid segfault
	+ Avoid undef warnings in EBox::Model::DataTable::_find when the
	  element value is undef
	+ Fixed kill of ebox processes during postrm
	+ Set MySQL root password in create-db script and added mysql script
	  to /usr/share/zentyal for easy access to the zentyal database
	+ Increased timeout redirecting to wizards on installation to 5 seconds
	  to avoid problems on some slow or loaded machines
	+ Save changes dialog do not appear if there are no changes
	+ Delete no longer needed duplicated code
	+ Do not go to save changes after a regular package installation
	  they are saved only in the first install
	+ Progress bar in installation refactored
2.3.17
	+ Do not use modal box for save changes during installation
	+ Hidden fields in DataTables are no longer considered compulsory
	+ Select type has now its own viewer that allows use of filter function
	+ User is now enabled together with the rest of modules on first install
2.3.16
	+ Fix 'oldRow' parameter in UpdatedRowNotify
	+ Use Clone::Fast instead of Clone
	+ Modal dialog for the save and discard changes operations
	+ Use a different lock file for the usercorner redis
	+ Improved look of tables when checkAll controls are present
	+ Better icons for clone action
	+ Added confirmation dialog feature to models; added confirmation
	  dialog to change hostname model
	+ Dynamic default values are now properly updated when adding a row
	+ Kill processes owned by the ebox user before trying to delete it
	+ Do not use sudo to call status command at EBox::Service::running
	+ Fixed regression setting default CSS class in notes
2.3.15
	+ Added missing call to updateRowNotify in DataForms
	+ Fixed silent error in EBox::Types::File templates for non-readable
	  by ebox files
	+ Use pkill instead of killall in postinst
	+ Use unset instead of delete_dir when removing rows
	+ Do not set order list for DataForms
	+ Only try to clean tmp dir on global system start
2.3.14
	+ Error message for failure in package cache creation
	+ Fixed regression when showing a data table in a modal view
	+ Do not do a redis transaction for network module init actions
	+ Fixed EBox::Module::Config::st_unset()
	+ Allowed error class in msg template
2.3.13
	+ Fixed problems in EventDaemon with JSON and blessed references
	+ More crashes avoided when watchers or dispatchers doesn't exist
	+ Proper RAID watcher reimplementation using the new state API
	+ EBox::Config::Redis singleton has now a instance() method instead of new()
	+ Deleted wrong use in ForcePurge model
2.3.12
	+ Fixed problem with watchers and dispatchers after a module deletion
	+ Fixed EBox::Model::DataTable::_checkFieldIsUnique, it failed when the
	  printableValue of the element was different to its value
	+ Fixed separation between Add table link and table body
	+ Adaptation of EventDaemon to model and field changes
	+ Disabled logs consolidation on purge until it is reworked, fixed
	  missing use in purge logs model
	+ Fixed Componet::parentRow, it not longer tries to get a row with
	  undefined id
	+ Fix typo in ConfigureLogs model
	+ Mark files for removing before deleting the row from backend in
	  removeRow
	+ The Includes directives are set just for the main virtual host
	+ Fixed EventDaemon crash
2.3.11
	+ Mark files for removing before deleting the row from backend in removeRow
	+ Dashboard widgets now always read the information from RO
	+ Enable actions are now executed before enableService()
	+ Fixed regression which prevented update of the administration service
	  port when it was changed in the interface
	+ New EBox::Model::Composite::componentNames() for dynamic composites
	+ Remove _exposedMethods() feature to reduce use of AUTOLOAD
	+ Removed any message set in the model in syncRows method
	+ Added global() method to modules and components to get a coherent
	  read-write or read-only instance depending on the context
	+ Removed Model::Report and Composite::Report namespaces to simplify model
	  management and specification
	+ New redis key naming, with $mod/conf/*, $mod/state and $mod/ro/* replacing
	  /ebox/modules/$mod/*, /ebox/state/$mod/* and /ebox-ro/modules/$mod/*
	+ Removed unnecessary parentComposite methods in EBox::Model::Component
	+ Only mark modules as changed when data has really changed
	+ EBox::Global::modChange() throws exception if instance is readonly
	+ New get_state() and set_state() methods, st_* methods are kept for
	  backwards compatibility, but they are deprecated
	+ Simplified events module internals with Watcher and Dispatcher providers
	+ Model Manager is now able to properly manage read-only instances
	+ Composites can now use parentModule() like Models
	+ Renamed old EBox::GConfModule to EBox::Module::Config
	+ Unified model and composite management in the new EBox::Model::Manager
	+ Model and composites are loaded on demand to reduce memory consumption
	+ Model and composite information is now stored in .yaml schemas
	+ ModelProvider and CompositeProvider are no longer necessary
	+ Simplified DataForm using more code from DataTable
	+ Adapted RAID and restrictedResources() to the new JSON objects in redis
	+ Remove unused override modifications code
	+ Added /usr/share/zentyal/redis-cli wrapper for low-level debugging
	+ Use simpler "key: value" format for dumps instead of YAML
	+ Row id prefixes are now better chosen to avoid confusion
	+ Use JSON instead of list and hash redis types (some operations,
	  specially on lists, are up to 50% faster and caching is much simpler)
	+ Store rows as hashes instead of separated keys
	+ Remove deprecated all_dirs and all_entries methods
	+ Remove obsolete EBox::Order package
	+ Remove no longer needed redis directory tree sets
	+ Fixed isEqualTo() method on EBox::Types::Time
	+ EBox::Types::Abstract now provides default implementations of fields(),
	  _storeInGConf() and _restoreFromHash() using the new _attrs() method
	+ Remove indexes on DataTables to reduce complexity, no longer needed
	+ Simplified ProgressIndicator implementation using shared memory
	+ New EBox::Util::SHMLock package
	+ Implemented transactions for redis operations
	+ Replace old MVC cache system with a new low-level redis one
	+ Delete no longer necessary regen-redis-db tool
	+ Added new checkAll property to DataTable description to allow
	  multiple check/uncheck of boolean columns
2.3.10
	+ Added Desktop::ServiceProvider to allow modules to implement
	  requests from Zentyal desktop
	+ Added VirtualHost to manage desktop requests to Zentyal server
	+ Fix EventDaemon in the transition to MySQL
	+ Send EventDaemon errors to new rotated log file /var/log/zentyal/events.err
	+ Send an event to Zentyal Cloud when the updates are up-to-date
	+ Send an info event when modules come back to running
	+ Include additional info for current event watchers
	+ Fixed RAID report for some cases of spare devices and bitmaps
	+ Fixed log purge, SQL call must be a statement not a query
	+ Fixed regex syntax in user log queries
	+ Added missing "use Filesys::Df" to SysInfo
	+ Disabled consolidation by default until is fixed or reimplemented
	+ Fixed regresion in full log page for events
	+ Added clone action to data tables
	+ Fixed regression in modal popup when showing element table
	+ Added new type EBox::Types::KrbRealm
	+ Fix broken packages when dist-upgrading from old versions: stop ebox
	  owned processes before changing home directory
	+ Log the start and finish of start/stop modules actions
	+ Added usesPort() method to apache module
2.3.9
	+ Enable SSLInsecureRenegotiation to avoid master -> slave SOAP handsake
	  problems
	+ Added validateRowRemoval method to EBox::Model::DataTable
	+ Use rm -rf instead of remove_tree to avoid chdir permission problems
	+ Avoid problems restarting apache when .pid file does not exist
	+ Do not use graceful on apache to allow proper change of listen port
	+ Simplified apache restart mechanism and avoid some problems
2.3.8
	+ Create tables using MyISAM engine by default
	+ Delete obsolete 'admin' table
2.3.7
	+ Fixed printableName for apache module and remove entry in status widget
	+ Merged tableBodyWithoutActions.mas into tableBody.mas
	+ Removed tableBodyWithoutEdit.mas because it is no longer used
	+ Better form validation message when there are no ids for
	  foreign rows in select control with add new popup
	+ Fixed branding of RSS channel items
	+ Fixed destination path when copying zentyal.cnf to /etc/mysql/conf.d
	+ Packaging fixes for precise
2.3.6
	+ Switch from CGIs to models in System -> General
	+ New value() and setValue() methods in DataForm::setValue() for cleaner
	  code avoiding use of AUTOLOAD
	+ Added new EBox::Types::Time, EBox::Types::Date and EBox::Types::TimeZone
	+ Added new attribute 'enabled' to the Action and MultiStateAction types
	  to allow disabling an action. Accepts a scalar or a CODE ref
	+ The 'defaultValue' parameter of the types now accept a CODE ref that
	  returns the default value.
2.3.5
	+ Added force parameter in validateTypedRow
	+ Fixed 'hidden' on types when using method references
	+ Removed some console problematic characters from Util::Random::generate
	+ Added methods to manage apache CA certificates
	+ Use IO::Socket::SSL for SOAPClient connections
	+ Removed apache rewrite from old slaves implementation
	+ Do not show RSS image if custom_prefix defined
2.3.4
	+ Avoid 'negative radius' error in DiskUsage chart
	+ Fixed call to partitionFileSystems in EBox::SysInfo::logReportInfo
	+ Log audit does not ignore fields which their values could be interpreted
	  as boolean false
	+ Avoid ebox.cgi failure when showing certain strings in the error template
	+ Do not calculate md5 digests if override_user_modification is enabled
	+ Clean /var/lib/zentyal/tmp on boot
	+ Stop apache gracefully and delete unused code in Apache.pm
	+ Cache contents of module.yaml files in Global
2.3.3
	+ The editable attribute of the types now accept a reference to a function
	  to dinamically enable or disable the field.
	+ In progress bar CGIs AJAX call checks the availability of the
	  next page before loading it
	+ Replaced community logo
	+ Adapted messages in the UI for new editions
	+ Changed cookie name to remove forbidden characters to avoid
	  incompatibilities with some applications
	+ Added methods to enable/disable restart triggers
2.3.2
	+ Fixed redis unix socket permissions problem with usercorner
	+ Get row ids without safe characters checking
	+ Added EBox::Util::Random as random string generator
	+ Set log level to debug when cannot compute md5 for a nonexistent file
	+ Filtering in tables is now case insensitive
	+ ProgressIndicator no longer leaves zombie processes in the system
	+ Implemented mysqldump for logs database
	+ Remove zentyal-events cron script which should not be longer necessary
	+ Bugfix: set executable permissions to cron scripts and example hooks
	+ Added a global method to retrieve installed server edition
	+ Log also duration and compMessage to events.log
2.3.1
	+ Updated Standards-Version to 3.9.2
	+ Fixed JS client side table sorting issue due to Prototype
	  library upgrade
	+ Disable InnoDB by default to reduce memory consumption of MySQL
	+ Now events are logged in a new file (events.log) in a more
	  human-readable format
	+ Added legend to DataTables with custom actions
	+ Changed JS to allow the restore of the action cell when a delete
	  action fails
	+ Set milestone to 3.0 when creating bug reports in the trac
	+ Avoid temporal modelInstance errors when adding or removing
	  modules with LogWatchers or LogDispatcher
	+ Unallow administration port change when the port is in use
2.3
	+ Do not launch a passwordless redis instance during first install
	+ New 'types' field in LogObserver and storers/acquirers to store special
	  types like IPs or MACs in an space-efficient way
	+ Use MySQL for the logs database instead of PostgreSQL
	+ Bugfix: logs database is now properly recreated after purge & install
	+ Avoid use of AUTOLOAD to execute redis commands, improves performance
	+ Use UNIX socket to connect to redis for better performance and
	  update default redis 2.2 settings
	+ Use "sudo" group instead of "admin" one for the UI access control
	+ Added EBox::Module::Base::version() to get package version
	+ Fixed problem in consalidation report when accumulating results
	  from queries having a "group by table.field"
	+ Added missing US and Etc zones in timezone selector
	+ Replaced autotools with zbuildtools
	+ Refuse to restore configuration backup from version lesser than
	  2.1 unless forced
	+ Do not retrieve format.js in every graph to improve performance
	+ The purge-module scripts are always managed as root user
	+ New grep-redis tool to search for patterns in redis keys or
	  values
	+ Use partitionFileSystems method from EBox::FileSystem
2.2.4
	+ New internal 'call' command in Zentyal shell to 'auto-use' the module
	+ Zentyal shell now can execute commandline arguments
	+ Bugfix: EBox::Types::IPAddr::isEqualTo allows to change netmask now
	+ Removed some undefined concatenation and compare warnings in error.log
	+ Ignore check operation in RAID event watcher
	+ Skip IP addresses ending in .0 in EBox::Types::IPRange::addresses()
	+ Do not store in redis trailing dots in Host and DomainName types
	+ Added internal command to instance models and other improvements in shell
	+ Now the whole /etc/zentyal directory is backed up and a copy of the
	  previous contents is stored at /var/backups before restoring
	+ Removing a module with a LogWatcher no longer breaks the LogWatcher
	  Configuration page anymore
	+ Fixed error in change-hostname script it does not longer match substrings
	+ Bugfix: Show breadcrumbs even from models which live in a
	  composite
	+ HTTPLink now returns empty string if no HTTPUrlView is defined
	  in DataTable class
	+ Added mising use sentence in EBox::Event::Watcher::Base
2.2.3
	+ Bugfix: Avoid url rewrite to ebox.cgi when requesting to /slave
	+ Fixed logrotate configuration
	+ More resilient way to handle with missing indexes in _find
	+ Added more informative text when mispelling methods whose prefix
	  is an AUTOLOAD action
	+ A more resilient solution to load events components in EventDaemon
	+ Added one and two years to the purge logs periods
	+ Fixed downloads from EBox::Type::File
2.2.2
	+ Revert cookie name change to avoid session loss in upgrades
	+ Do not try to change owner before user ebox is created
2.2.1
	+ Removed obsolete references to /zentyal URL
	+ Create configuration backup directories on install to avoid warnings
	  accessing the samba share when there are no backups
	+ Log result of save changes, either successful or with warnings
	+ Changed cookie name to remove forbidden characters to avoid
	  incompatibilities with some applications
	+ Removed duplicated and incorrect auding logging for password change
	+ Fixed some non-translatable strings
	+ Create automatic bug reports under 2.2.X milestone instead of 2.2
	+ Fixed bug changing background color on selected software packages
2.1.34
	+ Volatile types called password are now also masked in audit log
	+ Adjust padding for module descriptions in basic software view
	+ Removed beta icon
2.1.33
	+ Fixed modal add problems when using unique option on the type
	+ Fixed error management in the first screen of modal add
	+ Unify software selection and progress colors in CSS
	+ Set proper message type in Configure Events model
	+ Fixed error checking permanentMessage types in templates/msg.mas
2.1.32
	+ Added progress bar colors to theme definition
	+ Remove no longer correct UTF8 decode in ProgressIndicator
	+ Fixed UTF8 double-encoding on unexpected error CGI
	+ Reviewed some subscription strings
	+ Always fork before apache restart to avoid port change problems
	+ Stop modules in the correct order (inverse dependencies order)
	+ Better logging of failed modules on restore
2.1.31
	+ Do not start managed daemons on boot if the module is disabled
	+ Better message on redis error
	+ Watch for dependencies before automatic enable of modules on first install
2.1.30
	+ Removed obsolete /ebox URL from RSS link
	+ Changed methods related with extra backup data in modules logs
	  to play along with changes in ebackup module
	+ Set a user for remote access for audit reasons
	+ Detect session loss on AJAX requests
2.1.29
	+ Startup does not fail if SIGPIPE received
2.1.28
	+ Added code to mitigate false positives on module existence
	+ Avoid error in logs full summary due to incorrect syntax in template
	+ Allow unsafe chars in EBox::Types::File to avoid problems in some browsers
	+ Reviewed some subscription strings
	+ Warning about language-packs installed works again after Global changes
	+ Show n components update when only zentyal packages are left to
	  upgrade in the system widget
	+ Do not show debconf warning when installing packages
	+ EBox::Types::IPAddr (and IPNetwork) now works with defaultValue
	+ Allow to hide menu items, separators and dashboard widgets via conf keys
2.1.27
	+ Do not create tables during Disaster Recovery installation
	+ Added new EBox::Util::Debconf::value to get debconf values
	+ DataTable controller does no longer try to get a deleted row
	  for gather elements values for audit log
	+ Check if Updates watcher can be enabled if the subscription
	  level is yet unknown
2.1.26
	+ Detection of broken packages works again after proper deletion
	  of dpkg_running file
	+ Keep first install redis server running until trigger
	+ Unified module restart for package trigger and init.d
	+ Use restart-trigger script in postinst for faster daemons restarting
	+ System -> Halt/Reboot works again after regression in 2.1.25
	+ Added framework to show warning messages after save changes
	+ Change caption of remote services link to Zentyal Cloud
	+ Do not show Cloud link if hide_cloud_link config key is defined
	+ Added widget_ignore_updates key to hide updates in the dashboard
	+ Differentiate ads from notes
	+ Allow custom message type on permanentMessage
	+ Only allow custom themes signed by Zentyal
	+ Removed /zentyal prefix from URLs
	+ Caps lock detection on login page now works again
	+ Added HiddenIfNotAble property to event watchers to be hidden if
	  it is unabled to monitor the event
	+ Dashboard values can be now error and good as well
	+ Include a new software updates widget
	+ Include a new alert for basic subscriptions informing about
	  software updates
	+ Add update-notifier-common to dependencies
	+ EBox::DataTable::enabledRows returns rows in proper order
	+ Use custom ads when available
	+ Disable bug report when hide_bug_report defined on theme
2.1.25
	+ Do not show disabled module warnings in usercorner
	+ Mask passwords and unify boolean values in audit log
	+ Do not override type attribute for EBox::Types::Text subtypes
	+ Corrected installation finished message after first install
	+ Added new disableAutocomplete attribute on DataTables
	+ Optional values can be unset
	+ Minor improvements on nmap scan
2.1.24
	+ Do not try to generate config for unconfigured services
	+ Remove unnecessary redis call getting _serviceConfigured value
	+ Safer sizes for audit log fields
	+ Fix non-translatable "show help" string
	+ Allow links to first install wizard showing a desired page
	+ Fixed bug in disk usage when we have both values greater and
	  lower than 1024 MB
	+ Always return a number in EBox::AuditLogging::isEnabled to avoid
	  issues when returning the module status
	+ Added noDataMsg attribute on DataTable to show a message when
	  there are no rows
2.1.23
	+ Removed some warnings during consolidation process
	+ Depend on libterm-readline-gnu-perl for history support in shells
	+ Fixed error trying to change the admin port with NTP enabled
	+ Fixed breadcrumb destination for full log query page
	+ Use printableActionName in DataTable setter
2.1.22
	+ Fixed parentRow method in EBox::Types::Row
	+ Added new optionalLabel flag to EBox::Types::Abstract to avoid
	  show the label on non-optional values that need to be set as
	  optional when using show/hide viewCustomizers
	+ Added initHTMLStateOrder to View::Customizer to avoid incorrect
	  initial states
	+ Improved exceptions info in CGIs to help bug reporting
	+ Do not show customActions when editing row on DataTables
2.1.21
	+ Fixed bug printing traces at Global.pm
	+ Check new dump_exceptions confkey instead of the debug one in CGIs
	+ Explicit conversion to int those values stored in our database
	  for correct dumping in reporting
	+ Quote values in update overwrite while consolidating for reporting
2.1.20
	+ Fixed regression in edition in place of booleans
	+ Better default balance of the dashboard based on the size of the widgets
	+ Added defaultSelectedType argument to PortRange
2.1.19
	+ Disable KeepAlive as it seems to give performance problems with Firefox
	  and set MaxClients value back to 1 in apache.conf
	+ Throw exceptions when calling methods not aplicable to RO instances
	+ Fixed problems when mixing read/write and read-only instances
	+ Date/Time and Timezone moved from NTP to core under System -> General
	+ Do not instance hidden widgets to improve dashboard performance
	+ New command shell with Zentyal environment at /usr/share/zentyal/shell
	+ Show warning when a language-pack is not installed
	+ Removed unnecessary dump/load operations to .bak yaml files
	+ AuditLogging and Logs constructor now receive the 'ro' parameter
	+ Do not show Audit Logging in Module Status widget
2.1.18
	+ New unificated zentyal-core.logrotate for all the internal logs
	+ Added forceEnabled option for logHelpers
	+ Moved carousel.js to wizard template
	+ Add ordering option to wizard pages
	+ Fixed cmp and isEqualTo methods for EBox::Types::IPAddr
	+ Fixed wrong Mb unit labels in Disk Usage and use GB when > 1024 MB
	+ Now global-action script can be called without progress indicator
	+ Fixed EBox::Types::File JavaScript setter code
	+ Added support for "Add new..." modal boxes in foreign selectors
	+ Each module can have now its customized purge-module script
	  that will be executed after the package is removed
	+ Added Administration Audit Logging to log sessions, configuration
	  changes, and show pending actions in save changes confirmation
	+ User name is stored in session
	+ Remove deprecated extendedRestore from the old Full Backup
2.1.17
	+ Fixed RAID event crash
	+ Added warning on models and composites when the module is disabled
	+ Fixed login page style with some languages
	+ Login page template can now be reused accepting title as parameter
	+ EBox::Types::File does not write on redis when it fails to
	  move the fail to its final destination
	+ Added quote column option for periodic log consolidation and
	  report consolidation
	+ Added exclude module option to backup restore
2.1.16
	+ Do not show incompatible navigator warning on Google Chrome
	+ Fixed syncRows override detection on DataTable find
	+ clean-conf script now deletes also state data
	+ Avoid 'undefined' message in selectors
2.1.15
	+ Move Disk Usage and RAID to the new Maintenance menu
	+ Always call syncRows on find (avoid data inconsistencies)
	+ Filename when downloading a conf backup now contains hostname
	+ Fixed bug in RAID template
	+ Set proper menu order in System menu (fixes NTP position)
	+ Fixed regresion in page size selector on DataTables
	+ Fixed legend style in Import/Export Configuration
2.1.14
	+ Fixed regresion with double quotes in HTML templates
	+ Fixed problems with libredis-perl version dependency
	+ Adding new apparmor profile management
2.1.13
	+ Better control of errors when saving changes
	+ Elements of Union type can be hidden
	+ Model elements can be hidden only in the viewer or the setter
	+ HTML attributtes are double-quoted
	+ Models can have sections of items
	+ Password view modified to show the confirmation field
	+ New multiselect type
	+ Redis backend now throws different kind of exceptions
2.1.12
	+ Revert no longer necessary parents workaround
	+ Hide action on viewCustomizer works now on DataTables
2.1.11
	+ Fixed bug which setted bad directory to models in tab view
	+ Union type: Use selected subtype on trailingText property if the
	  major type does not have the property
	+ Raise MaxClients to 2 to prevent apache slowness
2.1.10
	+ Security [ZSN-2-1]: Avoid XSS in process list widget
2.1.9
	+ Do not try to initialize redis client before EBox::init()
	+ Safer way to delete rows, deleting its id reference first
	+ Delete no longer needed workaround for gconf with "removed" attribute
	+ Fixed regression in port range setter
2.1.8
	+ Fixed regression in menu search
	+ Fixed missing messages of multi state actions
	+ Help toggler is shown if needed when dynamic content is received
	+ Fixed issue when disabling several actions at once in a data table view
	+ All the custom actions are disabled when one is clicked
	+ Submit wizard pages asynchronously and show loading indicator
	+ Added carousel.js for slide effects
2.1.7
	+ Fixed issues with wrong html attributes quotation
	+ Bugfix: volatile types can now calculate their value using other
	  the value from other elements in the row no matter their position
2.1.6
	+ Attach software.log to bug report if there are broken packages
	+ Added keyGenerator option to report queries
	+ Tuned apache conf to provide a better user experience
	+ Actions click handlers can contain custom javascript
	+ Restore configuration with force dependencies option continues
	  when modules referenced in the backup are not present
	+ Added new MultiStateAction type
2.1.5
	+ Avoid problems getting parent if the manager is uninitialized
	+ Rename some icon files with wrong extension
	+ Remove wrong optional attribute for read-only fields in Events
	+ Renamed all /EBox/ CGI URLs to /SysInfo/ for menu folder coherency
	+ Added support for custom actions in DataTables
	+ Replaced Halt/Reboot CGI with a model
	+ Message classes can be set from models
	+ Fixed error in Jabber dispatcher
	+ Show module name properly in log when restart from the dashboard fails
	+ Avoid warning when looking for inexistent PID in pidFileRunning
2.1.4
	+ Changed Component's parent/child relationships implementation
	+ Fixed WikiFormat on automatic bug report tickets
	+ Do not show available community version in Dashboard with QA
 	  updates
2.1.3
	+ Fall back to readonly data in config backup if there are unsaved changes
	+ Allow to automatically send a report in the unexpected error page
	+ Logs and Events are now submenus of the new Maintenance menu
	+ Configuration Report option is now present on the Import/Export section
	+ Require save changes operation after changing the language
	+ Added support for URL aliases via schemas/urls/*.urls files
	+ Allow to sort submenu items via 'order' attribute
	+ Automatically save changes after syncRows is called and mark the module
	  mark the module as unchanged unless it was previously changed
	+ Removed unnecessary ConfigureEvents composite
	+ Removed unnecessary code from syncRows in logs and events
	+ Restore configuration is safer when restoring /etc/zentyal files
	+ Fixed unescaped characters when showing an exception
	+ Fixed nested error page on AJAX requests
	+ Adapted dumpBackupExtraData to new expected return value
	+ Report remoteservices, when required, a change in administration
	  port
	+ Added continueOnModuleFail mode to configuration restore
	+ Fixed Firefox 4 issue when downloading backups
	+ Show scroll when needed in stacktraces (error page)
	+ More informative error messages when trying to restart locked modules
	  from the dashboard
	+ Creation of plpgsql language moved from EBox::Logs::initialSetup
	  to create-db script
	+ Redis backend now throws different kind of exceptions
	+ Avoid unnecesary warnings about PIDs
	+ Update Jabber dispatcher to use Net::XMPP with some refactoring
	+ Save changes messages are correctly shown with international charsets
	+ Support for bitmap option in RAID report
	+ Retry multiInsert line by line if there are encoding errors
	+ Adapted to new location of partitionsFileSystems in EBox::FileSystem
	+ Event messages are cleaned of null characters and truncated
	  before inserting in the database when is necessary
	+ Improve message for "Free storage space" event and send an info
	  message when a given partition is not full anymore
	+ Event messages now can contain newline characters
	+ Objects of select type are compared also by context
	+ Remove cache from optionsFromForeignModel since it produces
	  problems and it is useless
	+ Set title with server name if the server is subscribed
	+ Fix title HTML tag in views for Models and Composites
	+ Added lastEventsReport to be queried by remoteservices module
	+ Added EBox::Types::HTML type
	+ Added missing manage-logs script to the package
	+ Fixed problems with show/hide help switch and dynamic content
	+ Menus with subitems are now kept unfolded until a section on a
	  different menu is accessed
	+ Sliced restore mode fails correctly when schema file is missing,
	  added option to force restore without schema file
	+ Purge conf now purges the state keys as well
	+ Added EBox::Types::IPRange
2.1.2
	+ Now a menu folder can be closed clicking on it while is open
	+ Bugfix: cron scripts are renamed and no longer ignored by run-parts
	+ Added new EBox::Util::Nmap class implementing a nmap wrapper
2.1.1
	+ Fixed incoherency problems with 'on' and '1' in boolean indexes
	+ Move cron scripts from debian packaging to src/scripts/cron
	+ Trigger restart of logs and events when upgrading zentyal-core
	  without any other modules
	+ Don't restart apache twice when upgrading together with more modules
	+ Fixed params validation issues in addRow
2.1
	+ Replace YAML::Tiny with libyaml written in C through YAML::XS wrapper
	+ Minor bugfix: filter invalid '_' param added by Webkit-based browser
	  on EBox::CGI::Base::params() instead of _validateParams(), avoids
	  warning in zentyal.log when enabling modules
	+ All CGI urls renamed from /ebox to /zentyal
	+ New first() and deleteFirst() methods in EBox::Global to check
	  existence and delete the /var/lib/zentyal/.first file
	+ PO files are now included in the language-pack-zentyal-* packages
	+ Migrations are now always located under /usr/share/$package/migration
	  this change only affects to the events and logs migrations
	+ Delete no longer used domain and translationDomain methods/attributes
	+ Unified src/libexec and tools in the new src/scripts directory
	+ Remove the ebox- prefix on all the names of the /usr/share scripts
	+ New EBox::Util::SQL package with helpers to create and drop tables
	  from initial-setup and purge-module for each module
	+ Always drop tables when purging a package
	+ Delete 'ebox' user when purging zentyal-core
	+ Moved all SQL schemas from tools/sqllogs to schemas/sql
	+ SQL time-period tables are now located under schemas/sql/period
	+ Old ebox-clean-gconf renamed to /usr/share/zentyal/clean-conf and
	  ebox-unconfigure-module is now /usr/share/zentyal/unconfigure-module
	+ Added default implementation for enableActions, executing
	  /usr/share/zentyal-$modulename/enable-module if exists
	+ Optimization: Do not check if a row is unique if any field is unique
	+ Never call syncRows on read-only instances
	+ Big performance improvements using hashes and sets in redis
	  database to avoid calls to the keys command
	+ Delete useless calls to exists in EBox::Config::Redis
	+ New regen-redis-db tool to recreate the directory structure
	+ Renamed /etc/cron.hourly/90manageEBoxLogs to 90zentyal-manage-logs
	  and moved the actual code to /usr/share/zentyal/manage-logs
	+ Move /usr/share/ebox/zentyal-redisvi to /usr/share/zentyal/redisvi
	+ New /usr/share/zentyal/initial-setup script for modules postinst
	+ New /usr/share/zentyal/purge-module script for modules postrm
	+ Removed obsolete logs and events migrations
	+ Create plpgsql is now done on EBox::Logs::initialSetup
	+ Replace old ebox-migrate script with EBox::Module::Base::migrate
	+ Rotate duplicity-debug.log log if exists
	+ Bug fix: Port selected during installation is correctly saved
	+ Zentyal web UI is restarted if their dependencies are upgraded
	+ Bug fix: Logs don't include unrelated information now
	+ Add total in disk_usage report
	+ Bugfix: Events report by source now works again
	+ Do not include info messages in the events report
	+ Services event is triggered only after five failed checkings
	+ Do not add redundant includedir lines to /etc/sudoers
	+ Fixed encoding for strings read from redis server
	+ Support for redis-server 2.0 configuration
	+ Move core templates to /usr/share/zentyal/stubs/core
	+ Old /etc/ebox directory replaced with the new /etc/zentyal with
	  renamed core.conf, logs.conf and events.conf files
	+ Fixed broken link to alerts list
2.0.15
	+ Do not check the existence of cloud-prof package during the
	  restore since it is possible not to be installed while disaster
	  recovery process is done
	+ Renamed /etc/init.d/ebox to /etc/init.d/zentyal
	+ Use new zentyal-* package names
	+ Don't check .yaml existence for core modules
2.0.14
	+ Added compMessage in some events to distinguish among events if
	  required
	+ Make source in events non i18n
	+ After restore, set all the restored modules as changed
	+ Added module pre-checks for configuration backup
2.0.13
	+ Fixed dashboard graphs refresh
	+ Fixed module existence check when dpkg is running
	+ Fix typo in sudoers creation to make remote support work again
2.0.12
	+ Include status of packages in the downloadable bug report
	+ Bugfix: Avoid possible problems deleting redis.first file if not exist
2.0.11
	+ New methods entry_exists and st_entry_exists in config backend
2.0.10
	+ Now redis backend returns undef on get for undefined values
	+ Allow custom mason templates under /etc/ebox/stubs
	+ Better checks before restoring a configuration backup with
	  a set of modules different than the installed one
	+ Wait for 10 seconds to the child process when destroying the
	  progress indicator to avoid zombie processes
	+ Caught SIGPIPE when trying to contact Redis server and the
	  socket was already closed
	+ Do not stop redis server when restarting apache but only when
	  the service is asked to stop
	+ Improvements in import/export configuration (know before as
	  configuration backup)
	+ Improvements in ProgressIndicator
	+ Better behaviour of read-only rows with up/down arrows
	+ Added support for printableActionName in DataTable's
	+ Added information about automatic configuration backup
	+ Removed warning on non existent file digest
	+ Safer way to check if core modules exist during installation
2.0.9
	+ Treat wrong installed packages as not-existent modules
	+ Added a warning in dashboard informing about broken packages
	+ File sharing and mailfilter log event watchers works again since
	  it is managed several log tables per module
2.0.8
	+ Replaced zentyal-conf script with the more powerful zentyal-redisvi
	+ Set always the same default order for dashboard widgets
	+ Added help message to the configure widgets dialog
	+ Check for undefined values in logs consolidation
	+ Now dashboard notifies fails when restarting a service
	+ Fixed bug with some special characters in dashboard
	+ Fixed bug with some special characters in disk usage graph
2.0.7
	+ Pre-installation includes sudoers.d into sudoers file if it's not yet
	  installed
	+ Install apache-prefork instead of worker by default
	+ Rename service certificate to Zentyal Administration Web Server
2.0.6
	+ Use mod dependencies as default restore dependencies
	+ Fixed dependencies in events module
	+ Increased recursive dependency threshold to avoid
	  backup restoration problems
2.0.5
	+ Removed deprecated "Full backup" option from configuration backup
	+ Bugfix: SCP method works again after addition of SlicedBackup
	+ Added option in 90eboxpglogger.conf to disable logs consolidation
2.0.4
	+ Removed useless gconf backup during upgrade
	+ Fixed postinstall script problems during upgrade
2.0.3
	+ Added support for the sliced backup of the DB
	+ Hostname change is now visible in the form before saving changes
	+ Fixed config backend problems with _fileList call
	+ Added new bootDepends method to customize daemons boot order
	+ Added permanent message property to Composite
	+ Bugfix: Minor aesthetic fix in horizontal menu
	+ Bugfix: Disk usage is now reported in expected bytes
	+ Bugfix: Event dispatcher is not disabled when it is impossible
	  for it to dispatch the message
2.0.2
	+ Better message for the service status event
	+ Fixed modules configuration purge script
	+ Block enable module button after first click
	+ Avoid division by zero in progress indicator when total ticks is
	  zero
	+ Removed warning during postinst
	+ Added new subscription messages in logs, events and backup
2.0.1
	+ Bugfix: Login from Zentyal Cloud is passwordless again
	+ Some defensive code for the synchronization in Events models
	+ Bugfix: add EBox::Config::Redis::get to fetch scalar or list
	  values. Make GConfModule use it to avoid issues with directories
	  that have both sort of values.
1.5.14
	+ Fixed redis bug with dir keys prefix
	+ Improved login page style
	+ New login method using PAM instead of password file
	+ Allow to change admin passwords under System->General
	+ Avoid auto submit wizard forms
	+ Wizard skip buttons always available
	+ Rebranded post-installation questions
	+ Added zentyal-conf script to get/set redis config keys
1.5.13
	+ Added transition effect on first install slides
	+ Zentyal rebrand
	+ Added web page favicon
	+ Fixed already seen wizards apparition
	+ Fixed ro module creation with redis backend
	+ Use mason for links widgets
	+ Use new domain to official strings for subscriptions
1.5.12
	+ Added option to change hostname under System->General
	+ Show option "return to dashboard" when save changes fails.
1.5.11
	+ Added more tries on redis reconnection
	+ Fixed user corner access problems with redis server
	+ writeFile* methods reorganized
	+ Added cron as dependency as cron.hourly was never executed with anacron
	+ Improvements in consolidation of data for reports
1.5.10
	+ Fixed gconf to redis conversion for boolean values
1.5.9
	+ Improved migrations speed using the same perl interpreter
	+ Redis as configuration backend (instead of gconf)
	+ Improved error messages in ebox-software
	+ Set event source to 256 chars in database to adjust longer event
	  sources
	+ Progress bar AJAX updates are sent using JSON
	+ Fixed progress bar width problems
	+ Fixed top menu on wizards
	+ Improved error message when disconnecting a not connected database
	+ Abort installation if 'ebox' user already exists
	+ Bugfix: IP address is now properly registered if login fails
1.5.8
	+ Added template tableorderer.css.mas
	+ Added buttonless top menu option
	+ Bugfix: Save all modules on first installation
	+ Bugfix: General ebox database is now created if needed when
	  re/starting services
	+ Bugfix: Data to report are now uniform in number of elements per
	  value. This prevents errors when a value is present in a month and
	  not in another
	+ Bugfix: Don't show already visited wizard pages again
1.5.7
	+ Bugfix: Avoid error when RAID is not present
	+ Bugfix: Add ebox-consolidate-reportinfo call in daily cron script
	+ Bugfix: Called multiInsert and unbufferedInsert when necessary
	  after the loggerd reimplementation
	+ Bugfix: EBox::ThirdParty::Apache2::AuthCookie and
	  EBox::ThirdParty::Apache2::AuthCookie::Util package defined just
	  once
	+ Added util SystemKernel
	+ Improved progress indicator
	+ Changes in sudo generation to allow sudo for remote support user
	+ Initial setup wizards support
1.5.6
	+ Reimplementation of loggerd using inotify instead of File::Tail
1.5.5
	+ Asynchronous load of dashboard widgets for a smoother interface
1.5.4
	+ Changed dbus-check script to accept config file as a parameter
1.5.3
	+ Function _isDaemonRunning works now with snort in lucid
	+ Javascript refreshing instead of meta tag in log pages
	+ Updated links in dashboard widget
	+ Add package versions to downloadable ebox.log
	+ Fixed postgresql data dir path for disk usage with pg 8.4
	+ GUI improvements in search box
1.5.2
	+ Security [ESN-1-1]: Validate referer to avoid CSRF attacks
	+ Added reporting structure to events module
	+ Added new CGI to download the last lines of ebox.log
1.5.1
	+ Bugfix: Catch exception when upstart daemon does not exist and
	  return a stopped status
	+ Added method in logs module to dump database in behalf of
	ebackup module
	+ Bugfix: Do not check in row uniqueness for optional fields that
	are not passed as parameters
	+ Improve the output of ebox module status, to be consistent with the one
	  shown in the interface
	+ Add options to the report generation to allow queries to be more
	  flexible
	+ Events: Add possibility to enable watchers by default
	+ Bugfix: Adding a new field to a model now uses default
	  value instead of an empty value
	+ Added script and web interface for configuration report, added
	  more log files to the configuration report
1.5
	+ Use built-in authentication
	+ Use new upstart directory "init" instead of "event.d"
	+ Use new libjson-perl API
	+ Increase PerlInterpMaxRequests to 200
	+ Increase MaxRequestsPerChild (mpm-worker) to 200
	+ Fix issue with enconding in Ajax error responses
	+ Loggerd: if we don't have any file to watch we just sleep otherwise the process
	  will finish and upstart will try to start it over again and again.
	+ Make /etc/init.d/ebox depend on $network virtual facility
	+ Show uptime and users on General Information widget.
1.4.2
	+ Start services in the appropriate order (by dependencies) to fix a problem
	  when running /etc/init.d/ebox start in slaves (mail and other modules
	  were started before usersandgroups and thus failed)
1.4.1
	+ Remove network workarounds from /etc/init.d/ebox as we don't bring
	  interfaces down anymore
1.4
	+ Bug fix: i18n. setDomain in composites and models.
1.3.19
	+ Make the module dashboard widget update as the rest of the widgets
	+ Fix problem regarding translation of module names: fixes untranslated
	  module names in the dashboard, module status and everywhere else where
	  a module name is written
1.3.18
	+ Add version comparing function and use it instead of 'gt' in the
	  general widget
1.3.17
	+ Minor bug fix: check if value is defined in EBox::Type::Union
1.3.16
	+ Move enable field to first row in ConfigureDispatcherDataTable
	+ Add a warning to let users know that a module with unsaved changes
	  is disabled
	+ Remove events migration directory:
		- 0001_add_conf_configureeventtable.pl
		- 0002_add_conf_diskfree_watcher.pl
	+ Bug fix: We don't use names to stringify date to avoid issues
	  with DB insertions and localisation in event logging
	+ Bug fix: do not warn about disabled services which return false from
	  showModuleStatus()
	+ Add blank line under "Module Status"
	+ Installed and latest available versions of the core are now displayed
	  in the General Information widget
1.3.15
	+ Bug fix: Call EBox::Global::sortModulesByDependencies when
	  saving all modules and remove infinite loop in that method.
	  EBox::Global::modifiedModules now requires an argument to sort
	  its result dependending on enableDepends or depends attribute.
	+ Bug fix: keep menu folders open during page reloads
	+ Bug fix: enable the log events dispatcher by default now works
	+ Bug fix: fixed _lock function in EBox::Module::Base
	+ Bug fix: composites honor menuFolder()
	+ Add support for in-place edition for boolean types. (Closes
	  #1664)
	+ Add method to add new database table columnts to EBox::Migration::Helpers
	+ Bug fix: enable "Save Changes" button after an in-place edition
1.3.14
	+ Bug fix: fix critical bug in migration helper that caused some log
	  log tables to disappear
	+ Create events table
	+ Bug fix: log watcher works again
	+ Bug fix: delete cache if log index is not found as it could be
	  disabled
1.3.13
	+ Bug fix: critical error in EventDaemon that prevented properly start
	+ Cron script for manage logs does not run if another is already
	  running, hope that this will avoid problems with large logs
	+ Increased maximum size of message field in events
	+ Added script to purge logs
	+ Bug fix: multi-domain logs can be enabled again
1.3.12
	+ Added type for EBox::Dashboard::Value to stand out warning
	  messages in dashboard
	+ Added EBox::MigrationHelpers to include migration helpers, for now,
	  include a db table renaming one
	+ Bug fix: Fix mismatch in event table field names
	+ Bug fix: Add migration to create language plpgsql in database
	+ Bug fix: Add missing script for report log consolidation
	+ Bug fix: Don't show modules in logs if they are not configured. This
	  prevents some crashes when modules need information only available when
	  configured, such as mail which holds the vdomains in LDAP
	+ Added method EBox::Global::lastModificationTime to know when
	  eBox configuration was modified for last time
	+ Add support for breadcrumbs on the UI
	+ Bug fix: in Loggerd files are only parsed one time regardless of
	  how many LogHelper reference them
	+ Added precondition for Loggerd: it does not run if there isnt
	anything to watch
1.3.11
	+ Support customFilter in models for big tables
	+ Added EBox::Events::sendEvent method to send events using Perl
	  code (used by ebackup module)
	+ Bug fix: EBox::Type::Service::cmp now works when only the
	  protocols are different
	+ Check $self is defined in PgDBEngine::DESTROY
	+ Do not watch files in ebox-loggerd related to disabled modules and
	  other improvements in the daemon
	+ Silent some exceptions that are used for flow control
	+ Improve the message from Service Event Watcher
1.3.10
	+ Show warning when accesing the UI with unsupported browsers
	+ Add disableApparmorProfile to EBox::Module::Service
	+ Bug fix: add missing use
	+ Bug fix: Make EventDaemon more robust against malformed sent
	  events by only accepting EBox::Event objects
1.3.8
	+ Bug fix: fixed order in EBox::Global::modified modules. Now
	  Global and Backup use the same method to order the module list
	  by dependencies
1.3.7
	+ Bug fix: generate public.css and login.css in dynamic-www directory
	  which is /var/lib/zentyal/dynamicwww/css/ and not in /usr/share/ebox/www/css
	  as these files are generate every time eBox's apache is
	  restarted
	+ Bug fix: modules are restored now in the correct dependency
	  order
	+ ebox-make-backup accepts --destinaton flag to set backup's file name
	+ Add support for permanent messages to EBox::View::Customizer
1.3.6
	+ Bug fix: override _ids in EBox::Events::Watcher::Log to not return ids
	which do not exist
	+ Bug fix: fixed InverseMatchSelect type which is used by Firewall module
	+ New widget for the dashboard showing useful support information
	+ Bugfix: wrong permissions on CSS files caused problem with usercorner
	+ CSS are now templates for easier rebranding
	+ Added default.theme with eBox colors
1.3.5
	+ Bugfix: Allow unsafe characters in password type
	+ Add FollowSymLinks in eBox apache configuration. This is useful
	  if we use js libraries provided by packages
1.3.4
	+ Updated company name in the footer
	+ Bugfix: humanEventMessage works with multiple tableInfos now
	+ Add ebox-dbus-check to test if we can actually connect to dbus
1.3.4
	+ bugfix: empty cache before calling updatedRowNotify
	+ enable Log dispatcher by default and not allow users to disable
	it
	+ consolidation process continues in disabled but configured modules
	+ bugfix: Save Changes button doesn't turn red when accessing events for
	first time
1.3.2
	+ bugfix: workaround issue with dhcp configured interfaces at boot time
1.3.1
	+ bugfix: wrong regex in service status check
1.3.0
	+ bugfix: make full backup work again
1.1.30
	+ Change footer to new company holder
	+  RAID does not generate 'change in completion events, some text
	problems fixed with RAID events
	+ Report graphics had a datapoints limit dependent on the active
	time unit
	+ Apache certificate can be replaced by CA module
	+ Fixed regression in detailed report: total row now aggregates
	properly
	+ More characters allowed when changing password from web GUI
	+ Fixed regression with already used values in select types
	+ Do not a button to restart eBox's apache
	+ Fixed auth problem when dumping and restoring postgre database
1.1.20
	+ Added custom view support
	+ Bugfix: report models now can use the limit parameter in
	  reportRows() method
	+ use a regexp to fetch the PID in a pidfile, some files such as
	postfix's add tabs and spaces before the actual number
	+ Changed "pidfile" to "pidfiles" in _daemons() to allow checking more than
one (now it is a array ref instead of scalar)
	+ Modified Service.pm to support another output format for /etc/init.d daemon
status that returns [OK] instead of "running".
	+ unuformized case in menu entries and some more visual fixes
1.1.10
	+ Fix issue when there's a file managed by one module that has been modified
	  when saving changes
	+ Bugfix: events models are working again even if an event aware
	module is uninstalled and it is in a backup to restore
	+ Select.pm returns first value in options as default
       + Added 'parentModule' to model class to avoid recursive problems
	+ Added Float type
	+ Apache module allows to add configuration includes from other modules
	+ Display remote services button if subscribed
	+ Event daemon may received events through a named pipe
	+ Bugfix. SysInfo revokes its config correctly
	+ Added storer property to types in order to store the data in
	somewhere different from GConf
	+ Added protected property 'volatile' to the models to indicate
	that they store nothing in GConf but in somewhere different
	+ System Menu item element 'RAID' is always visible even when RAID
	is not installed
	+ Files in deleted rows are deleted when the changes are saved
	+ Fixed some bug whens backing and restore files
	+ Components can be subModels of the HasMany type
	+ Added EBox::Types::Text::WriteOnce type
	+ Do not use rows(), use row to force iteration over the rows and increase
	performance and reduce memory use.
	+ Do not suggest_sync after read operations in gconf
	+ Increase MaxRequestsPerChild to 200 in eBox's apache
	+ Make apache spawn only one child process
	+ Log module is backed up and restored normally because the old
	problem is not longer here
	+ Backup is more gentle with no backup files in backup directory,
	now it does not delete them
	+ HasMany  can retrieve again the model and row after the weak
	refence is garbage-collected. (Added to solve a bug in the doenload
	bundle dialog)
	+ EBox::Types::DomainName no longer accepts IP addresses as domain
	names
	+ Bugfix: modules that fail at configuration stage no longer appear as enabled
	+ Add parameter to EBox::Types::Select to disable options cache

0.12.103
	+ Bugfix: fix SQL statement to fetch last rows to consolidate
0.12.102
	+ Bugfix: consolidate logs using the last date and not starting from scratch
0.12.101
	+ Bugfix: DomainName type make comparisons case insensitive
	according to RFC 1035
0.12.100
	+ Bugfix: Never skip user's modifications if it set to true
	override user's changes
	+ EBox::Module::writeConfFile and EBox::Service scape file's path
	+ Bugfix. Configure logrotate to actually rotate ebox logs
	+ Fixed bug in ForcePurge logs model
	+ Fixed bug in DataTable: ModelManaged was called with tableName
	instead of context Name
	+ Fixing an `img` tag closed now properly and adding alternative
	text to match W3C validation in head title
	+ Backup pages now includes the size of the archive
	+ Fixed bug in ForcePurge logs model
	+ Now the modules can have more than one tableInfo for logging information
	+ Improve model debugging
	+ Improve restart debugging
	+ Backups and bug reports can be made from the command line
	+ Bugfix: `isEqualTo` is working now for `Boolean` types
	+ Bugfix: check if we must disable file modification checks in
	Manager::skipModification

0.12.99
	+ Add support for reporting
	+ Refresh logs automatically
	+ Reverse log order
	+ Remove temp file after it is downloaded with FromTempDir controller
0.12.3
	+ Bug fix: use the new API in purge method. Now purging logs is working
	again.
0.12.2
	+ Increase random string length used to generate the cookie to
	2048 bits
	+ Logs are show in inverse chronological order
0.12.1
	+ Bug fix: use unsafeParam for progress indicator or some i18 strings
	will fail when saving changes
0.12
	+ Bugfix: Don't assume timecol is 'timestamp' but defined by
	module developer. This allows to purge some logs tables again
	+ Add page titles to models
	+ Set default values when not given in `add` method in models
	+ Add method to manage page size in model
	+ Add hidden field to help with Ajax request and automated testing with
	  ANSTE
	+ Bugfix: cast sql types to filter fields in logs
	+ Bugfix: Restricted resources are back again to make RSS
	access policy work again
	+ Workaround bogus mason warnings
	+ Make postinst script less verbose
	+ Disable keepalive in eBox apache
	+ Do not run a startup script in eBox apache
	+ Set default purge time for logs stored in eBox db to 1 week
	+ Disable LogAdmin actions in `ebox-global-action` until LogAdmin
	feature is completely done
0.11.103
	+ Modify EBox::Types::HasMany to create directory based on its row
	+ Add _setRelationship method to set up relationships between models
	  and submodels
	+ Use the new EBox::Model::Row api
	+ Add help method to EBox::Types::Abstract
	+ Decrease size for percentage value in disk free watcher
	+ Increase channel link field size in RSS dispatcher
0.11.102
	+ Bugfix: cmp in EBox::Types::HostIP now sorts correctly
	+ updatedRowNotify in EBox::Model::DataTable receives old row as
	well as the recently updated row
	+ Added `override_user_modification` configuration parameter to
	avoid user modification checkings and override them without asking
	+ Added EBox::Model::Row to ease the management of data returned
	by models
	+ Added support to pre-save and post-save executable files. They
	must be placed at /etc/ebox/pre-save or /etc/ebox/post-save
	+ Added `findRow` method to ease find and set
0.11.101
	+ Bugfix: Fix memory leak in models while cloning types. Now
	cloning is controlled by clone method in types
	+ Bugfix: Union type now checks for its uniqueness
	+ DESTROY is not an autoloaded method anymore
	+ HasOne fields now may set printable value from the foreign field
	to set its value
	+ findId now searches as well using printableValue
	+ Bugfix. Minor bug found when key is an IP address in autoloaded
	methods
	+ Ordered tables may insert values at the beginning or the end of
	the table by "insertPosition" attribute
	+ Change notConfigured template to fix English and add link to the
	  module status section
	+ Add loading gif to module status actions
	+ Remove debug from ServiceInterface.pm
	+ Add support for custom separators to be used as index separators on
	  exposedMethods
	+ Bugfix. Stop eBox correctly when it's removed
	+ Improve apache-restart to make it more reliable.
0.11.100
	+ Bugfix. Fix issue with event filters and empty hashes
	+ Bugfix. Cache stuff in log and soap watcher to avoid memory leaks
	+ Bugfix. Fix bug that prevented the user from being warned when a row to
	  be deleted is being used by other model
	+ Bugfix. Add missing use of EBox::Global in State event watcher
	+ Added progress screen, now pogress screen keeps track of the changed
	  state of the modules and change the top page element properly
	+ Do not exec() to restart apache outside mod_perl
	+ Improve apache restart script
	+ Improve progress screen
0.11.99
	+ DataTable contains the property 'enableProperty' to set a column
	called 'enabled' to enable/disable rows from the user point of
	view. The 'enabled' column is put the first
	+ Added state to the RAID report instead of simpler active boolean
        + Fix bug when installing new event components and event GConf
	subtree has not changed
	+ Add RSS dispatcher to show eBox events under a RSS feed
	+ Rotate log files when they reach 10MB for 7 rotations
	+ Configurable minimum free space left for being notified by means
	of percentage
	+ Add File type including uploading and downloading
	+ Event daemon now checks if it is possible to send an event
	before actually sending it
	+ Added Action forms to perform an action without modifying
	persistent data
	+ Log queries are faster if there is no results
	+ Show no data stored when there are no logs for a domain
	+ Log watcher is added in order to notify when an event has
	happened. You can configure which log watcher you may enable and
	what you want to be notify by a determined filter and/or event.
	+ RAID watcher is added to check the RAID events that may happen
	when the RAID subsystem is configured in the eBox machine
	+ Change colour dataset in pie chart used for disk usage reporting
	+ Progress indicator now contains a returned value and error
	message as well
	+ Lock session file for HTTP session to avoid bugs
	related to multiple requests (AJAX) in a short time
	+ Upgrade runit dependency until 1.8.0 to avoid runit related
	issues
0.11
	+ Use apache2
	+ Add ebox-unblock-exec to unset signal mask before running  a executable
	+ Fix issue with multiple models and models with params.
	  This triggered a bug in DHCP when there was just one static
	  interface
	+ Fix _checkRowIsUnique and _checkFieldIsUnique
	+ Fix paging
	+ Trim long strings in log table, show tooltip with the whole string
	  and show links for URLs starting with "http://"
0.10.99
	+ Add disk usage information
	+ Show progress in backup process
	+ Add option to purge logs
	+ Create a link from /var/lib/zentyal/log to /var/log/ebox
	+ Fix bug with backup descriptions containing spaces
	+ Add removeAll method on data models
	+ Add HostIP, DomainName and Port types
	+ Add readonly forms to display static information
	+ Add Danish translation thanks to Allan Jacobsen
0.10
	+ New release
0.9.100
	+ Add checking for SOAP session opened
	+ Add EventDaemon
	+ Add Watcher and Dispatch framework to support an event
	  architecture on eBox
	+ Add volatile EBox::Types in order not to store their values
	  on GConf
	+ Add generic form
	+ Improvements on generic table
	+ Added Swedish translation

0.9.99
	+ Added Portuguese from Portugal translation
	+ Added Russian translation
	+ Bugfix: bad changed state in modules after restore

0.9.3
	+ New release

0.9.2
	+ Add browser warning when uploading files
	+ Enable/disable logging modules
0.9.1
	+ Fix backup issue with changed state
	+ Generic table supports custom ordering
0.9
	+ Added Polish translation
        + Bug in recognition of old CD-R writting devices fixed
	+ Added Aragonese translation
	+ Added Dutch translation
	+ Added German translation
	+ Added Portuguese translation

0.8.99
	+ Add data table model for generic Ajax tables
	+ Add types to be used by models
	+ Add MigrationBase and ebox-migrate to upgrade data models
	+ Some English fixes
0.8.1
	+ New release
0.8
	+ Fix backup issue related to bug reports
	+ Improved backup GUI
0.7.99
        + changed sudo stub to be more permissive
	+ added startup file to apache web server
	+ enhanced backup module
	+ added basic CD/DVD support to backup module
	+ added test stubs to simplify testing
	+ added test class in the spirit of Test::Class
	+ Html.pm now uses mason templates
0.7.1
	+ use Apache::Reload to reload modules when changed
	+ GUI consistency (#12)
	+ Fixed a bug for passwords longer than 16 chars
	+ ebox-sudoers-friendly added to not overwrite /etc/sudoers each time
0.7
	+ First public release
0.6
	+ Move to client
	+ Remove obsolete TODO list
	+ Remove firewall module from  base system
	+ Remove objects module from base system
	+ Remove network module from base system
	+ Add modInstances and modInstancesOfType
	+ Raname Base to ClientBase
	+ Remove calls to deprecated methods
	+ API documented using naturaldocs
	+ Update INSTALL
	+ Use a new method to get configkeys, now configkey reads every
	  [0.9
	+ Added Polish translation][0-9]+.conf file from the EBox::Config::etc() dir and
	  tries to get the value from the files in order.
	+ Display date in the correct languae in Summary
	+ Update debian scripts
	+ Several bugfixes
0.5.2
	+ Fix some packaging issues
0.5.1
	+ New menu system
	+ New firewall filtering rules
	+ 802.1q support

0.5
	+ New bug-free menus (actually Internet Explorer is the buggy piece
	  of... software that caused the reimplementation)
	+ Lots of small bugfixes
	+ Firewall: apply rules with no destination address to packets
	  routed through external interfaces only
	+ New debianize script
	+ Firewall: do not require port and protocol parameters as they
	  are now optional.
	+ Include SSL stuff in the dist tarball
	+ Let modules block changes in the network interfaces
	  configuration if they have references to the network config in
	  their config.
	+ Debian network configuration import script
	+ Fix the init.d script: it catches exceptions thrown by modules so that
	  it can try to start/stop all of them if an exception is thrown.
	+ Firewall: fix default policy bug in INPUT chains.
	+ Restore textdomain in exceptions
	+ New services section in the summary
	+ Added Error item to Summary. Catch exceptions from modules in
	  summary and generate error item
	+ Fix several errors with redirections and error handling in CGIs
	+ Several data validation functions were fixed, and a few others added
	+ Prevent the global module from keeping a reference to itself. And make
	  the read-only/read-write behavior of the factory consistent.
	+ Stop using ifconfig-wrapper and implement our own NetWrapper module
	  with wrappers for ifconfig and ip.
	+ Start/stop apache, network and firewall modules in first place.
	+ Ignore some network interface names such as irda, sit0, etc.
	+ The summary page uses read-only module instances.
	+ New DataInUse exception, old one renamed to DataExists.
	+ Network: do not overwrite resolv.conf if there are nameservers
	  given via dhcp.
	+ Do not set a default global policy for the ssh service.
	+ Check for forbiden characters when the parameter value is
	  requested by the CGI, this allows CGI's to handle the error,
	  and make some decissions before it happens.
	+ Create an "edit object" template and remove the object edition stuff
	  from the main objects page.
	+ Fix the apache restarting code.
	+ Network: Remove the route reordering feature, the kernel handles that
	  automatically.
	+ Fix tons of bugs in the network restarting code.
	+ Network: removed the 3rd nameserver configuration.
	+ Network: Get gateway info in the dhcp hook.
	+ Network: Removed default configuration from the gconf schema.
	+ New function for config-file generation
	+ New functions for pid file handling

0.4
	+ debian package
	+ added module to export/import configuration
	+ changes in firewall's API
	+ Added content filter based on dansguardian
	+ Added French translation
	+ Added Catalan translation
	+ Sudoers file is generated automatically based on module's needs
	+ Apache config file is generated by ebox  now
	+ Use SSL
	+ Added ebox.conf file
	+ Added module template generator

0.3
	+ Supports i18n
	+ API name consistency
	+ Use Mason for templates
	+ added tips to GUI
	+ added dhcp hooks
	+ administration port configuration
	+ Fixed bugs to IE compliant
	+ Revoke changes after logout
	+ Several bugfixes

0.2
	+ All modules are now based on gconf.
	+ Removed dependencies on xml-simple, xerces and xpath
	+ New MAC address field in Object members.
	+ Several bugfixes.

0.1
	+ Initial release<|MERGE_RESOLUTION|>--- conflicted
+++ resolved
@@ -1,5 +1,5 @@
 HEAD
-<<<<<<< HEAD
+	+ Fix version available check in dashboard when file does not exist
 	+ Do not show success note if there is no note
 	+ Fix data in use behaviour on edition
 	+ Give support to data in use exception for in-place booleans
@@ -8,9 +8,6 @@
 	  use it
 	+ Hide passwords on admin user model on error and debug on
 	+ Set proper version for bugreport issues
-=======
-	+ Fix version available check in dashboard when file does not exist
->>>>>>> 4147aa4a
 3.4
 	+ Do not launch exceptions on EBox::MyDBEngine DESTROY
 	+ Ask for trace object to non-handled EBox::Exceptions::Base
