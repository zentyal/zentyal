HEAD
<<<<<<< HEAD
	+ More warnings on smart match feature removed
=======
	+ Don't let database error to abort halt or shutdown processes
>>>>>>> e8d5be7e
3.5
	+ Avoid warning flag on smart match experimental feature
	+ Remove duplicated code in EBox::Model::DataTable::removeRow
	  and EBox::Model::Manager::removeRowsUsingId
	+ Rethrow properly when exception is a plain string
	+ Fix EBox::Model::Manager::_modelHasMultipleInstances when the
	  model is a children whose model parent is its grandfather or older
	+ Fixed notifyActions by using isIdUsed method and removing
	  slashes to fetch the observable models
	+ Fixed spurious warnings when loadings ads and loading dashboard
	+ Assure that all data under a row directory is removed
	+ EBox::Types::DomainName always return lowercase values
	+ EBox::Types::Host always return lowercase values
	+ Added helper script to improve crash reports
	+ Old timezones supported
	+ Fixed regression on presetUpdate interface actions
	+ Error page for component not found
	+ Included the Dependencies field in crash report
	+ Do not mark services as temporary stopped when shutting down
	+ Enhanced Lock to have exclusive lock with blocking timeout
	+ Added redirection on no parameters support to CGIs
	+ Added and used in save changes process the method Zentyal.reloadTable
	+ Fixed regression in page not found CGI which displayed always a
	  invalid referer error
	+ Included the package field in crash report
	+ Remove RSS and Jabber dispatchers
	+ Added Warning in Dashboard when reboot is requierd by software
	  update
	+ Removed deprecated sliced mode backup
	+ Fix MIME type for returning JSON (application/json)
	+ Added setMessage() and popMessageAndClass() methods to TreeView
	+ Enable InnoDB engine when there are only 4 previous databases
	+ Active session check does not check subapp authenticated
	  requests now
	+ Fixed incorrect URLs with double ports in redirects
	+ Fix typo in general widget
	+ Updated nginx to server static files directly always so apache shouldn't
	  ever get this kind of requests
	+ Set version to 3.5
	+ Support for redirection when loading URL in existent dialog
	+ Added webadmin port tag to haproxy configuration file
	+ Fix dashboard UI freeze when widgets were being updated
	+ Add audit to post save when enabling logs
	+ Fix enabled save changes button after installing packages
	+ Changed CGI base to show correctly referer errors and
	  generating response errors
	+ Override daemons does not fail if a daemon is already stopped
	+ Added missing use to row.mas
	+ More tolerant referer validation so we can access to submodels
	  with an URL
	+ Restored reconnect option for mysql connections
	+ EBox::WebAdmin::addNginxServer does not longer raises exception
	  if file not yet exists
	+ create-db script can repair login problems
	+ Migrate previous configuration from 3.3 when upgrading
	+ Admin password change handled by AuthPAM
	+ Fix version available check in dashboard when file does not exist
	+ Do not show success note if there is no note
	+ Fix data in use behaviour on edition
	+ Fixed revert of changes in redisvi
	+ Better input validation in EBox::Conf::Redis::import_dir_from_file
	+ Give support to data in use exception for in-place booleans
	+ Fix warnOnChangeId framework
	+ Give real no support to /media in Disk Usage even when modules
	  use it
	+ Added release upgrade code (disabled until 3.5)
	+ Hide passwords on admin user model on error and debug on
	+ Set proper version for bugreport issues
3.4
	+ Do not launch exceptions on EBox::MyDBEngine DESTROY
	+ Ask for trace object to non-handled EBox::Exceptions::Base
	  exceptions in the UnhandledError middleware. This will gives us
	  useful stack traces.
	+ When requesting from type a non-existing value use acquirer
	  if it is a volatile type
	+ EBox::WebAdmin::addNginxInclude does not longer raises exception
	  if file not yet exists
	+ Improve post save modules algorithm
	+ Added local apparmor profile for mysqld
	+ Avoid to show two 'module not enabled' messages in composites
	+ All non external exceptions from normal requests are now shown
	  in the UI with the stack trace to report as a bug
	+ All non external exceptions from AJAX requests are now shown in
	  the UI with the stack trace to report as a bug
	+ Template exceptions in normal requests are now handled in webadmin
	+ Set templated files encoding to UTF-8
	+ Send Perl warnings to Zentyal log file in webadmin app
	+ Added keepFile parameter to EBox::Downloader::CGI::FromTempDir
	+ Remove idle and dead code from EBox::Module::Service::writeConfFile
	+ Added auditable property to EBox::Model::DataTable
	+ Added HAProxyPreSetConf to HaProxy::ServiceBase
	+ Moved management of webadmin certificate to HAProxy module
	+ Enable ReverseProxy middleware always
	+ MySQL is restarted before creating database
	+ Use root ownership for webadmin certificates
	+ Execute change hostname actions only if the hostname has really changed
	+ Don't expire session on finish software wizard page
	+ Fixed show help JS to avoid to have help elements with different
	  show state
	+ Use window.location.replace instead of window.location.href
	  to redirect using JS
	+ In EBox::Type::Select, use element value as printableValue for
	  unknown options or options without printableValue
	+ Save haproxy config as changed after webadmin's initialSetup
	+ Send restartUI flag to restart service when restarting a module
	  from the UI
	+ Fix calculation of page number when using go to last page control
	+ Update tracker url in dashboard widget
	+ Continue installation without ads if there is a error getting them
	+ Added EBox::WebAdmin::Middleware::SubAppAuth to validate
	  WebAdmin sub-app requests
	+ Ported restricted resources to use nginx
	+ Removed EBox::Base::upload method because that's 100% handled by Plack
	  now.
	+ Increased the buffer size for uwsgi applications to allow big submits
	  like the one from automatic error report
	+ Added a UnhandledError middleware to catch any die or exception not
	  handled by Zentyal
	+ Added a Devel::StackTrace helper view that shows pretty backtraces
	+ Enable crash reports by default
	+ Added template for download link
	+ Created EBox::Util::Certificate, refactored create-certificate
	  script
	+ Changes in haproxy port validation and allow haproxy internal services
	+ Restore AdminPort model for WebAdmin to improve usability
	+ Added EBox::Module::Config::replicationExcludeKeys()
	+ Added EBox::WebAdmin::PortObserver to be used by ha and
	  remoteservices modules by the moment
	+ Added EBox::GlobalImpl::addModuleToPostSave to save modules
	  after normal save changes process
	+ Added a way for HAProxy to retrieve the CA certificate entry that should
	  be used
	+ Added a left-right composite layout
	+ Search and pagination forms can be omitted using showFilterForm
	  and showPaginationForm properties
	+ Show nice error when global-action fails using die + scalar
	+ EBox::Util::Random now accepts a set of chars to have a random string
	+ Notify HA when a module which must have a single instance in the
	  cluster is enabled/disabled.
	+ Added enabled action to /etc/init.d/zentyal to display whether a
	  module is enabled or disabled
	+ Pass model, type and id to enabled subroutine in
	  EBox::Types::MultiStateAction to be ortoghonal to handler property
	+ Fixed JS error on showing errors in customActionClicked
	+ Added middleware to have auth based on a env variable
	+ Updated nginx to server static files directly always so apache shouldn't
	  ever get this kind of requests
	+ Use uWSGI instead of Apache mod_perl for running CGIs
	+ Updated automatic bug report URL to new bug report endpoint.
	+ Give support to custom actions without image. Those actions will
	  not appear in the legend.
	+ Added to findValueMultipleFields and findValue the nosync parameter
	+ Added support for haproxy 1.5
	+ Moved nginx to listen on localhost
	+ Integration with HA module in save changes process
	+ Added icon for new zentyal-ha module
	+ Migrate rs_verify_servers in remoteservices.conf to
	  rest_verify_servers core.conf
	+ Include basic support to free-format Template models to be
	  included in Composites
	+ Move run-pending-ops script from remoteservices to core
	+ Rename EBox::RemoteServices::RESTResult to EBox::RESTClient::Result
	+ Move EBox::RemoteServices::RESTClient to EBox::RESTClient as it
	  is used in ha and remoteservices module.
	+ Adapt init.d and upstart running checks to Ubuntu 13.10
	+ Use service instead of deprecated invoke-rc.d for init.d scripts
	+ Adapted apache configuration to 2.4
	+ Adapted EBox::Config::Redis to the new libredis-perl API
	+ Adapted redis.conf to redis 2.6
	+ Zentyal MySQL custom conf is now written on initial-setup of logs
	  using a mason template
	+ Write logs configuration only when the module is enabled
	+ Use replace instead of href to redirect in Controller::DataTable
	  (This avoids infinite loops if the user press back button)
	+ Move EBox::CGI::Downloader::* modules  to EBox::Downloader to
	  make file downloads work again
	+ Avoid division by zero while using page navigation
	+ Automatic report text formatting adapted to Redmine
	+ Fix tab selection in tabbed composite from URL path anchor,
	  for instance, /Maintenance/Events#ConfigureDispatchers
	+ Avoid errors triggered on web administration port validation
	+ ManageAdmins model now also add/removes lpadmin group
	+ Show nice error when global-action fails using die + scalar
	+ Fixed JS error on showing errors in customActionClicked
	+ Fixed rethrown of exception in restartService() and
	  EBox::CGI::Base::upload methods
	+ Remove lock file in EBox::Util::Lock::unlock()
	+ Fixed mason component root for custom stubs
	+ Fixed regression in clone action
	+ Decode to utf8 the MySQL database results
	+ Create log database using utf8 charset
	+ Better way to set MySQL password for all the root accounts
	+ Use same JSON reply file for changeRowForm and dataInUse
	+ Fixed regression in AJAX changes with raised error when a
	  data in use exception was found
	+ Fixed css error that hide information in the logs tables
	+ Use sharedscripts in zentyal-core logrotate to avoid triggering
	  in every log file
	+ Take into account view customizer on audit logging
	+ Show complex types (more than one field) in audit log
	  while editing by storing the dump of the value
	+ Fix EBox::Types::Composite::cmp to store changes when only last type
	  is modified
	+ Fixed general widget packages to avoid error on 'packages to
	  upgrade' section
	+ Fixed regression when table size is set to 'view all'
	+ Set version to 3.4
3.3.1
	+ Fixed redirects in table/form JSON replies
	+ Set automated ticket report milestone to 3.3.X
3.3
	+ Refactored module not enabled warning
	+ Add version to header logo
	+ HTML body can now have different styles based on the menu section
	+ Hide close button on saving changes and backup progess
	  dialogs. Don't allow to close it with esc key on those cases.
	+ Fix error when pageSize parameter is not supplied to the model controller
	+ Workaround against modules changed when saving all changes
	+ Recover from widget function exceptions
	+ Use the same Mason interpreter for most HTML templates
	+ Use more granular AJAX for table actions
	+ Use stand-alone AJAX call to refresh save changes button
	+ Added missing use to EBox::CGI::Base
	+ Allow to submit apport crash reports if debug=yes
	+ Switch from Error to TryCatch for exception handling
	+ Added new communityEdition() helper method in EBox::Global
	+ Add version to header logo
	+ Always reload page after saving changes
	+ Use AJAX call to refresh save change buttons
	+ Copy all the redis keys from 'conf' to 'ro' when saving changes of
	  any module to prevent incoherences
	+ Delete unused stopAllModules() and restartAllModules() in EBox::Global
	+ Workaround against modules changed when saving all changes
	+ Display remote services messages if they exist on Dashboard
	+ Recover from widget function exceptions
	+ Fixed mdstat output processing to remove "(auto-read-only)"
	+ Fixed audit logging of delete actions
	+ Fixed errors with row ID in ManageAdmins table
	+ Added missing EBox::Exceptions uses
	+ Fixed bug in selectSetter which hitted selects on DataForm with
	  'unique' option enabled
	+ EBox::WebServer::removeNginxInclude does not longer throws
	  a exception if the path to remove is not included
	+ Copy all the redis keys from 'conf' to 'ro' when saving changes of
	  any module to prevent incoherences
	+ Delete unused stopAllModules() and restartAllModules() in EBox::Global
	+ Use printableName in Configure Module popup
	+ Replace fork of Apache2::AuthCookie with libapache2-authcookie-perl
	+ Added EBox::Types::IPRange::addressesFromBeginToEnd class method
	+ Set proper trial link in advertisements
	+ Show register link in local backup when not registered
	+ Strip the 'C:\fakepath\' that chrome adds to the file input
	+ Make dump_exceptions key work also for mason exceptions
	+ Pass HTTP_PROXY system environment variable to CGIs as they are
	  used in Zentyal modules
	+ Waiting for Zentyal ready page check is more robust now
	+ Fixed error in the recursive method for getting module dependencies
	+ Fixed JS typo which disabled export backup dialog
	+ Added dbus dependency to avoid problems on some minimal installations
	+ When restoring pre-3.2 backups take in account that apache
	  module was renamed to webadmin
	+ Make sure that we always commit/discard audit of changes when we
	  save/revoke all modules
	+ Add new row attribute "disabled"
	+ Fixed JS glitch which broke the dashboard periodical updates
	+ Better check of referer which skips cloud domain if it does not exists
	+ Avoid warning when stopping a module without FirewallHelper
	+ Include contents of /etc/resolv.conf in bug report
	+ Avoid Apache error screen in login when entering through Zentyal
	  Remote using password
	+ Fix warning comparing undefined string in DomainName type
	+ Rewrite row isEqualTo method using hashElements instead of elements
	+ Only allow to move dashboard widget by its handle
	+ Do not fail if zentyal-mysql.passwd ends with a newline character
	+ Removed old migration code from 3.0 to 3.2
	+ Added Number.prototype.toTimeDiffString in format.js
	+ Added .btn-black CSS class
	+ Set version to 3.3
	+ Added enableInnoDbIfNeeded() to MyDBEngine
	+ Fix loading on custom action buttons
	+ Add icon for openchange module
	+ Add missing use statement in EBox::Types::MultiStateAction
	+ Add icon for openchange module
	+ Service type setter works again
3.2
	+ Set 3.2 versions and non-beta logo
3.1.13
	+ Added missing EBox::Gettext uses, fixes crash in view logs refresh
	+ Minor CSS style fixes
	+ Added missing use statement in EBox::Types::MultiStateAction
3.1.12
	+ Do not crash if /etc/timezone does not exist
	+ Clean /var/lib/zentyal/tmp at the first moments of boot instead of
	  when running zentyal start, this fixes problems with leftover locks
	  that affect dhclient hooks
	+ Fixed wrong case in some class names for the save changes button
	+ Fixed autoscroll in dashboard widgets
	+ Added placeholder for drag & drop of table rows
	+ No autoscroll is done when overflow happens. This makes sortable
	  work in chromium
	+ Set audit after logs when enabling in first install
	+ Avoid getting unsaved changes by using readonly instance in manage-logs
3.1.11
	+ Initial setup for webadmin is now executed in postinst
	+ Fixed webadmin port migration
3.1.10
	+ Use DATETIME type in date column for consolidation tables
	+ Summarised reports shows graphs again
	+ Events summarised report has breadcrumbs now
	+ Base EBox::Logs::Composite::SummarizedReport to let summarised
	  reports have common breadcrumbs
	+ Added migration from 3.0 (apache -> webadmin)
3.1.9
	+ Fixed in-place boolean edit with non-basic types different to Union
	+ Removed some warnings in error.log
	+ Fixed confirmation dialogs warning style
	+ Fixed configure widgets width and drop behavior
	+ Fixed regression in dashboard register link after jQuery migration
	+ Always set as changed without checking RO value, this fixes some
	  situations in which the save changes button was not enabled
	+ Fixed regression in audit log IP addresses after nginx integration
	+ Added datetime time formatter to JS graphs which show dates in X
	  axis and date and time in the tracker
	+ Fixed bug sending parameters in Zentyal.Tabs prototype
	+ Fixed side-effect in Model::Manager::_modelHasMultipleInstances() that
	  tried to load composite as model by mistake, the bug was at least
	  present sometimes when trying to generate the configuration report
	+ Throw internal exception in valueByName if elementByName is undef
	+ Added captiveportal icons to CSS
	+ Restore configuration backup from file now works again after JS
	  framework change
	+ Configuration backup download, restore and delete from the list
	  works again after the UI changes
	+ Fixed regression in tabbed composites with the jQuery changes
	+ Set proper title in dialogs when loading in an existent one
	+ Fixed regression on dashboard which allowed to move already
	  present dashboard widgets
3.1.8
	+ Always log Perl errors that are not Zentyal exceptions
	+ Move package icons from software to core as required for the menu
	+ Use dpkg --clear-avail to avoid incoherent updates information
	+ Show printableModelName in DataTables when precondition fails
	+ Fixed number of decimals in Disk Usage when unit is MB
	+ Fixed UTF-8 encoding problems in TreeView
	+ Copyright footer is now at the bottom of the menu
	+ Fixed regression on logs search caused by autoFilter changes
	+ Fix bytes formatter in graphs
	+ Simplified CSS and improved styles and icons
	+ Improved dashboard drag&drop behavior in Chrome
	+ Allow to define permanentMessage directly on models
	+ Show placeholder in dashboard widgets drag&drop
	+ Fixed crash reloading dashboard after configure widgets
	+ Only apply redirect port fix on administration port
	+ Fixed regression in user interface with DataInUse exceptions
	+ Fixed wrong behavior of software updates in dashboard widget
	+ Always show proper language name for english locales
	+ Fixed wrong redirects when using a non-default admin port
	+ Fixed regression in webadmin reload after changing the language
	+ Remove unnecessary and problematic desktop services code
	+ Added icons for disabled users.
3.1.7
	+ Avoid eval operation when using standard HtmlBlocks class
	+ Changed some code to not trigger some unnecesary warnings
	+ Fixed regression on active menu entry highlight
	+ No-committed changes does not appear in configuration changes
	  log table
	+ Added autoFilter property to method tableInfo
	+ Modules can now be marked for restart after save changes via
	  post_save_modules redis key of the global module
	+ Make all dashboards div of the same height to ease drag and drop
	+ Don't allow invalid email in create report CGI
	+ DBEngineFactory is now a singleton
	+ EBox::Util::Random mentions /dev/urandom in its error messages
	  to ease troubleshooting
	+ Assure that type's references to its row are not lost in the
	  edit form template methods
3.1.6
	+ Restyled UI
	+ Added form.js
	+ Added better 502 error page for nginx with redirect when apache is ready
	+ Always call udpateRowNotify in row update, even when the new
	  values are the same than old ones
	+ Fixed bad call to EBox::CGI::Run::urlToClass in EBox::CGi::Base
	+ Added icons for top-level menu entries and module status page
	+ Fixed bad arguments in CGI::Controller::Composite call to SUPER::new()
	+ More flexible EBox::CGI::run for inheritance
	+ Fixed encoding of parameters in confirmation dialogs
	+ Check backup integrity by listing the tar file, throw
	  InvalidData exception if the tar is corrupted
	+ Do not use hidden form fields for generating confirmation dialog JS
	+ Fixed log bugs: use correct RO mode in loggerd, fixed behaviour
	  when all log helpers are disabled, enable logs correctly when
	  added by first time to configure logs table
	+ Fixed bad interpolation in JS code in booleanInPlaceViewer.mas
	+ WizardPage CGIs can now return JSON replies as response
	+ unconfigure-module script disables also the module
	+ Restart firewall module when a firewall observer module is
	  stopped/started using zentyal init.d script
	+ Added temporary stopped state to a Service module to know if a
	  module is stopped but enabled
	+ Redirect to / from /ebox using remote access to avoid blank page
	+ Removed no longer necessary jQuery noConflict()
	+ Added combobox.js
	+ Added EBox::Model::Base as base for DataTable and the new TreeView
	+ Adapted EBox::CGI::Run for the new TreeView models
	+ Fixed DataTable row removal from the UI with 100% volatile models with
	  'ids' method overriden.
3.1.5
	+ Increased webadmin default timeout.
	+ Disable drag & drop on tables with only one row
3.1.4
	+ Don't allow to move read-only rows
	+ Better prefix for user configuration redis keys
	+ Hide disabled carousel buttons, fix modal template
	+ Fixed modal dialog template
	+ Mark save changes button as changed when moving rows
	+ Remove unused parameter in Zentyal.DataTable.changeRow
3.1.3
	+ Enhanced UI styles: dialogs, progress bars, carousel, colors and images
	+ Rows of tables can now be moved using drag & drop
	+ Added logout dialog with option of discarding changes
	+ Remember page size options per users, added 'View all' page size option
	+ Added storage of options per user
	+ Enable and/or conifgure module dependencies automatically in
	  Module Status page
	+ Adapted CGIs to new modal dialogs
	+ Ported graphs from flotr.js to flot.js
	+ Ported JS code to jQuery and jQuery-ui
	+ Removed Modalbox.js, table_orderer.js and carousel.js
	+ Left menu keyword search is now case insensitive
3.1.2
	+ Make manage administrators table resilent against invalid users
	+ Remove deprecated backup domains related from logs module
	+ Added EBox::Types::URI type
	+ Added saveReload method to use reload instead of restart to
	  reduce service downtime. Use with care and programatically
	+ Added findValueMultipleFields() to DataTable and refactor _find()
	  to allow search by multiple fields
	+ Fixed disk usage report for logs component
3.1.1
	+ Do not dump unnecessary .bak files to /var/lib/zentyal/conf
	+ Restart all the core daemons instead of only apache after logrotate
	+ Fixed graph template so it could be feed with data using decimal
	  comma, it will convert it to a JS array without problems
	+ Fixed regression parsing ModalController urls
	+ Fixed regression non-model CGIs with aliases
	+ Added a way to retrieve all Models inside a Composite and its children.
	+ Increased the size limit for file uploads.
	+ Implemented a way to include configuration files for Nginx so the SOAP
	  services are able to use Nginx for SSL.
3.1
	+ Improved the message shown when there are no changes pending to save on
	  logout.
	+ Use the X-Forwarded-Proto header for redirects construction.
	+ Added nginx as the public HTTP server of Zentyal.
	+ Renamed 'Apache' module to 'WebAdmin' module. If you need to restart the
	  web administration you must use 'service zentyal webadmin restart'.
	+ Set trac milestone for reported bugs to 3.1.X
	+ CGIs are now EBox::Module::CGI::* instead of EBox::CGI::Module::*
	+ Daemons are now disabled when configuring a module, so Zentyal can
	  manage them directly instead of being autostarted by the system
	+ EBox::Model::DataForm::formSubmitted called even where there is no
	  previous row
	+ Added Pre-Depends on mysql-server to avoid problems with upgrades
	+ Depend on mysql-server metapackage instead of mysql-server-5.5
	+ Depend on zentyal-common 3.1
3.0.20
	+ Check against inexistent path in EBox::Util::SHM::subkeys
	+ Silent diff in EBox::Types::File::isEqualTo
	+ Print correctly UTF8 characters from configuration backup description
	+ When host name is changed, update /etc/hostname
	+ Proper link to remote in configuration backup page
3.0.19
	+ Removed full restore option for restore-backup tool and
	  EBox:Backup relevant methods
	+ Optimise loading Test::Deep::NoTest to avoid test environment creation
	+ Use EBox::Module::Base::writeConfFileNoCheck to write apache
	  configuration file
	+ Log events after dispatching them in the EventDaemon and catch exception
	  to avoid crashes when mysql is already stopped
	+ Emit events on zentyal start and stop
	+ Refactor some events-related code
	+ Changed MB_widedialog CSS class to use all width available in
	  the screen
	+ Fixed a broken link to SysInfo/Composite/General when activating the
	  WebServer module.
3.0.18
	+ Pass model instance when invoking EBox::Types::Select populate function
	+ Improve dynamic editable property detection for framework types
	+ Override _validateReferer method in Desktop services CGI
	+ Don't abort configuration backup when we get a error retrieving the
	  partition table information
	+ In EBox:Model::Row, refactored elementExists and
	  elementByName to make them to have similiar code structure
	+ Improvement in test help classes and added test fakes for
	  EBox::Model::Manager and EBox::Util::SHMLock
	+ Prevented unuseful warning in
	  EBox::Model::DataTable::setDirectory when the old directory is undef
	+ Fixed unit tests under EBox/Model/t, backup configuration tests and
	  some others
	+ Remove unused method EBox::Auth::alreadyLogged()
	+ Apache::setRestrictedResource updates properly if already exists
	+ Global and Module::Config allow to set redis instance to ease testing
	+ Now EBox::GlobalImpl::lastModificationTime also checks
	  modification time of configuration files
	+ Rows in events models are now synced before running EventDaemon
	+ Better way of checking if event daemon is needed
3.0.17
	+ Allow numeric zero as search filter
	+ When filtering rows don't match agains link urls or hidden values
	+ Avoid CA file check when removing it from Apache module
	+ Silent removeCA and removeInclude exceptions when removing
	  non-existant element
	+ Fixed rollback operation in redis config backend
	+ Desktop services CGI now only returns JSON responses
	+ Log error when dynamic loading a class fails in
	  ConfigureDispatchers model
	+ Update total ticks dynamically in progress indicator if ticks overflow
3.0.16
	+ Fixed regression in boolean in-place edit with Union types
	+ Added some missing timezones to EBox::Types::TimeZone
	+ Add a new method to DBEngine 'checkForColumn' to retrieve columns
	  definition from a given table
	+ Reload models info in model manager if new modules are installed
3.0.15
	+ Make sure that halt/reboot button can be clicked only once
	+ Cleaner way of disabling dependant modules when the parent is disabled,
	  avoiding unnecessary calls to enableService each time the module status
	  page is loaded.
	+ Show confirmation dialog when trying to change host or domain
	  if zentyal-samba is installed and provisioned
	+ Modified data table controller so edit boolean in place reuses
	  the code of regular edits, avoiding getting incorrect read-only
	  values from cache
3.0.14
	+ Allow search filters with a leading '*'
	+ Better error reporting when choosing a bad search filter
	+ External exceptions from _print method are caught correctly in CGIs
	+ EBox::CGI::run now supports correct handling of APR::Error
	+ Fixed dashboard check updates ajax requests in Chrome
	+ Fixed errors with zero digits components in time type
3.0.13
	+ Better warning if size file is missing in a backup when
	  restoring it
	+ Fixed table cache behaviour on cache miss in logs module
	+ Fix wrong button label when deleting rows in 'datainuse' template
	+ Removed unused method EBox::Model::DataTable::_tailoredOrder
	+ Added force default mode and permission to writeConfFileNoCheck(),
	  writeFile() and derivatives
	+ Fixed bug in EBox:::Logs::CGI::Index with internationalized
	  parameter names
	+ DataTables with sortedBy are now orderer alphabetically with
	  proper case treatment
	+ Display messages in model even when there are not elements and
	  table body is not shown
3.0.12
	+ Improve change-hostname script, delete all references to current name
	+ Faster dashboard loading with asynchronous check of software updates
	+ Workaround for when the progress id parameter has been lost
	+ Fixed problems calling upstart coomands from cron jobs with wrong PATH
	+ Decode CGI unsafeParams as utf8
	+ Avoid double encoding when printing JSON response in EBox::CGI::Base
	+ Remove warning in EBox::Menu::Folder when currentfolder is not defined
	+ Removed unnecesary and misleading method new from EBox::Auth package
3.0.11
	+ Avoid flickering loading pages when switching between menu entries
	+ Incorrect regular expression in logs search page are correctly handled
	+ Fix input badly hidden in the logs screen
	+ reloadTable from DataTable now remove cached fields as well
3.0.10
	+ Fixed unsafe characters error when getting title of progress
	  indicator in progress dialog
	+ Added use utf8 to dashboard template to fix look of closable messages
3.0.9
	+ Adapted file downloads to the new utf8 fixes
	+ Write backup files in raw mode to avoid utf8 problems
	+ Print always utf8 in STDOUT on all CGIs
	+ Decode CGI params of values entered at the interface as utf8
	+ Proper encode/decode of utf8 with also pretty JSON
	+ Fixed utf8 decoding in date shown at dashboard
	+ Removed old workarounds for utf8 problems
	+ Added new recoveryEnabled() helper method to Module::Base
	+ Added recoveryDomainName() method to SyncProvider interface
	+ Restore backup can now install missing modules in Disaster Recovery
	+ Show specific slides when installing a commercial edition
	+ Redirect to proper CGI after login in disaster recovery mode
	+ Removed old debconf workaround for first stage installation
	+ Log redis start message as debug instead of info to avoid flood
	+ Use unsafeParam in EBox::CGI::Base::paramsAsHash
	+ EBox::Module::Service does not raise exception and logs
	  nothing when using init.d status
	+ Fixed glitch in backup CGI which sometimes showed
	  the modal dialog with a incorrect template
3.0.8
	+ Use path for default name in SyncFolders::Folder
	+ Do not restrict characters in data table searchs
	+ Fixed automatic bug report regression
	+ Fixed refresh of the table and temporal control states
	  in customActionClicked callback
	+ Modified modalbox-zentyal.js to accept wideDialog parameter
	+ Fixed template method in MultiStateAction to return the default
	  template when it is not any supplied to the object
	+ Fixed sendInPlaceBooleanValue method from table-helper.js; it
	  aborted because bad parameters of Ajax.Updater
	+ Fixed bug that made that the lock was shared between owners
	+ Some fixes in the function to add the rule for desktops services
	  to the firewall
	+ Delete obsolete EBox::CGI::MenuCSS package
3.0.7
	+ Add new EBox::Module::Service::Observer to notify modules about
	  changes in the service status
	+ Administration accounts management reflects the changes in
	  system accounts in ids() or row() method call
	+ Some fixes in the RAID event watcher
	+ foreignModelInstance returns undef if foreignModel is
	  undef. This happens when a module has been uninstalled and it is
	  referenced in other installed module (events)
	+ loggerd shows loaded LogHelpers when in debug mode
	+ Added additional info to events from RAID watcher
	+ Use sudo to remove temporal files/diectories in backup, avoiding
	  permissions errors
	+ Added exception for cloud-prof module to events dependencies
3.0.6
	+ Skip keys deleted in cache in Redis::_keys()
	+ Fixed events modules dependencies to depend on any module which
	  provides watchers or dispatchers
	+ Always call enableActions before enableService when configuring modules
	+ Added needsSaveAfterConfig state to service modules
	+ Better exceptions logging in EBox::CGI::Run
	+ Fixed 'element not exists' error when enabling a log watcher
	+ Scroll up when showing modal dialog
	+ Added fqdnChanged methods to SysInfo::Observer
	+ Fixed SSL configuration conflicts betwen SOAPClient and RESTClient
3.0.5
	+ Template ajax/simpleModalDialog.mas can now accept text
	+ Used poweroff instead of halt to assure that system is powered
	  off after halt
	+ Fixed log audit database insert error when halting or rebooting
	+ Added time-based closable notification messages
	+ Adapted to new EBox::setLocaleEnvironment method
	+ EBox::Type::File now allows ebox user to own files in directories
	  which are not writable by him
	+ Removed cron daily invocation of deprecated report scripts
3.0.4
	+ Added EBox::SyncFolders interface
	+ Fixed invokation of tar for backup of model files
	+ New observer for sysinfo module to notify modules implementing the
	  SysInfo::Observer interface when the host name or host domain is
	  changed by the user, before and after the change takes effect
	+ Stop and start apache after language change to force environment reload
	+ Reload page after language change
	+ EBox::Module::Service::isRunning() skips daemons whose precondition fail
	+ Fixed undefined reference in DataTable controller for log audit
	+ Added and used serviceId field for service certificates
	+ Fixed SQL quoting of column names in unbuffered inserts and consolidation
3.0.3
	+ Fixed bug which prevented highlight of selected item in menu
	+ Fixed base class of event dispatcher to be compatible with the
	  changes dispatcher configuration table
	+ Fixed event daemon to use dumped variables
	+ Fixed need of double-click when closing menu items in some cases
	+ Fixed logs consolidation to avoid high CPU usage
	+ In view log table: correctly align previous and first page buttons
	+ Improve host name and domain validation.
	+ Forbidden the use of a qualified hostname in change hostname form
	+ Update samba hostname-dependent fields when hostname is changed
	+ Confirmation dialog when the local domain is changed and with a
	  warning if local domain which ends in .local
3.0.2
	+ The synchronization of redis cache refuses with log message to set
	  undefined values
	+ Fixed wrong sql statement which cause unwanted logs purge
	+ DataForm does not check for uniqueness of its fields, as it only
	  contains a single row
	+ In ConfigureLogs, restored printable names for log domains
	+ Fixed dashboard update error on modules widget, counter-graph
	  widget and widget without sections
	+ Better way to fix non-root warnings during boot without interfering
	  on manual restart commands in the shell
3.0.1
	+ Properly set default language as the first element of the Select to
	  avoid its loss on the first apache restart
	+ Set milestone to 3.0.X when creating tickets in trac.zentyal.org
	+ Removed forced setting of LANG variables in mod_perl which made progress
	  indicator fail when using any language different to English
	+ Removed some frequent undef warnings
	+ Added executeOnBrothers method to EBox::Model::Component
	+ Fixed repetition of 'add' and 'number change' events in RAID watcher
	+ Fixed incorrect display of edit button in tables without editField action
	+ Cache MySQL password to avoid reading it all the time
	+ Fixed request came from non-root user warnings during boot
	+ Send info event in Runit watcher only if the service was down
	  MAX_DOWN_PERIODS
3.0
	+ Removed beta logo
	+ Set 'firstInstall' flag on modules when installing during initial install
	+ Set 'restoringBackup' flag on modules when restoring backup
	+ Call enableService after initialSetup while restoring backup
	+ Registration link in widget now have appropiate content when either
	  remoteservices or software are not installed
	+ Fixed style for disabled buttons
	+ Composite and DataTable viewers recover from errors in pageTitle method
	+ Fixed intermitent failure in progress when there are no slides
	+ Rollback redis transaction on otherwise instead finally block
	+ Members of the 'admin' group can now login again on Zentyal
	+ Multi-admin management for commercial editions
	+ First and last move row buttons are now disabled instead of hidden
	+ In save changes dialog set focus always in the 'save' button
	+ Fixed i18n problem in some cases where environment variables
	  were different than the selected locale on Zentyal UI, now
	  LANG and LC_MESSAGES are explicitly passed to mod_perl
	+ Reviewed registration strings
	+ Added template attribute to MultiStateAction to provide any kind
	  of HTML to display an action
	+ Changed icon, name and link for Zentyal Remote
	+ Fixed some compatibility issues with Internet Explorer 9
	+ Show warning with Internet Explorer 8 or older
	+ Improved dashboard buttons colors
2.3.24
	+ Do not cache undef values in EBox::Config::Redis::get()
	+ Code fix on subscription retrieval for Updates event
	+ Update validate referer to new Remote Services module API
	+ In-place booleans now properly mark the module as changed
	+ Do not try to read slides if software module is not installed
	+ Fixed wrong call in Events::isEnabledDispatcher()
	+ Updated 'created by' footer
2.3.23
	+ Change the default domain name from 'zentyal.lan' to
	  'zentyal-domain.lan'
	+ Changes in first enable to avoid letting modules unsaved
	+ Type File now accepts spaces in the file name
	+ Added setTimezone method to MyDBEngine
	+ Enable consolidation after reviewing and pruning
	+ Code typo fix in Events::isEnabledWatcher
	+ Remove all report code from core
	+ Move SysInfo report related to remoteservices module
	+ Fixed regression which removed scroll bars from popups
	+ New carousel transition for the installation slides
	+ Added option to not show final notes in progress bar
	+ EBox::Model::Component::modelGetter does not die when trying to
	  get a model for an uninstalled module
	+ Added previous/next buttons to manually switch installation slides
	+ New installation slides format
	+ Added compatibility with MS Internet Explorer >= 8
2.3.22
	+ Changed first installation workflow and wizard infraestructure
	+ Improved firewall icons
	+ Set hover style for configure rules button in firewall
	+ Do not disable InnoDB in mysql if there are other databases
	+ Progress indicator no longer calls showAds if it is undefined
	+ Send cache headers on static files to improve browsing speed
	+ Added foreignNoSyncRows and foreignFilter options to EBox::Types::Select
	+ Improved settings icon
	+ Fixed modalboxes style
	+ Improve host domain validation. Single label domains are not allowed.
2.3.21
	+ Fixes on notifyActions
	+ Check for isDaemonRunning now compatible with asterisk status
	+ Fixed warning call in EBox::Types::HasMany
2.3.20
	+ New look & feel for the web interface
	+ Adjust slides transition timeout during installation
	+ Audit changes table in save changes popup has scroll and better style
	+ Model messages are printed below model title
	+ noDataMsg now allows to add elements if it makes sense
	+ Fixed ajax/form.mas to avoid phantom change button
	+ EBox::Model::Manager::_setupModelDepends uses full paths so the
	  dependecies can discriminate between models with the same name
	+ Default row addition in DataForm does not fires validateTypedRow
	+ Code typo fix in change administration port model
	+ Set only Remote as option to export/import configuration to a
	  remote site
	+ Return undef in HasMany type when a model is not longer
	  available due to being uninstalled
	+ Added onclick atribute to the link.mas template
	+ Fix exception raising when no event component is found
	+ table_ordered.js : more robust trClick event method
	+ Changed dashboard JS which sometimes halted widget updates
	+ Added popup dialogs for import/export configuration
	+ Changes in styles and sizes of the save/revoke dialog
	+ Removed redudant code in ConfigureWatchers::syncRows which made module
	  to have an incorrect modified state
	+ Dont show in bug report removed packages with configuration
	  held as broken packages
	+ DataTable::size() now calls to syncRows()
	+ EBox::Module::Config::set_list quivalent now has the same
	  behaviour than EBox::Module::Config::set
2.3.19
	+ Manually set up models for events to take into account the
	  dynamic models from the log watcher filtering models
	+ Fixed warnings when deleting a row which is referenced in other model
	+ Disable HTML form autocompletion in admin password change model
	+ Fixed incorrect non-editable warnings in change date and time model
	+ Fixed parsing value bug in EBox::Types::Date and EBox::Types::Time
	+ Reworked mdstat parsing, added failure_spare status
	+ Configuration backup implicitly preserves ownership of files
	+ Changes in styles and sizes of the save/revoke dialog
	+ New data form row is copied from default row, avoiding letting hidden
	  fields without its default value and causing missing fields errors
	+ Always fill abstract type with its default value, this avoids
	  errors with hidden fields with default value
	+ Different page to show errors when there are broken software packages
	+ InverseMatchSelect and InverseMatchUnion use 'not' instead of '!' to
	  denote inverse match. This string is configurable with a type argument
	+ Fixed types EBox::Type::InverseMatchSelect and InverseMatchUnion
	+ Fixed bug in DataTable::setTypedRow() which produced an incorrect 'id'
	  row element in DataTable::updateRowNotify()
	+ In tableBody.mas template: decomposed table topToolbar section in methods
	+ Fixed bug in discard changes dialog
	+ Confirmation dialogs now use styled modalboxes
	+ Do not reload page after save changes dialog if operation is successful
	+ Maintenance menu is now kept open when visiting the logs index page
2.3.18
	+ Manual clone of row in DataTable::setTypedRow to avoid segfault
	+ Avoid undef warnings in EBox::Model::DataTable::_find when the
	  element value is undef
	+ Fixed kill of ebox processes during postrm
	+ Set MySQL root password in create-db script and added mysql script
	  to /usr/share/zentyal for easy access to the zentyal database
	+ Increased timeout redirecting to wizards on installation to 5 seconds
	  to avoid problems on some slow or loaded machines
	+ Save changes dialog do not appear if there are no changes
	+ Delete no longer needed duplicated code
	+ Do not go to save changes after a regular package installation
	  they are saved only in the first install
	+ Progress bar in installation refactored
2.3.17
	+ Do not use modal box for save changes during installation
	+ Hidden fields in DataTables are no longer considered compulsory
	+ Select type has now its own viewer that allows use of filter function
	+ User is now enabled together with the rest of modules on first install
2.3.16
	+ Fix 'oldRow' parameter in UpdatedRowNotify
	+ Use Clone::Fast instead of Clone
	+ Modal dialog for the save and discard changes operations
	+ Use a different lock file for the usercorner redis
	+ Improved look of tables when checkAll controls are present
	+ Better icons for clone action
	+ Added confirmation dialog feature to models; added confirmation
	  dialog to change hostname model
	+ Dynamic default values are now properly updated when adding a row
	+ Kill processes owned by the ebox user before trying to delete it
	+ Do not use sudo to call status command at EBox::Service::running
	+ Fixed regression setting default CSS class in notes
2.3.15
	+ Added missing call to updateRowNotify in DataForms
	+ Fixed silent error in EBox::Types::File templates for non-readable
	  by ebox files
	+ Use pkill instead of killall in postinst
	+ Use unset instead of delete_dir when removing rows
	+ Do not set order list for DataForms
	+ Only try to clean tmp dir on global system start
2.3.14
	+ Error message for failure in package cache creation
	+ Fixed regression when showing a data table in a modal view
	+ Do not do a redis transaction for network module init actions
	+ Fixed EBox::Module::Config::st_unset()
	+ Allowed error class in msg template
2.3.13
	+ Fixed problems in EventDaemon with JSON and blessed references
	+ More crashes avoided when watchers or dispatchers doesn't exist
	+ Proper RAID watcher reimplementation using the new state API
	+ EBox::Config::Redis singleton has now a instance() method instead of new()
	+ Deleted wrong use in ForcePurge model
2.3.12
	+ Fixed problem with watchers and dispatchers after a module deletion
	+ Fixed EBox::Model::DataTable::_checkFieldIsUnique, it failed when the
	  printableValue of the element was different to its value
	+ Fixed separation between Add table link and table body
	+ Adaptation of EventDaemon to model and field changes
	+ Disabled logs consolidation on purge until it is reworked, fixed
	  missing use in purge logs model
	+ Fixed Componet::parentRow, it not longer tries to get a row with
	  undefined id
	+ Fix typo in ConfigureLogs model
	+ Mark files for removing before deleting the row from backend in
	  removeRow
	+ The Includes directives are set just for the main virtual host
	+ Fixed EventDaemon crash
2.3.11
	+ Mark files for removing before deleting the row from backend in removeRow
	+ Dashboard widgets now always read the information from RO
	+ Enable actions are now executed before enableService()
	+ Fixed regression which prevented update of the administration service
	  port when it was changed in the interface
	+ New EBox::Model::Composite::componentNames() for dynamic composites
	+ Remove _exposedMethods() feature to reduce use of AUTOLOAD
	+ Removed any message set in the model in syncRows method
	+ Added global() method to modules and components to get a coherent
	  read-write or read-only instance depending on the context
	+ Removed Model::Report and Composite::Report namespaces to simplify model
	  management and specification
	+ New redis key naming, with $mod/conf/*, $mod/state and $mod/ro/* replacing
	  /ebox/modules/$mod/*, /ebox/state/$mod/* and /ebox-ro/modules/$mod/*
	+ Removed unnecessary parentComposite methods in EBox::Model::Component
	+ Only mark modules as changed when data has really changed
	+ EBox::Global::modChange() throws exception if instance is readonly
	+ New get_state() and set_state() methods, st_* methods are kept for
	  backwards compatibility, but they are deprecated
	+ Simplified events module internals with Watcher and Dispatcher providers
	+ Model Manager is now able to properly manage read-only instances
	+ Composites can now use parentModule() like Models
	+ Renamed old EBox::GConfModule to EBox::Module::Config
	+ Unified model and composite management in the new EBox::Model::Manager
	+ Model and composites are loaded on demand to reduce memory consumption
	+ Model and composite information is now stored in .yaml schemas
	+ ModelProvider and CompositeProvider are no longer necessary
	+ Simplified DataForm using more code from DataTable
	+ Adapted RAID and restrictedResources() to the new JSON objects in redis
	+ Remove unused override modifications code
	+ Added /usr/share/zentyal/redis-cli wrapper for low-level debugging
	+ Use simpler "key: value" format for dumps instead of YAML
	+ Row id prefixes are now better chosen to avoid confusion
	+ Use JSON instead of list and hash redis types (some operations,
	  specially on lists, are up to 50% faster and caching is much simpler)
	+ Store rows as hashes instead of separated keys
	+ Remove deprecated all_dirs and all_entries methods
	+ Remove obsolete EBox::Order package
	+ Remove no longer needed redis directory tree sets
	+ Fixed isEqualTo() method on EBox::Types::Time
	+ EBox::Types::Abstract now provides default implementations of fields(),
	  _storeInGConf() and _restoreFromHash() using the new _attrs() method
	+ Remove indexes on DataTables to reduce complexity, no longer needed
	+ Simplified ProgressIndicator implementation using shared memory
	+ New EBox::Util::SHMLock package
	+ Implemented transactions for redis operations
	+ Replace old MVC cache system with a new low-level redis one
	+ Delete no longer necessary regen-redis-db tool
	+ Added new checkAll property to DataTable description to allow
	  multiple check/uncheck of boolean columns
2.3.10
	+ Added Desktop::ServiceProvider to allow modules to implement
	  requests from Zentyal desktop
	+ Added VirtualHost to manage desktop requests to Zentyal server
	+ Fix EventDaemon in the transition to MySQL
	+ Send EventDaemon errors to new rotated log file /var/log/zentyal/events.err
	+ Send an event to Zentyal Cloud when the updates are up-to-date
	+ Send an info event when modules come back to running
	+ Include additional info for current event watchers
	+ Fixed RAID report for some cases of spare devices and bitmaps
	+ Fixed log purge, SQL call must be a statement not a query
	+ Fixed regex syntax in user log queries
	+ Added missing "use Filesys::Df" to SysInfo
	+ Disabled consolidation by default until is fixed or reimplemented
	+ Fixed regresion in full log page for events
	+ Added clone action to data tables
	+ Fixed regression in modal popup when showing element table
	+ Added new type EBox::Types::KrbRealm
	+ Fix broken packages when dist-upgrading from old versions: stop ebox
	  owned processes before changing home directory
	+ Log the start and finish of start/stop modules actions
	+ Added usesPort() method to apache module
2.3.9
	+ Enable SSLInsecureRenegotiation to avoid master -> slave SOAP handsake
	  problems
	+ Added validateRowRemoval method to EBox::Model::DataTable
	+ Use rm -rf instead of remove_tree to avoid chdir permission problems
	+ Avoid problems restarting apache when .pid file does not exist
	+ Do not use graceful on apache to allow proper change of listen port
	+ Simplified apache restart mechanism and avoid some problems
2.3.8
	+ Create tables using MyISAM engine by default
	+ Delete obsolete 'admin' table
2.3.7
	+ Fixed printableName for apache module and remove entry in status widget
	+ Merged tableBodyWithoutActions.mas into tableBody.mas
	+ Removed tableBodyWithoutEdit.mas because it is no longer used
	+ Better form validation message when there are no ids for
	  foreign rows in select control with add new popup
	+ Fixed branding of RSS channel items
	+ Fixed destination path when copying zentyal.cnf to /etc/mysql/conf.d
	+ Packaging fixes for precise
2.3.6
	+ Switch from CGIs to models in System -> General
	+ New value() and setValue() methods in DataForm::setValue() for cleaner
	  code avoiding use of AUTOLOAD
	+ Added new EBox::Types::Time, EBox::Types::Date and EBox::Types::TimeZone
	+ Added new attribute 'enabled' to the Action and MultiStateAction types
	  to allow disabling an action. Accepts a scalar or a CODE ref
	+ The 'defaultValue' parameter of the types now accept a CODE ref that
	  returns the default value.
2.3.5
	+ Added force parameter in validateTypedRow
	+ Fixed 'hidden' on types when using method references
	+ Removed some console problematic characters from Util::Random::generate
	+ Added methods to manage apache CA certificates
	+ Use IO::Socket::SSL for SOAPClient connections
	+ Removed apache rewrite from old slaves implementation
	+ Do not show RSS image if custom_prefix defined
2.3.4
	+ Avoid 'negative radius' error in DiskUsage chart
	+ Fixed call to partitionFileSystems in EBox::SysInfo::logReportInfo
	+ Log audit does not ignore fields which their values could be interpreted
	  as boolean false
	+ Avoid ebox.cgi failure when showing certain strings in the error template
	+ Do not calculate md5 digests if override_user_modification is enabled
	+ Clean /var/lib/zentyal/tmp on boot
	+ Stop apache gracefully and delete unused code in Apache.pm
	+ Cache contents of module.yaml files in Global
2.3.3
	+ The editable attribute of the types now accept a reference to a function
	  to dinamically enable or disable the field.
	+ In progress bar CGIs AJAX call checks the availability of the
	  next page before loading it
	+ Replaced community logo
	+ Adapted messages in the UI for new editions
	+ Changed cookie name to remove forbidden characters to avoid
	  incompatibilities with some applications
	+ Added methods to enable/disable restart triggers
2.3.2
	+ Fixed redis unix socket permissions problem with usercorner
	+ Get row ids without safe characters checking
	+ Added EBox::Util::Random as random string generator
	+ Set log level to debug when cannot compute md5 for a nonexistent file
	+ Filtering in tables is now case insensitive
	+ ProgressIndicator no longer leaves zombie processes in the system
	+ Implemented mysqldump for logs database
	+ Remove zentyal-events cron script which should not be longer necessary
	+ Bugfix: set executable permissions to cron scripts and example hooks
	+ Added a global method to retrieve installed server edition
	+ Log also duration and compMessage to events.log
2.3.1
	+ Updated Standards-Version to 3.9.2
	+ Fixed JS client side table sorting issue due to Prototype
	  library upgrade
	+ Disable InnoDB by default to reduce memory consumption of MySQL
	+ Now events are logged in a new file (events.log) in a more
	  human-readable format
	+ Added legend to DataTables with custom actions
	+ Changed JS to allow the restore of the action cell when a delete
	  action fails
	+ Set milestone to 3.0 when creating bug reports in the trac
	+ Avoid temporal modelInstance errors when adding or removing
	  modules with LogWatchers or LogDispatcher
	+ Unallow administration port change when the port is in use
2.3
	+ Do not launch a passwordless redis instance during first install
	+ New 'types' field in LogObserver and storers/acquirers to store special
	  types like IPs or MACs in an space-efficient way
	+ Use MySQL for the logs database instead of PostgreSQL
	+ Bugfix: logs database is now properly recreated after purge & install
	+ Avoid use of AUTOLOAD to execute redis commands, improves performance
	+ Use UNIX socket to connect to redis for better performance and
	  update default redis 2.2 settings
	+ Use "sudo" group instead of "admin" one for the UI access control
	+ Added EBox::Module::Base::version() to get package version
	+ Fixed problem in consalidation report when accumulating results
	  from queries having a "group by table.field"
	+ Added missing US and Etc zones in timezone selector
	+ Replaced autotools with zbuildtools
	+ Refuse to restore configuration backup from version lesser than
	  2.1 unless forced
	+ Do not retrieve format.js in every graph to improve performance
	+ The purge-module scripts are always managed as root user
	+ New grep-redis tool to search for patterns in redis keys or
	  values
	+ Use partitionFileSystems method from EBox::FileSystem
2.2.4
	+ New internal 'call' command in Zentyal shell to 'auto-use' the module
	+ Zentyal shell now can execute commandline arguments
	+ Bugfix: EBox::Types::IPAddr::isEqualTo allows to change netmask now
	+ Removed some undefined concatenation and compare warnings in error.log
	+ Ignore check operation in RAID event watcher
	+ Skip IP addresses ending in .0 in EBox::Types::IPRange::addresses()
	+ Do not store in redis trailing dots in Host and DomainName types
	+ Added internal command to instance models and other improvements in shell
	+ Now the whole /etc/zentyal directory is backed up and a copy of the
	  previous contents is stored at /var/backups before restoring
	+ Removing a module with a LogWatcher no longer breaks the LogWatcher
	  Configuration page anymore
	+ Fixed error in change-hostname script it does not longer match substrings
	+ Bugfix: Show breadcrumbs even from models which live in a
	  composite
	+ HTTPLink now returns empty string if no HTTPUrlView is defined
	  in DataTable class
	+ Added mising use sentence in EBox::Event::Watcher::Base
2.2.3
	+ Bugfix: Avoid url rewrite to ebox.cgi when requesting to /slave
	+ Fixed logrotate configuration
	+ More resilient way to handle with missing indexes in _find
	+ Added more informative text when mispelling methods whose prefix
	  is an AUTOLOAD action
	+ A more resilient solution to load events components in EventDaemon
	+ Added one and two years to the purge logs periods
	+ Fixed downloads from EBox::Type::File
2.2.2
	+ Revert cookie name change to avoid session loss in upgrades
	+ Do not try to change owner before user ebox is created
2.2.1
	+ Removed obsolete references to /zentyal URL
	+ Create configuration backup directories on install to avoid warnings
	  accessing the samba share when there are no backups
	+ Log result of save changes, either successful or with warnings
	+ Changed cookie name to remove forbidden characters to avoid
	  incompatibilities with some applications
	+ Removed duplicated and incorrect auding logging for password change
	+ Fixed some non-translatable strings
	+ Create automatic bug reports under 2.2.X milestone instead of 2.2
	+ Fixed bug changing background color on selected software packages
2.1.34
	+ Volatile types called password are now also masked in audit log
	+ Adjust padding for module descriptions in basic software view
	+ Removed beta icon
2.1.33
	+ Fixed modal add problems when using unique option on the type
	+ Fixed error management in the first screen of modal add
	+ Unify software selection and progress colors in CSS
	+ Set proper message type in Configure Events model
	+ Fixed error checking permanentMessage types in templates/msg.mas
2.1.32
	+ Added progress bar colors to theme definition
	+ Remove no longer correct UTF8 decode in ProgressIndicator
	+ Fixed UTF8 double-encoding on unexpected error CGI
	+ Reviewed some subscription strings
	+ Always fork before apache restart to avoid port change problems
	+ Stop modules in the correct order (inverse dependencies order)
	+ Better logging of failed modules on restore
2.1.31
	+ Do not start managed daemons on boot if the module is disabled
	+ Better message on redis error
	+ Watch for dependencies before automatic enable of modules on first install
2.1.30
	+ Removed obsolete /ebox URL from RSS link
	+ Changed methods related with extra backup data in modules logs
	  to play along with changes in ebackup module
	+ Set a user for remote access for audit reasons
	+ Detect session loss on AJAX requests
2.1.29
	+ Startup does not fail if SIGPIPE received
2.1.28
	+ Added code to mitigate false positives on module existence
	+ Avoid error in logs full summary due to incorrect syntax in template
	+ Allow unsafe chars in EBox::Types::File to avoid problems in some browsers
	+ Reviewed some subscription strings
	+ Warning about language-packs installed works again after Global changes
	+ Show n components update when only zentyal packages are left to
	  upgrade in the system widget
	+ Do not show debconf warning when installing packages
	+ EBox::Types::IPAddr (and IPNetwork) now works with defaultValue
	+ Allow to hide menu items, separators and dashboard widgets via conf keys
2.1.27
	+ Do not create tables during Disaster Recovery installation
	+ Added new EBox::Util::Debconf::value to get debconf values
	+ DataTable controller does no longer try to get a deleted row
	  for gather elements values for audit log
	+ Check if Updates watcher can be enabled if the subscription
	  level is yet unknown
2.1.26
	+ Detection of broken packages works again after proper deletion
	  of dpkg_running file
	+ Keep first install redis server running until trigger
	+ Unified module restart for package trigger and init.d
	+ Use restart-trigger script in postinst for faster daemons restarting
	+ System -> Halt/Reboot works again after regression in 2.1.25
	+ Added framework to show warning messages after save changes
	+ Change caption of remote services link to Zentyal Cloud
	+ Do not show Cloud link if hide_cloud_link config key is defined
	+ Added widget_ignore_updates key to hide updates in the dashboard
	+ Differentiate ads from notes
	+ Allow custom message type on permanentMessage
	+ Only allow custom themes signed by Zentyal
	+ Removed /zentyal prefix from URLs
	+ Caps lock detection on login page now works again
	+ Added HiddenIfNotAble property to event watchers to be hidden if
	  it is unabled to monitor the event
	+ Dashboard values can be now error and good as well
	+ Include a new software updates widget
	+ Include a new alert for basic subscriptions informing about
	  software updates
	+ Add update-notifier-common to dependencies
	+ EBox::DataTable::enabledRows returns rows in proper order
	+ Use custom ads when available
	+ Disable bug report when hide_bug_report defined on theme
2.1.25
	+ Do not show disabled module warnings in usercorner
	+ Mask passwords and unify boolean values in audit log
	+ Do not override type attribute for EBox::Types::Text subtypes
	+ Corrected installation finished message after first install
	+ Added new disableAutocomplete attribute on DataTables
	+ Optional values can be unset
	+ Minor improvements on nmap scan
2.1.24
	+ Do not try to generate config for unconfigured services
	+ Remove unnecessary redis call getting _serviceConfigured value
	+ Safer sizes for audit log fields
	+ Fix non-translatable "show help" string
	+ Allow links to first install wizard showing a desired page
	+ Fixed bug in disk usage when we have both values greater and
	  lower than 1024 MB
	+ Always return a number in EBox::AuditLogging::isEnabled to avoid
	  issues when returning the module status
	+ Added noDataMsg attribute on DataTable to show a message when
	  there are no rows
2.1.23
	+ Removed some warnings during consolidation process
	+ Depend on libterm-readline-gnu-perl for history support in shells
	+ Fixed error trying to change the admin port with NTP enabled
	+ Fixed breadcrumb destination for full log query page
	+ Use printableActionName in DataTable setter
2.1.22
	+ Fixed parentRow method in EBox::Types::Row
	+ Added new optionalLabel flag to EBox::Types::Abstract to avoid
	  show the label on non-optional values that need to be set as
	  optional when using show/hide viewCustomizers
	+ Added initHTMLStateOrder to View::Customizer to avoid incorrect
	  initial states
	+ Improved exceptions info in CGIs to help bug reporting
	+ Do not show customActions when editing row on DataTables
2.1.21
	+ Fixed bug printing traces at Global.pm
	+ Check new dump_exceptions confkey instead of the debug one in CGIs
	+ Explicit conversion to int those values stored in our database
	  for correct dumping in reporting
	+ Quote values in update overwrite while consolidating for reporting
2.1.20
	+ Fixed regression in edition in place of booleans
	+ Better default balance of the dashboard based on the size of the widgets
	+ Added defaultSelectedType argument to PortRange
2.1.19
	+ Disable KeepAlive as it seems to give performance problems with Firefox
	  and set MaxClients value back to 1 in apache.conf
	+ Throw exceptions when calling methods not aplicable to RO instances
	+ Fixed problems when mixing read/write and read-only instances
	+ Date/Time and Timezone moved from NTP to core under System -> General
	+ Do not instance hidden widgets to improve dashboard performance
	+ New command shell with Zentyal environment at /usr/share/zentyal/shell
	+ Show warning when a language-pack is not installed
	+ Removed unnecessary dump/load operations to .bak yaml files
	+ AuditLogging and Logs constructor now receive the 'ro' parameter
	+ Do not show Audit Logging in Module Status widget
2.1.18
	+ New unificated zentyal-core.logrotate for all the internal logs
	+ Added forceEnabled option for logHelpers
	+ Moved carousel.js to wizard template
	+ Add ordering option to wizard pages
	+ Fixed cmp and isEqualTo methods for EBox::Types::IPAddr
	+ Fixed wrong Mb unit labels in Disk Usage and use GB when > 1024 MB
	+ Now global-action script can be called without progress indicator
	+ Fixed EBox::Types::File JavaScript setter code
	+ Added support for "Add new..." modal boxes in foreign selectors
	+ Each module can have now its customized purge-module script
	  that will be executed after the package is removed
	+ Added Administration Audit Logging to log sessions, configuration
	  changes, and show pending actions in save changes confirmation
	+ User name is stored in session
	+ Remove deprecated extendedRestore from the old Full Backup
2.1.17
	+ Fixed RAID event crash
	+ Added warning on models and composites when the module is disabled
	+ Fixed login page style with some languages
	+ Login page template can now be reused accepting title as parameter
	+ EBox::Types::File does not write on redis when it fails to
	  move the fail to its final destination
	+ Added quote column option for periodic log consolidation and
	  report consolidation
	+ Added exclude module option to backup restore
2.1.16
	+ Do not show incompatible navigator warning on Google Chrome
	+ Fixed syncRows override detection on DataTable find
	+ clean-conf script now deletes also state data
	+ Avoid 'undefined' message in selectors
2.1.15
	+ Move Disk Usage and RAID to the new Maintenance menu
	+ Always call syncRows on find (avoid data inconsistencies)
	+ Filename when downloading a conf backup now contains hostname
	+ Fixed bug in RAID template
	+ Set proper menu order in System menu (fixes NTP position)
	+ Fixed regresion in page size selector on DataTables
	+ Fixed legend style in Import/Export Configuration
2.1.14
	+ Fixed regresion with double quotes in HTML templates
	+ Fixed problems with libredis-perl version dependency
	+ Adding new apparmor profile management
2.1.13
	+ Better control of errors when saving changes
	+ Elements of Union type can be hidden
	+ Model elements can be hidden only in the viewer or the setter
	+ HTML attributtes are double-quoted
	+ Models can have sections of items
	+ Password view modified to show the confirmation field
	+ New multiselect type
	+ Redis backend now throws different kind of exceptions
2.1.12
	+ Revert no longer necessary parents workaround
	+ Hide action on viewCustomizer works now on DataTables
2.1.11
	+ Fixed bug which setted bad directory to models in tab view
	+ Union type: Use selected subtype on trailingText property if the
	  major type does not have the property
	+ Raise MaxClients to 2 to prevent apache slowness
2.1.10
	+ Security [ZSN-2-1]: Avoid XSS in process list widget
2.1.9
	+ Do not try to initialize redis client before EBox::init()
	+ Safer way to delete rows, deleting its id reference first
	+ Delete no longer needed workaround for gconf with "removed" attribute
	+ Fixed regression in port range setter
2.1.8
	+ Fixed regression in menu search
	+ Fixed missing messages of multi state actions
	+ Help toggler is shown if needed when dynamic content is received
	+ Fixed issue when disabling several actions at once in a data table view
	+ All the custom actions are disabled when one is clicked
	+ Submit wizard pages asynchronously and show loading indicator
	+ Added carousel.js for slide effects
2.1.7
	+ Fixed issues with wrong html attributes quotation
	+ Bugfix: volatile types can now calculate their value using other
	  the value from other elements in the row no matter their position
2.1.6
	+ Attach software.log to bug report if there are broken packages
	+ Added keyGenerator option to report queries
	+ Tuned apache conf to provide a better user experience
	+ Actions click handlers can contain custom javascript
	+ Restore configuration with force dependencies option continues
	  when modules referenced in the backup are not present
	+ Added new MultiStateAction type
2.1.5
	+ Avoid problems getting parent if the manager is uninitialized
	+ Rename some icon files with wrong extension
	+ Remove wrong optional attribute for read-only fields in Events
	+ Renamed all /EBox/ CGI URLs to /SysInfo/ for menu folder coherency
	+ Added support for custom actions in DataTables
	+ Replaced Halt/Reboot CGI with a model
	+ Message classes can be set from models
	+ Fixed error in Jabber dispatcher
	+ Show module name properly in log when restart from the dashboard fails
	+ Avoid warning when looking for inexistent PID in pidFileRunning
2.1.4
	+ Changed Component's parent/child relationships implementation
	+ Fixed WikiFormat on automatic bug report tickets
	+ Do not show available community version in Dashboard with QA
 	  updates
2.1.3
	+ Fall back to readonly data in config backup if there are unsaved changes
	+ Allow to automatically send a report in the unexpected error page
	+ Logs and Events are now submenus of the new Maintenance menu
	+ Configuration Report option is now present on the Import/Export section
	+ Require save changes operation after changing the language
	+ Added support for URL aliases via schemas/urls/*.urls files
	+ Allow to sort submenu items via 'order' attribute
	+ Automatically save changes after syncRows is called and mark the module
	  mark the module as unchanged unless it was previously changed
	+ Removed unnecessary ConfigureEvents composite
	+ Removed unnecessary code from syncRows in logs and events
	+ Restore configuration is safer when restoring /etc/zentyal files
	+ Fixed unescaped characters when showing an exception
	+ Fixed nested error page on AJAX requests
	+ Adapted dumpBackupExtraData to new expected return value
	+ Report remoteservices, when required, a change in administration
	  port
	+ Added continueOnModuleFail mode to configuration restore
	+ Fixed Firefox 4 issue when downloading backups
	+ Show scroll when needed in stacktraces (error page)
	+ More informative error messages when trying to restart locked modules
	  from the dashboard
	+ Creation of plpgsql language moved from EBox::Logs::initialSetup
	  to create-db script
	+ Redis backend now throws different kind of exceptions
	+ Avoid unnecesary warnings about PIDs
	+ Update Jabber dispatcher to use Net::XMPP with some refactoring
	+ Save changes messages are correctly shown with international charsets
	+ Support for bitmap option in RAID report
	+ Retry multiInsert line by line if there are encoding errors
	+ Adapted to new location of partitionsFileSystems in EBox::FileSystem
	+ Event messages are cleaned of null characters and truncated
	  before inserting in the database when is necessary
	+ Improve message for "Free storage space" event and send an info
	  message when a given partition is not full anymore
	+ Event messages now can contain newline characters
	+ Objects of select type are compared also by context
	+ Remove cache from optionsFromForeignModel since it produces
	  problems and it is useless
	+ Set title with server name if the server is subscribed
	+ Fix title HTML tag in views for Models and Composites
	+ Added lastEventsReport to be queried by remoteservices module
	+ Added EBox::Types::HTML type
	+ Added missing manage-logs script to the package
	+ Fixed problems with show/hide help switch and dynamic content
	+ Menus with subitems are now kept unfolded until a section on a
	  different menu is accessed
	+ Sliced restore mode fails correctly when schema file is missing,
	  added option to force restore without schema file
	+ Purge conf now purges the state keys as well
	+ Added EBox::Types::IPRange
2.1.2
	+ Now a menu folder can be closed clicking on it while is open
	+ Bugfix: cron scripts are renamed and no longer ignored by run-parts
	+ Added new EBox::Util::Nmap class implementing a nmap wrapper
2.1.1
	+ Fixed incoherency problems with 'on' and '1' in boolean indexes
	+ Move cron scripts from debian packaging to src/scripts/cron
	+ Trigger restart of logs and events when upgrading zentyal-core
	  without any other modules
	+ Don't restart apache twice when upgrading together with more modules
	+ Fixed params validation issues in addRow
2.1
	+ Replace YAML::Tiny with libyaml written in C through YAML::XS wrapper
	+ Minor bugfix: filter invalid '_' param added by Webkit-based browser
	  on EBox::CGI::Base::params() instead of _validateParams(), avoids
	  warning in zentyal.log when enabling modules
	+ All CGI urls renamed from /ebox to /zentyal
	+ New first() and deleteFirst() methods in EBox::Global to check
	  existence and delete the /var/lib/zentyal/.first file
	+ PO files are now included in the language-pack-zentyal-* packages
	+ Migrations are now always located under /usr/share/$package/migration
	  this change only affects to the events and logs migrations
	+ Delete no longer used domain and translationDomain methods/attributes
	+ Unified src/libexec and tools in the new src/scripts directory
	+ Remove the ebox- prefix on all the names of the /usr/share scripts
	+ New EBox::Util::SQL package with helpers to create and drop tables
	  from initial-setup and purge-module for each module
	+ Always drop tables when purging a package
	+ Delete 'ebox' user when purging zentyal-core
	+ Moved all SQL schemas from tools/sqllogs to schemas/sql
	+ SQL time-period tables are now located under schemas/sql/period
	+ Old ebox-clean-gconf renamed to /usr/share/zentyal/clean-conf and
	  ebox-unconfigure-module is now /usr/share/zentyal/unconfigure-module
	+ Added default implementation for enableActions, executing
	  /usr/share/zentyal-$modulename/enable-module if exists
	+ Optimization: Do not check if a row is unique if any field is unique
	+ Never call syncRows on read-only instances
	+ Big performance improvements using hashes and sets in redis
	  database to avoid calls to the keys command
	+ Delete useless calls to exists in EBox::Config::Redis
	+ New regen-redis-db tool to recreate the directory structure
	+ Renamed /etc/cron.hourly/90manageEBoxLogs to 90zentyal-manage-logs
	  and moved the actual code to /usr/share/zentyal/manage-logs
	+ Move /usr/share/ebox/zentyal-redisvi to /usr/share/zentyal/redisvi
	+ New /usr/share/zentyal/initial-setup script for modules postinst
	+ New /usr/share/zentyal/purge-module script for modules postrm
	+ Removed obsolete logs and events migrations
	+ Create plpgsql is now done on EBox::Logs::initialSetup
	+ Replace old ebox-migrate script with EBox::Module::Base::migrate
	+ Rotate duplicity-debug.log log if exists
	+ Bug fix: Port selected during installation is correctly saved
	+ Zentyal web UI is restarted if their dependencies are upgraded
	+ Bug fix: Logs don't include unrelated information now
	+ Add total in disk_usage report
	+ Bugfix: Events report by source now works again
	+ Do not include info messages in the events report
	+ Services event is triggered only after five failed checkings
	+ Do not add redundant includedir lines to /etc/sudoers
	+ Fixed encoding for strings read from redis server
	+ Support for redis-server 2.0 configuration
	+ Move core templates to /usr/share/zentyal/stubs/core
	+ Old /etc/ebox directory replaced with the new /etc/zentyal with
	  renamed core.conf, logs.conf and events.conf files
	+ Fixed broken link to alerts list
2.0.15
	+ Do not check the existence of cloud-prof package during the
	  restore since it is possible not to be installed while disaster
	  recovery process is done
	+ Renamed /etc/init.d/ebox to /etc/init.d/zentyal
	+ Use new zentyal-* package names
	+ Don't check .yaml existence for core modules
2.0.14
	+ Added compMessage in some events to distinguish among events if
	  required
	+ Make source in events non i18n
	+ After restore, set all the restored modules as changed
	+ Added module pre-checks for configuration backup
2.0.13
	+ Fixed dashboard graphs refresh
	+ Fixed module existence check when dpkg is running
	+ Fix typo in sudoers creation to make remote support work again
2.0.12
	+ Include status of packages in the downloadable bug report
	+ Bugfix: Avoid possible problems deleting redis.first file if not exist
2.0.11
	+ New methods entry_exists and st_entry_exists in config backend
2.0.10
	+ Now redis backend returns undef on get for undefined values
	+ Allow custom mason templates under /etc/ebox/stubs
	+ Better checks before restoring a configuration backup with
	  a set of modules different than the installed one
	+ Wait for 10 seconds to the child process when destroying the
	  progress indicator to avoid zombie processes
	+ Caught SIGPIPE when trying to contact Redis server and the
	  socket was already closed
	+ Do not stop redis server when restarting apache but only when
	  the service is asked to stop
	+ Improvements in import/export configuration (know before as
	  configuration backup)
	+ Improvements in ProgressIndicator
	+ Better behaviour of read-only rows with up/down arrows
	+ Added support for printableActionName in DataTable's
	+ Added information about automatic configuration backup
	+ Removed warning on non existent file digest
	+ Safer way to check if core modules exist during installation
2.0.9
	+ Treat wrong installed packages as not-existent modules
	+ Added a warning in dashboard informing about broken packages
	+ File sharing and mailfilter log event watchers works again since
	  it is managed several log tables per module
2.0.8
	+ Replaced zentyal-conf script with the more powerful zentyal-redisvi
	+ Set always the same default order for dashboard widgets
	+ Added help message to the configure widgets dialog
	+ Check for undefined values in logs consolidation
	+ Now dashboard notifies fails when restarting a service
	+ Fixed bug with some special characters in dashboard
	+ Fixed bug with some special characters in disk usage graph
2.0.7
	+ Pre-installation includes sudoers.d into sudoers file if it's not yet
	  installed
	+ Install apache-prefork instead of worker by default
	+ Rename service certificate to Zentyal Administration Web Server
2.0.6
	+ Use mod dependencies as default restore dependencies
	+ Fixed dependencies in events module
	+ Increased recursive dependency threshold to avoid
	  backup restoration problems
2.0.5
	+ Removed deprecated "Full backup" option from configuration backup
	+ Bugfix: SCP method works again after addition of SlicedBackup
	+ Added option in 90eboxpglogger.conf to disable logs consolidation
2.0.4
	+ Removed useless gconf backup during upgrade
	+ Fixed postinstall script problems during upgrade
2.0.3
	+ Added support for the sliced backup of the DB
	+ Hostname change is now visible in the form before saving changes
	+ Fixed config backend problems with _fileList call
	+ Added new bootDepends method to customize daemons boot order
	+ Added permanent message property to Composite
	+ Bugfix: Minor aesthetic fix in horizontal menu
	+ Bugfix: Disk usage is now reported in expected bytes
	+ Bugfix: Event dispatcher is not disabled when it is impossible
	  for it to dispatch the message
2.0.2
	+ Better message for the service status event
	+ Fixed modules configuration purge script
	+ Block enable module button after first click
	+ Avoid division by zero in progress indicator when total ticks is
	  zero
	+ Removed warning during postinst
	+ Added new subscription messages in logs, events and backup
2.0.1
	+ Bugfix: Login from Zentyal Cloud is passwordless again
	+ Some defensive code for the synchronization in Events models
	+ Bugfix: add EBox::Config::Redis::get to fetch scalar or list
	  values. Make GConfModule use it to avoid issues with directories
	  that have both sort of values.
1.5.14
	+ Fixed redis bug with dir keys prefix
	+ Improved login page style
	+ New login method using PAM instead of password file
	+ Allow to change admin passwords under System->General
	+ Avoid auto submit wizard forms
	+ Wizard skip buttons always available
	+ Rebranded post-installation questions
	+ Added zentyal-conf script to get/set redis config keys
1.5.13
	+ Added transition effect on first install slides
	+ Zentyal rebrand
	+ Added web page favicon
	+ Fixed already seen wizards apparition
	+ Fixed ro module creation with redis backend
	+ Use mason for links widgets
	+ Use new domain to official strings for subscriptions
1.5.12
	+ Added option to change hostname under System->General
	+ Show option "return to dashboard" when save changes fails.
1.5.11
	+ Added more tries on redis reconnection
	+ Fixed user corner access problems with redis server
	+ writeFile* methods reorganized
	+ Added cron as dependency as cron.hourly was never executed with anacron
	+ Improvements in consolidation of data for reports
1.5.10
	+ Fixed gconf to redis conversion for boolean values
1.5.9
	+ Improved migrations speed using the same perl interpreter
	+ Redis as configuration backend (instead of gconf)
	+ Improved error messages in ebox-software
	+ Set event source to 256 chars in database to adjust longer event
	  sources
	+ Progress bar AJAX updates are sent using JSON
	+ Fixed progress bar width problems
	+ Fixed top menu on wizards
	+ Improved error message when disconnecting a not connected database
	+ Abort installation if 'ebox' user already exists
	+ Bugfix: IP address is now properly registered if login fails
1.5.8
	+ Added template tableorderer.css.mas
	+ Added buttonless top menu option
	+ Bugfix: Save all modules on first installation
	+ Bugfix: General ebox database is now created if needed when
	  re/starting services
	+ Bugfix: Data to report are now uniform in number of elements per
	  value. This prevents errors when a value is present in a month and
	  not in another
	+ Bugfix: Don't show already visited wizard pages again
1.5.7
	+ Bugfix: Avoid error when RAID is not present
	+ Bugfix: Add ebox-consolidate-reportinfo call in daily cron script
	+ Bugfix: Called multiInsert and unbufferedInsert when necessary
	  after the loggerd reimplementation
	+ Bugfix: EBox::ThirdParty::Apache2::AuthCookie and
	  EBox::ThirdParty::Apache2::AuthCookie::Util package defined just
	  once
	+ Added util SystemKernel
	+ Improved progress indicator
	+ Changes in sudo generation to allow sudo for remote support user
	+ Initial setup wizards support
1.5.6
	+ Reimplementation of loggerd using inotify instead of File::Tail
1.5.5
	+ Asynchronous load of dashboard widgets for a smoother interface
1.5.4
	+ Changed dbus-check script to accept config file as a parameter
1.5.3
	+ Function _isDaemonRunning works now with snort in lucid
	+ Javascript refreshing instead of meta tag in log pages
	+ Updated links in dashboard widget
	+ Add package versions to downloadable ebox.log
	+ Fixed postgresql data dir path for disk usage with pg 8.4
	+ GUI improvements in search box
1.5.2
	+ Security [ESN-1-1]: Validate referer to avoid CSRF attacks
	+ Added reporting structure to events module
	+ Added new CGI to download the last lines of ebox.log
1.5.1
	+ Bugfix: Catch exception when upstart daemon does not exist and
	  return a stopped status
	+ Added method in logs module to dump database in behalf of
	ebackup module
	+ Bugfix: Do not check in row uniqueness for optional fields that
	are not passed as parameters
	+ Improve the output of ebox module status, to be consistent with the one
	  shown in the interface
	+ Add options to the report generation to allow queries to be more
	  flexible
	+ Events: Add possibility to enable watchers by default
	+ Bugfix: Adding a new field to a model now uses default
	  value instead of an empty value
	+ Added script and web interface for configuration report, added
	  more log files to the configuration report
1.5
	+ Use built-in authentication
	+ Use new upstart directory "init" instead of "event.d"
	+ Use new libjson-perl API
	+ Increase PerlInterpMaxRequests to 200
	+ Increase MaxRequestsPerChild (mpm-worker) to 200
	+ Fix issue with enconding in Ajax error responses
	+ Loggerd: if we don't have any file to watch we just sleep otherwise the process
	  will finish and upstart will try to start it over again and again.
	+ Make /etc/init.d/ebox depend on $network virtual facility
	+ Show uptime and users on General Information widget.
1.4.2
	+ Start services in the appropriate order (by dependencies) to fix a problem
	  when running /etc/init.d/ebox start in slaves (mail and other modules
	  were started before usersandgroups and thus failed)
1.4.1
	+ Remove network workarounds from /etc/init.d/ebox as we don't bring
	  interfaces down anymore
1.4
	+ Bug fix: i18n. setDomain in composites and models.
1.3.19
	+ Make the module dashboard widget update as the rest of the widgets
	+ Fix problem regarding translation of module names: fixes untranslated
	  module names in the dashboard, module status and everywhere else where
	  a module name is written
1.3.18
	+ Add version comparing function and use it instead of 'gt' in the
	  general widget
1.3.17
	+ Minor bug fix: check if value is defined in EBox::Type::Union
1.3.16
	+ Move enable field to first row in ConfigureDispatcherDataTable
	+ Add a warning to let users know that a module with unsaved changes
	  is disabled
	+ Remove events migration directory:
		- 0001_add_conf_configureeventtable.pl
		- 0002_add_conf_diskfree_watcher.pl
	+ Bug fix: We don't use names to stringify date to avoid issues
	  with DB insertions and localisation in event logging
	+ Bug fix: do not warn about disabled services which return false from
	  showModuleStatus()
	+ Add blank line under "Module Status"
	+ Installed and latest available versions of the core are now displayed
	  in the General Information widget
1.3.15
	+ Bug fix: Call EBox::Global::sortModulesByDependencies when
	  saving all modules and remove infinite loop in that method.
	  EBox::Global::modifiedModules now requires an argument to sort
	  its result dependending on enableDepends or depends attribute.
	+ Bug fix: keep menu folders open during page reloads
	+ Bug fix: enable the log events dispatcher by default now works
	+ Bug fix: fixed _lock function in EBox::Module::Base
	+ Bug fix: composites honor menuFolder()
	+ Add support for in-place edition for boolean types. (Closes
	  #1664)
	+ Add method to add new database table columnts to EBox::Migration::Helpers
	+ Bug fix: enable "Save Changes" button after an in-place edition
1.3.14
	+ Bug fix: fix critical bug in migration helper that caused some log
	  log tables to disappear
	+ Create events table
	+ Bug fix: log watcher works again
	+ Bug fix: delete cache if log index is not found as it could be
	  disabled
1.3.13
	+ Bug fix: critical error in EventDaemon that prevented properly start
	+ Cron script for manage logs does not run if another is already
	  running, hope that this will avoid problems with large logs
	+ Increased maximum size of message field in events
	+ Added script to purge logs
	+ Bug fix: multi-domain logs can be enabled again
1.3.12
	+ Added type for EBox::Dashboard::Value to stand out warning
	  messages in dashboard
	+ Added EBox::MigrationHelpers to include migration helpers, for now,
	  include a db table renaming one
	+ Bug fix: Fix mismatch in event table field names
	+ Bug fix: Add migration to create language plpgsql in database
	+ Bug fix: Add missing script for report log consolidation
	+ Bug fix: Don't show modules in logs if they are not configured. This
	  prevents some crashes when modules need information only available when
	  configured, such as mail which holds the vdomains in LDAP
	+ Added method EBox::Global::lastModificationTime to know when
	  eBox configuration was modified for last time
	+ Add support for breadcrumbs on the UI
	+ Bug fix: in Loggerd files are only parsed one time regardless of
	  how many LogHelper reference them
	+ Added precondition for Loggerd: it does not run if there isnt
	anything to watch
1.3.11
	+ Support customFilter in models for big tables
	+ Added EBox::Events::sendEvent method to send events using Perl
	  code (used by ebackup module)
	+ Bug fix: EBox::Type::Service::cmp now works when only the
	  protocols are different
	+ Check $self is defined in PgDBEngine::DESTROY
	+ Do not watch files in ebox-loggerd related to disabled modules and
	  other improvements in the daemon
	+ Silent some exceptions that are used for flow control
	+ Improve the message from Service Event Watcher
1.3.10
	+ Show warning when accesing the UI with unsupported browsers
	+ Add disableApparmorProfile to EBox::Module::Service
	+ Bug fix: add missing use
	+ Bug fix: Make EventDaemon more robust against malformed sent
	  events by only accepting EBox::Event objects
1.3.8
	+ Bug fix: fixed order in EBox::Global::modified modules. Now
	  Global and Backup use the same method to order the module list
	  by dependencies
1.3.7
	+ Bug fix: generate public.css and login.css in dynamic-www directory
	  which is /var/lib/zentyal/dynamicwww/css/ and not in /usr/share/ebox/www/css
	  as these files are generate every time eBox's apache is
	  restarted
	+ Bug fix: modules are restored now in the correct dependency
	  order
	+ ebox-make-backup accepts --destinaton flag to set backup's file name
	+ Add support for permanent messages to EBox::View::Customizer
1.3.6
	+ Bug fix: override _ids in EBox::Events::Watcher::Log to not return ids
	which do not exist
	+ Bug fix: fixed InverseMatchSelect type which is used by Firewall module
	+ New widget for the dashboard showing useful support information
	+ Bugfix: wrong permissions on CSS files caused problem with usercorner
	+ CSS are now templates for easier rebranding
	+ Added default.theme with eBox colors
1.3.5
	+ Bugfix: Allow unsafe characters in password type
	+ Add FollowSymLinks in eBox apache configuration. This is useful
	  if we use js libraries provided by packages
1.3.4
	+ Updated company name in the footer
	+ Bugfix: humanEventMessage works with multiple tableInfos now
	+ Add ebox-dbus-check to test if we can actually connect to dbus
1.3.4
	+ bugfix: empty cache before calling updatedRowNotify
	+ enable Log dispatcher by default and not allow users to disable
	it
	+ consolidation process continues in disabled but configured modules
	+ bugfix: Save Changes button doesn't turn red when accessing events for
	first time
1.3.2
	+ bugfix: workaround issue with dhcp configured interfaces at boot time
1.3.1
	+ bugfix: wrong regex in service status check
1.3.0
	+ bugfix: make full backup work again
1.1.30
	+ Change footer to new company holder
	+  RAID does not generate 'change in completion events, some text
	problems fixed with RAID events
	+ Report graphics had a datapoints limit dependent on the active
	time unit
	+ Apache certificate can be replaced by CA module
	+ Fixed regression in detailed report: total row now aggregates
	properly
	+ More characters allowed when changing password from web GUI
	+ Fixed regression with already used values in select types
	+ Do not a button to restart eBox's apache
	+ Fixed auth problem when dumping and restoring postgre database
1.1.20
	+ Added custom view support
	+ Bugfix: report models now can use the limit parameter in
	  reportRows() method
	+ use a regexp to fetch the PID in a pidfile, some files such as
	postfix's add tabs and spaces before the actual number
	+ Changed "pidfile" to "pidfiles" in _daemons() to allow checking more than
one (now it is a array ref instead of scalar)
	+ Modified Service.pm to support another output format for /etc/init.d daemon
status that returns [OK] instead of "running".
	+ unuformized case in menu entries and some more visual fixes
1.1.10
	+ Fix issue when there's a file managed by one module that has been modified
	  when saving changes
	+ Bugfix: events models are working again even if an event aware
	module is uninstalled and it is in a backup to restore
	+ Select.pm returns first value in options as default
       + Added 'parentModule' to model class to avoid recursive problems
	+ Added Float type
	+ Apache module allows to add configuration includes from other modules
	+ Display remote services button if subscribed
	+ Event daemon may received events through a named pipe
	+ Bugfix. SysInfo revokes its config correctly
	+ Added storer property to types in order to store the data in
	somewhere different from GConf
	+ Added protected property 'volatile' to the models to indicate
	that they store nothing in GConf but in somewhere different
	+ System Menu item element 'RAID' is always visible even when RAID
	is not installed
	+ Files in deleted rows are deleted when the changes are saved
	+ Fixed some bug whens backing and restore files
	+ Components can be subModels of the HasMany type
	+ Added EBox::Types::Text::WriteOnce type
	+ Do not use rows(), use row to force iteration over the rows and increase
	performance and reduce memory use.
	+ Do not suggest_sync after read operations in gconf
	+ Increase MaxRequestsPerChild to 200 in eBox's apache
	+ Make apache spawn only one child process
	+ Log module is backed up and restored normally because the old
	problem is not longer here
	+ Backup is more gentle with no backup files in backup directory,
	now it does not delete them
	+ HasMany  can retrieve again the model and row after the weak
	refence is garbage-collected. (Added to solve a bug in the doenload
	bundle dialog)
	+ EBox::Types::DomainName no longer accepts IP addresses as domain
	names
	+ Bugfix: modules that fail at configuration stage no longer appear as enabled
	+ Add parameter to EBox::Types::Select to disable options cache

0.12.103
	+ Bugfix: fix SQL statement to fetch last rows to consolidate
0.12.102
	+ Bugfix: consolidate logs using the last date and not starting from scratch
0.12.101
	+ Bugfix: DomainName type make comparisons case insensitive
	according to RFC 1035
0.12.100
	+ Bugfix: Never skip user's modifications if it set to true
	override user's changes
	+ EBox::Module::writeConfFile and EBox::Service scape file's path
	+ Bugfix. Configure logrotate to actually rotate ebox logs
	+ Fixed bug in ForcePurge logs model
	+ Fixed bug in DataTable: ModelManaged was called with tableName
	instead of context Name
	+ Fixing an `img` tag closed now properly and adding alternative
	text to match W3C validation in head title
	+ Backup pages now includes the size of the archive
	+ Fixed bug in ForcePurge logs model
	+ Now the modules can have more than one tableInfo for logging information
	+ Improve model debugging
	+ Improve restart debugging
	+ Backups and bug reports can be made from the command line
	+ Bugfix: `isEqualTo` is working now for `Boolean` types
	+ Bugfix: check if we must disable file modification checks in
	Manager::skipModification

0.12.99
	+ Add support for reporting
	+ Refresh logs automatically
	+ Reverse log order
	+ Remove temp file after it is downloaded with FromTempDir controller
0.12.3
	+ Bug fix: use the new API in purge method. Now purging logs is working
	again.
0.12.2
	+ Increase random string length used to generate the cookie to
	2048 bits
	+ Logs are show in inverse chronological order
0.12.1
	+ Bug fix: use unsafeParam for progress indicator or some i18 strings
	will fail when saving changes
0.12
	+ Bugfix: Don't assume timecol is 'timestamp' but defined by
	module developer. This allows to purge some logs tables again
	+ Add page titles to models
	+ Set default values when not given in `add` method in models
	+ Add method to manage page size in model
	+ Add hidden field to help with Ajax request and automated testing with
	  ANSTE
	+ Bugfix: cast sql types to filter fields in logs
	+ Bugfix: Restricted resources are back again to make RSS
	access policy work again
	+ Workaround bogus mason warnings
	+ Make postinst script less verbose
	+ Disable keepalive in eBox apache
	+ Do not run a startup script in eBox apache
	+ Set default purge time for logs stored in eBox db to 1 week
	+ Disable LogAdmin actions in `ebox-global-action` until LogAdmin
	feature is completely done
0.11.103
	+ Modify EBox::Types::HasMany to create directory based on its row
	+ Add _setRelationship method to set up relationships between models
	  and submodels
	+ Use the new EBox::Model::Row api
	+ Add help method to EBox::Types::Abstract
	+ Decrease size for percentage value in disk free watcher
	+ Increase channel link field size in RSS dispatcher
0.11.102
	+ Bugfix: cmp in EBox::Types::HostIP now sorts correctly
	+ updatedRowNotify in EBox::Model::DataTable receives old row as
	well as the recently updated row
	+ Added `override_user_modification` configuration parameter to
	avoid user modification checkings and override them without asking
	+ Added EBox::Model::Row to ease the management of data returned
	by models
	+ Added support to pre-save and post-save executable files. They
	must be placed at /etc/ebox/pre-save or /etc/ebox/post-save
	+ Added `findRow` method to ease find and set
0.11.101
	+ Bugfix: Fix memory leak in models while cloning types. Now
	cloning is controlled by clone method in types
	+ Bugfix: Union type now checks for its uniqueness
	+ DESTROY is not an autoloaded method anymore
	+ HasOne fields now may set printable value from the foreign field
	to set its value
	+ findId now searches as well using printableValue
	+ Bugfix. Minor bug found when key is an IP address in autoloaded
	methods
	+ Ordered tables may insert values at the beginning or the end of
	the table by "insertPosition" attribute
	+ Change notConfigured template to fix English and add link to the
	  module status section
	+ Add loading gif to module status actions
	+ Remove debug from ServiceInterface.pm
	+ Add support for custom separators to be used as index separators on
	  exposedMethods
	+ Bugfix. Stop eBox correctly when it's removed
	+ Improve apache-restart to make it more reliable.
0.11.100
	+ Bugfix. Fix issue with event filters and empty hashes
	+ Bugfix. Cache stuff in log and soap watcher to avoid memory leaks
	+ Bugfix. Fix bug that prevented the user from being warned when a row to
	  be deleted is being used by other model
	+ Bugfix. Add missing use of EBox::Global in State event watcher
	+ Added progress screen, now pogress screen keeps track of the changed
	  state of the modules and change the top page element properly
	+ Do not exec() to restart apache outside mod_perl
	+ Improve apache restart script
	+ Improve progress screen
0.11.99
	+ DataTable contains the property 'enableProperty' to set a column
	called 'enabled' to enable/disable rows from the user point of
	view. The 'enabled' column is put the first
	+ Added state to the RAID report instead of simpler active boolean
        + Fix bug when installing new event components and event GConf
	subtree has not changed
	+ Add RSS dispatcher to show eBox events under a RSS feed
	+ Rotate log files when they reach 10MB for 7 rotations
	+ Configurable minimum free space left for being notified by means
	of percentage
	+ Add File type including uploading and downloading
	+ Event daemon now checks if it is possible to send an event
	before actually sending it
	+ Added Action forms to perform an action without modifying
	persistent data
	+ Log queries are faster if there is no results
	+ Show no data stored when there are no logs for a domain
	+ Log watcher is added in order to notify when an event has
	happened. You can configure which log watcher you may enable and
	what you want to be notify by a determined filter and/or event.
	+ RAID watcher is added to check the RAID events that may happen
	when the RAID subsystem is configured in the eBox machine
	+ Change colour dataset in pie chart used for disk usage reporting
	+ Progress indicator now contains a returned value and error
	message as well
	+ Lock session file for HTTP session to avoid bugs
	related to multiple requests (AJAX) in a short time
	+ Upgrade runit dependency until 1.8.0 to avoid runit related
	issues
0.11
	+ Use apache2
	+ Add ebox-unblock-exec to unset signal mask before running  a executable
	+ Fix issue with multiple models and models with params.
	  This triggered a bug in DHCP when there was just one static
	  interface
	+ Fix _checkRowIsUnique and _checkFieldIsUnique
	+ Fix paging
	+ Trim long strings in log table, show tooltip with the whole string
	  and show links for URLs starting with "http://"
0.10.99
	+ Add disk usage information
	+ Show progress in backup process
	+ Add option to purge logs
	+ Create a link from /var/lib/zentyal/log to /var/log/ebox
	+ Fix bug with backup descriptions containing spaces
	+ Add removeAll method on data models
	+ Add HostIP, DomainName and Port types
	+ Add readonly forms to display static information
	+ Add Danish translation thanks to Allan Jacobsen
0.10
	+ New release
0.9.100
	+ Add checking for SOAP session opened
	+ Add EventDaemon
	+ Add Watcher and Dispatch framework to support an event
	  architecture on eBox
	+ Add volatile EBox::Types in order not to store their values
	  on GConf
	+ Add generic form
	+ Improvements on generic table
	+ Added Swedish translation

0.9.99
	+ Added Portuguese from Portugal translation
	+ Added Russian translation
	+ Bugfix: bad changed state in modules after restore

0.9.3
	+ New release

0.9.2
	+ Add browser warning when uploading files
	+ Enable/disable logging modules
0.9.1
	+ Fix backup issue with changed state
	+ Generic table supports custom ordering
0.9
	+ Added Polish translation
        + Bug in recognition of old CD-R writting devices fixed
	+ Added Aragonese translation
	+ Added Dutch translation
	+ Added German translation
	+ Added Portuguese translation

0.8.99
	+ Add data table model for generic Ajax tables
	+ Add types to be used by models
	+ Add MigrationBase and ebox-migrate to upgrade data models
	+ Some English fixes
0.8.1
	+ New release
0.8
	+ Fix backup issue related to bug reports
	+ Improved backup GUI
0.7.99
        + changed sudo stub to be more permissive
	+ added startup file to apache web server
	+ enhanced backup module
	+ added basic CD/DVD support to backup module
	+ added test stubs to simplify testing
	+ added test class in the spirit of Test::Class
	+ Html.pm now uses mason templates
0.7.1
	+ use Apache::Reload to reload modules when changed
	+ GUI consistency (#12)
	+ Fixed a bug for passwords longer than 16 chars
	+ ebox-sudoers-friendly added to not overwrite /etc/sudoers each time
0.7
	+ First public release
0.6
	+ Move to client
	+ Remove obsolete TODO list
	+ Remove firewall module from  base system
	+ Remove objects module from base system
	+ Remove network module from base system
	+ Add modInstances and modInstancesOfType
	+ Raname Base to ClientBase
	+ Remove calls to deprecated methods
	+ API documented using naturaldocs
	+ Update INSTALL
	+ Use a new method to get configkeys, now configkey reads every
	  [0.9
	+ Added Polish translation][0-9]+.conf file from the EBox::Config::etc() dir and
	  tries to get the value from the files in order.
	+ Display date in the correct languae in Summary
	+ Update debian scripts
	+ Several bugfixes
0.5.2
	+ Fix some packaging issues
0.5.1
	+ New menu system
	+ New firewall filtering rules
	+ 802.1q support

0.5
	+ New bug-free menus (actually Internet Explorer is the buggy piece
	  of... software that caused the reimplementation)
	+ Lots of small bugfixes
	+ Firewall: apply rules with no destination address to packets
	  routed through external interfaces only
	+ New debianize script
	+ Firewall: do not require port and protocol parameters as they
	  are now optional.
	+ Include SSL stuff in the dist tarball
	+ Let modules block changes in the network interfaces
	  configuration if they have references to the network config in
	  their config.
	+ Debian network configuration import script
	+ Fix the init.d script: it catches exceptions thrown by modules so that
	  it can try to start/stop all of them if an exception is thrown.
	+ Firewall: fix default policy bug in INPUT chains.
	+ Restore textdomain in exceptions
	+ New services section in the summary
	+ Added Error item to Summary. Catch exceptions from modules in
	  summary and generate error item
	+ Fix several errors with redirections and error handling in CGIs
	+ Several data validation functions were fixed, and a few others added
	+ Prevent the global module from keeping a reference to itself. And make
	  the read-only/read-write behavior of the factory consistent.
	+ Stop using ifconfig-wrapper and implement our own NetWrapper module
	  with wrappers for ifconfig and ip.
	+ Start/stop apache, network and firewall modules in first place.
	+ Ignore some network interface names such as irda, sit0, etc.
	+ The summary page uses read-only module instances.
	+ New DataInUse exception, old one renamed to DataExists.
	+ Network: do not overwrite resolv.conf if there are nameservers
	  given via dhcp.
	+ Do not set a default global policy for the ssh service.
	+ Check for forbiden characters when the parameter value is
	  requested by the CGI, this allows CGI's to handle the error,
	  and make some decissions before it happens.
	+ Create an "edit object" template and remove the object edition stuff
	  from the main objects page.
	+ Fix the apache restarting code.
	+ Network: Remove the route reordering feature, the kernel handles that
	  automatically.
	+ Fix tons of bugs in the network restarting code.
	+ Network: removed the 3rd nameserver configuration.
	+ Network: Get gateway info in the dhcp hook.
	+ Network: Removed default configuration from the gconf schema.
	+ New function for config-file generation
	+ New functions for pid file handling

0.4
	+ debian package
	+ added module to export/import configuration
	+ changes in firewall's API
	+ Added content filter based on dansguardian
	+ Added French translation
	+ Added Catalan translation
	+ Sudoers file is generated automatically based on module's needs
	+ Apache config file is generated by ebox  now
	+ Use SSL
	+ Added ebox.conf file
	+ Added module template generator

0.3
	+ Supports i18n
	+ API name consistency
	+ Use Mason for templates
	+ added tips to GUI
	+ added dhcp hooks
	+ administration port configuration
	+ Fixed bugs to IE compliant
	+ Revoke changes after logout
	+ Several bugfixes

0.2
	+ All modules are now based on gconf.
	+ Removed dependencies on xml-simple, xerces and xpath
	+ New MAC address field in Object members.
	+ Several bugfixes.

0.1
	+ Initial release<|MERGE_RESOLUTION|>--- conflicted
+++ resolved
@@ -1,9 +1,6 @@
 HEAD
-<<<<<<< HEAD
+	+ Don't let database error to cancel halt or reboot processes
 	+ More warnings on smart match feature removed
-=======
-	+ Don't let database error to abort halt or shutdown processes
->>>>>>> e8d5be7e
 3.5
 	+ Avoid warning flag on smart match experimental feature
 	+ Remove duplicated code in EBox::Model::DataTable::removeRow
