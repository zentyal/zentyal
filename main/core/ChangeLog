4.0
<<<<<<< HEAD
	+ Better check of versions numbers in backup restore
	+ Make EBox::MyDBEngine more reusable
=======
	+ Implement data in use in JS for forms
	+ Fixed ManageAdmins model and offer it in all editions
	+ Pass row argument to editable function handler
	+ Enable automatic updates on commercial servers by default
	+ Remove excessive top margin for first child fields in forms
	+ Better warning in change hostname confirmation dialog
	+ Confirmation dialog action recovers correctly from errors
	+ Make webadmin certificate modifiable via CA module
>>>>>>> b608461e
	+ Better control of error in local backup confirmation dialog
	+ Fixed i18n bug in progress dialog
	+ Updated remoteservices dependencies
	+ Rename Import/Export Configuration to Configuration Backup
	+ Removed subscription from community editions
	+ Remote services now resides on this package
	+ Reload after save changes when urls have hash part
	+ Default webadmin port is now 8443
	+ Remove haproxy which is no longer needed for Outlook Anywhere
	+ UI is now responsive to different resolutions
	+ New System -> Date/Time menu which also includes NTP when available
	+ New header style
	+ Search box moved from menu to header
	+ Menu reorganization and re-style
	+ Added search for configuration data
	+ Improved installation wizards
	+ Set version to 4.0
	+ Use upload-crash-report.py tool from OpenChange upstream instead
	  of a custom one
	+ Optionally submit the email while uploading the crash report
	+ More robust dashboard against widget and remoteservices errors
	+ Added missing use in hasManyViewer.mas
	+ Only allow restore from backups from versions with the same two
	  first version numbers
	+ Escape double quotes in non-editable text fields
	+ When doing a login redirect to the full given URI
	+ Fixed mysql commands executed with wrong parameters or credentials
	+ Fix isEqualTo types comparision, check for defined return value from cmp
	+ Added option to disable Peer Verification in EBox::RESTClient
	+ pathHTTPSSSLCertificate() always returns a list
	+ Added one more tip to component not found page
	+ Removed duplicate code for page not found
	+ Fix some warnings in log
	+ Fix error in send crash report script
	+ Remove all maintenance functionality except logs
	+ Remove no longer needed apparmor custom profile for mysqld
3.5.1
	+ Fixed dashboard links to official manual
	+ Model backup/revoke/save files are no longer called implicitly
	+ Remove warning on formSubmitJS
	+ Don't let database error to cancel halt or reboot processes
	+ More warnings on smart match feature removed
3.5
	+ Avoid warning flag on smart match experimental feature
	+ Remove duplicated code in EBox::Model::DataTable::removeRow
	  and EBox::Model::Manager::removeRowsUsingId
	+ Rethrow properly when exception is a plain string
	+ Fix EBox::Model::Manager::_modelHasMultipleInstances when the
	  model is a children whose model parent is its grandfather or older
	+ Fixed notifyActions by using isIdUsed method and removing
	  slashes to fetch the observable models
	+ Fixed spurious warnings when loadings ads and loading dashboard
	+ Assure that all data under a row directory is removed
	+ EBox::Types::DomainName always return lowercase values
	+ EBox::Types::Host always return lowercase values
	+ Added helper script to improve crash reports
	+ Old timezones supported
	+ Fixed regression on presetUpdate interface actions
	+ Error page for component not found
	+ Included the Dependencies field in crash report
	+ Do not mark services as temporary stopped when shutting down
	+ Enhanced Lock to have exclusive lock with blocking timeout
	+ Added redirection on no parameters support to CGIs
	+ Added and used in save changes process the method Zentyal.reloadTable
	+ Fixed regression in page not found CGI which displayed always a
	  invalid referer error
	+ Included the package field in crash report
	+ Remove RSS and Jabber dispatchers
	+ Added Warning in Dashboard when reboot is requierd by software
	  update
	+ Removed deprecated sliced mode backup
	+ Fix MIME type for returning JSON (application/json)
	+ Added setMessage() and popMessageAndClass() methods to TreeView
	+ Enable InnoDB engine when there are only 4 previous databases
	+ Active session check does not check subapp authenticated
	  requests now
	+ Fixed incorrect URLs with double ports in redirects
	+ Fix typo in general widget
	+ Updated nginx to server static files directly always so apache shouldn't
	  ever get this kind of requests
	+ Set version to 3.5
	+ Support for redirection when loading URL in existent dialog
	+ Added webadmin port tag to haproxy configuration file
	+ Fix dashboard UI freeze when widgets were being updated
	+ Add audit to post save when enabling logs
	+ Fix enabled save changes button after installing packages
	+ Changed CGI base to show correctly referer errors and
	  generating response errors
	+ Override daemons does not fail if a daemon is already stopped
	+ Added missing use to row.mas
	+ More tolerant referer validation so we can access to submodels
	  with an URL
	+ Restored reconnect option for mysql connections
	+ EBox::WebAdmin::addNginxServer does not longer raises exception
	  if file not yet exists
	+ create-db script can repair login problems
	+ Migrate previous configuration from 3.3 when upgrading
	+ Admin password change handled by AuthPAM
	+ Fix version available check in dashboard when file does not exist
	+ Do not show success note if there is no note
	+ Fix data in use behaviour on edition
	+ Fixed revert of changes in redisvi
	+ Better input validation in EBox::Conf::Redis::import_dir_from_file
	+ Give support to data in use exception for in-place booleans
	+ Fix warnOnChangeId framework
	+ Give real no support to /media in Disk Usage even when modules
	  use it
	+ Added release upgrade code (disabled until 3.5)
	+ Hide passwords on admin user model on error and debug on
	+ Set proper version for bugreport issues
3.4
	+ Do not launch exceptions on EBox::MyDBEngine DESTROY
	+ Ask for trace object to non-handled EBox::Exceptions::Base
	  exceptions in the UnhandledError middleware. This will gives us
	  useful stack traces.
	+ When requesting from type a non-existing value use acquirer
	  if it is a volatile type
	+ EBox::WebAdmin::addNginxInclude does not longer raises exception
	  if file not yet exists
	+ Improve post save modules algorithm
	+ Added local apparmor profile for mysqld
	+ Avoid to show two 'module not enabled' messages in composites
	+ All non external exceptions from normal requests are now shown
	  in the UI with the stack trace to report as a bug
	+ All non external exceptions from AJAX requests are now shown in
	  the UI with the stack trace to report as a bug
	+ Template exceptions in normal requests are now handled in webadmin
	+ Set templated files encoding to UTF-8
	+ Send Perl warnings to Zentyal log file in webadmin app
	+ Added keepFile parameter to EBox::Downloader::CGI::FromTempDir
	+ Remove idle and dead code from EBox::Module::Service::writeConfFile
	+ Added auditable property to EBox::Model::DataTable
	+ Added HAProxyPreSetConf to HaProxy::ServiceBase
	+ Moved management of webadmin certificate to HAProxy module
	+ Enable ReverseProxy middleware always
	+ MySQL is restarted before creating database
	+ Use root ownership for webadmin certificates
	+ Execute change hostname actions only if the hostname has really changed
	+ Don't expire session on finish software wizard page
	+ Fixed show help JS to avoid to have help elements with different
	  show state
	+ Use window.location.replace instead of window.location.href
	  to redirect using JS
	+ In EBox::Type::Select, use element value as printableValue for
	  unknown options or options without printableValue
	+ Save haproxy config as changed after webadmin's initialSetup
	+ Send restartUI flag to restart service when restarting a module
	  from the UI
	+ Fix calculation of page number when using go to last page control
	+ Update tracker url in dashboard widget
	+ Continue installation without ads if there is a error getting them
	+ Added EBox::WebAdmin::Middleware::SubAppAuth to validate
	  WebAdmin sub-app requests
	+ Ported restricted resources to use nginx
	+ Removed EBox::Base::upload method because that's 100% handled by Plack
	  now.
	+ Increased the buffer size for uwsgi applications to allow big submits
	  like the one from automatic error report
	+ Added a UnhandledError middleware to catch any die or exception not
	  handled by Zentyal
	+ Added a Devel::StackTrace helper view that shows pretty backtraces
	+ Enable crash reports by default
	+ Added template for download link
	+ Created EBox::Util::Certificate, refactored create-certificate
	  script
	+ Changes in haproxy port validation and allow haproxy internal services
	+ Restore AdminPort model for WebAdmin to improve usability
	+ Added EBox::Module::Config::replicationExcludeKeys()
	+ Added EBox::WebAdmin::PortObserver to be used by ha and
	  remoteservices modules by the moment
	+ Added EBox::GlobalImpl::addModuleToPostSave to save modules
	  after normal save changes process
	+ Added a way for HAProxy to retrieve the CA certificate entry that should
	  be used
	+ Added a left-right composite layout
	+ Search and pagination forms can be omitted using showFilterForm
	  and showPaginationForm properties
	+ Show nice error when global-action fails using die + scalar
	+ EBox::Util::Random now accepts a set of chars to have a random string
	+ Notify HA when a module which must have a single instance in the
	  cluster is enabled/disabled.
	+ Added enabled action to /etc/init.d/zentyal to display whether a
	  module is enabled or disabled
	+ Pass model, type and id to enabled subroutine in
	  EBox::Types::MultiStateAction to be ortoghonal to handler property
	+ Fixed JS error on showing errors in customActionClicked
	+ Added middleware to have auth based on a env variable
	+ Updated nginx to server static files directly always so apache shouldn't
	  ever get this kind of requests
	+ Use uWSGI instead of Apache mod_perl for running CGIs
	+ Updated automatic bug report URL to new bug report endpoint.
	+ Give support to custom actions without image. Those actions will
	  not appear in the legend.
	+ Added to findValueMultipleFields and findValue the nosync parameter
	+ Added support for haproxy 1.5
	+ Moved nginx to listen on localhost
	+ Integration with HA module in save changes process
	+ Added icon for new zentyal-ha module
	+ Migrate rs_verify_servers in remoteservices.conf to
	  rest_verify_servers core.conf
	+ Include basic support to free-format Template models to be
	  included in Composites
	+ Move run-pending-ops script from remoteservices to core
	+ Rename EBox::RemoteServices::RESTResult to EBox::RESTClient::Result
	+ Move EBox::RemoteServices::RESTClient to EBox::RESTClient as it
	  is used in ha and remoteservices module.
	+ Adapt init.d and upstart running checks to Ubuntu 13.10
	+ Use service instead of deprecated invoke-rc.d for init.d scripts
	+ Adapted apache configuration to 2.4
	+ Adapted EBox::Config::Redis to the new libredis-perl API
	+ Adapted redis.conf to redis 2.6
	+ Zentyal MySQL custom conf is now written on initial-setup of logs
	  using a mason template
	+ Write logs configuration only when the module is enabled
	+ Use replace instead of href to redirect in Controller::DataTable
	  (This avoids infinite loops if the user press back button)
	+ Move EBox::CGI::Downloader::* modules  to EBox::Downloader to
	  make file downloads work again
	+ Avoid division by zero while using page navigation
	+ Automatic report text formatting adapted to Redmine
	+ Fix tab selection in tabbed composite from URL path anchor,
	  for instance, /Maintenance/Events#ConfigureDispatchers
	+ Avoid errors triggered on web administration port validation
	+ ManageAdmins model now also add/removes lpadmin group
	+ Show nice error when global-action fails using die + scalar
	+ Fixed JS error on showing errors in customActionClicked
	+ Fixed rethrown of exception in restartService() and
	  EBox::CGI::Base::upload methods
	+ Remove lock file in EBox::Util::Lock::unlock()
	+ Fixed mason component root for custom stubs
	+ Fixed regression in clone action
	+ Decode to utf8 the MySQL database results
	+ Create log database using utf8 charset
	+ Better way to set MySQL password for all the root accounts
	+ Use same JSON reply file for changeRowForm and dataInUse
	+ Fixed regression in AJAX changes with raised error when a
	  data in use exception was found
	+ Fixed css error that hide information in the logs tables
	+ Use sharedscripts in zentyal-core logrotate to avoid triggering
	  in every log file
	+ Take into account view customizer on audit logging
	+ Show complex types (more than one field) in audit log
	  while editing by storing the dump of the value
	+ Fix EBox::Types::Composite::cmp to store changes when only last type
	  is modified
	+ Fixed general widget packages to avoid error on 'packages to
	  upgrade' section
	+ Fixed regression when table size is set to 'view all'
	+ Set version to 3.4
3.3.1
	+ Fixed redirects in table/form JSON replies
	+ Set automated ticket report milestone to 3.3.X
3.3
	+ Refactored module not enabled warning
	+ Add version to header logo
	+ HTML body can now have different styles based on the menu section
	+ Hide close button on saving changes and backup progess
	  dialogs. Don't allow to close it with esc key on those cases.
	+ Fix error when pageSize parameter is not supplied to the model controller
	+ Workaround against modules changed when saving all changes
	+ Recover from widget function exceptions
	+ Use the same Mason interpreter for most HTML templates
	+ Use more granular AJAX for table actions
	+ Use stand-alone AJAX call to refresh save changes button
	+ Added missing use to EBox::CGI::Base
	+ Allow to submit apport crash reports if debug=yes
	+ Switch from Error to TryCatch for exception handling
	+ Added new communityEdition() helper method in EBox::Global
	+ Add version to header logo
	+ Always reload page after saving changes
	+ Use AJAX call to refresh save change buttons
	+ Copy all the redis keys from 'conf' to 'ro' when saving changes of
	  any module to prevent incoherences
	+ Delete unused stopAllModules() and restartAllModules() in EBox::Global
	+ Workaround against modules changed when saving all changes
	+ Display remote services messages if they exist on Dashboard
	+ Recover from widget function exceptions
	+ Fixed mdstat output processing to remove "(auto-read-only)"
	+ Fixed audit logging of delete actions
	+ Fixed errors with row ID in ManageAdmins table
	+ Added missing EBox::Exceptions uses
	+ Fixed bug in selectSetter which hitted selects on DataForm with
	  'unique' option enabled
	+ EBox::WebServer::removeNginxInclude does not longer throws
	  a exception if the path to remove is not included
	+ Copy all the redis keys from 'conf' to 'ro' when saving changes of
	  any module to prevent incoherences
	+ Delete unused stopAllModules() and restartAllModules() in EBox::Global
	+ Use printableName in Configure Module popup
	+ Replace fork of Apache2::AuthCookie with libapache2-authcookie-perl
	+ Added EBox::Types::IPRange::addressesFromBeginToEnd class method
	+ Set proper trial link in advertisements
	+ Show register link in local backup when not registered
	+ Strip the 'C:\fakepath\' that chrome adds to the file input
	+ Make dump_exceptions key work also for mason exceptions
	+ Pass HTTP_PROXY system environment variable to CGIs as they are
	  used in Zentyal modules
	+ Waiting for Zentyal ready page check is more robust now
	+ Fixed error in the recursive method for getting module dependencies
	+ Fixed JS typo which disabled export backup dialog
	+ Added dbus dependency to avoid problems on some minimal installations
	+ When restoring pre-3.2 backups take in account that apache
	  module was renamed to webadmin
	+ Make sure that we always commit/discard audit of changes when we
	  save/revoke all modules
	+ Add new row attribute "disabled"
	+ Fixed JS glitch which broke the dashboard periodical updates
	+ Better check of referer which skips cloud domain if it does not exists
	+ Avoid warning when stopping a module without FirewallHelper
	+ Include contents of /etc/resolv.conf in bug report
	+ Avoid Apache error screen in login when entering through Zentyal
	  Remote using password
	+ Fix warning comparing undefined string in DomainName type
	+ Rewrite row isEqualTo method using hashElements instead of elements
	+ Only allow to move dashboard widget by its handle
	+ Do not fail if zentyal-mysql.passwd ends with a newline character
	+ Removed old migration code from 3.0 to 3.2
	+ Added Number.prototype.toTimeDiffString in format.js
	+ Added .btn-black CSS class
	+ Set version to 3.3
	+ Added enableInnoDbIfNeeded() to MyDBEngine
	+ Fix loading on custom action buttons
	+ Add icon for openchange module
	+ Add missing use statement in EBox::Types::MultiStateAction
	+ Add icon for openchange module
	+ Service type setter works again
3.2
	+ Set 3.2 versions and non-beta logo
3.1.13
	+ Added missing EBox::Gettext uses, fixes crash in view logs refresh
	+ Minor CSS style fixes
	+ Added missing use statement in EBox::Types::MultiStateAction
3.1.12
	+ Do not crash if /etc/timezone does not exist
	+ Clean /var/lib/zentyal/tmp at the first moments of boot instead of
	  when running zentyal start, this fixes problems with leftover locks
	  that affect dhclient hooks
	+ Fixed wrong case in some class names for the save changes button
	+ Fixed autoscroll in dashboard widgets
	+ Added placeholder for drag & drop of table rows
	+ No autoscroll is done when overflow happens. This makes sortable
	  work in chromium
	+ Set audit after logs when enabling in first install
	+ Avoid getting unsaved changes by using readonly instance in manage-logs
3.1.11
	+ Initial setup for webadmin is now executed in postinst
	+ Fixed webadmin port migration
3.1.10
	+ Use DATETIME type in date column for consolidation tables
	+ Summarised reports shows graphs again
	+ Events summarised report has breadcrumbs now
	+ Base EBox::Logs::Composite::SummarizedReport to let summarised
	  reports have common breadcrumbs
	+ Added migration from 3.0 (apache -> webadmin)
3.1.9
	+ Fixed in-place boolean edit with non-basic types different to Union
	+ Removed some warnings in error.log
	+ Fixed confirmation dialogs warning style
	+ Fixed configure widgets width and drop behavior
	+ Fixed regression in dashboard register link after jQuery migration
	+ Always set as changed without checking RO value, this fixes some
	  situations in which the save changes button was not enabled
	+ Fixed regression in audit log IP addresses after nginx integration
	+ Added datetime time formatter to JS graphs which show dates in X
	  axis and date and time in the tracker
	+ Fixed bug sending parameters in Zentyal.Tabs prototype
	+ Fixed side-effect in Model::Manager::_modelHasMultipleInstances() that
	  tried to load composite as model by mistake, the bug was at least
	  present sometimes when trying to generate the configuration report
	+ Throw internal exception in valueByName if elementByName is undef
	+ Added captiveportal icons to CSS
	+ Restore configuration backup from file now works again after JS
	  framework change
	+ Configuration backup download, restore and delete from the list
	  works again after the UI changes
	+ Fixed regression in tabbed composites with the jQuery changes
	+ Set proper title in dialogs when loading in an existent one
	+ Fixed regression on dashboard which allowed to move already
	  present dashboard widgets
3.1.8
	+ Always log Perl errors that are not Zentyal exceptions
	+ Move package icons from software to core as required for the menu
	+ Use dpkg --clear-avail to avoid incoherent updates information
	+ Show printableModelName in DataTables when precondition fails
	+ Fixed number of decimals in Disk Usage when unit is MB
	+ Fixed UTF-8 encoding problems in TreeView
	+ Copyright footer is now at the bottom of the menu
	+ Fixed regression on logs search caused by autoFilter changes
	+ Fix bytes formatter in graphs
	+ Simplified CSS and improved styles and icons
	+ Improved dashboard drag&drop behavior in Chrome
	+ Allow to define permanentMessage directly on models
	+ Show placeholder in dashboard widgets drag&drop
	+ Fixed crash reloading dashboard after configure widgets
	+ Only apply redirect port fix on administration port
	+ Fixed regression in user interface with DataInUse exceptions
	+ Fixed wrong behavior of software updates in dashboard widget
	+ Always show proper language name for english locales
	+ Fixed wrong redirects when using a non-default admin port
	+ Fixed regression in webadmin reload after changing the language
	+ Remove unnecessary and problematic desktop services code
	+ Added icons for disabled users.
3.1.7
	+ Avoid eval operation when using standard HtmlBlocks class
	+ Changed some code to not trigger some unnecesary warnings
	+ Fixed regression on active menu entry highlight
	+ No-committed changes does not appear in configuration changes
	  log table
	+ Added autoFilter property to method tableInfo
	+ Modules can now be marked for restart after save changes via
	  post_save_modules redis key of the global module
	+ Make all dashboards div of the same height to ease drag and drop
	+ Don't allow invalid email in create report CGI
	+ DBEngineFactory is now a singleton
	+ EBox::Util::Random mentions /dev/urandom in its error messages
	  to ease troubleshooting
	+ Assure that type's references to its row are not lost in the
	  edit form template methods
3.1.6
	+ Restyled UI
	+ Added form.js
	+ Added better 502 error page for nginx with redirect when apache is ready
	+ Always call udpateRowNotify in row update, even when the new
	  values are the same than old ones
	+ Fixed bad call to EBox::CGI::Run::urlToClass in EBox::CGi::Base
	+ Added icons for top-level menu entries and module status page
	+ Fixed bad arguments in CGI::Controller::Composite call to SUPER::new()
	+ More flexible EBox::CGI::run for inheritance
	+ Fixed encoding of parameters in confirmation dialogs
	+ Check backup integrity by listing the tar file, throw
	  InvalidData exception if the tar is corrupted
	+ Do not use hidden form fields for generating confirmation dialog JS
	+ Fixed log bugs: use correct RO mode in loggerd, fixed behaviour
	  when all log helpers are disabled, enable logs correctly when
	  added by first time to configure logs table
	+ Fixed bad interpolation in JS code in booleanInPlaceViewer.mas
	+ WizardPage CGIs can now return JSON replies as response
	+ unconfigure-module script disables also the module
	+ Restart firewall module when a firewall observer module is
	  stopped/started using zentyal init.d script
	+ Added temporary stopped state to a Service module to know if a
	  module is stopped but enabled
	+ Redirect to / from /ebox using remote access to avoid blank page
	+ Removed no longer necessary jQuery noConflict()
	+ Added combobox.js
	+ Added EBox::Model::Base as base for DataTable and the new TreeView
	+ Adapted EBox::CGI::Run for the new TreeView models
	+ Fixed DataTable row removal from the UI with 100% volatile models with
	  'ids' method overriden.
3.1.5
	+ Increased webadmin default timeout.
	+ Disable drag & drop on tables with only one row
3.1.4
	+ Don't allow to move read-only rows
	+ Better prefix for user configuration redis keys
	+ Hide disabled carousel buttons, fix modal template
	+ Fixed modal dialog template
	+ Mark save changes button as changed when moving rows
	+ Remove unused parameter in Zentyal.DataTable.changeRow
3.1.3
	+ Enhanced UI styles: dialogs, progress bars, carousel, colors and images
	+ Rows of tables can now be moved using drag & drop
	+ Added logout dialog with option of discarding changes
	+ Remember page size options per users, added 'View all' page size option
	+ Added storage of options per user
	+ Enable and/or conifgure module dependencies automatically in
	  Module Status page
	+ Adapted CGIs to new modal dialogs
	+ Ported graphs from flotr.js to flot.js
	+ Ported JS code to jQuery and jQuery-ui
	+ Removed Modalbox.js, table_orderer.js and carousel.js
	+ Left menu keyword search is now case insensitive
3.1.2
	+ Make manage administrators table resilent against invalid users
	+ Remove deprecated backup domains related from logs module
	+ Added EBox::Types::URI type
	+ Added saveReload method to use reload instead of restart to
	  reduce service downtime. Use with care and programatically
	+ Added findValueMultipleFields() to DataTable and refactor _find()
	  to allow search by multiple fields
	+ Fixed disk usage report for logs component
3.1.1
	+ Do not dump unnecessary .bak files to /var/lib/zentyal/conf
	+ Restart all the core daemons instead of only apache after logrotate
	+ Fixed graph template so it could be feed with data using decimal
	  comma, it will convert it to a JS array without problems
	+ Fixed regression parsing ModalController urls
	+ Fixed regression non-model CGIs with aliases
	+ Added a way to retrieve all Models inside a Composite and its children.
	+ Increased the size limit for file uploads.
	+ Implemented a way to include configuration files for Nginx so the SOAP
	  services are able to use Nginx for SSL.
3.1
	+ Improved the message shown when there are no changes pending to save on
	  logout.
	+ Use the X-Forwarded-Proto header for redirects construction.
	+ Added nginx as the public HTTP server of Zentyal.
	+ Renamed 'Apache' module to 'WebAdmin' module. If you need to restart the
	  web administration you must use 'service zentyal webadmin restart'.
	+ Set trac milestone for reported bugs to 3.1.X
	+ CGIs are now EBox::Module::CGI::* instead of EBox::CGI::Module::*
	+ Daemons are now disabled when configuring a module, so Zentyal can
	  manage them directly instead of being autostarted by the system
	+ EBox::Model::DataForm::formSubmitted called even where there is no
	  previous row
	+ Added Pre-Depends on mysql-server to avoid problems with upgrades
	+ Depend on mysql-server metapackage instead of mysql-server-5.5
	+ Depend on zentyal-common 3.1
3.0.20
	+ Check against inexistent path in EBox::Util::SHM::subkeys
	+ Silent diff in EBox::Types::File::isEqualTo
	+ Print correctly UTF8 characters from configuration backup description
	+ When host name is changed, update /etc/hostname
	+ Proper link to remote in configuration backup page
3.0.19
	+ Removed full restore option for restore-backup tool and
	  EBox:Backup relevant methods
	+ Optimise loading Test::Deep::NoTest to avoid test environment creation
	+ Use EBox::Module::Base::writeConfFileNoCheck to write apache
	  configuration file
	+ Log events after dispatching them in the EventDaemon and catch exception
	  to avoid crashes when mysql is already stopped
	+ Emit events on zentyal start and stop
	+ Refactor some events-related code
	+ Changed MB_widedialog CSS class to use all width available in
	  the screen
	+ Fixed a broken link to SysInfo/Composite/General when activating the
	  WebServer module.
3.0.18
	+ Pass model instance when invoking EBox::Types::Select populate function
	+ Improve dynamic editable property detection for framework types
	+ Override _validateReferer method in Desktop services CGI
	+ Don't abort configuration backup when we get a error retrieving the
	  partition table information
	+ In EBox:Model::Row, refactored elementExists and
	  elementByName to make them to have similiar code structure
	+ Improvement in test help classes and added test fakes for
	  EBox::Model::Manager and EBox::Util::SHMLock
	+ Prevented unuseful warning in
	  EBox::Model::DataTable::setDirectory when the old directory is undef
	+ Fixed unit tests under EBox/Model/t, backup configuration tests and
	  some others
	+ Remove unused method EBox::Auth::alreadyLogged()
	+ Apache::setRestrictedResource updates properly if already exists
	+ Global and Module::Config allow to set redis instance to ease testing
	+ Now EBox::GlobalImpl::lastModificationTime also checks
	  modification time of configuration files
	+ Rows in events models are now synced before running EventDaemon
	+ Better way of checking if event daemon is needed
3.0.17
	+ Allow numeric zero as search filter
	+ When filtering rows don't match agains link urls or hidden values
	+ Avoid CA file check when removing it from Apache module
	+ Silent removeCA and removeInclude exceptions when removing
	  non-existant element
	+ Fixed rollback operation in redis config backend
	+ Desktop services CGI now only returns JSON responses
	+ Log error when dynamic loading a class fails in
	  ConfigureDispatchers model
	+ Update total ticks dynamically in progress indicator if ticks overflow
3.0.16
	+ Fixed regression in boolean in-place edit with Union types
	+ Added some missing timezones to EBox::Types::TimeZone
	+ Add a new method to DBEngine 'checkForColumn' to retrieve columns
	  definition from a given table
	+ Reload models info in model manager if new modules are installed
3.0.15
	+ Make sure that halt/reboot button can be clicked only once
	+ Cleaner way of disabling dependant modules when the parent is disabled,
	  avoiding unnecessary calls to enableService each time the module status
	  page is loaded.
	+ Show confirmation dialog when trying to change host or domain
	  if zentyal-samba is installed and provisioned
	+ Modified data table controller so edit boolean in place reuses
	  the code of regular edits, avoiding getting incorrect read-only
	  values from cache
3.0.14
	+ Allow search filters with a leading '*'
	+ Better error reporting when choosing a bad search filter
	+ External exceptions from _print method are caught correctly in CGIs
	+ EBox::CGI::run now supports correct handling of APR::Error
	+ Fixed dashboard check updates ajax requests in Chrome
	+ Fixed errors with zero digits components in time type
3.0.13
	+ Better warning if size file is missing in a backup when
	  restoring it
	+ Fixed table cache behaviour on cache miss in logs module
	+ Fix wrong button label when deleting rows in 'datainuse' template
	+ Removed unused method EBox::Model::DataTable::_tailoredOrder
	+ Added force default mode and permission to writeConfFileNoCheck(),
	  writeFile() and derivatives
	+ Fixed bug in EBox:::Logs::CGI::Index with internationalized
	  parameter names
	+ DataTables with sortedBy are now orderer alphabetically with
	  proper case treatment
	+ Display messages in model even when there are not elements and
	  table body is not shown
3.0.12
	+ Improve change-hostname script, delete all references to current name
	+ Faster dashboard loading with asynchronous check of software updates
	+ Workaround for when the progress id parameter has been lost
	+ Fixed problems calling upstart coomands from cron jobs with wrong PATH
	+ Decode CGI unsafeParams as utf8
	+ Avoid double encoding when printing JSON response in EBox::CGI::Base
	+ Remove warning in EBox::Menu::Folder when currentfolder is not defined
	+ Removed unnecesary and misleading method new from EBox::Auth package
3.0.11
	+ Avoid flickering loading pages when switching between menu entries
	+ Incorrect regular expression in logs search page are correctly handled
	+ Fix input badly hidden in the logs screen
	+ reloadTable from DataTable now remove cached fields as well
3.0.10
	+ Fixed unsafe characters error when getting title of progress
	  indicator in progress dialog
	+ Added use utf8 to dashboard template to fix look of closable messages
3.0.9
	+ Adapted file downloads to the new utf8 fixes
	+ Write backup files in raw mode to avoid utf8 problems
	+ Print always utf8 in STDOUT on all CGIs
	+ Decode CGI params of values entered at the interface as utf8
	+ Proper encode/decode of utf8 with also pretty JSON
	+ Fixed utf8 decoding in date shown at dashboard
	+ Removed old workarounds for utf8 problems
	+ Added new recoveryEnabled() helper method to Module::Base
	+ Added recoveryDomainName() method to SyncProvider interface
	+ Restore backup can now install missing modules in Disaster Recovery
	+ Show specific slides when installing a commercial edition
	+ Redirect to proper CGI after login in disaster recovery mode
	+ Removed old debconf workaround for first stage installation
	+ Log redis start message as debug instead of info to avoid flood
	+ Use unsafeParam in EBox::CGI::Base::paramsAsHash
	+ EBox::Module::Service does not raise exception and logs
	  nothing when using init.d status
	+ Fixed glitch in backup CGI which sometimes showed
	  the modal dialog with a incorrect template
3.0.8
	+ Use path for default name in SyncFolders::Folder
	+ Do not restrict characters in data table searchs
	+ Fixed automatic bug report regression
	+ Fixed refresh of the table and temporal control states
	  in customActionClicked callback
	+ Modified modalbox-zentyal.js to accept wideDialog parameter
	+ Fixed template method in MultiStateAction to return the default
	  template when it is not any supplied to the object
	+ Fixed sendInPlaceBooleanValue method from table-helper.js; it
	  aborted because bad parameters of Ajax.Updater
	+ Fixed bug that made that the lock was shared between owners
	+ Some fixes in the function to add the rule for desktops services
	  to the firewall
	+ Delete obsolete EBox::CGI::MenuCSS package
3.0.7
	+ Add new EBox::Module::Service::Observer to notify modules about
	  changes in the service status
	+ Administration accounts management reflects the changes in
	  system accounts in ids() or row() method call
	+ Some fixes in the RAID event watcher
	+ foreignModelInstance returns undef if foreignModel is
	  undef. This happens when a module has been uninstalled and it is
	  referenced in other installed module (events)
	+ loggerd shows loaded LogHelpers when in debug mode
	+ Added additional info to events from RAID watcher
	+ Use sudo to remove temporal files/diectories in backup, avoiding
	  permissions errors
	+ Added exception for cloud-prof module to events dependencies
3.0.6
	+ Skip keys deleted in cache in Redis::_keys()
	+ Fixed events modules dependencies to depend on any module which
	  provides watchers or dispatchers
	+ Always call enableActions before enableService when configuring modules
	+ Added needsSaveAfterConfig state to service modules
	+ Better exceptions logging in EBox::CGI::Run
	+ Fixed 'element not exists' error when enabling a log watcher
	+ Scroll up when showing modal dialog
	+ Added fqdnChanged methods to SysInfo::Observer
	+ Fixed SSL configuration conflicts betwen SOAPClient and RESTClient
3.0.5
	+ Template ajax/simpleModalDialog.mas can now accept text
	+ Used poweroff instead of halt to assure that system is powered
	  off after halt
	+ Fixed log audit database insert error when halting or rebooting
	+ Added time-based closable notification messages
	+ Adapted to new EBox::setLocaleEnvironment method
	+ EBox::Type::File now allows ebox user to own files in directories
	  which are not writable by him
	+ Removed cron daily invocation of deprecated report scripts
3.0.4
	+ Added EBox::SyncFolders interface
	+ Fixed invokation of tar for backup of model files
	+ New observer for sysinfo module to notify modules implementing the
	  SysInfo::Observer interface when the host name or host domain is
	  changed by the user, before and after the change takes effect
	+ Stop and start apache after language change to force environment reload
	+ Reload page after language change
	+ EBox::Module::Service::isRunning() skips daemons whose precondition fail
	+ Fixed undefined reference in DataTable controller for log audit
	+ Added and used serviceId field for service certificates
	+ Fixed SQL quoting of column names in unbuffered inserts and consolidation
3.0.3
	+ Fixed bug which prevented highlight of selected item in menu
	+ Fixed base class of event dispatcher to be compatible with the
	  changes dispatcher configuration table
	+ Fixed event daemon to use dumped variables
	+ Fixed need of double-click when closing menu items in some cases
	+ Fixed logs consolidation to avoid high CPU usage
	+ In view log table: correctly align previous and first page buttons
	+ Improve host name and domain validation.
	+ Forbidden the use of a qualified hostname in change hostname form
	+ Update samba hostname-dependent fields when hostname is changed
	+ Confirmation dialog when the local domain is changed and with a
	  warning if local domain which ends in .local
3.0.2
	+ The synchronization of redis cache refuses with log message to set
	  undefined values
	+ Fixed wrong sql statement which cause unwanted logs purge
	+ DataForm does not check for uniqueness of its fields, as it only
	  contains a single row
	+ In ConfigureLogs, restored printable names for log domains
	+ Fixed dashboard update error on modules widget, counter-graph
	  widget and widget without sections
	+ Better way to fix non-root warnings during boot without interfering
	  on manual restart commands in the shell
3.0.1
	+ Properly set default language as the first element of the Select to
	  avoid its loss on the first apache restart
	+ Set milestone to 3.0.X when creating tickets in trac.zentyal.org
	+ Removed forced setting of LANG variables in mod_perl which made progress
	  indicator fail when using any language different to English
	+ Removed some frequent undef warnings
	+ Added executeOnBrothers method to EBox::Model::Component
	+ Fixed repetition of 'add' and 'number change' events in RAID watcher
	+ Fixed incorrect display of edit button in tables without editField action
	+ Cache MySQL password to avoid reading it all the time
	+ Fixed request came from non-root user warnings during boot
	+ Send info event in Runit watcher only if the service was down
	  MAX_DOWN_PERIODS
3.0
	+ Removed beta logo
	+ Set 'firstInstall' flag on modules when installing during initial install
	+ Set 'restoringBackup' flag on modules when restoring backup
	+ Call enableService after initialSetup while restoring backup
	+ Registration link in widget now have appropiate content when either
	  remoteservices or software are not installed
	+ Fixed style for disabled buttons
	+ Composite and DataTable viewers recover from errors in pageTitle method
	+ Fixed intermitent failure in progress when there are no slides
	+ Rollback redis transaction on otherwise instead finally block
	+ Members of the 'admin' group can now login again on Zentyal
	+ Multi-admin management for commercial editions
	+ First and last move row buttons are now disabled instead of hidden
	+ In save changes dialog set focus always in the 'save' button
	+ Fixed i18n problem in some cases where environment variables
	  were different than the selected locale on Zentyal UI, now
	  LANG and LC_MESSAGES are explicitly passed to mod_perl
	+ Reviewed registration strings
	+ Added template attribute to MultiStateAction to provide any kind
	  of HTML to display an action
	+ Changed icon, name and link for Zentyal Remote
	+ Fixed some compatibility issues with Internet Explorer 9
	+ Show warning with Internet Explorer 8 or older
	+ Improved dashboard buttons colors
2.3.24
	+ Do not cache undef values in EBox::Config::Redis::get()
	+ Code fix on subscription retrieval for Updates event
	+ Update validate referer to new Remote Services module API
	+ In-place booleans now properly mark the module as changed
	+ Do not try to read slides if software module is not installed
	+ Fixed wrong call in Events::isEnabledDispatcher()
	+ Updated 'created by' footer
2.3.23
	+ Change the default domain name from 'zentyal.lan' to
	  'zentyal-domain.lan'
	+ Changes in first enable to avoid letting modules unsaved
	+ Type File now accepts spaces in the file name
	+ Added setTimezone method to MyDBEngine
	+ Enable consolidation after reviewing and pruning
	+ Code typo fix in Events::isEnabledWatcher
	+ Remove all report code from core
	+ Move SysInfo report related to remoteservices module
	+ Fixed regression which removed scroll bars from popups
	+ New carousel transition for the installation slides
	+ Added option to not show final notes in progress bar
	+ EBox::Model::Component::modelGetter does not die when trying to
	  get a model for an uninstalled module
	+ Added previous/next buttons to manually switch installation slides
	+ New installation slides format
	+ Added compatibility with MS Internet Explorer >= 8
2.3.22
	+ Changed first installation workflow and wizard infraestructure
	+ Improved firewall icons
	+ Set hover style for configure rules button in firewall
	+ Do not disable InnoDB in mysql if there are other databases
	+ Progress indicator no longer calls showAds if it is undefined
	+ Send cache headers on static files to improve browsing speed
	+ Added foreignNoSyncRows and foreignFilter options to EBox::Types::Select
	+ Improved settings icon
	+ Fixed modalboxes style
	+ Improve host domain validation. Single label domains are not allowed.
2.3.21
	+ Fixes on notifyActions
	+ Check for isDaemonRunning now compatible with asterisk status
	+ Fixed warning call in EBox::Types::HasMany
2.3.20
	+ New look & feel for the web interface
	+ Adjust slides transition timeout during installation
	+ Audit changes table in save changes popup has scroll and better style
	+ Model messages are printed below model title
	+ noDataMsg now allows to add elements if it makes sense
	+ Fixed ajax/form.mas to avoid phantom change button
	+ EBox::Model::Manager::_setupModelDepends uses full paths so the
	  dependecies can discriminate between models with the same name
	+ Default row addition in DataForm does not fires validateTypedRow
	+ Code typo fix in change administration port model
	+ Set only Remote as option to export/import configuration to a
	  remote site
	+ Return undef in HasMany type when a model is not longer
	  available due to being uninstalled
	+ Added onclick atribute to the link.mas template
	+ Fix exception raising when no event component is found
	+ table_ordered.js : more robust trClick event method
	+ Changed dashboard JS which sometimes halted widget updates
	+ Added popup dialogs for import/export configuration
	+ Changes in styles and sizes of the save/revoke dialog
	+ Removed redudant code in ConfigureWatchers::syncRows which made module
	  to have an incorrect modified state
	+ Dont show in bug report removed packages with configuration
	  held as broken packages
	+ DataTable::size() now calls to syncRows()
	+ EBox::Module::Config::set_list quivalent now has the same
	  behaviour than EBox::Module::Config::set
2.3.19
	+ Manually set up models for events to take into account the
	  dynamic models from the log watcher filtering models
	+ Fixed warnings when deleting a row which is referenced in other model
	+ Disable HTML form autocompletion in admin password change model
	+ Fixed incorrect non-editable warnings in change date and time model
	+ Fixed parsing value bug in EBox::Types::Date and EBox::Types::Time
	+ Reworked mdstat parsing, added failure_spare status
	+ Configuration backup implicitly preserves ownership of files
	+ Changes in styles and sizes of the save/revoke dialog
	+ New data form row is copied from default row, avoiding letting hidden
	  fields without its default value and causing missing fields errors
	+ Always fill abstract type with its default value, this avoids
	  errors with hidden fields with default value
	+ Different page to show errors when there are broken software packages
	+ InverseMatchSelect and InverseMatchUnion use 'not' instead of '!' to
	  denote inverse match. This string is configurable with a type argument
	+ Fixed types EBox::Type::InverseMatchSelect and InverseMatchUnion
	+ Fixed bug in DataTable::setTypedRow() which produced an incorrect 'id'
	  row element in DataTable::updateRowNotify()
	+ In tableBody.mas template: decomposed table topToolbar section in methods
	+ Fixed bug in discard changes dialog
	+ Confirmation dialogs now use styled modalboxes
	+ Do not reload page after save changes dialog if operation is successful
	+ Maintenance menu is now kept open when visiting the logs index page
2.3.18
	+ Manual clone of row in DataTable::setTypedRow to avoid segfault
	+ Avoid undef warnings in EBox::Model::DataTable::_find when the
	  element value is undef
	+ Fixed kill of ebox processes during postrm
	+ Set MySQL root password in create-db script and added mysql script
	  to /usr/share/zentyal for easy access to the zentyal database
	+ Increased timeout redirecting to wizards on installation to 5 seconds
	  to avoid problems on some slow or loaded machines
	+ Save changes dialog do not appear if there are no changes
	+ Delete no longer needed duplicated code
	+ Do not go to save changes after a regular package installation
	  they are saved only in the first install
	+ Progress bar in installation refactored
2.3.17
	+ Do not use modal box for save changes during installation
	+ Hidden fields in DataTables are no longer considered compulsory
	+ Select type has now its own viewer that allows use of filter function
	+ User is now enabled together with the rest of modules on first install
2.3.16
	+ Fix 'oldRow' parameter in UpdatedRowNotify
	+ Use Clone::Fast instead of Clone
	+ Modal dialog for the save and discard changes operations
	+ Use a different lock file for the usercorner redis
	+ Improved look of tables when checkAll controls are present
	+ Better icons for clone action
	+ Added confirmation dialog feature to models; added confirmation
	  dialog to change hostname model
	+ Dynamic default values are now properly updated when adding a row
	+ Kill processes owned by the ebox user before trying to delete it
	+ Do not use sudo to call status command at EBox::Service::running
	+ Fixed regression setting default CSS class in notes
2.3.15
	+ Added missing call to updateRowNotify in DataForms
	+ Fixed silent error in EBox::Types::File templates for non-readable
	  by ebox files
	+ Use pkill instead of killall in postinst
	+ Use unset instead of delete_dir when removing rows
	+ Do not set order list for DataForms
	+ Only try to clean tmp dir on global system start
2.3.14
	+ Error message for failure in package cache creation
	+ Fixed regression when showing a data table in a modal view
	+ Do not do a redis transaction for network module init actions
	+ Fixed EBox::Module::Config::st_unset()
	+ Allowed error class in msg template
2.3.13
	+ Fixed problems in EventDaemon with JSON and blessed references
	+ More crashes avoided when watchers or dispatchers doesn't exist
	+ Proper RAID watcher reimplementation using the new state API
	+ EBox::Config::Redis singleton has now a instance() method instead of new()
	+ Deleted wrong use in ForcePurge model
2.3.12
	+ Fixed problem with watchers and dispatchers after a module deletion
	+ Fixed EBox::Model::DataTable::_checkFieldIsUnique, it failed when the
	  printableValue of the element was different to its value
	+ Fixed separation between Add table link and table body
	+ Adaptation of EventDaemon to model and field changes
	+ Disabled logs consolidation on purge until it is reworked, fixed
	  missing use in purge logs model
	+ Fixed Componet::parentRow, it not longer tries to get a row with
	  undefined id
	+ Fix typo in ConfigureLogs model
	+ Mark files for removing before deleting the row from backend in
	  removeRow
	+ The Includes directives are set just for the main virtual host
	+ Fixed EventDaemon crash
2.3.11
	+ Mark files for removing before deleting the row from backend in removeRow
	+ Dashboard widgets now always read the information from RO
	+ Enable actions are now executed before enableService()
	+ Fixed regression which prevented update of the administration service
	  port when it was changed in the interface
	+ New EBox::Model::Composite::componentNames() for dynamic composites
	+ Remove _exposedMethods() feature to reduce use of AUTOLOAD
	+ Removed any message set in the model in syncRows method
	+ Added global() method to modules and components to get a coherent
	  read-write or read-only instance depending on the context
	+ Removed Model::Report and Composite::Report namespaces to simplify model
	  management and specification
	+ New redis key naming, with $mod/conf/*, $mod/state and $mod/ro/* replacing
	  /ebox/modules/$mod/*, /ebox/state/$mod/* and /ebox-ro/modules/$mod/*
	+ Removed unnecessary parentComposite methods in EBox::Model::Component
	+ Only mark modules as changed when data has really changed
	+ EBox::Global::modChange() throws exception if instance is readonly
	+ New get_state() and set_state() methods, st_* methods are kept for
	  backwards compatibility, but they are deprecated
	+ Simplified events module internals with Watcher and Dispatcher providers
	+ Model Manager is now able to properly manage read-only instances
	+ Composites can now use parentModule() like Models
	+ Renamed old EBox::GConfModule to EBox::Module::Config
	+ Unified model and composite management in the new EBox::Model::Manager
	+ Model and composites are loaded on demand to reduce memory consumption
	+ Model and composite information is now stored in .yaml schemas
	+ ModelProvider and CompositeProvider are no longer necessary
	+ Simplified DataForm using more code from DataTable
	+ Adapted RAID and restrictedResources() to the new JSON objects in redis
	+ Remove unused override modifications code
	+ Added /usr/share/zentyal/redis-cli wrapper for low-level debugging
	+ Use simpler "key: value" format for dumps instead of YAML
	+ Row id prefixes are now better chosen to avoid confusion
	+ Use JSON instead of list and hash redis types (some operations,
	  specially on lists, are up to 50% faster and caching is much simpler)
	+ Store rows as hashes instead of separated keys
	+ Remove deprecated all_dirs and all_entries methods
	+ Remove obsolete EBox::Order package
	+ Remove no longer needed redis directory tree sets
	+ Fixed isEqualTo() method on EBox::Types::Time
	+ EBox::Types::Abstract now provides default implementations of fields(),
	  _storeInGConf() and _restoreFromHash() using the new _attrs() method
	+ Remove indexes on DataTables to reduce complexity, no longer needed
	+ Simplified ProgressIndicator implementation using shared memory
	+ New EBox::Util::SHMLock package
	+ Implemented transactions for redis operations
	+ Replace old MVC cache system with a new low-level redis one
	+ Delete no longer necessary regen-redis-db tool
	+ Added new checkAll property to DataTable description to allow
	  multiple check/uncheck of boolean columns
2.3.10
	+ Added Desktop::ServiceProvider to allow modules to implement
	  requests from Zentyal desktop
	+ Added VirtualHost to manage desktop requests to Zentyal server
	+ Fix EventDaemon in the transition to MySQL
	+ Send EventDaemon errors to new rotated log file /var/log/zentyal/events.err
	+ Send an event to Zentyal Cloud when the updates are up-to-date
	+ Send an info event when modules come back to running
	+ Include additional info for current event watchers
	+ Fixed RAID report for some cases of spare devices and bitmaps
	+ Fixed log purge, SQL call must be a statement not a query
	+ Fixed regex syntax in user log queries
	+ Added missing "use Filesys::Df" to SysInfo
	+ Disabled consolidation by default until is fixed or reimplemented
	+ Fixed regresion in full log page for events
	+ Added clone action to data tables
	+ Fixed regression in modal popup when showing element table
	+ Added new type EBox::Types::KrbRealm
	+ Fix broken packages when dist-upgrading from old versions: stop ebox
	  owned processes before changing home directory
	+ Log the start and finish of start/stop modules actions
	+ Added usesPort() method to apache module
2.3.9
	+ Enable SSLInsecureRenegotiation to avoid master -> slave SOAP handsake
	  problems
	+ Added validateRowRemoval method to EBox::Model::DataTable
	+ Use rm -rf instead of remove_tree to avoid chdir permission problems
	+ Avoid problems restarting apache when .pid file does not exist
	+ Do not use graceful on apache to allow proper change of listen port
	+ Simplified apache restart mechanism and avoid some problems
2.3.8
	+ Create tables using MyISAM engine by default
	+ Delete obsolete 'admin' table
2.3.7
	+ Fixed printableName for apache module and remove entry in status widget
	+ Merged tableBodyWithoutActions.mas into tableBody.mas
	+ Removed tableBodyWithoutEdit.mas because it is no longer used
	+ Better form validation message when there are no ids for
	  foreign rows in select control with add new popup
	+ Fixed branding of RSS channel items
	+ Fixed destination path when copying zentyal.cnf to /etc/mysql/conf.d
	+ Packaging fixes for precise
2.3.6
	+ Switch from CGIs to models in System -> General
	+ New value() and setValue() methods in DataForm::setValue() for cleaner
	  code avoiding use of AUTOLOAD
	+ Added new EBox::Types::Time, EBox::Types::Date and EBox::Types::TimeZone
	+ Added new attribute 'enabled' to the Action and MultiStateAction types
	  to allow disabling an action. Accepts a scalar or a CODE ref
	+ The 'defaultValue' parameter of the types now accept a CODE ref that
	  returns the default value.
2.3.5
	+ Added force parameter in validateTypedRow
	+ Fixed 'hidden' on types when using method references
	+ Removed some console problematic characters from Util::Random::generate
	+ Added methods to manage apache CA certificates
	+ Use IO::Socket::SSL for SOAPClient connections
	+ Removed apache rewrite from old slaves implementation
	+ Do not show RSS image if custom_prefix defined
2.3.4
	+ Avoid 'negative radius' error in DiskUsage chart
	+ Fixed call to partitionFileSystems in EBox::SysInfo::logReportInfo
	+ Log audit does not ignore fields which their values could be interpreted
	  as boolean false
	+ Avoid ebox.cgi failure when showing certain strings in the error template
	+ Do not calculate md5 digests if override_user_modification is enabled
	+ Clean /var/lib/zentyal/tmp on boot
	+ Stop apache gracefully and delete unused code in Apache.pm
	+ Cache contents of module.yaml files in Global
2.3.3
	+ The editable attribute of the types now accept a reference to a function
	  to dinamically enable or disable the field.
	+ In progress bar CGIs AJAX call checks the availability of the
	  next page before loading it
	+ Replaced community logo
	+ Adapted messages in the UI for new editions
	+ Changed cookie name to remove forbidden characters to avoid
	  incompatibilities with some applications
	+ Added methods to enable/disable restart triggers
2.3.2
	+ Fixed redis unix socket permissions problem with usercorner
	+ Get row ids without safe characters checking
	+ Added EBox::Util::Random as random string generator
	+ Set log level to debug when cannot compute md5 for a nonexistent file
	+ Filtering in tables is now case insensitive
	+ ProgressIndicator no longer leaves zombie processes in the system
	+ Implemented mysqldump for logs database
	+ Remove zentyal-events cron script which should not be longer necessary
	+ Bugfix: set executable permissions to cron scripts and example hooks
	+ Added a global method to retrieve installed server edition
	+ Log also duration and compMessage to events.log
2.3.1
	+ Updated Standards-Version to 3.9.2
	+ Fixed JS client side table sorting issue due to Prototype
	  library upgrade
	+ Disable InnoDB by default to reduce memory consumption of MySQL
	+ Now events are logged in a new file (events.log) in a more
	  human-readable format
	+ Added legend to DataTables with custom actions
	+ Changed JS to allow the restore of the action cell when a delete
	  action fails
	+ Set milestone to 3.0 when creating bug reports in the trac
	+ Avoid temporal modelInstance errors when adding or removing
	  modules with LogWatchers or LogDispatcher
	+ Unallow administration port change when the port is in use
2.3
	+ Do not launch a passwordless redis instance during first install
	+ New 'types' field in LogObserver and storers/acquirers to store special
	  types like IPs or MACs in an space-efficient way
	+ Use MySQL for the logs database instead of PostgreSQL
	+ Bugfix: logs database is now properly recreated after purge & install
	+ Avoid use of AUTOLOAD to execute redis commands, improves performance
	+ Use UNIX socket to connect to redis for better performance and
	  update default redis 2.2 settings
	+ Use "sudo" group instead of "admin" one for the UI access control
	+ Added EBox::Module::Base::version() to get package version
	+ Fixed problem in consalidation report when accumulating results
	  from queries having a "group by table.field"
	+ Added missing US and Etc zones in timezone selector
	+ Replaced autotools with zbuildtools
	+ Refuse to restore configuration backup from version lesser than
	  2.1 unless forced
	+ Do not retrieve format.js in every graph to improve performance
	+ The purge-module scripts are always managed as root user
	+ New grep-redis tool to search for patterns in redis keys or
	  values
	+ Use partitionFileSystems method from EBox::FileSystem
2.2.4
	+ New internal 'call' command in Zentyal shell to 'auto-use' the module
	+ Zentyal shell now can execute commandline arguments
	+ Bugfix: EBox::Types::IPAddr::isEqualTo allows to change netmask now
	+ Removed some undefined concatenation and compare warnings in error.log
	+ Ignore check operation in RAID event watcher
	+ Skip IP addresses ending in .0 in EBox::Types::IPRange::addresses()
	+ Do not store in redis trailing dots in Host and DomainName types
	+ Added internal command to instance models and other improvements in shell
	+ Now the whole /etc/zentyal directory is backed up and a copy of the
	  previous contents is stored at /var/backups before restoring
	+ Removing a module with a LogWatcher no longer breaks the LogWatcher
	  Configuration page anymore
	+ Fixed error in change-hostname script it does not longer match substrings
	+ Bugfix: Show breadcrumbs even from models which live in a
	  composite
	+ HTTPLink now returns empty string if no HTTPUrlView is defined
	  in DataTable class
	+ Added mising use sentence in EBox::Event::Watcher::Base
2.2.3
	+ Bugfix: Avoid url rewrite to ebox.cgi when requesting to /slave
	+ Fixed logrotate configuration
	+ More resilient way to handle with missing indexes in _find
	+ Added more informative text when mispelling methods whose prefix
	  is an AUTOLOAD action
	+ A more resilient solution to load events components in EventDaemon
	+ Added one and two years to the purge logs periods
	+ Fixed downloads from EBox::Type::File
2.2.2
	+ Revert cookie name change to avoid session loss in upgrades
	+ Do not try to change owner before user ebox is created
2.2.1
	+ Removed obsolete references to /zentyal URL
	+ Create configuration backup directories on install to avoid warnings
	  accessing the samba share when there are no backups
	+ Log result of save changes, either successful or with warnings
	+ Changed cookie name to remove forbidden characters to avoid
	  incompatibilities with some applications
	+ Removed duplicated and incorrect auding logging for password change
	+ Fixed some non-translatable strings
	+ Create automatic bug reports under 2.2.X milestone instead of 2.2
	+ Fixed bug changing background color on selected software packages
2.1.34
	+ Volatile types called password are now also masked in audit log
	+ Adjust padding for module descriptions in basic software view
	+ Removed beta icon
2.1.33
	+ Fixed modal add problems when using unique option on the type
	+ Fixed error management in the first screen of modal add
	+ Unify software selection and progress colors in CSS
	+ Set proper message type in Configure Events model
	+ Fixed error checking permanentMessage types in templates/msg.mas
2.1.32
	+ Added progress bar colors to theme definition
	+ Remove no longer correct UTF8 decode in ProgressIndicator
	+ Fixed UTF8 double-encoding on unexpected error CGI
	+ Reviewed some subscription strings
	+ Always fork before apache restart to avoid port change problems
	+ Stop modules in the correct order (inverse dependencies order)
	+ Better logging of failed modules on restore
2.1.31
	+ Do not start managed daemons on boot if the module is disabled
	+ Better message on redis error
	+ Watch for dependencies before automatic enable of modules on first install
2.1.30
	+ Removed obsolete /ebox URL from RSS link
	+ Changed methods related with extra backup data in modules logs
	  to play along with changes in ebackup module
	+ Set a user for remote access for audit reasons
	+ Detect session loss on AJAX requests
2.1.29
	+ Startup does not fail if SIGPIPE received
2.1.28
	+ Added code to mitigate false positives on module existence
	+ Avoid error in logs full summary due to incorrect syntax in template
	+ Allow unsafe chars in EBox::Types::File to avoid problems in some browsers
	+ Reviewed some subscription strings
	+ Warning about language-packs installed works again after Global changes
	+ Show n components update when only zentyal packages are left to
	  upgrade in the system widget
	+ Do not show debconf warning when installing packages
	+ EBox::Types::IPAddr (and IPNetwork) now works with defaultValue
	+ Allow to hide menu items, separators and dashboard widgets via conf keys
2.1.27
	+ Do not create tables during Disaster Recovery installation
	+ Added new EBox::Util::Debconf::value to get debconf values
	+ DataTable controller does no longer try to get a deleted row
	  for gather elements values for audit log
	+ Check if Updates watcher can be enabled if the subscription
	  level is yet unknown
2.1.26
	+ Detection of broken packages works again after proper deletion
	  of dpkg_running file
	+ Keep first install redis server running until trigger
	+ Unified module restart for package trigger and init.d
	+ Use restart-trigger script in postinst for faster daemons restarting
	+ System -> Halt/Reboot works again after regression in 2.1.25
	+ Added framework to show warning messages after save changes
	+ Change caption of remote services link to Zentyal Cloud
	+ Do not show Cloud link if hide_cloud_link config key is defined
	+ Added widget_ignore_updates key to hide updates in the dashboard
	+ Differentiate ads from notes
	+ Allow custom message type on permanentMessage
	+ Only allow custom themes signed by Zentyal
	+ Removed /zentyal prefix from URLs
	+ Caps lock detection on login page now works again
	+ Added HiddenIfNotAble property to event watchers to be hidden if
	  it is unabled to monitor the event
	+ Dashboard values can be now error and good as well
	+ Include a new software updates widget
	+ Include a new alert for basic subscriptions informing about
	  software updates
	+ Add update-notifier-common to dependencies
	+ EBox::DataTable::enabledRows returns rows in proper order
	+ Use custom ads when available
	+ Disable bug report when hide_bug_report defined on theme
2.1.25
	+ Do not show disabled module warnings in usercorner
	+ Mask passwords and unify boolean values in audit log
	+ Do not override type attribute for EBox::Types::Text subtypes
	+ Corrected installation finished message after first install
	+ Added new disableAutocomplete attribute on DataTables
	+ Optional values can be unset
	+ Minor improvements on nmap scan
2.1.24
	+ Do not try to generate config for unconfigured services
	+ Remove unnecessary redis call getting _serviceConfigured value
	+ Safer sizes for audit log fields
	+ Fix non-translatable "show help" string
	+ Allow links to first install wizard showing a desired page
	+ Fixed bug in disk usage when we have both values greater and
	  lower than 1024 MB
	+ Always return a number in EBox::AuditLogging::isEnabled to avoid
	  issues when returning the module status
	+ Added noDataMsg attribute on DataTable to show a message when
	  there are no rows
2.1.23
	+ Removed some warnings during consolidation process
	+ Depend on libterm-readline-gnu-perl for history support in shells
	+ Fixed error trying to change the admin port with NTP enabled
	+ Fixed breadcrumb destination for full log query page
	+ Use printableActionName in DataTable setter
2.1.22
	+ Fixed parentRow method in EBox::Types::Row
	+ Added new optionalLabel flag to EBox::Types::Abstract to avoid
	  show the label on non-optional values that need to be set as
	  optional when using show/hide viewCustomizers
	+ Added initHTMLStateOrder to View::Customizer to avoid incorrect
	  initial states
	+ Improved exceptions info in CGIs to help bug reporting
	+ Do not show customActions when editing row on DataTables
2.1.21
	+ Fixed bug printing traces at Global.pm
	+ Check new dump_exceptions confkey instead of the debug one in CGIs
	+ Explicit conversion to int those values stored in our database
	  for correct dumping in reporting
	+ Quote values in update overwrite while consolidating for reporting
2.1.20
	+ Fixed regression in edition in place of booleans
	+ Better default balance of the dashboard based on the size of the widgets
	+ Added defaultSelectedType argument to PortRange
2.1.19
	+ Disable KeepAlive as it seems to give performance problems with Firefox
	  and set MaxClients value back to 1 in apache.conf
	+ Throw exceptions when calling methods not aplicable to RO instances
	+ Fixed problems when mixing read/write and read-only instances
	+ Date/Time and Timezone moved from NTP to core under System -> General
	+ Do not instance hidden widgets to improve dashboard performance
	+ New command shell with Zentyal environment at /usr/share/zentyal/shell
	+ Show warning when a language-pack is not installed
	+ Removed unnecessary dump/load operations to .bak yaml files
	+ AuditLogging and Logs constructor now receive the 'ro' parameter
	+ Do not show Audit Logging in Module Status widget
2.1.18
	+ New unificated zentyal-core.logrotate for all the internal logs
	+ Added forceEnabled option for logHelpers
	+ Moved carousel.js to wizard template
	+ Add ordering option to wizard pages
	+ Fixed cmp and isEqualTo methods for EBox::Types::IPAddr
	+ Fixed wrong Mb unit labels in Disk Usage and use GB when > 1024 MB
	+ Now global-action script can be called without progress indicator
	+ Fixed EBox::Types::File JavaScript setter code
	+ Added support for "Add new..." modal boxes in foreign selectors
	+ Each module can have now its customized purge-module script
	  that will be executed after the package is removed
	+ Added Administration Audit Logging to log sessions, configuration
	  changes, and show pending actions in save changes confirmation
	+ User name is stored in session
	+ Remove deprecated extendedRestore from the old Full Backup
2.1.17
	+ Fixed RAID event crash
	+ Added warning on models and composites when the module is disabled
	+ Fixed login page style with some languages
	+ Login page template can now be reused accepting title as parameter
	+ EBox::Types::File does not write on redis when it fails to
	  move the fail to its final destination
	+ Added quote column option for periodic log consolidation and
	  report consolidation
	+ Added exclude module option to backup restore
2.1.16
	+ Do not show incompatible navigator warning on Google Chrome
	+ Fixed syncRows override detection on DataTable find
	+ clean-conf script now deletes also state data
	+ Avoid 'undefined' message in selectors
2.1.15
	+ Move Disk Usage and RAID to the new Maintenance menu
	+ Always call syncRows on find (avoid data inconsistencies)
	+ Filename when downloading a conf backup now contains hostname
	+ Fixed bug in RAID template
	+ Set proper menu order in System menu (fixes NTP position)
	+ Fixed regresion in page size selector on DataTables
	+ Fixed legend style in Import/Export Configuration
2.1.14
	+ Fixed regresion with double quotes in HTML templates
	+ Fixed problems with libredis-perl version dependency
	+ Adding new apparmor profile management
2.1.13
	+ Better control of errors when saving changes
	+ Elements of Union type can be hidden
	+ Model elements can be hidden only in the viewer or the setter
	+ HTML attributtes are double-quoted
	+ Models can have sections of items
	+ Password view modified to show the confirmation field
	+ New multiselect type
	+ Redis backend now throws different kind of exceptions
2.1.12
	+ Revert no longer necessary parents workaround
	+ Hide action on viewCustomizer works now on DataTables
2.1.11
	+ Fixed bug which setted bad directory to models in tab view
	+ Union type: Use selected subtype on trailingText property if the
	  major type does not have the property
	+ Raise MaxClients to 2 to prevent apache slowness
2.1.10
	+ Security [ZSN-2-1]: Avoid XSS in process list widget
2.1.9
	+ Do not try to initialize redis client before EBox::init()
	+ Safer way to delete rows, deleting its id reference first
	+ Delete no longer needed workaround for gconf with "removed" attribute
	+ Fixed regression in port range setter
2.1.8
	+ Fixed regression in menu search
	+ Fixed missing messages of multi state actions
	+ Help toggler is shown if needed when dynamic content is received
	+ Fixed issue when disabling several actions at once in a data table view
	+ All the custom actions are disabled when one is clicked
	+ Submit wizard pages asynchronously and show loading indicator
	+ Added carousel.js for slide effects
2.1.7
	+ Fixed issues with wrong html attributes quotation
	+ Bugfix: volatile types can now calculate their value using other
	  the value from other elements in the row no matter their position
2.1.6
	+ Attach software.log to bug report if there are broken packages
	+ Added keyGenerator option to report queries
	+ Tuned apache conf to provide a better user experience
	+ Actions click handlers can contain custom javascript
	+ Restore configuration with force dependencies option continues
	  when modules referenced in the backup are not present
	+ Added new MultiStateAction type
2.1.5
	+ Avoid problems getting parent if the manager is uninitialized
	+ Rename some icon files with wrong extension
	+ Remove wrong optional attribute for read-only fields in Events
	+ Renamed all /EBox/ CGI URLs to /SysInfo/ for menu folder coherency
	+ Added support for custom actions in DataTables
	+ Replaced Halt/Reboot CGI with a model
	+ Message classes can be set from models
	+ Fixed error in Jabber dispatcher
	+ Show module name properly in log when restart from the dashboard fails
	+ Avoid warning when looking for inexistent PID in pidFileRunning
2.1.4
	+ Changed Component's parent/child relationships implementation
	+ Fixed WikiFormat on automatic bug report tickets
	+ Do not show available community version in Dashboard with QA
 	  updates
2.1.3
	+ Fall back to readonly data in config backup if there are unsaved changes
	+ Allow to automatically send a report in the unexpected error page
	+ Logs and Events are now submenus of the new Maintenance menu
	+ Configuration Report option is now present on the Import/Export section
	+ Require save changes operation after changing the language
	+ Added support for URL aliases via schemas/urls/*.urls files
	+ Allow to sort submenu items via 'order' attribute
	+ Automatically save changes after syncRows is called and mark the module
	  mark the module as unchanged unless it was previously changed
	+ Removed unnecessary ConfigureEvents composite
	+ Removed unnecessary code from syncRows in logs and events
	+ Restore configuration is safer when restoring /etc/zentyal files
	+ Fixed unescaped characters when showing an exception
	+ Fixed nested error page on AJAX requests
	+ Adapted dumpBackupExtraData to new expected return value
	+ Report remoteservices, when required, a change in administration
	  port
	+ Added continueOnModuleFail mode to configuration restore
	+ Fixed Firefox 4 issue when downloading backups
	+ Show scroll when needed in stacktraces (error page)
	+ More informative error messages when trying to restart locked modules
	  from the dashboard
	+ Creation of plpgsql language moved from EBox::Logs::initialSetup
	  to create-db script
	+ Redis backend now throws different kind of exceptions
	+ Avoid unnecesary warnings about PIDs
	+ Update Jabber dispatcher to use Net::XMPP with some refactoring
	+ Save changes messages are correctly shown with international charsets
	+ Support for bitmap option in RAID report
	+ Retry multiInsert line by line if there are encoding errors
	+ Adapted to new location of partitionsFileSystems in EBox::FileSystem
	+ Event messages are cleaned of null characters and truncated
	  before inserting in the database when is necessary
	+ Improve message for "Free storage space" event and send an info
	  message when a given partition is not full anymore
	+ Event messages now can contain newline characters
	+ Objects of select type are compared also by context
	+ Remove cache from optionsFromForeignModel since it produces
	  problems and it is useless
	+ Set title with server name if the server is subscribed
	+ Fix title HTML tag in views for Models and Composites
	+ Added lastEventsReport to be queried by remoteservices module
	+ Added EBox::Types::HTML type
	+ Added missing manage-logs script to the package
	+ Fixed problems with show/hide help switch and dynamic content
	+ Menus with subitems are now kept unfolded until a section on a
	  different menu is accessed
	+ Sliced restore mode fails correctly when schema file is missing,
	  added option to force restore without schema file
	+ Purge conf now purges the state keys as well
	+ Added EBox::Types::IPRange
2.1.2
	+ Now a menu folder can be closed clicking on it while is open
	+ Bugfix: cron scripts are renamed and no longer ignored by run-parts
	+ Added new EBox::Util::Nmap class implementing a nmap wrapper
2.1.1
	+ Fixed incoherency problems with 'on' and '1' in boolean indexes
	+ Move cron scripts from debian packaging to src/scripts/cron
	+ Trigger restart of logs and events when upgrading zentyal-core
	  without any other modules
	+ Don't restart apache twice when upgrading together with more modules
	+ Fixed params validation issues in addRow
2.1
	+ Replace YAML::Tiny with libyaml written in C through YAML::XS wrapper
	+ Minor bugfix: filter invalid '_' param added by Webkit-based browser
	  on EBox::CGI::Base::params() instead of _validateParams(), avoids
	  warning in zentyal.log when enabling modules
	+ All CGI urls renamed from /ebox to /zentyal
	+ New first() and deleteFirst() methods in EBox::Global to check
	  existence and delete the /var/lib/zentyal/.first file
	+ PO files are now included in the language-pack-zentyal-* packages
	+ Migrations are now always located under /usr/share/$package/migration
	  this change only affects to the events and logs migrations
	+ Delete no longer used domain and translationDomain methods/attributes
	+ Unified src/libexec and tools in the new src/scripts directory
	+ Remove the ebox- prefix on all the names of the /usr/share scripts
	+ New EBox::Util::SQL package with helpers to create and drop tables
	  from initial-setup and purge-module for each module
	+ Always drop tables when purging a package
	+ Delete 'ebox' user when purging zentyal-core
	+ Moved all SQL schemas from tools/sqllogs to schemas/sql
	+ SQL time-period tables are now located under schemas/sql/period
	+ Old ebox-clean-gconf renamed to /usr/share/zentyal/clean-conf and
	  ebox-unconfigure-module is now /usr/share/zentyal/unconfigure-module
	+ Added default implementation for enableActions, executing
	  /usr/share/zentyal-$modulename/enable-module if exists
	+ Optimization: Do not check if a row is unique if any field is unique
	+ Never call syncRows on read-only instances
	+ Big performance improvements using hashes and sets in redis
	  database to avoid calls to the keys command
	+ Delete useless calls to exists in EBox::Config::Redis
	+ New regen-redis-db tool to recreate the directory structure
	+ Renamed /etc/cron.hourly/90manageEBoxLogs to 90zentyal-manage-logs
	  and moved the actual code to /usr/share/zentyal/manage-logs
	+ Move /usr/share/ebox/zentyal-redisvi to /usr/share/zentyal/redisvi
	+ New /usr/share/zentyal/initial-setup script for modules postinst
	+ New /usr/share/zentyal/purge-module script for modules postrm
	+ Removed obsolete logs and events migrations
	+ Create plpgsql is now done on EBox::Logs::initialSetup
	+ Replace old ebox-migrate script with EBox::Module::Base::migrate
	+ Rotate duplicity-debug.log log if exists
	+ Bug fix: Port selected during installation is correctly saved
	+ Zentyal web UI is restarted if their dependencies are upgraded
	+ Bug fix: Logs don't include unrelated information now
	+ Add total in disk_usage report
	+ Bugfix: Events report by source now works again
	+ Do not include info messages in the events report
	+ Services event is triggered only after five failed checkings
	+ Do not add redundant includedir lines to /etc/sudoers
	+ Fixed encoding for strings read from redis server
	+ Support for redis-server 2.0 configuration
	+ Move core templates to /usr/share/zentyal/stubs/core
	+ Old /etc/ebox directory replaced with the new /etc/zentyal with
	  renamed core.conf, logs.conf and events.conf files
	+ Fixed broken link to alerts list
2.0.15
	+ Do not check the existence of cloud-prof package during the
	  restore since it is possible not to be installed while disaster
	  recovery process is done
	+ Renamed /etc/init.d/ebox to /etc/init.d/zentyal
	+ Use new zentyal-* package names
	+ Don't check .yaml existence for core modules
2.0.14
	+ Added compMessage in some events to distinguish among events if
	  required
	+ Make source in events non i18n
	+ After restore, set all the restored modules as changed
	+ Added module pre-checks for configuration backup
2.0.13
	+ Fixed dashboard graphs refresh
	+ Fixed module existence check when dpkg is running
	+ Fix typo in sudoers creation to make remote support work again
2.0.12
	+ Include status of packages in the downloadable bug report
	+ Bugfix: Avoid possible problems deleting redis.first file if not exist
2.0.11
	+ New methods entry_exists and st_entry_exists in config backend
2.0.10
	+ Now redis backend returns undef on get for undefined values
	+ Allow custom mason templates under /etc/ebox/stubs
	+ Better checks before restoring a configuration backup with
	  a set of modules different than the installed one
	+ Wait for 10 seconds to the child process when destroying the
	  progress indicator to avoid zombie processes
	+ Caught SIGPIPE when trying to contact Redis server and the
	  socket was already closed
	+ Do not stop redis server when restarting apache but only when
	  the service is asked to stop
	+ Improvements in import/export configuration (know before as
	  configuration backup)
	+ Improvements in ProgressIndicator
	+ Better behaviour of read-only rows with up/down arrows
	+ Added support for printableActionName in DataTable's
	+ Added information about automatic configuration backup
	+ Removed warning on non existent file digest
	+ Safer way to check if core modules exist during installation
2.0.9
	+ Treat wrong installed packages as not-existent modules
	+ Added a warning in dashboard informing about broken packages
	+ File sharing and mailfilter log event watchers works again since
	  it is managed several log tables per module
2.0.8
	+ Replaced zentyal-conf script with the more powerful zentyal-redisvi
	+ Set always the same default order for dashboard widgets
	+ Added help message to the configure widgets dialog
	+ Check for undefined values in logs consolidation
	+ Now dashboard notifies fails when restarting a service
	+ Fixed bug with some special characters in dashboard
	+ Fixed bug with some special characters in disk usage graph
2.0.7
	+ Pre-installation includes sudoers.d into sudoers file if it's not yet
	  installed
	+ Install apache-prefork instead of worker by default
	+ Rename service certificate to Zentyal Administration Web Server
2.0.6
	+ Use mod dependencies as default restore dependencies
	+ Fixed dependencies in events module
	+ Increased recursive dependency threshold to avoid
	  backup restoration problems
2.0.5
	+ Removed deprecated "Full backup" option from configuration backup
	+ Bugfix: SCP method works again after addition of SlicedBackup
	+ Added option in 90eboxpglogger.conf to disable logs consolidation
2.0.4
	+ Removed useless gconf backup during upgrade
	+ Fixed postinstall script problems during upgrade
2.0.3
	+ Added support for the sliced backup of the DB
	+ Hostname change is now visible in the form before saving changes
	+ Fixed config backend problems with _fileList call
	+ Added new bootDepends method to customize daemons boot order
	+ Added permanent message property to Composite
	+ Bugfix: Minor aesthetic fix in horizontal menu
	+ Bugfix: Disk usage is now reported in expected bytes
	+ Bugfix: Event dispatcher is not disabled when it is impossible
	  for it to dispatch the message
2.0.2
	+ Better message for the service status event
	+ Fixed modules configuration purge script
	+ Block enable module button after first click
	+ Avoid division by zero in progress indicator when total ticks is
	  zero
	+ Removed warning during postinst
	+ Added new subscription messages in logs, events and backup
2.0.1
	+ Bugfix: Login from Zentyal Cloud is passwordless again
	+ Some defensive code for the synchronization in Events models
	+ Bugfix: add EBox::Config::Redis::get to fetch scalar or list
	  values. Make GConfModule use it to avoid issues with directories
	  that have both sort of values.
1.5.14
	+ Fixed redis bug with dir keys prefix
	+ Improved login page style
	+ New login method using PAM instead of password file
	+ Allow to change admin passwords under System->General
	+ Avoid auto submit wizard forms
	+ Wizard skip buttons always available
	+ Rebranded post-installation questions
	+ Added zentyal-conf script to get/set redis config keys
1.5.13
	+ Added transition effect on first install slides
	+ Zentyal rebrand
	+ Added web page favicon
	+ Fixed already seen wizards apparition
	+ Fixed ro module creation with redis backend
	+ Use mason for links widgets
	+ Use new domain to official strings for subscriptions
1.5.12
	+ Added option to change hostname under System->General
	+ Show option "return to dashboard" when save changes fails.
1.5.11
	+ Added more tries on redis reconnection
	+ Fixed user corner access problems with redis server
	+ writeFile* methods reorganized
	+ Added cron as dependency as cron.hourly was never executed with anacron
	+ Improvements in consolidation of data for reports
1.5.10
	+ Fixed gconf to redis conversion for boolean values
1.5.9
	+ Improved migrations speed using the same perl interpreter
	+ Redis as configuration backend (instead of gconf)
	+ Improved error messages in ebox-software
	+ Set event source to 256 chars in database to adjust longer event
	  sources
	+ Progress bar AJAX updates are sent using JSON
	+ Fixed progress bar width problems
	+ Fixed top menu on wizards
	+ Improved error message when disconnecting a not connected database
	+ Abort installation if 'ebox' user already exists
	+ Bugfix: IP address is now properly registered if login fails
1.5.8
	+ Added template tableorderer.css.mas
	+ Added buttonless top menu option
	+ Bugfix: Save all modules on first installation
	+ Bugfix: General ebox database is now created if needed when
	  re/starting services
	+ Bugfix: Data to report are now uniform in number of elements per
	  value. This prevents errors when a value is present in a month and
	  not in another
	+ Bugfix: Don't show already visited wizard pages again
1.5.7
	+ Bugfix: Avoid error when RAID is not present
	+ Bugfix: Add ebox-consolidate-reportinfo call in daily cron script
	+ Bugfix: Called multiInsert and unbufferedInsert when necessary
	  after the loggerd reimplementation
	+ Bugfix: EBox::ThirdParty::Apache2::AuthCookie and
	  EBox::ThirdParty::Apache2::AuthCookie::Util package defined just
	  once
	+ Added util SystemKernel
	+ Improved progress indicator
	+ Changes in sudo generation to allow sudo for remote support user
	+ Initial setup wizards support
1.5.6
	+ Reimplementation of loggerd using inotify instead of File::Tail
1.5.5
	+ Asynchronous load of dashboard widgets for a smoother interface
1.5.4
	+ Changed dbus-check script to accept config file as a parameter
1.5.3
	+ Function _isDaemonRunning works now with snort in lucid
	+ Javascript refreshing instead of meta tag in log pages
	+ Updated links in dashboard widget
	+ Add package versions to downloadable ebox.log
	+ Fixed postgresql data dir path for disk usage with pg 8.4
	+ GUI improvements in search box
1.5.2
	+ Security [ESN-1-1]: Validate referer to avoid CSRF attacks
	+ Added reporting structure to events module
	+ Added new CGI to download the last lines of ebox.log
1.5.1
	+ Bugfix: Catch exception when upstart daemon does not exist and
	  return a stopped status
	+ Added method in logs module to dump database in behalf of
	ebackup module
	+ Bugfix: Do not check in row uniqueness for optional fields that
	are not passed as parameters
	+ Improve the output of ebox module status, to be consistent with the one
	  shown in the interface
	+ Add options to the report generation to allow queries to be more
	  flexible
	+ Events: Add possibility to enable watchers by default
	+ Bugfix: Adding a new field to a model now uses default
	  value instead of an empty value
	+ Added script and web interface for configuration report, added
	  more log files to the configuration report
1.5
	+ Use built-in authentication
	+ Use new upstart directory "init" instead of "event.d"
	+ Use new libjson-perl API
	+ Increase PerlInterpMaxRequests to 200
	+ Increase MaxRequestsPerChild (mpm-worker) to 200
	+ Fix issue with enconding in Ajax error responses
	+ Loggerd: if we don't have any file to watch we just sleep otherwise the process
	  will finish and upstart will try to start it over again and again.
	+ Make /etc/init.d/ebox depend on $network virtual facility
	+ Show uptime and users on General Information widget.
1.4.2
	+ Start services in the appropriate order (by dependencies) to fix a problem
	  when running /etc/init.d/ebox start in slaves (mail and other modules
	  were started before usersandgroups and thus failed)
1.4.1
	+ Remove network workarounds from /etc/init.d/ebox as we don't bring
	  interfaces down anymore
1.4
	+ Bug fix: i18n. setDomain in composites and models.
1.3.19
	+ Make the module dashboard widget update as the rest of the widgets
	+ Fix problem regarding translation of module names: fixes untranslated
	  module names in the dashboard, module status and everywhere else where
	  a module name is written
1.3.18
	+ Add version comparing function and use it instead of 'gt' in the
	  general widget
1.3.17
	+ Minor bug fix: check if value is defined in EBox::Type::Union
1.3.16
	+ Move enable field to first row in ConfigureDispatcherDataTable
	+ Add a warning to let users know that a module with unsaved changes
	  is disabled
	+ Remove events migration directory:
		- 0001_add_conf_configureeventtable.pl
		- 0002_add_conf_diskfree_watcher.pl
	+ Bug fix: We don't use names to stringify date to avoid issues
	  with DB insertions and localisation in event logging
	+ Bug fix: do not warn about disabled services which return false from
	  showModuleStatus()
	+ Add blank line under "Module Status"
	+ Installed and latest available versions of the core are now displayed
	  in the General Information widget
1.3.15
	+ Bug fix: Call EBox::Global::sortModulesByDependencies when
	  saving all modules and remove infinite loop in that method.
	  EBox::Global::modifiedModules now requires an argument to sort
	  its result dependending on enableDepends or depends attribute.
	+ Bug fix: keep menu folders open during page reloads
	+ Bug fix: enable the log events dispatcher by default now works
	+ Bug fix: fixed _lock function in EBox::Module::Base
	+ Bug fix: composites honor menuFolder()
	+ Add support for in-place edition for boolean types. (Closes
	  #1664)
	+ Add method to add new database table columnts to EBox::Migration::Helpers
	+ Bug fix: enable "Save Changes" button after an in-place edition
1.3.14
	+ Bug fix: fix critical bug in migration helper that caused some log
	  log tables to disappear
	+ Create events table
	+ Bug fix: log watcher works again
	+ Bug fix: delete cache if log index is not found as it could be
	  disabled
1.3.13
	+ Bug fix: critical error in EventDaemon that prevented properly start
	+ Cron script for manage logs does not run if another is already
	  running, hope that this will avoid problems with large logs
	+ Increased maximum size of message field in events
	+ Added script to purge logs
	+ Bug fix: multi-domain logs can be enabled again
1.3.12
	+ Added type for EBox::Dashboard::Value to stand out warning
	  messages in dashboard
	+ Added EBox::MigrationHelpers to include migration helpers, for now,
	  include a db table renaming one
	+ Bug fix: Fix mismatch in event table field names
	+ Bug fix: Add migration to create language plpgsql in database
	+ Bug fix: Add missing script for report log consolidation
	+ Bug fix: Don't show modules in logs if they are not configured. This
	  prevents some crashes when modules need information only available when
	  configured, such as mail which holds the vdomains in LDAP
	+ Added method EBox::Global::lastModificationTime to know when
	  eBox configuration was modified for last time
	+ Add support for breadcrumbs on the UI
	+ Bug fix: in Loggerd files are only parsed one time regardless of
	  how many LogHelper reference them
	+ Added precondition for Loggerd: it does not run if there isnt
	anything to watch
1.3.11
	+ Support customFilter in models for big tables
	+ Added EBox::Events::sendEvent method to send events using Perl
	  code (used by ebackup module)
	+ Bug fix: EBox::Type::Service::cmp now works when only the
	  protocols are different
	+ Check $self is defined in PgDBEngine::DESTROY
	+ Do not watch files in ebox-loggerd related to disabled modules and
	  other improvements in the daemon
	+ Silent some exceptions that are used for flow control
	+ Improve the message from Service Event Watcher
1.3.10
	+ Show warning when accesing the UI with unsupported browsers
	+ Add disableApparmorProfile to EBox::Module::Service
	+ Bug fix: add missing use
	+ Bug fix: Make EventDaemon more robust against malformed sent
	  events by only accepting EBox::Event objects
1.3.8
	+ Bug fix: fixed order in EBox::Global::modified modules. Now
	  Global and Backup use the same method to order the module list
	  by dependencies
1.3.7
	+ Bug fix: generate public.css and login.css in dynamic-www directory
	  which is /var/lib/zentyal/dynamicwww/css/ and not in /usr/share/ebox/www/css
	  as these files are generate every time eBox's apache is
	  restarted
	+ Bug fix: modules are restored now in the correct dependency
	  order
	+ ebox-make-backup accepts --destinaton flag to set backup's file name
	+ Add support for permanent messages to EBox::View::Customizer
1.3.6
	+ Bug fix: override _ids in EBox::Events::Watcher::Log to not return ids
	which do not exist
	+ Bug fix: fixed InverseMatchSelect type which is used by Firewall module
	+ New widget for the dashboard showing useful support information
	+ Bugfix: wrong permissions on CSS files caused problem with usercorner
	+ CSS are now templates for easier rebranding
	+ Added default.theme with eBox colors
1.3.5
	+ Bugfix: Allow unsafe characters in password type
	+ Add FollowSymLinks in eBox apache configuration. This is useful
	  if we use js libraries provided by packages
1.3.4
	+ Updated company name in the footer
	+ Bugfix: humanEventMessage works with multiple tableInfos now
	+ Add ebox-dbus-check to test if we can actually connect to dbus
1.3.4
	+ bugfix: empty cache before calling updatedRowNotify
	+ enable Log dispatcher by default and not allow users to disable
	it
	+ consolidation process continues in disabled but configured modules
	+ bugfix: Save Changes button doesn't turn red when accessing events for
	first time
1.3.2
	+ bugfix: workaround issue with dhcp configured interfaces at boot time
1.3.1
	+ bugfix: wrong regex in service status check
1.3.0
	+ bugfix: make full backup work again
1.1.30
	+ Change footer to new company holder
	+  RAID does not generate 'change in completion events, some text
	problems fixed with RAID events
	+ Report graphics had a datapoints limit dependent on the active
	time unit
	+ Apache certificate can be replaced by CA module
	+ Fixed regression in detailed report: total row now aggregates
	properly
	+ More characters allowed when changing password from web GUI
	+ Fixed regression with already used values in select types
	+ Do not a button to restart eBox's apache
	+ Fixed auth problem when dumping and restoring postgre database
1.1.20
	+ Added custom view support
	+ Bugfix: report models now can use the limit parameter in
	  reportRows() method
	+ use a regexp to fetch the PID in a pidfile, some files such as
	postfix's add tabs and spaces before the actual number
	+ Changed "pidfile" to "pidfiles" in _daemons() to allow checking more than
one (now it is a array ref instead of scalar)
	+ Modified Service.pm to support another output format for /etc/init.d daemon
status that returns [OK] instead of "running".
	+ unuformized case in menu entries and some more visual fixes
1.1.10
	+ Fix issue when there's a file managed by one module that has been modified
	  when saving changes
	+ Bugfix: events models are working again even if an event aware
	module is uninstalled and it is in a backup to restore
	+ Select.pm returns first value in options as default
       + Added 'parentModule' to model class to avoid recursive problems
	+ Added Float type
	+ Apache module allows to add configuration includes from other modules
	+ Display remote services button if subscribed
	+ Event daemon may received events through a named pipe
	+ Bugfix. SysInfo revokes its config correctly
	+ Added storer property to types in order to store the data in
	somewhere different from GConf
	+ Added protected property 'volatile' to the models to indicate
	that they store nothing in GConf but in somewhere different
	+ System Menu item element 'RAID' is always visible even when RAID
	is not installed
	+ Files in deleted rows are deleted when the changes are saved
	+ Fixed some bug whens backing and restore files
	+ Components can be subModels of the HasMany type
	+ Added EBox::Types::Text::WriteOnce type
	+ Do not use rows(), use row to force iteration over the rows and increase
	performance and reduce memory use.
	+ Do not suggest_sync after read operations in gconf
	+ Increase MaxRequestsPerChild to 200 in eBox's apache
	+ Make apache spawn only one child process
	+ Log module is backed up and restored normally because the old
	problem is not longer here
	+ Backup is more gentle with no backup files in backup directory,
	now it does not delete them
	+ HasMany  can retrieve again the model and row after the weak
	refence is garbage-collected. (Added to solve a bug in the doenload
	bundle dialog)
	+ EBox::Types::DomainName no longer accepts IP addresses as domain
	names
	+ Bugfix: modules that fail at configuration stage no longer appear as enabled
	+ Add parameter to EBox::Types::Select to disable options cache

0.12.103
	+ Bugfix: fix SQL statement to fetch last rows to consolidate
0.12.102
	+ Bugfix: consolidate logs using the last date and not starting from scratch
0.12.101
	+ Bugfix: DomainName type make comparisons case insensitive
	according to RFC 1035
0.12.100
	+ Bugfix: Never skip user's modifications if it set to true
	override user's changes
	+ EBox::Module::writeConfFile and EBox::Service scape file's path
	+ Bugfix. Configure logrotate to actually rotate ebox logs
	+ Fixed bug in ForcePurge logs model
	+ Fixed bug in DataTable: ModelManaged was called with tableName
	instead of context Name
	+ Fixing an `img` tag closed now properly and adding alternative
	text to match W3C validation in head title
	+ Backup pages now includes the size of the archive
	+ Fixed bug in ForcePurge logs model
	+ Now the modules can have more than one tableInfo for logging information
	+ Improve model debugging
	+ Improve restart debugging
	+ Backups and bug reports can be made from the command line
	+ Bugfix: `isEqualTo` is working now for `Boolean` types
	+ Bugfix: check if we must disable file modification checks in
	Manager::skipModification

0.12.99
	+ Add support for reporting
	+ Refresh logs automatically
	+ Reverse log order
	+ Remove temp file after it is downloaded with FromTempDir controller
0.12.3
	+ Bug fix: use the new API in purge method. Now purging logs is working
	again.
0.12.2
	+ Increase random string length used to generate the cookie to
	2048 bits
	+ Logs are show in inverse chronological order
0.12.1
	+ Bug fix: use unsafeParam for progress indicator or some i18 strings
	will fail when saving changes
0.12
	+ Bugfix: Don't assume timecol is 'timestamp' but defined by
	module developer. This allows to purge some logs tables again
	+ Add page titles to models
	+ Set default values when not given in `add` method in models
	+ Add method to manage page size in model
	+ Add hidden field to help with Ajax request and automated testing with
	  ANSTE
	+ Bugfix: cast sql types to filter fields in logs
	+ Bugfix: Restricted resources are back again to make RSS
	access policy work again
	+ Workaround bogus mason warnings
	+ Make postinst script less verbose
	+ Disable keepalive in eBox apache
	+ Do not run a startup script in eBox apache
	+ Set default purge time for logs stored in eBox db to 1 week
	+ Disable LogAdmin actions in `ebox-global-action` until LogAdmin
	feature is completely done
0.11.103
	+ Modify EBox::Types::HasMany to create directory based on its row
	+ Add _setRelationship method to set up relationships between models
	  and submodels
	+ Use the new EBox::Model::Row api
	+ Add help method to EBox::Types::Abstract
	+ Decrease size for percentage value in disk free watcher
	+ Increase channel link field size in RSS dispatcher
0.11.102
	+ Bugfix: cmp in EBox::Types::HostIP now sorts correctly
	+ updatedRowNotify in EBox::Model::DataTable receives old row as
	well as the recently updated row
	+ Added `override_user_modification` configuration parameter to
	avoid user modification checkings and override them without asking
	+ Added EBox::Model::Row to ease the management of data returned
	by models
	+ Added support to pre-save and post-save executable files. They
	must be placed at /etc/ebox/pre-save or /etc/ebox/post-save
	+ Added `findRow` method to ease find and set
0.11.101
	+ Bugfix: Fix memory leak in models while cloning types. Now
	cloning is controlled by clone method in types
	+ Bugfix: Union type now checks for its uniqueness
	+ DESTROY is not an autoloaded method anymore
	+ HasOne fields now may set printable value from the foreign field
	to set its value
	+ findId now searches as well using printableValue
	+ Bugfix. Minor bug found when key is an IP address in autoloaded
	methods
	+ Ordered tables may insert values at the beginning or the end of
	the table by "insertPosition" attribute
	+ Change notConfigured template to fix English and add link to the
	  module status section
	+ Add loading gif to module status actions
	+ Remove debug from ServiceInterface.pm
	+ Add support for custom separators to be used as index separators on
	  exposedMethods
	+ Bugfix. Stop eBox correctly when it's removed
	+ Improve apache-restart to make it more reliable.
0.11.100
	+ Bugfix. Fix issue with event filters and empty hashes
	+ Bugfix. Cache stuff in log and soap watcher to avoid memory leaks
	+ Bugfix. Fix bug that prevented the user from being warned when a row to
	  be deleted is being used by other model
	+ Bugfix. Add missing use of EBox::Global in State event watcher
	+ Added progress screen, now pogress screen keeps track of the changed
	  state of the modules and change the top page element properly
	+ Do not exec() to restart apache outside mod_perl
	+ Improve apache restart script
	+ Improve progress screen
0.11.99
	+ DataTable contains the property 'enableProperty' to set a column
	called 'enabled' to enable/disable rows from the user point of
	view. The 'enabled' column is put the first
	+ Added state to the RAID report instead of simpler active boolean
        + Fix bug when installing new event components and event GConf
	subtree has not changed
	+ Add RSS dispatcher to show eBox events under a RSS feed
	+ Rotate log files when they reach 10MB for 7 rotations
	+ Configurable minimum free space left for being notified by means
	of percentage
	+ Add File type including uploading and downloading
	+ Event daemon now checks if it is possible to send an event
	before actually sending it
	+ Added Action forms to perform an action without modifying
	persistent data
	+ Log queries are faster if there is no results
	+ Show no data stored when there are no logs for a domain
	+ Log watcher is added in order to notify when an event has
	happened. You can configure which log watcher you may enable and
	what you want to be notify by a determined filter and/or event.
	+ RAID watcher is added to check the RAID events that may happen
	when the RAID subsystem is configured in the eBox machine
	+ Change colour dataset in pie chart used for disk usage reporting
	+ Progress indicator now contains a returned value and error
	message as well
	+ Lock session file for HTTP session to avoid bugs
	related to multiple requests (AJAX) in a short time
	+ Upgrade runit dependency until 1.8.0 to avoid runit related
	issues
0.11
	+ Use apache2
	+ Add ebox-unblock-exec to unset signal mask before running  a executable
	+ Fix issue with multiple models and models with params.
	  This triggered a bug in DHCP when there was just one static
	  interface
	+ Fix _checkRowIsUnique and _checkFieldIsUnique
	+ Fix paging
	+ Trim long strings in log table, show tooltip with the whole string
	  and show links for URLs starting with "http://"
0.10.99
	+ Add disk usage information
	+ Show progress in backup process
	+ Add option to purge logs
	+ Create a link from /var/lib/zentyal/log to /var/log/ebox
	+ Fix bug with backup descriptions containing spaces
	+ Add removeAll method on data models
	+ Add HostIP, DomainName and Port types
	+ Add readonly forms to display static information
	+ Add Danish translation thanks to Allan Jacobsen
0.10
	+ New release
0.9.100
	+ Add checking for SOAP session opened
	+ Add EventDaemon
	+ Add Watcher and Dispatch framework to support an event
	  architecture on eBox
	+ Add volatile EBox::Types in order not to store their values
	  on GConf
	+ Add generic form
	+ Improvements on generic table
	+ Added Swedish translation

0.9.99
	+ Added Portuguese from Portugal translation
	+ Added Russian translation
	+ Bugfix: bad changed state in modules after restore

0.9.3
	+ New release

0.9.2
	+ Add browser warning when uploading files
	+ Enable/disable logging modules
0.9.1
	+ Fix backup issue with changed state
	+ Generic table supports custom ordering
0.9
	+ Added Polish translation
        + Bug in recognition of old CD-R writting devices fixed
	+ Added Aragonese translation
	+ Added Dutch translation
	+ Added German translation
	+ Added Portuguese translation

0.8.99
	+ Add data table model for generic Ajax tables
	+ Add types to be used by models
	+ Add MigrationBase and ebox-migrate to upgrade data models
	+ Some English fixes
0.8.1
	+ New release
0.8
	+ Fix backup issue related to bug reports
	+ Improved backup GUI
0.7.99
        + changed sudo stub to be more permissive
	+ added startup file to apache web server
	+ enhanced backup module
	+ added basic CD/DVD support to backup module
	+ added test stubs to simplify testing
	+ added test class in the spirit of Test::Class
	+ Html.pm now uses mason templates
0.7.1
	+ use Apache::Reload to reload modules when changed
	+ GUI consistency (#12)
	+ Fixed a bug for passwords longer than 16 chars
	+ ebox-sudoers-friendly added to not overwrite /etc/sudoers each time
0.7
	+ First public release
0.6
	+ Move to client
	+ Remove obsolete TODO list
	+ Remove firewall module from  base system
	+ Remove objects module from base system
	+ Remove network module from base system
	+ Add modInstances and modInstancesOfType
	+ Raname Base to ClientBase
	+ Remove calls to deprecated methods
	+ API documented using naturaldocs
	+ Update INSTALL
	+ Use a new method to get configkeys, now configkey reads every
	  [0.9
	+ Added Polish translation][0-9]+.conf file from the EBox::Config::etc() dir and
	  tries to get the value from the files in order.
	+ Display date in the correct languae in Summary
	+ Update debian scripts
	+ Several bugfixes
0.5.2
	+ Fix some packaging issues
0.5.1
	+ New menu system
	+ New firewall filtering rules
	+ 802.1q support

0.5
	+ New bug-free menus (actually Internet Explorer is the buggy piece
	  of... software that caused the reimplementation)
	+ Lots of small bugfixes
	+ Firewall: apply rules with no destination address to packets
	  routed through external interfaces only
	+ New debianize script
	+ Firewall: do not require port and protocol parameters as they
	  are now optional.
	+ Include SSL stuff in the dist tarball
	+ Let modules block changes in the network interfaces
	  configuration if they have references to the network config in
	  their config.
	+ Debian network configuration import script
	+ Fix the init.d script: it catches exceptions thrown by modules so that
	  it can try to start/stop all of them if an exception is thrown.
	+ Firewall: fix default policy bug in INPUT chains.
	+ Restore textdomain in exceptions
	+ New services section in the summary
	+ Added Error item to Summary. Catch exceptions from modules in
	  summary and generate error item
	+ Fix several errors with redirections and error handling in CGIs
	+ Several data validation functions were fixed, and a few others added
	+ Prevent the global module from keeping a reference to itself. And make
	  the read-only/read-write behavior of the factory consistent.
	+ Stop using ifconfig-wrapper and implement our own NetWrapper module
	  with wrappers for ifconfig and ip.
	+ Start/stop apache, network and firewall modules in first place.
	+ Ignore some network interface names such as irda, sit0, etc.
	+ The summary page uses read-only module instances.
	+ New DataInUse exception, old one renamed to DataExists.
	+ Network: do not overwrite resolv.conf if there are nameservers
	  given via dhcp.
	+ Do not set a default global policy for the ssh service.
	+ Check for forbiden characters when the parameter value is
	  requested by the CGI, this allows CGI's to handle the error,
	  and make some decissions before it happens.
	+ Create an "edit object" template and remove the object edition stuff
	  from the main objects page.
	+ Fix the apache restarting code.
	+ Network: Remove the route reordering feature, the kernel handles that
	  automatically.
	+ Fix tons of bugs in the network restarting code.
	+ Network: removed the 3rd nameserver configuration.
	+ Network: Get gateway info in the dhcp hook.
	+ Network: Removed default configuration from the gconf schema.
	+ New function for config-file generation
	+ New functions for pid file handling

0.4
	+ debian package
	+ added module to export/import configuration
	+ changes in firewall's API
	+ Added content filter based on dansguardian
	+ Added French translation
	+ Added Catalan translation
	+ Sudoers file is generated automatically based on module's needs
	+ Apache config file is generated by ebox  now
	+ Use SSL
	+ Added ebox.conf file
	+ Added module template generator

0.3
	+ Supports i18n
	+ API name consistency
	+ Use Mason for templates
	+ added tips to GUI
	+ added dhcp hooks
	+ administration port configuration
	+ Fixed bugs to IE compliant
	+ Revoke changes after logout
	+ Several bugfixes

0.2
	+ All modules are now based on gconf.
	+ Removed dependencies on xml-simple, xerces and xpath
	+ New MAC address field in Object members.
	+ Several bugfixes.

0.1
	+ Initial release<|MERGE_RESOLUTION|>--- conflicted
+++ resolved
@@ -1,8 +1,6 @@
 4.0
-<<<<<<< HEAD
 	+ Better check of versions numbers in backup restore
 	+ Make EBox::MyDBEngine more reusable
-=======
 	+ Implement data in use in JS for forms
 	+ Fixed ManageAdmins model and offer it in all editions
 	+ Pass row argument to editable function handler
@@ -11,7 +9,6 @@
 	+ Better warning in change hostname confirmation dialog
 	+ Confirmation dialog action recovers correctly from errors
 	+ Make webadmin certificate modifiable via CA module
->>>>>>> b608461e
 	+ Better control of error in local backup confirmation dialog
 	+ Fixed i18n bug in progress dialog
 	+ Updated remoteservices dependencies
