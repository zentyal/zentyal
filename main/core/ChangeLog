HEAD
<<<<<<< HEAD
	+ Added redirection on no parameters support to CGIs
	+ Added and used in save changes process the method Zentyal.reloadTable
=======
	+ Enhanced Lock to have exclusive lock with blocking timeout
>>>>>>> a6d881ed
	+ Added setMessage() and popMessageAndClass() methods to TreeView
	+ Enable InnoDB engine when there are only 4 previous databases
3.2.10
	+ Added zentyal-sogo icon
	+ EBox::WebServer::removeNginxInclude does not longer throws
	  a exception if the path to remove is not included
	+ Updated nginx to server static files directly always so apache shouldn't
	  ever get this kind of requests
	+ Support for redirection when loading URL in existent dialog
	+ Fix dashboard UI freeze when widgets were being updated
	+ More tolerant referer validation so we can access to submodels
	  with an URL
	+ Fixed revert of changes in redisvi
	+ Better input validation in EBox::Conf::Redis::import_dir_from_file
3.2.9
	+ Give support to data in use exception for in-place booleans
	+ Fix warnOnChangeId framework
	+ Write logs configuration only when the module is enabled
	+ Use replace instead of href to redirect in Controller::DataTable
	  (This avoids infinite loops if the user press back button)
3.2.8
	+ Automatic report text formatting adapted to Redmine
	+ Fix tab selection in tabbed composite from URL path anchor,
	  for instance, /Maintenance/Events#ConfigureDispatchers
	+ Avoid errors triggered on web administration port validation
	+ ManageAdmins model now also add/removes lpadmin group
3.2.7
	+ Remove lock file in EBox::Util::Lock::unlock()
	+ Decode to utf8 the MySQL database results
	+ Create log database using utf8 charset
	+ Better way to set MySQL password for all the root accounts
	+ Use sharedscripts in zentyal-core logrotate to avoid triggering
	  in every log file
	+ Take into account view customizer on audit logging
	+ Show complex types (more than one field) in audit log
	  while editing by storing the dump of the value
	+ Fix EBox::Types::Composite::cmp to store changes when only last type
	  is modified
3.2.6
	+ Show confirmation dialog before upgrading to 3.3
	+ Fixed general widget packages to avoid error on 'packages to
	  upgrade' section
3.2.5
	+ Upgrade to 3.3 notification in dashboard
	+ Added new communityEdition() helper method in EBox::Global
	+ Add version to header logo
	+ Always reload page after saving changes
	+ Use AJAX call to refresh save change buttons
	+ Copy all the redis keys from 'conf' to 'ro' when saving changes of
	  any module to prevent incoherences
	+ Delete unused stopAllModules() and restartAllModules() in EBox::Global
	+ Workaround against modules changed when saving all changes
	+ Display remote services messages if they exist on Dashboard
	+ Recover from widget function exceptions
	+ Fixed mdstat output processing to remove "(auto-read-only)"
	+ Fixed audit logging of delete actions
	+ Fixed errors with row ID in ManageAdmins table
	+ Added missing EBox::Exceptions uses
	+ Fixed bug in selectSetter which hitted selects on DataForm with
	  'unique' option enabled
	+ Added EBox::Types::IPRange::addressesFromBeginToEnd class method
3.2.4
	+ Set proper trial link in advertisements
	+ Show register link in local backup when not registered
	+ Strip the 'C:\fakepath\' that chrome adds to the file input
	+ Make dump_exceptions key work also for mason exceptions
	+ Pass HTTP_PROXY system environment variable to CGIs as they are
	  used in Zentyal modules
	+ Waiting for Zentyal ready page check is more robust now
3.2.3
	+ Fixed error in the recursive method for getting module dependencies
	+ Fixed JS typo which disabled export backup dialog
	+ Added dbus dependency to avoid problems on some minimal installations
3.2.2
	+ When restoring pre-3.2 backups take in account that apache
	  module was renamed to webadmin
	+ Make sure that we always commit/discard audit of changes when we
	  save/revoke all modules
	+ Add new row attribute "disabled"
	+ Fixed JS glitch which broke the dashboard periodical updates
	+ Better check of referer which skips cloud domain if it does not exists
	+ Avoid warning when stopping a module without FirewallHelper
3.2.1
	+ Include contents of /etc/resolv.conf in bug report
	+ Avoid Apache error screen in login when entering through Zentyal
	  Remote using password
	+ Fix warning comparing undefined string in DomainName type
	+ Rewrite row isEqualTo method using hashElements instead of elements
	+ Only allow to move dashboard widget by its handle
	+ Service type setter works again
3.2
	+ Set 3.2 versions and non-beta logo
3.1.13
	+ Added missing EBox::Gettext uses, fixes crash in view logs refresh
	+ Minor CSS style fixes
	+ Added missing use statement in EBox::Types::MultiStateAction
3.1.12
	+ Do not crash if /etc/timezone does not exist
	+ Clean /var/lib/zentyal/tmp at the first moments of boot instead of
	  when running zentyal start, this fixes problems with leftover locks
	  that affect dhclient hooks
	+ Fixed wrong case in some class names for the save changes button
	+ Fixed autoscroll in dashboard widgets
	+ Added placeholder for drag & drop of table rows
	+ No autoscroll is done when overflow happens. This makes sortable
	  work in chromium
	+ Set audit after logs when enabling in first install
	+ Avoid getting unsaved changes by using readonly instance in manage-logs
3.1.11
	+ Initial setup for webadmin is now executed in postinst
	+ Fixed webadmin port migration
3.1.10
	+ Use DATETIME type in date column for consolidation tables
	+ Summarised reports shows graphs again
	+ Events summarised report has breadcrumbs now
	+ Base EBox::Logs::Composite::SummarizedReport to let summarised
	  reports have common breadcrumbs
	+ Added migration from 3.0 (apache -> webadmin)
3.1.9
	+ Fixed in-place boolean edit with non-basic types different to Union
	+ Removed some warnings in error.log
	+ Fixed confirmation dialogs warning style
	+ Fixed configure widgets width and drop behavior
	+ Fixed regression in dashboard register link after jQuery migration
	+ Always set as changed without checking RO value, this fixes some
	  situations in which the save changes button was not enabled
	+ Fixed regression in audit log IP addresses after nginx integration
	+ Added datetime time formatter to JS graphs which show dates in X
	  axis and date and time in the tracker
	+ Fixed bug sending parameters in Zentyal.Tabs prototype
	+ Fixed side-effect in Model::Manager::_modelHasMultipleInstances() that
	  tried to load composite as model by mistake, the bug was at least
	  present sometimes when trying to generate the configuration report
	+ Throw internal exception in valueByName if elementByName is undef
	+ Added captiveportal icons to CSS
	+ Restore configuration backup from file now works again after JS
	  framework change
	+ Configuration backup download, restore and delete from the list
	  works again after the UI changes
	+ Fixed regression in tabbed composites with the jQuery changes
	+ Set proper title in dialogs when loading in an existent one
	+ Fixed regression on dashboard which allowed to move already
	  present dashboard widgets
3.1.8
	+ Always log Perl errors that are not Zentyal exceptions
	+ Move package icons from software to core as required for the menu
	+ Use dpkg --clear-avail to avoid incoherent updates information
	+ Show printableModelName in DataTables when precondition fails
	+ Fixed number of decimals in Disk Usage when unit is MB
	+ Fixed UTF-8 encoding problems in TreeView
	+ Copyright footer is now at the bottom of the menu
	+ Fixed regression on logs search caused by autoFilter changes
	+ Fix bytes formatter in graphs
	+ Simplified CSS and improved styles and icons
	+ Improved dashboard drag&drop behavior in Chrome
	+ Allow to define permanentMessage directly on models
	+ Show placeholder in dashboard widgets drag&drop
	+ Fixed crash reloading dashboard after configure widgets
	+ Only apply redirect port fix on administration port
	+ Fixed regression in user interface with DataInUse exceptions
	+ Fixed wrong behavior of software updates in dashboard widget
	+ Always show proper language name for english locales
	+ Fixed wrong redirects when using a non-default admin port
	+ Fixed regression in webadmin reload after changing the language
	+ Remove unnecessary and problematic desktop services code
	+ Added icons for disabled users.
3.1.7
	+ Avoid eval operation when using standard HtmlBlocks class
	+ Changed some code to not trigger some unnecesary warnings
	+ Fixed regression on active menu entry highlight
	+ No-committed changes does not appear in configuration changes
	  log table
	+ Added autoFilter property to method tableInfo
	+ Modules can now be marked for restart after save changes via
	  post_save_modules redis key of the global module
	+ Make all dashboards div of the same height to ease drag and drop
	+ Don't allow invalid email in create report CGI
	+ DBEngineFactory is now a singleton
	+ EBox::Util::Random mentions /dev/urandom in its error messages
	  to ease troubleshooting
	+ Assure that type's references to its row are not lost in the
	  edit form template methods
3.1.6
	+ Restyled UI
	+ Added form.js
	+ Added better 502 error page for nginx with redirect when apache is ready
	+ Always call udpateRowNotify in row update, even when the new
	  values are the same than old ones
	+ Fixed bad call to EBox::CGI::Run::urlToClass in EBox::CGi::Base
	+ Added icons for top-level menu entries and module status page
	+ Fixed bad arguments in CGI::Controller::Composite call to SUPER::new()
	+ More flexible EBox::CGI::run for inheritance
	+ Fixed encoding of parameters in confirmation dialogs
	+ Check backup integrity by listing the tar file, throw
	  InvalidData exception if the tar is corrupted
	+ Do not use hidden form fields for generating confirmation dialog JS
	+ Fixed log bugs: use correct RO mode in loggerd, fixed behaviour
	  when all log helpers are disabled, enable logs correctly when
	  added by first time to configure logs table
	+ Fixed bad interpolation in JS code in booleanInPlaceViewer.mas
	+ WizardPage CGIs can now return JSON replies as response
	+ unconfigure-module script disables also the module
	+ Restart firewall module when a firewall observer module is
	  stopped/started using zentyal init.d script
	+ Added temporary stopped state to a Service module to know if a
	  module is stopped but enabled
	+ Redirect to / from /ebox using remote access to avoid blank page
	+ Removed no longer necessary jQuery noConflict()
	+ Added combobox.js
	+ Added EBox::Model::Base as base for DataTable and the new TreeView
	+ Adapted EBox::CGI::Run for the new TreeView models
	+ Fixed DataTable row removal from the UI with 100% volatile models with
	  'ids' method overriden.
3.1.5
	+ Increased webadmin default timeout.
	+ Disable drag & drop on tables with only one row
3.1.4
	+ Don't allow to move read-only rows
	+ Better prefix for user configuration redis keys
	+ Hide disabled carousel buttons, fix modal template
	+ Fixed modal dialog template
	+ Mark save changes button as changed when moving rows
	+ Remove unused parameter in Zentyal.DataTable.changeRow
3.1.3
	+ Enhanced UI styles: dialogs, progress bars, carousel, colors and images
	+ Rows of tables can now be moved using drag & drop
	+ Added logout dialog with option of discarding changes
	+ Remember page size options per users, added 'View all' page size option
	+ Added storage of options per user
	+ Enable and/or conifgure module dependencies automatically in
	  Module Status page
	+ Adapted CGIs to new modal dialogs
	+ Ported graphs from flotr.js to flot.js
	+ Ported JS code to jQuery and jQuery-ui
	+ Removed Modalbox.js, table_orderer.js and carousel.js
	+ Left menu keyword search is now case insensitive
3.1.2
	+ Make manage administrators table resilent against invalid users
	+ Remove deprecated backup domains related from logs module
	+ Added EBox::Types::URI type
	+ Added saveReload method to use reload instead of restart to
	  reduce service downtime. Use with care and programatically
	+ Added findValueMultipleFields() to DataTable and refactor _find()
	  to allow search by multiple fields
	+ Fixed disk usage report for logs component
3.1.1
	+ Do not dump unnecessary .bak files to /var/lib/zentyal/conf
	+ Restart all the core daemons instead of only apache after logrotate
	+ Fixed graph template so it could be feed with data using decimal
	  comma, it will convert it to a JS array without problems
	+ Fixed regression parsing ModalController urls
	+ Fixed regression non-model CGIs with aliases
	+ Added a way to retrieve all Models inside a Composite and its children.
	+ Increased the size limit for file uploads.
	+ Implemented a way to include configuration files for Nginx so the SOAP
	  services are able to use Nginx for SSL.
3.1
	+ Improved the message shown when there are no changes pending to save on
	  logout.
	+ Use the X-Forwarded-Proto header for redirects construction.
	+ Added nginx as the public HTTP server of Zentyal.
	+ Renamed 'Apache' module to 'WebAdmin' module. If you need to restart the
	  web administration you must use 'service zentyal webadmin restart'.
	+ Set trac milestone for reported bugs to 3.1.X
	+ CGIs are now EBox::Module::CGI::* instead of EBox::CGI::Module::*
	+ Daemons are now disabled when configuring a module, so Zentyal can
	  manage them directly instead of being autostarted by the system
	+ EBox::Model::DataForm::formSubmitted called even where there is no
	  previous row
	+ Added Pre-Depends on mysql-server to avoid problems with upgrades
	+ Depend on mysql-server metapackage instead of mysql-server-5.5
	+ Depend on zentyal-common 3.1
3.0.20
	+ Check against inexistent path in EBox::Util::SHM::subkeys
	+ Silent diff in EBox::Types::File::isEqualTo
	+ Print correctly UTF8 characters from configuration backup description
	+ When host name is changed, update /etc/hostname
	+ Proper link to remote in configuration backup page
3.0.19
	+ Removed full restore option for restore-backup tool and
	  EBox:Backup relevant methods
	+ Optimise loading Test::Deep::NoTest to avoid test environment creation
	+ Use EBox::Module::Base::writeConfFileNoCheck to write apache
	  configuration file
	+ Log events after dispatching them in the EventDaemon and catch exception
	  to avoid crashes when mysql is already stopped
	+ Emit events on zentyal start and stop
	+ Refactor some events-related code
	+ Changed MB_widedialog CSS class to use all width available in
	  the screen
	+ Fixed a broken link to SysInfo/Composite/General when activating the
	  WebServer module.
3.0.18
	+ Pass model instance when invoking EBox::Types::Select populate function
	+ Improve dynamic editable property detection for framework types
	+ Override _validateReferer method in Desktop services CGI
	+ Don't abort configuration backup when we get a error retrieving the
	  partition table information
	+ In EBox:Model::Row, refactored elementExists and
	  elementByName to make them to have similiar code structure
	+ Improvement in test help classes and added test fakes for
	  EBox::Model::Manager and EBox::Util::SHMLock
	+ Prevented unuseful warning in
	  EBox::Model::DataTable::setDirectory when the old directory is undef
	+ Fixed unit tests under EBox/Model/t, backup configuration tests and
	  some others
	+ Remove unused method EBox::Auth::alreadyLogged()
	+ Apache::setRestrictedResource updates properly if already exists
	+ Global and Module::Config allow to set redis instance to ease testing
	+ Now EBox::GlobalImpl::lastModificationTime also checks
	  modification time of configuration files
	+ Rows in events models are now synced before running EventDaemon
	+ Better way of checking if event daemon is needed
3.0.17
	+ Allow numeric zero as search filter
	+ When filtering rows don't match agains link urls or hidden values
	+ Avoid CA file check when removing it from Apache module
	+ Silent removeCA and removeInclude exceptions when removing
	  non-existant element
	+ Fixed rollback operation in redis config backend
	+ Desktop services CGI now only returns JSON responses
	+ Log error when dynamic loading a class fails in
	  ConfigureDispatchers model
	+ Update total ticks dynamically in progress indicator if ticks overflow
3.0.16
	+ Fixed regression in boolean in-place edit with Union types
	+ Added some missing timezones to EBox::Types::TimeZone
	+ Add a new method to DBEngine 'checkForColumn' to retrieve columns
	  definition from a given table
	+ Reload models info in model manager if new modules are installed
3.0.15
	+ Make sure that halt/reboot button can be clicked only once
	+ Cleaner way of disabling dependant modules when the parent is disabled,
	  avoiding unnecessary calls to enableService each time the module status
	  page is loaded.
	+ Show confirmation dialog when trying to change host or domain
	  if zentyal-samba is installed and provisioned
	+ Modified data table controller so edit boolean in place reuses
	  the code of regular edits, avoiding getting incorrect read-only
	  values from cache
3.0.14
	+ Allow search filters with a leading '*'
	+ Better error reporting when choosing a bad search filter
	+ External exceptions from _print method are caught correctly in CGIs
	+ EBox::CGI::run now supports correct handling of APR::Error
	+ Fixed dashboard check updates ajax requests in Chrome
	+ Fixed errors with zero digits components in time type
3.0.13
	+ Better warning if size file is missing in a backup when
	  restoring it
	+ Fixed table cache behaviour on cache miss in logs module
	+ Fix wrong button label when deleting rows in 'datainuse' template
	+ Removed unused method EBox::Model::DataTable::_tailoredOrder
	+ Added force default mode and permission to writeConfFileNoCheck(),
	  writeFile() and derivatives
	+ Fixed bug in EBox:::Logs::CGI::Index with internationalized
	  parameter names
	+ DataTables with sortedBy are now orderer alphabetically with
	  proper case treatment
	+ Display messages in model even when there are not elements and
	  table body is not shown
3.0.12
	+ Improve change-hostname script, delete all references to current name
	+ Faster dashboard loading with asynchronous check of software updates
	+ Workaround for when the progress id parameter has been lost
	+ Fixed problems calling upstart coomands from cron jobs with wrong PATH
	+ Decode CGI unsafeParams as utf8
	+ Avoid double encoding when printing JSON response in EBox::CGI::Base
	+ Remove warning in EBox::Menu::Folder when currentfolder is not defined
	+ Removed unnecesary and misleading method new from EBox::Auth package
3.0.11
	+ Avoid flickering loading pages when switching between menu entries
	+ Incorrect regular expression in logs search page are correctly handled
	+ Fix input badly hidden in the logs screen
	+ reloadTable from DataTable now remove cached fields as well
3.0.10
	+ Fixed unsafe characters error when getting title of progress
	  indicator in progress dialog
	+ Added use utf8 to dashboard template to fix look of closable messages
3.0.9
	+ Adapted file downloads to the new utf8 fixes
	+ Write backup files in raw mode to avoid utf8 problems
	+ Print always utf8 in STDOUT on all CGIs
	+ Decode CGI params of values entered at the interface as utf8
	+ Proper encode/decode of utf8 with also pretty JSON
	+ Fixed utf8 decoding in date shown at dashboard
	+ Removed old workarounds for utf8 problems
	+ Added new recoveryEnabled() helper method to Module::Base
	+ Added recoveryDomainName() method to SyncProvider interface
	+ Restore backup can now install missing modules in Disaster Recovery
	+ Show specific slides when installing a commercial edition
	+ Redirect to proper CGI after login in disaster recovery mode
	+ Removed old debconf workaround for first stage installation
	+ Log redis start message as debug instead of info to avoid flood
	+ Use unsafeParam in EBox::CGI::Base::paramsAsHash
	+ EBox::Module::Service does not raise exception and logs
	  nothing when using init.d status
	+ Fixed glitch in backup CGI which sometimes showed
	  the modal dialog with a incorrect template
3.0.8
	+ Use path for default name in SyncFolders::Folder
	+ Do not restrict characters in data table searchs
	+ Fixed automatic bug report regression
	+ Fixed refresh of the table and temporal control states
	  in customActionClicked callback
	+ Modified modalbox-zentyal.js to accept wideDialog parameter
	+ Fixed template method in MultiStateAction to return the default
	  template when it is not any supplied to the object
	+ Fixed sendInPlaceBooleanValue method from table-helper.js; it
	  aborted because bad parameters of Ajax.Updater
	+ Fixed bug that made that the lock was shared between owners
	+ Some fixes in the function to add the rule for desktops services
	  to the firewall
	+ Delete obsolete EBox::CGI::MenuCSS package
3.0.7
	+ Add new EBox::Module::Service::Observer to notify modules about
	  changes in the service status
	+ Administration accounts management reflects the changes in
	  system accounts in ids() or row() method call
	+ Some fixes in the RAID event watcher
	+ foreignModelInstance returns undef if foreignModel is
	  undef. This happens when a module has been uninstalled and it is
	  referenced in other installed module (events)
	+ loggerd shows loaded LogHelpers when in debug mode
	+ Added additional info to events from RAID watcher
	+ Use sudo to remove temporal files/diectories in backup, avoiding
	  permissions errors
	+ Added exception for cloud-prof module to events dependencies
3.0.6
	+ Skip keys deleted in cache in Redis::_keys()
	+ Fixed events modules dependencies to depend on any module which
	  provides watchers or dispatchers
	+ Always call enableActions before enableService when configuring modules
	+ Added needsSaveAfterConfig state to service modules
	+ Better exceptions logging in EBox::CGI::Run
	+ Fixed 'element not exists' error when enabling a log watcher
	+ Scroll up when showing modal dialog
	+ Added fqdnChanged methods to SysInfo::Observer
	+ Fixed SSL configuration conflicts betwen SOAPClient and RESTClient
3.0.5
	+ Template ajax/simpleModalDialog.mas can now accept text
	+ Used poweroff instead of halt to assure that system is powered
	  off after halt
	+ Fixed log audit database insert error when halting or rebooting
	+ Added time-based closable notification messages
	+ Adapted to new EBox::setLocaleEnvironment method
	+ EBox::Type::File now allows ebox user to own files in directories
	  which are not writable by him
	+ Removed cron daily invocation of deprecated report scripts
3.0.4
	+ Added EBox::SyncFolders interface
	+ Fixed invokation of tar for backup of model files
	+ New observer for sysinfo module to notify modules implementing the
	  SysInfo::Observer interface when the host name or host domain is
	  changed by the user, before and after the change takes effect
	+ Stop and start apache after language change to force environment reload
	+ Reload page after language change
	+ EBox::Module::Service::isRunning() skips daemons whose precondition fail
	+ Fixed undefined reference in DataTable controller for log audit
	+ Added and used serviceId field for service certificates
	+ Fixed SQL quoting of column names in unbuffered inserts and consolidation
3.0.3
	+ Fixed bug which prevented highlight of selected item in menu
	+ Fixed base class of event dispatcher to be compatible with the
	  changes dispatcher configuration table
	+ Fixed event daemon to use dumped variables
	+ Fixed need of double-click when closing menu items in some cases
	+ Fixed logs consolidation to avoid high CPU usage
	+ In view log table: correctly align previous and first page buttons
	+ Improve host name and domain validation.
	+ Forbidden the use of a qualified hostname in change hostname form
	+ Update samba hostname-dependent fields when hostname is changed
	+ Confirmation dialog when the local domain is changed and with a
	  warning if local domain which ends in .local
3.0.2
	+ The synchronization of redis cache refuses with log message to set
	  undefined values
	+ Fixed wrong sql statement which cause unwanted logs purge
	+ DataForm does not check for uniqueness of its fields, as it only
	  contains a single row
	+ In ConfigureLogs, restored printable names for log domains
	+ Fixed dashboard update error on modules widget, counter-graph
	  widget and widget without sections
	+ Better way to fix non-root warnings during boot without interfering
	  on manual restart commands in the shell
3.0.1
	+ Properly set default language as the first element of the Select to
	  avoid its loss on the first apache restart
	+ Set milestone to 3.0.X when creating tickets in trac.zentyal.org
	+ Removed forced setting of LANG variables in mod_perl which made progress
	  indicator fail when using any language different to English
	+ Removed some frequent undef warnings
	+ Added executeOnBrothers method to EBox::Model::Component
	+ Fixed repetition of 'add' and 'number change' events in RAID watcher
	+ Fixed incorrect display of edit button in tables without editField action
	+ Cache MySQL password to avoid reading it all the time
	+ Fixed request came from non-root user warnings during boot
	+ Send info event in Runit watcher only if the service was down
	  MAX_DOWN_PERIODS
3.0
	+ Removed beta logo
	+ Set 'firstInstall' flag on modules when installing during initial install
	+ Set 'restoringBackup' flag on modules when restoring backup
	+ Call enableService after initialSetup while restoring backup
	+ Registration link in widget now have appropiate content when either
	  remoteservices or software are not installed
	+ Fixed style for disabled buttons
	+ Composite and DataTable viewers recover from errors in pageTitle method
	+ Fixed intermitent failure in progress when there are no slides
	+ Rollback redis transaction on otherwise instead finally block
	+ Members of the 'admin' group can now login again on Zentyal
	+ Multi-admin management for commercial editions
	+ First and last move row buttons are now disabled instead of hidden
	+ In save changes dialog set focus always in the 'save' button
	+ Fixed i18n problem in some cases where environment variables
	  were different than the selected locale on Zentyal UI, now
	  LANG and LC_MESSAGES are explicitly passed to mod_perl
	+ Reviewed registration strings
	+ Added template attribute to MultiStateAction to provide any kind
	  of HTML to display an action
	+ Changed icon, name and link for Zentyal Remote
	+ Fixed some compatibility issues with Internet Explorer 9
	+ Show warning with Internet Explorer 8 or older
	+ Improved dashboard buttons colors
2.3.24
	+ Do not cache undef values in EBox::Config::Redis::get()
	+ Code fix on subscription retrieval for Updates event
	+ Update validate referer to new Remote Services module API
	+ In-place booleans now properly mark the module as changed
	+ Do not try to read slides if software module is not installed
	+ Fixed wrong call in Events::isEnabledDispatcher()
	+ Updated 'created by' footer
2.3.23
	+ Change the default domain name from 'zentyal.lan' to
	  'zentyal-domain.lan'
	+ Changes in first enable to avoid letting modules unsaved
	+ Type File now accepts spaces in the file name
	+ Added setTimezone method to MyDBEngine
	+ Enable consolidation after reviewing and pruning
	+ Code typo fix in Events::isEnabledWatcher
	+ Remove all report code from core
	+ Move SysInfo report related to remoteservices module
	+ Fixed regression which removed scroll bars from popups
	+ New carousel transition for the installation slides
	+ Added option to not show final notes in progress bar
	+ EBox::Model::Component::modelGetter does not die when trying to
	  get a model for an uninstalled module
	+ Added previous/next buttons to manually switch installation slides
	+ New installation slides format
	+ Added compatibility with MS Internet Explorer >= 8
2.3.22
	+ Changed first installation workflow and wizard infraestructure
	+ Improved firewall icons
	+ Set hover style for configure rules button in firewall
	+ Do not disable InnoDB in mysql if there are other databases
	+ Progress indicator no longer calls showAds if it is undefined
	+ Send cache headers on static files to improve browsing speed
	+ Added foreignNoSyncRows and foreignFilter options to EBox::Types::Select
	+ Improved settings icon
	+ Fixed modalboxes style
	+ Improve host domain validation. Single label domains are not allowed.
2.3.21
	+ Fixes on notifyActions
	+ Check for isDaemonRunning now compatible with asterisk status
	+ Fixed warning call in EBox::Types::HasMany
2.3.20
	+ New look & feel for the web interface
	+ Adjust slides transition timeout during installation
	+ Audit changes table in save changes popup has scroll and better style
	+ Model messages are printed below model title
	+ noDataMsg now allows to add elements if it makes sense
	+ Fixed ajax/form.mas to avoid phantom change button
	+ EBox::Model::Manager::_setupModelDepends uses full paths so the
	  dependecies can discriminate between models with the same name
	+ Default row addition in DataForm does not fires validateTypedRow
	+ Code typo fix in change administration port model
	+ Set only Remote as option to export/import configuration to a
	  remote site
	+ Return undef in HasMany type when a model is not longer
	  available due to being uninstalled
	+ Added onclick atribute to the link.mas template
	+ Fix exception raising when no event component is found
	+ table_ordered.js : more robust trClick event method
	+ Changed dashboard JS which sometimes halted widget updates
	+ Added popup dialogs for import/export configuration
	+ Changes in styles and sizes of the save/revoke dialog
	+ Removed redudant code in ConfigureWatchers::syncRows which made module
	  to have an incorrect modified state
	+ Dont show in bug report removed packages with configuration
	  held as broken packages
	+ DataTable::size() now calls to syncRows()
	+ EBox::Module::Config::set_list quivalent now has the same
	  behaviour than EBox::Module::Config::set
2.3.19
	+ Manually set up models for events to take into account the
	  dynamic models from the log watcher filtering models
	+ Fixed warnings when deleting a row which is referenced in other model
	+ Disable HTML form autocompletion in admin password change model
	+ Fixed incorrect non-editable warnings in change date and time model
	+ Fixed parsing value bug in EBox::Types::Date and EBox::Types::Time
	+ Reworked mdstat parsing, added failure_spare status
	+ Configuration backup implicitly preserves ownership of files
	+ Changes in styles and sizes of the save/revoke dialog
	+ New data form row is copied from default row, avoiding letting hidden
	  fields without its default value and causing missing fields errors
	+ Always fill abstract type with its default value, this avoids
	  errors with hidden fields with default value
	+ Different page to show errors when there are broken software packages
	+ InverseMatchSelect and InverseMatchUnion use 'not' instead of '!' to
	  denote inverse match. This string is configurable with a type argument
	+ Fixed types EBox::Type::InverseMatchSelect and InverseMatchUnion
	+ Fixed bug in DataTable::setTypedRow() which produced an incorrect 'id'
	  row element in DataTable::updateRowNotify()
	+ In tableBody.mas template: decomposed table topToolbar section in methods
	+ Fixed bug in discard changes dialog
	+ Confirmation dialogs now use styled modalboxes
	+ Do not reload page after save changes dialog if operation is successful
	+ Maintenance menu is now kept open when visiting the logs index page
2.3.18
	+ Manual clone of row in DataTable::setTypedRow to avoid segfault
	+ Avoid undef warnings in EBox::Model::DataTable::_find when the
	  element value is undef
	+ Fixed kill of ebox processes during postrm
	+ Set MySQL root password in create-db script and added mysql script
	  to /usr/share/zentyal for easy access to the zentyal database
	+ Increased timeout redirecting to wizards on installation to 5 seconds
	  to avoid problems on some slow or loaded machines
	+ Save changes dialog do not appear if there are no changes
	+ Delete no longer needed duplicated code
	+ Do not go to save changes after a regular package installation
	  they are saved only in the first install
	+ Progress bar in installation refactored
2.3.17
	+ Do not use modal box for save changes during installation
	+ Hidden fields in DataTables are no longer considered compulsory
	+ Select type has now its own viewer that allows use of filter function
	+ User is now enabled together with the rest of modules on first install
2.3.16
	+ Fix 'oldRow' parameter in UpdatedRowNotify
	+ Use Clone::Fast instead of Clone
	+ Modal dialog for the save and discard changes operations
	+ Use a different lock file for the usercorner redis
	+ Improved look of tables when checkAll controls are present
	+ Better icons for clone action
	+ Added confirmation dialog feature to models; added confirmation
	  dialog to change hostname model
	+ Dynamic default values are now properly updated when adding a row
	+ Kill processes owned by the ebox user before trying to delete it
	+ Do not use sudo to call status command at EBox::Service::running
	+ Fixed regression setting default CSS class in notes
2.3.15
	+ Added missing call to updateRowNotify in DataForms
	+ Fixed silent error in EBox::Types::File templates for non-readable
	  by ebox files
	+ Use pkill instead of killall in postinst
	+ Use unset instead of delete_dir when removing rows
	+ Do not set order list for DataForms
	+ Only try to clean tmp dir on global system start
2.3.14
	+ Error message for failure in package cache creation
	+ Fixed regression when showing a data table in a modal view
	+ Do not do a redis transaction for network module init actions
	+ Fixed EBox::Module::Config::st_unset()
	+ Allowed error class in msg template
2.3.13
	+ Fixed problems in EventDaemon with JSON and blessed references
	+ More crashes avoided when watchers or dispatchers doesn't exist
	+ Proper RAID watcher reimplementation using the new state API
	+ EBox::Config::Redis singleton has now a instance() method instead of new()
	+ Deleted wrong use in ForcePurge model
2.3.12
	+ Fixed problem with watchers and dispatchers after a module deletion
	+ Fixed EBox::Model::DataTable::_checkFieldIsUnique, it failed when the
	  printableValue of the element was different to its value
	+ Fixed separation between Add table link and table body
	+ Adaptation of EventDaemon to model and field changes
	+ Disabled logs consolidation on purge until it is reworked, fixed
	  missing use in purge logs model
	+ Fixed Componet::parentRow, it not longer tries to get a row with
	  undefined id
	+ Fix typo in ConfigureLogs model
	+ Mark files for removing before deleting the row from backend in
	  removeRow
	+ The Includes directives are set just for the main virtual host
	+ Fixed EventDaemon crash
2.3.11
	+ Mark files for removing before deleting the row from backend in removeRow
	+ Dashboard widgets now always read the information from RO
	+ Enable actions are now executed before enableService()
	+ Fixed regression which prevented update of the administration service
	  port when it was changed in the interface
	+ New EBox::Model::Composite::componentNames() for dynamic composites
	+ Remove _exposedMethods() feature to reduce use of AUTOLOAD
	+ Removed any message set in the model in syncRows method
	+ Added global() method to modules and components to get a coherent
	  read-write or read-only instance depending on the context
	+ Removed Model::Report and Composite::Report namespaces to simplify model
	  management and specification
	+ New redis key naming, with $mod/conf/*, $mod/state and $mod/ro/* replacing
	  /ebox/modules/$mod/*, /ebox/state/$mod/* and /ebox-ro/modules/$mod/*
	+ Removed unnecessary parentComposite methods in EBox::Model::Component
	+ Only mark modules as changed when data has really changed
	+ EBox::Global::modChange() throws exception if instance is readonly
	+ New get_state() and set_state() methods, st_* methods are kept for
	  backwards compatibility, but they are deprecated
	+ Simplified events module internals with Watcher and Dispatcher providers
	+ Model Manager is now able to properly manage read-only instances
	+ Composites can now use parentModule() like Models
	+ Renamed old EBox::GConfModule to EBox::Module::Config
	+ Unified model and composite management in the new EBox::Model::Manager
	+ Model and composites are loaded on demand to reduce memory consumption
	+ Model and composite information is now stored in .yaml schemas
	+ ModelProvider and CompositeProvider are no longer necessary
	+ Simplified DataForm using more code from DataTable
	+ Adapted RAID and restrictedResources() to the new JSON objects in redis
	+ Remove unused override modifications code
	+ Added /usr/share/zentyal/redis-cli wrapper for low-level debugging
	+ Use simpler "key: value" format for dumps instead of YAML
	+ Row id prefixes are now better chosen to avoid confusion
	+ Use JSON instead of list and hash redis types (some operations,
	  specially on lists, are up to 50% faster and caching is much simpler)
	+ Store rows as hashes instead of separated keys
	+ Remove deprecated all_dirs and all_entries methods
	+ Remove obsolete EBox::Order package
	+ Remove no longer needed redis directory tree sets
	+ Fixed isEqualTo() method on EBox::Types::Time
	+ EBox::Types::Abstract now provides default implementations of fields(),
	  _storeInGConf() and _restoreFromHash() using the new _attrs() method
	+ Remove indexes on DataTables to reduce complexity, no longer needed
	+ Simplified ProgressIndicator implementation using shared memory
	+ New EBox::Util::SHMLock package
	+ Implemented transactions for redis operations
	+ Replace old MVC cache system with a new low-level redis one
	+ Delete no longer necessary regen-redis-db tool
	+ Added new checkAll property to DataTable description to allow
	  multiple check/uncheck of boolean columns
2.3.10
	+ Added Desktop::ServiceProvider to allow modules to implement
	  requests from Zentyal desktop
	+ Added VirtualHost to manage desktop requests to Zentyal server
	+ Fix EventDaemon in the transition to MySQL
	+ Send EventDaemon errors to new rotated log file /var/log/zentyal/events.err
	+ Send an event to Zentyal Cloud when the updates are up-to-date
	+ Send an info event when modules come back to running
	+ Include additional info for current event watchers
	+ Fixed RAID report for some cases of spare devices and bitmaps
	+ Fixed log purge, SQL call must be a statement not a query
	+ Fixed regex syntax in user log queries
	+ Added missing "use Filesys::Df" to SysInfo
	+ Disabled consolidation by default until is fixed or reimplemented
	+ Fixed regresion in full log page for events
	+ Added clone action to data tables
	+ Fixed regression in modal popup when showing element table
	+ Added new type EBox::Types::KrbRealm
	+ Fix broken packages when dist-upgrading from old versions: stop ebox
	  owned processes before changing home directory
	+ Log the start and finish of start/stop modules actions
	+ Added usesPort() method to apache module
2.3.9
	+ Enable SSLInsecureRenegotiation to avoid master -> slave SOAP handsake
	  problems
	+ Added validateRowRemoval method to EBox::Model::DataTable
	+ Use rm -rf instead of remove_tree to avoid chdir permission problems
	+ Avoid problems restarting apache when .pid file does not exist
	+ Do not use graceful on apache to allow proper change of listen port
	+ Simplified apache restart mechanism and avoid some problems
2.3.8
	+ Create tables using MyISAM engine by default
	+ Delete obsolete 'admin' table
2.3.7
	+ Fixed printableName for apache module and remove entry in status widget
	+ Merged tableBodyWithoutActions.mas into tableBody.mas
	+ Removed tableBodyWithoutEdit.mas because it is no longer used
	+ Better form validation message when there are no ids for
	  foreign rows in select control with add new popup
	+ Fixed branding of RSS channel items
	+ Fixed destination path when copying zentyal.cnf to /etc/mysql/conf.d
	+ Packaging fixes for precise
2.3.6
	+ Switch from CGIs to models in System -> General
	+ New value() and setValue() methods in DataForm::setValue() for cleaner
	  code avoiding use of AUTOLOAD
	+ Added new EBox::Types::Time, EBox::Types::Date and EBox::Types::TimeZone
	+ Added new attribute 'enabled' to the Action and MultiStateAction types
	  to allow disabling an action. Accepts a scalar or a CODE ref
	+ The 'defaultValue' parameter of the types now accept a CODE ref that
	  returns the default value.
2.3.5
	+ Added force parameter in validateTypedRow
	+ Fixed 'hidden' on types when using method references
	+ Removed some console problematic characters from Util::Random::generate
	+ Added methods to manage apache CA certificates
	+ Use IO::Socket::SSL for SOAPClient connections
	+ Removed apache rewrite from old slaves implementation
	+ Do not show RSS image if custom_prefix defined
2.3.4
	+ Avoid 'negative radius' error in DiskUsage chart
	+ Fixed call to partitionFileSystems in EBox::SysInfo::logReportInfo
	+ Log audit does not ignore fields which their values could be interpreted
	  as boolean false
	+ Avoid ebox.cgi failure when showing certain strings in the error template
	+ Do not calculate md5 digests if override_user_modification is enabled
	+ Clean /var/lib/zentyal/tmp on boot
	+ Stop apache gracefully and delete unused code in Apache.pm
	+ Cache contents of module.yaml files in Global
2.3.3
	+ The editable attribute of the types now accept a reference to a function
	  to dinamically enable or disable the field.
	+ In progress bar CGIs AJAX call checks the availability of the
	  next page before loading it
	+ Replaced community logo
	+ Adapted messages in the UI for new editions
	+ Changed cookie name to remove forbidden characters to avoid
	  incompatibilities with some applications
	+ Added methods to enable/disable restart triggers
2.3.2
	+ Fixed redis unix socket permissions problem with usercorner
	+ Get row ids without safe characters checking
	+ Added EBox::Util::Random as random string generator
	+ Set log level to debug when cannot compute md5 for a nonexistent file
	+ Filtering in tables is now case insensitive
	+ ProgressIndicator no longer leaves zombie processes in the system
	+ Implemented mysqldump for logs database
	+ Remove zentyal-events cron script which should not be longer necessary
	+ Bugfix: set executable permissions to cron scripts and example hooks
	+ Added a global method to retrieve installed server edition
	+ Log also duration and compMessage to events.log
2.3.1
	+ Updated Standards-Version to 3.9.2
	+ Fixed JS client side table sorting issue due to Prototype
	  library upgrade
	+ Disable InnoDB by default to reduce memory consumption of MySQL
	+ Now events are logged in a new file (events.log) in a more
	  human-readable format
	+ Added legend to DataTables with custom actions
	+ Changed JS to allow the restore of the action cell when a delete
	  action fails
	+ Set milestone to 3.0 when creating bug reports in the trac
	+ Avoid temporal modelInstance errors when adding or removing
	  modules with LogWatchers or LogDispatcher
	+ Unallow administration port change when the port is in use
2.3
	+ Do not launch a passwordless redis instance during first install
	+ New 'types' field in LogObserver and storers/acquirers to store special
	  types like IPs or MACs in an space-efficient way
	+ Use MySQL for the logs database instead of PostgreSQL
	+ Bugfix: logs database is now properly recreated after purge & install
	+ Avoid use of AUTOLOAD to execute redis commands, improves performance
	+ Use UNIX socket to connect to redis for better performance and
	  update default redis 2.2 settings
	+ Use "sudo" group instead of "admin" one for the UI access control
	+ Added EBox::Module::Base::version() to get package version
	+ Fixed problem in consalidation report when accumulating results
	  from queries having a "group by table.field"
	+ Added missing US and Etc zones in timezone selector
	+ Replaced autotools with zbuildtools
	+ Refuse to restore configuration backup from version lesser than
	  2.1 unless forced
	+ Do not retrieve format.js in every graph to improve performance
	+ The purge-module scripts are always managed as root user
	+ New grep-redis tool to search for patterns in redis keys or
	  values
	+ Use partitionFileSystems method from EBox::FileSystem
2.2.4
	+ New internal 'call' command in Zentyal shell to 'auto-use' the module
	+ Zentyal shell now can execute commandline arguments
	+ Bugfix: EBox::Types::IPAddr::isEqualTo allows to change netmask now
	+ Removed some undefined concatenation and compare warnings in error.log
	+ Ignore check operation in RAID event watcher
	+ Skip IP addresses ending in .0 in EBox::Types::IPRange::addresses()
	+ Do not store in redis trailing dots in Host and DomainName types
	+ Added internal command to instance models and other improvements in shell
	+ Now the whole /etc/zentyal directory is backed up and a copy of the
	  previous contents is stored at /var/backups before restoring
	+ Removing a module with a LogWatcher no longer breaks the LogWatcher
	  Configuration page anymore
	+ Fixed error in change-hostname script it does not longer match substrings
	+ Bugfix: Show breadcrumbs even from models which live in a
	  composite
	+ HTTPLink now returns empty string if no HTTPUrlView is defined
	  in DataTable class
	+ Added mising use sentence in EBox::Event::Watcher::Base
2.2.3
	+ Bugfix: Avoid url rewrite to ebox.cgi when requesting to /slave
	+ Fixed logrotate configuration
	+ More resilient way to handle with missing indexes in _find
	+ Added more informative text when mispelling methods whose prefix
	  is an AUTOLOAD action
	+ A more resilient solution to load events components in EventDaemon
	+ Added one and two years to the purge logs periods
	+ Fixed downloads from EBox::Type::File
2.2.2
	+ Revert cookie name change to avoid session loss in upgrades
	+ Do not try to change owner before user ebox is created
2.2.1
	+ Removed obsolete references to /zentyal URL
	+ Create configuration backup directories on install to avoid warnings
	  accessing the samba share when there are no backups
	+ Log result of save changes, either successful or with warnings
	+ Changed cookie name to remove forbidden characters to avoid
	  incompatibilities with some applications
	+ Removed duplicated and incorrect auding logging for password change
	+ Fixed some non-translatable strings
	+ Create automatic bug reports under 2.2.X milestone instead of 2.2
	+ Fixed bug changing background color on selected software packages
2.1.34
	+ Volatile types called password are now also masked in audit log
	+ Adjust padding for module descriptions in basic software view
	+ Removed beta icon
2.1.33
	+ Fixed modal add problems when using unique option on the type
	+ Fixed error management in the first screen of modal add
	+ Unify software selection and progress colors in CSS
	+ Set proper message type in Configure Events model
	+ Fixed error checking permanentMessage types in templates/msg.mas
2.1.32
	+ Added progress bar colors to theme definition
	+ Remove no longer correct UTF8 decode in ProgressIndicator
	+ Fixed UTF8 double-encoding on unexpected error CGI
	+ Reviewed some subscription strings
	+ Always fork before apache restart to avoid port change problems
	+ Stop modules in the correct order (inverse dependencies order)
	+ Better logging of failed modules on restore
2.1.31
	+ Do not start managed daemons on boot if the module is disabled
	+ Better message on redis error
	+ Watch for dependencies before automatic enable of modules on first install
2.1.30
	+ Removed obsolete /ebox URL from RSS link
	+ Changed methods related with extra backup data in modules logs
	  to play along with changes in ebackup module
	+ Set a user for remote access for audit reasons
	+ Detect session loss on AJAX requests
2.1.29
	+ Startup does not fail if SIGPIPE received
2.1.28
	+ Added code to mitigate false positives on module existence
	+ Avoid error in logs full summary due to incorrect syntax in template
	+ Allow unsafe chars in EBox::Types::File to avoid problems in some browsers
	+ Reviewed some subscription strings
	+ Warning about language-packs installed works again after Global changes
	+ Show n components update when only zentyal packages are left to
	  upgrade in the system widget
	+ Do not show debconf warning when installing packages
	+ EBox::Types::IPAddr (and IPNetwork) now works with defaultValue
	+ Allow to hide menu items, separators and dashboard widgets via conf keys
2.1.27
	+ Do not create tables during Disaster Recovery installation
	+ Added new EBox::Util::Debconf::value to get debconf values
	+ DataTable controller does no longer try to get a deleted row
	  for gather elements values for audit log
	+ Check if Updates watcher can be enabled if the subscription
	  level is yet unknown
2.1.26
	+ Detection of broken packages works again after proper deletion
	  of dpkg_running file
	+ Keep first install redis server running until trigger
	+ Unified module restart for package trigger and init.d
	+ Use restart-trigger script in postinst for faster daemons restarting
	+ System -> Halt/Reboot works again after regression in 2.1.25
	+ Added framework to show warning messages after save changes
	+ Change caption of remote services link to Zentyal Cloud
	+ Do not show Cloud link if hide_cloud_link config key is defined
	+ Added widget_ignore_updates key to hide updates in the dashboard
	+ Differentiate ads from notes
	+ Allow custom message type on permanentMessage
	+ Only allow custom themes signed by Zentyal
	+ Removed /zentyal prefix from URLs
	+ Caps lock detection on login page now works again
	+ Added HiddenIfNotAble property to event watchers to be hidden if
	  it is unabled to monitor the event
	+ Dashboard values can be now error and good as well
	+ Include a new software updates widget
	+ Include a new alert for basic subscriptions informing about
	  software updates
	+ Add update-notifier-common to dependencies
	+ EBox::DataTable::enabledRows returns rows in proper order
	+ Use custom ads when available
	+ Disable bug report when hide_bug_report defined on theme
2.1.25
	+ Do not show disabled module warnings in usercorner
	+ Mask passwords and unify boolean values in audit log
	+ Do not override type attribute for EBox::Types::Text subtypes
	+ Corrected installation finished message after first install
	+ Added new disableAutocomplete attribute on DataTables
	+ Optional values can be unset
	+ Minor improvements on nmap scan
2.1.24
	+ Do not try to generate config for unconfigured services
	+ Remove unnecessary redis call getting _serviceConfigured value
	+ Safer sizes for audit log fields
	+ Fix non-translatable "show help" string
	+ Allow links to first install wizard showing a desired page
	+ Fixed bug in disk usage when we have both values greater and
	  lower than 1024 MB
	+ Always return a number in EBox::AuditLogging::isEnabled to avoid
	  issues when returning the module status
	+ Added noDataMsg attribute on DataTable to show a message when
	  there are no rows
2.1.23
	+ Removed some warnings during consolidation process
	+ Depend on libterm-readline-gnu-perl for history support in shells
	+ Fixed error trying to change the admin port with NTP enabled
	+ Fixed breadcrumb destination for full log query page
	+ Use printableActionName in DataTable setter
2.1.22
	+ Fixed parentRow method in EBox::Types::Row
	+ Added new optionalLabel flag to EBox::Types::Abstract to avoid
	  show the label on non-optional values that need to be set as
	  optional when using show/hide viewCustomizers
	+ Added initHTMLStateOrder to View::Customizer to avoid incorrect
	  initial states
	+ Improved exceptions info in CGIs to help bug reporting
	+ Do not show customActions when editing row on DataTables
2.1.21
	+ Fixed bug printing traces at Global.pm
	+ Check new dump_exceptions confkey instead of the debug one in CGIs
	+ Explicit conversion to int those values stored in our database
	  for correct dumping in reporting
	+ Quote values in update overwrite while consolidating for reporting
2.1.20
	+ Fixed regression in edition in place of booleans
	+ Better default balance of the dashboard based on the size of the widgets
	+ Added defaultSelectedType argument to PortRange
2.1.19
	+ Disable KeepAlive as it seems to give performance problems with Firefox
	  and set MaxClients value back to 1 in apache.conf
	+ Throw exceptions when calling methods not aplicable to RO instances
	+ Fixed problems when mixing read/write and read-only instances
	+ Date/Time and Timezone moved from NTP to core under System -> General
	+ Do not instance hidden widgets to improve dashboard performance
	+ New command shell with Zentyal environment at /usr/share/zentyal/shell
	+ Show warning when a language-pack is not installed
	+ Removed unnecessary dump/load operations to .bak yaml files
	+ AuditLogging and Logs constructor now receive the 'ro' parameter
	+ Do not show Audit Logging in Module Status widget
2.1.18
	+ New unificated zentyal-core.logrotate for all the internal logs
	+ Added forceEnabled option for logHelpers
	+ Moved carousel.js to wizard template
	+ Add ordering option to wizard pages
	+ Fixed cmp and isEqualTo methods for EBox::Types::IPAddr
	+ Fixed wrong Mb unit labels in Disk Usage and use GB when > 1024 MB
	+ Now global-action script can be called without progress indicator
	+ Fixed EBox::Types::File JavaScript setter code
	+ Added support for "Add new..." modal boxes in foreign selectors
	+ Each module can have now its customized purge-module script
	  that will be executed after the package is removed
	+ Added Administration Audit Logging to log sessions, configuration
	  changes, and show pending actions in save changes confirmation
	+ User name is stored in session
	+ Remove deprecated extendedRestore from the old Full Backup
2.1.17
	+ Fixed RAID event crash
	+ Added warning on models and composites when the module is disabled
	+ Fixed login page style with some languages
	+ Login page template can now be reused accepting title as parameter
	+ EBox::Types::File does not write on redis when it fails to
	  move the fail to its final destination
	+ Added quote column option for periodic log consolidation and
	  report consolidation
	+ Added exclude module option to backup restore
2.1.16
	+ Do not show incompatible navigator warning on Google Chrome
	+ Fixed syncRows override detection on DataTable find
	+ clean-conf script now deletes also state data
	+ Avoid 'undefined' message in selectors
2.1.15
	+ Move Disk Usage and RAID to the new Maintenance menu
	+ Always call syncRows on find (avoid data inconsistencies)
	+ Filename when downloading a conf backup now contains hostname
	+ Fixed bug in RAID template
	+ Set proper menu order in System menu (fixes NTP position)
	+ Fixed regresion in page size selector on DataTables
	+ Fixed legend style in Import/Export Configuration
2.1.14
	+ Fixed regresion with double quotes in HTML templates
	+ Fixed problems with libredis-perl version dependency
	+ Adding new apparmor profile management
2.1.13
	+ Better control of errors when saving changes
	+ Elements of Union type can be hidden
	+ Model elements can be hidden only in the viewer or the setter
	+ HTML attributtes are double-quoted
	+ Models can have sections of items
	+ Password view modified to show the confirmation field
	+ New multiselect type
	+ Redis backend now throws different kind of exceptions
2.1.12
	+ Revert no longer necessary parents workaround
	+ Hide action on viewCustomizer works now on DataTables
2.1.11
	+ Fixed bug which setted bad directory to models in tab view
	+ Union type: Use selected subtype on trailingText property if the
	  major type does not have the property
	+ Raise MaxClients to 2 to prevent apache slowness
2.1.10
	+ Security [ZSN-2-1]: Avoid XSS in process list widget
2.1.9
	+ Do not try to initialize redis client before EBox::init()
	+ Safer way to delete rows, deleting its id reference first
	+ Delete no longer needed workaround for gconf with "removed" attribute
	+ Fixed regression in port range setter
2.1.8
	+ Fixed regression in menu search
	+ Fixed missing messages of multi state actions
	+ Help toggler is shown if needed when dynamic content is received
	+ Fixed issue when disabling several actions at once in a data table view
	+ All the custom actions are disabled when one is clicked
	+ Submit wizard pages asynchronously and show loading indicator
	+ Added carousel.js for slide effects
2.1.7
	+ Fixed issues with wrong html attributes quotation
	+ Bugfix: volatile types can now calculate their value using other
	  the value from other elements in the row no matter their position
2.1.6
	+ Attach software.log to bug report if there are broken packages
	+ Added keyGenerator option to report queries
	+ Tuned apache conf to provide a better user experience
	+ Actions click handlers can contain custom javascript
	+ Restore configuration with force dependencies option continues
	  when modules referenced in the backup are not present
	+ Added new MultiStateAction type
2.1.5
	+ Avoid problems getting parent if the manager is uninitialized
	+ Rename some icon files with wrong extension
	+ Remove wrong optional attribute for read-only fields in Events
	+ Renamed all /EBox/ CGI URLs to /SysInfo/ for menu folder coherency
	+ Added support for custom actions in DataTables
	+ Replaced Halt/Reboot CGI with a model
	+ Message classes can be set from models
	+ Fixed error in Jabber dispatcher
	+ Show module name properly in log when restart from the dashboard fails
	+ Avoid warning when looking for inexistent PID in pidFileRunning
2.1.4
	+ Changed Component's parent/child relationships implementation
	+ Fixed WikiFormat on automatic bug report tickets
	+ Do not show available community version in Dashboard with QA
 	  updates
2.1.3
	+ Fall back to readonly data in config backup if there are unsaved changes
	+ Allow to automatically send a report in the unexpected error page
	+ Logs and Events are now submenus of the new Maintenance menu
	+ Configuration Report option is now present on the Import/Export section
	+ Require save changes operation after changing the language
	+ Added support for URL aliases via schemas/urls/*.urls files
	+ Allow to sort submenu items via 'order' attribute
	+ Automatically save changes after syncRows is called and mark the module
	  mark the module as unchanged unless it was previously changed
	+ Removed unnecessary ConfigureEvents composite
	+ Removed unnecessary code from syncRows in logs and events
	+ Restore configuration is safer when restoring /etc/zentyal files
	+ Fixed unescaped characters when showing an exception
	+ Fixed nested error page on AJAX requests
	+ Adapted dumpBackupExtraData to new expected return value
	+ Report remoteservices, when required, a change in administration
	  port
	+ Added continueOnModuleFail mode to configuration restore
	+ Fixed Firefox 4 issue when downloading backups
	+ Show scroll when needed in stacktraces (error page)
	+ More informative error messages when trying to restart locked modules
	  from the dashboard
	+ Creation of plpgsql language moved from EBox::Logs::initialSetup
	  to create-db script
	+ Redis backend now throws different kind of exceptions
	+ Avoid unnecesary warnings about PIDs
	+ Update Jabber dispatcher to use Net::XMPP with some refactoring
	+ Save changes messages are correctly shown with international charsets
	+ Support for bitmap option in RAID report
	+ Retry multiInsert line by line if there are encoding errors
	+ Adapted to new location of partitionsFileSystems in EBox::FileSystem
	+ Event messages are cleaned of null characters and truncated
	  before inserting in the database when is necessary
	+ Improve message for "Free storage space" event and send an info
	  message when a given partition is not full anymore
	+ Event messages now can contain newline characters
	+ Objects of select type are compared also by context
	+ Remove cache from optionsFromForeignModel since it produces
	  problems and it is useless
	+ Set title with server name if the server is subscribed
	+ Fix title HTML tag in views for Models and Composites
	+ Added lastEventsReport to be queried by remoteservices module
	+ Added EBox::Types::HTML type
	+ Added missing manage-logs script to the package
	+ Fixed problems with show/hide help switch and dynamic content
	+ Menus with subitems are now kept unfolded until a section on a
	  different menu is accessed
	+ Sliced restore mode fails correctly when schema file is missing,
	  added option to force restore without schema file
	+ Purge conf now purges the state keys as well
	+ Added EBox::Types::IPRange
2.1.2
	+ Now a menu folder can be closed clicking on it while is open
	+ Bugfix: cron scripts are renamed and no longer ignored by run-parts
	+ Added new EBox::Util::Nmap class implementing a nmap wrapper
2.1.1
	+ Fixed incoherency problems with 'on' and '1' in boolean indexes
	+ Move cron scripts from debian packaging to src/scripts/cron
	+ Trigger restart of logs and events when upgrading zentyal-core
	  without any other modules
	+ Don't restart apache twice when upgrading together with more modules
	+ Fixed params validation issues in addRow
2.1
	+ Replace YAML::Tiny with libyaml written in C through YAML::XS wrapper
	+ Minor bugfix: filter invalid '_' param added by Webkit-based browser
	  on EBox::CGI::Base::params() instead of _validateParams(), avoids
	  warning in zentyal.log when enabling modules
	+ All CGI urls renamed from /ebox to /zentyal
	+ New first() and deleteFirst() methods in EBox::Global to check
	  existence and delete the /var/lib/zentyal/.first file
	+ PO files are now included in the language-pack-zentyal-* packages
	+ Migrations are now always located under /usr/share/$package/migration
	  this change only affects to the events and logs migrations
	+ Delete no longer used domain and translationDomain methods/attributes
	+ Unified src/libexec and tools in the new src/scripts directory
	+ Remove the ebox- prefix on all the names of the /usr/share scripts
	+ New EBox::Util::SQL package with helpers to create and drop tables
	  from initial-setup and purge-module for each module
	+ Always drop tables when purging a package
	+ Delete 'ebox' user when purging zentyal-core
	+ Moved all SQL schemas from tools/sqllogs to schemas/sql
	+ SQL time-period tables are now located under schemas/sql/period
	+ Old ebox-clean-gconf renamed to /usr/share/zentyal/clean-conf and
	  ebox-unconfigure-module is now /usr/share/zentyal/unconfigure-module
	+ Added default implementation for enableActions, executing
	  /usr/share/zentyal-$modulename/enable-module if exists
	+ Optimization: Do not check if a row is unique if any field is unique
	+ Never call syncRows on read-only instances
	+ Big performance improvements using hashes and sets in redis
	  database to avoid calls to the keys command
	+ Delete useless calls to exists in EBox::Config::Redis
	+ New regen-redis-db tool to recreate the directory structure
	+ Renamed /etc/cron.hourly/90manageEBoxLogs to 90zentyal-manage-logs
	  and moved the actual code to /usr/share/zentyal/manage-logs
	+ Move /usr/share/ebox/zentyal-redisvi to /usr/share/zentyal/redisvi
	+ New /usr/share/zentyal/initial-setup script for modules postinst
	+ New /usr/share/zentyal/purge-module script for modules postrm
	+ Removed obsolete logs and events migrations
	+ Create plpgsql is now done on EBox::Logs::initialSetup
	+ Replace old ebox-migrate script with EBox::Module::Base::migrate
	+ Rotate duplicity-debug.log log if exists
	+ Bug fix: Port selected during installation is correctly saved
	+ Zentyal web UI is restarted if their dependencies are upgraded
	+ Bug fix: Logs don't include unrelated information now
	+ Add total in disk_usage report
	+ Bugfix: Events report by source now works again
	+ Do not include info messages in the events report
	+ Services event is triggered only after five failed checkings
	+ Do not add redundant includedir lines to /etc/sudoers
	+ Fixed encoding for strings read from redis server
	+ Support for redis-server 2.0 configuration
	+ Move core templates to /usr/share/zentyal/stubs/core
	+ Old /etc/ebox directory replaced with the new /etc/zentyal with
	  renamed core.conf, logs.conf and events.conf files
	+ Fixed broken link to alerts list
2.0.15
	+ Do not check the existence of cloud-prof package during the
	  restore since it is possible not to be installed while disaster
	  recovery process is done
	+ Renamed /etc/init.d/ebox to /etc/init.d/zentyal
	+ Use new zentyal-* package names
	+ Don't check .yaml existence for core modules
2.0.14
	+ Added compMessage in some events to distinguish among events if
	  required
	+ Make source in events non i18n
	+ After restore, set all the restored modules as changed
	+ Added module pre-checks for configuration backup
2.0.13
	+ Fixed dashboard graphs refresh
	+ Fixed module existence check when dpkg is running
	+ Fix typo in sudoers creation to make remote support work again
2.0.12
	+ Include status of packages in the downloadable bug report
	+ Bugfix: Avoid possible problems deleting redis.first file if not exist
2.0.11
	+ New methods entry_exists and st_entry_exists in config backend
2.0.10
	+ Now redis backend returns undef on get for undefined values
	+ Allow custom mason templates under /etc/ebox/stubs
	+ Better checks before restoring a configuration backup with
	  a set of modules different than the installed one
	+ Wait for 10 seconds to the child process when destroying the
	  progress indicator to avoid zombie processes
	+ Caught SIGPIPE when trying to contact Redis server and the
	  socket was already closed
	+ Do not stop redis server when restarting apache but only when
	  the service is asked to stop
	+ Improvements in import/export configuration (know before as
	  configuration backup)
	+ Improvements in ProgressIndicator
	+ Better behaviour of read-only rows with up/down arrows
	+ Added support for printableActionName in DataTable's
	+ Added information about automatic configuration backup
	+ Removed warning on non existent file digest
	+ Safer way to check if core modules exist during installation
2.0.9
	+ Treat wrong installed packages as not-existent modules
	+ Added a warning in dashboard informing about broken packages
	+ File sharing and mailfilter log event watchers works again since
	  it is managed several log tables per module
2.0.8
	+ Replaced zentyal-conf script with the more powerful zentyal-redisvi
	+ Set always the same default order for dashboard widgets
	+ Added help message to the configure widgets dialog
	+ Check for undefined values in logs consolidation
	+ Now dashboard notifies fails when restarting a service
	+ Fixed bug with some special characters in dashboard
	+ Fixed bug with some special characters in disk usage graph
2.0.7
	+ Pre-installation includes sudoers.d into sudoers file if it's not yet
	  installed
	+ Install apache-prefork instead of worker by default
	+ Rename service certificate to Zentyal Administration Web Server
2.0.6
	+ Use mod dependencies as default restore dependencies
	+ Fixed dependencies in events module
	+ Increased recursive dependency threshold to avoid
	  backup restoration problems
2.0.5
	+ Removed deprecated "Full backup" option from configuration backup
	+ Bugfix: SCP method works again after addition of SlicedBackup
	+ Added option in 90eboxpglogger.conf to disable logs consolidation
2.0.4
	+ Removed useless gconf backup during upgrade
	+ Fixed postinstall script problems during upgrade
2.0.3
	+ Added support for the sliced backup of the DB
	+ Hostname change is now visible in the form before saving changes
	+ Fixed config backend problems with _fileList call
	+ Added new bootDepends method to customize daemons boot order
	+ Added permanent message property to Composite
	+ Bugfix: Minor aesthetic fix in horizontal menu
	+ Bugfix: Disk usage is now reported in expected bytes
	+ Bugfix: Event dispatcher is not disabled when it is impossible
	  for it to dispatch the message
2.0.2
	+ Better message for the service status event
	+ Fixed modules configuration purge script
	+ Block enable module button after first click
	+ Avoid division by zero in progress indicator when total ticks is
	  zero
	+ Removed warning during postinst
	+ Added new subscription messages in logs, events and backup
2.0.1
	+ Bugfix: Login from Zentyal Cloud is passwordless again
	+ Some defensive code for the synchronization in Events models
	+ Bugfix: add EBox::Config::Redis::get to fetch scalar or list
	  values. Make GConfModule use it to avoid issues with directories
	  that have both sort of values.
1.5.14
	+ Fixed redis bug with dir keys prefix
	+ Improved login page style
	+ New login method using PAM instead of password file
	+ Allow to change admin passwords under System->General
	+ Avoid auto submit wizard forms
	+ Wizard skip buttons always available
	+ Rebranded post-installation questions
	+ Added zentyal-conf script to get/set redis config keys
1.5.13
	+ Added transition effect on first install slides
	+ Zentyal rebrand
	+ Added web page favicon
	+ Fixed already seen wizards apparition
	+ Fixed ro module creation with redis backend
	+ Use mason for links widgets
	+ Use new domain to official strings for subscriptions
1.5.12
	+ Added option to change hostname under System->General
	+ Show option "return to dashboard" when save changes fails.
1.5.11
	+ Added more tries on redis reconnection
	+ Fixed user corner access problems with redis server
	+ writeFile* methods reorganized
	+ Added cron as dependency as cron.hourly was never executed with anacron
	+ Improvements in consolidation of data for reports
1.5.10
	+ Fixed gconf to redis conversion for boolean values
1.5.9
	+ Improved migrations speed using the same perl interpreter
	+ Redis as configuration backend (instead of gconf)
	+ Improved error messages in ebox-software
	+ Set event source to 256 chars in database to adjust longer event
	  sources
	+ Progress bar AJAX updates are sent using JSON
	+ Fixed progress bar width problems
	+ Fixed top menu on wizards
	+ Improved error message when disconnecting a not connected database
	+ Abort installation if 'ebox' user already exists
	+ Bugfix: IP address is now properly registered if login fails
1.5.8
	+ Added template tableorderer.css.mas
	+ Added buttonless top menu option
	+ Bugfix: Save all modules on first installation
	+ Bugfix: General ebox database is now created if needed when
	  re/starting services
	+ Bugfix: Data to report are now uniform in number of elements per
	  value. This prevents errors when a value is present in a month and
	  not in another
	+ Bugfix: Don't show already visited wizard pages again
1.5.7
	+ Bugfix: Avoid error when RAID is not present
	+ Bugfix: Add ebox-consolidate-reportinfo call in daily cron script
	+ Bugfix: Called multiInsert and unbufferedInsert when necessary
	  after the loggerd reimplementation
	+ Bugfix: EBox::ThirdParty::Apache2::AuthCookie and
	  EBox::ThirdParty::Apache2::AuthCookie::Util package defined just
	  once
	+ Added util SystemKernel
	+ Improved progress indicator
	+ Changes in sudo generation to allow sudo for remote support user
	+ Initial setup wizards support
1.5.6
	+ Reimplementation of loggerd using inotify instead of File::Tail
1.5.5
	+ Asynchronous load of dashboard widgets for a smoother interface
1.5.4
	+ Changed dbus-check script to accept config file as a parameter
1.5.3
	+ Function _isDaemonRunning works now with snort in lucid
	+ Javascript refreshing instead of meta tag in log pages
	+ Updated links in dashboard widget
	+ Add package versions to downloadable ebox.log
	+ Fixed postgresql data dir path for disk usage with pg 8.4
	+ GUI improvements in search box
1.5.2
	+ Security [ESN-1-1]: Validate referer to avoid CSRF attacks
	+ Added reporting structure to events module
	+ Added new CGI to download the last lines of ebox.log
1.5.1
	+ Bugfix: Catch exception when upstart daemon does not exist and
	  return a stopped status
	+ Added method in logs module to dump database in behalf of
	ebackup module
	+ Bugfix: Do not check in row uniqueness for optional fields that
	are not passed as parameters
	+ Improve the output of ebox module status, to be consistent with the one
	  shown in the interface
	+ Add options to the report generation to allow queries to be more
	  flexible
	+ Events: Add possibility to enable watchers by default
	+ Bugfix: Adding a new field to a model now uses default
	  value instead of an empty value
	+ Added script and web interface for configuration report, added
	  more log files to the configuration report
1.5
	+ Use built-in authentication
	+ Use new upstart directory "init" instead of "event.d"
	+ Use new libjson-perl API
	+ Increase PerlInterpMaxRequests to 200
	+ Increase MaxRequestsPerChild (mpm-worker) to 200
	+ Fix issue with enconding in Ajax error responses
	+ Loggerd: if we don't have any file to watch we just sleep otherwise the process
	  will finish and upstart will try to start it over again and again.
	+ Make /etc/init.d/ebox depend on $network virtual facility
	+ Show uptime and users on General Information widget.
1.4.2
	+ Start services in the appropriate order (by dependencies) to fix a problem
	  when running /etc/init.d/ebox start in slaves (mail and other modules
	  were started before usersandgroups and thus failed)
1.4.1
	+ Remove network workarounds from /etc/init.d/ebox as we don't bring
	  interfaces down anymore
1.4
	+ Bug fix: i18n. setDomain in composites and models.
1.3.19
	+ Make the module dashboard widget update as the rest of the widgets
	+ Fix problem regarding translation of module names: fixes untranslated
	  module names in the dashboard, module status and everywhere else where
	  a module name is written
1.3.18
	+ Add version comparing function and use it instead of 'gt' in the
	  general widget
1.3.17
	+ Minor bug fix: check if value is defined in EBox::Type::Union
1.3.16
	+ Move enable field to first row in ConfigureDispatcherDataTable
	+ Add a warning to let users know that a module with unsaved changes
	  is disabled
	+ Remove events migration directory:
		- 0001_add_conf_configureeventtable.pl
		- 0002_add_conf_diskfree_watcher.pl
	+ Bug fix: We don't use names to stringify date to avoid issues
	  with DB insertions and localisation in event logging
	+ Bug fix: do not warn about disabled services which return false from
	  showModuleStatus()
	+ Add blank line under "Module Status"
	+ Installed and latest available versions of the core are now displayed
	  in the General Information widget
1.3.15
	+ Bug fix: Call EBox::Global::sortModulesByDependencies when
	  saving all modules and remove infinite loop in that method.
	  EBox::Global::modifiedModules now requires an argument to sort
	  its result dependending on enableDepends or depends attribute.
	+ Bug fix: keep menu folders open during page reloads
	+ Bug fix: enable the log events dispatcher by default now works
	+ Bug fix: fixed _lock function in EBox::Module::Base
	+ Bug fix: composites honor menuFolder()
	+ Add support for in-place edition for boolean types. (Closes
	  #1664)
	+ Add method to add new database table columnts to EBox::Migration::Helpers
	+ Bug fix: enable "Save Changes" button after an in-place edition
1.3.14
	+ Bug fix: fix critical bug in migration helper that caused some log
	  log tables to disappear
	+ Create events table
	+ Bug fix: log watcher works again
	+ Bug fix: delete cache if log index is not found as it could be
	  disabled
1.3.13
	+ Bug fix: critical error in EventDaemon that prevented properly start
	+ Cron script for manage logs does not run if another is already
	  running, hope that this will avoid problems with large logs
	+ Increased maximum size of message field in events
	+ Added script to purge logs
	+ Bug fix: multi-domain logs can be enabled again
1.3.12
	+ Added type for EBox::Dashboard::Value to stand out warning
	  messages in dashboard
	+ Added EBox::MigrationHelpers to include migration helpers, for now,
	  include a db table renaming one
	+ Bug fix: Fix mismatch in event table field names
	+ Bug fix: Add migration to create language plpgsql in database
	+ Bug fix: Add missing script for report log consolidation
	+ Bug fix: Don't show modules in logs if they are not configured. This
	  prevents some crashes when modules need information only available when
	  configured, such as mail which holds the vdomains in LDAP
	+ Added method EBox::Global::lastModificationTime to know when
	  eBox configuration was modified for last time
	+ Add support for breadcrumbs on the UI
	+ Bug fix: in Loggerd files are only parsed one time regardless of
	  how many LogHelper reference them
	+ Added precondition for Loggerd: it does not run if there isnt
	anything to watch
1.3.11
	+ Support customFilter in models for big tables
	+ Added EBox::Events::sendEvent method to send events using Perl
	  code (used by ebackup module)
	+ Bug fix: EBox::Type::Service::cmp now works when only the
	  protocols are different
	+ Check $self is defined in PgDBEngine::DESTROY
	+ Do not watch files in ebox-loggerd related to disabled modules and
	  other improvements in the daemon
	+ Silent some exceptions that are used for flow control
	+ Improve the message from Service Event Watcher
1.3.10
	+ Show warning when accesing the UI with unsupported browsers
	+ Add disableApparmorProfile to EBox::Module::Service
	+ Bug fix: add missing use
	+ Bug fix: Make EventDaemon more robust against malformed sent
	  events by only accepting EBox::Event objects
1.3.8
	+ Bug fix: fixed order in EBox::Global::modified modules. Now
	  Global and Backup use the same method to order the module list
	  by dependencies
1.3.7
	+ Bug fix: generate public.css and login.css in dynamic-www directory
	  which is /var/lib/zentyal/dynamicwww/css/ and not in /usr/share/ebox/www/css
	  as these files are generate every time eBox's apache is
	  restarted
	+ Bug fix: modules are restored now in the correct dependency
	  order
	+ ebox-make-backup accepts --destinaton flag to set backup's file name
	+ Add support for permanent messages to EBox::View::Customizer
1.3.6
	+ Bug fix: override _ids in EBox::Events::Watcher::Log to not return ids
	which do not exist
	+ Bug fix: fixed InverseMatchSelect type which is used by Firewall module
	+ New widget for the dashboard showing useful support information
	+ Bugfix: wrong permissions on CSS files caused problem with usercorner
	+ CSS are now templates for easier rebranding
	+ Added default.theme with eBox colors
1.3.5
	+ Bugfix: Allow unsafe characters in password type
	+ Add FollowSymLinks in eBox apache configuration. This is useful
	  if we use js libraries provided by packages
1.3.4
	+ Updated company name in the footer
	+ Bugfix: humanEventMessage works with multiple tableInfos now
	+ Add ebox-dbus-check to test if we can actually connect to dbus
1.3.4
	+ bugfix: empty cache before calling updatedRowNotify
	+ enable Log dispatcher by default and not allow users to disable
	it
	+ consolidation process continues in disabled but configured modules
	+ bugfix: Save Changes button doesn't turn red when accessing events for
	first time
1.3.2
	+ bugfix: workaround issue with dhcp configured interfaces at boot time
1.3.1
	+ bugfix: wrong regex in service status check
1.3.0
	+ bugfix: make full backup work again
1.1.30
	+ Change footer to new company holder
	+  RAID does not generate 'change in completion events, some text
	problems fixed with RAID events
	+ Report graphics had a datapoints limit dependent on the active
	time unit
	+ Apache certificate can be replaced by CA module
	+ Fixed regression in detailed report: total row now aggregates
	properly
	+ More characters allowed when changing password from web GUI
	+ Fixed regression with already used values in select types
	+ Do not a button to restart eBox's apache
	+ Fixed auth problem when dumping and restoring postgre database
1.1.20
	+ Added custom view support
	+ Bugfix: report models now can use the limit parameter in
	  reportRows() method
	+ use a regexp to fetch the PID in a pidfile, some files such as
	postfix's add tabs and spaces before the actual number
	+ Changed "pidfile" to "pidfiles" in _daemons() to allow checking more than
one (now it is a array ref instead of scalar)
	+ Modified Service.pm to support another output format for /etc/init.d daemon
status that returns [OK] instead of "running".
	+ unuformized case in menu entries and some more visual fixes
1.1.10
	+ Fix issue when there's a file managed by one module that has been modified
	  when saving changes
	+ Bugfix: events models are working again even if an event aware
	module is uninstalled and it is in a backup to restore
	+ Select.pm returns first value in options as default
       + Added 'parentModule' to model class to avoid recursive problems
	+ Added Float type
	+ Apache module allows to add configuration includes from other modules
	+ Display remote services button if subscribed
	+ Event daemon may received events through a named pipe
	+ Bugfix. SysInfo revokes its config correctly
	+ Added storer property to types in order to store the data in
	somewhere different from GConf
	+ Added protected property 'volatile' to the models to indicate
	that they store nothing in GConf but in somewhere different
	+ System Menu item element 'RAID' is always visible even when RAID
	is not installed
	+ Files in deleted rows are deleted when the changes are saved
	+ Fixed some bug whens backing and restore files
	+ Components can be subModels of the HasMany type
	+ Added EBox::Types::Text::WriteOnce type
	+ Do not use rows(), use row to force iteration over the rows and increase
	performance and reduce memory use.
	+ Do not suggest_sync after read operations in gconf
	+ Increase MaxRequestsPerChild to 200 in eBox's apache
	+ Make apache spawn only one child process
	+ Log module is backed up and restored normally because the old
	problem is not longer here
	+ Backup is more gentle with no backup files in backup directory,
	now it does not delete them
	+ HasMany  can retrieve again the model and row after the weak
	refence is garbage-collected. (Added to solve a bug in the doenload
	bundle dialog)
	+ EBox::Types::DomainName no longer accepts IP addresses as domain
	names
	+ Bugfix: modules that fail at configuration stage no longer appear as enabled
	+ Add parameter to EBox::Types::Select to disable options cache

0.12.103
	+ Bugfix: fix SQL statement to fetch last rows to consolidate
0.12.102
	+ Bugfix: consolidate logs using the last date and not starting from scratch
0.12.101
	+ Bugfix: DomainName type make comparisons case insensitive
	according to RFC 1035
0.12.100
	+ Bugfix: Never skip user's modifications if it set to true
	override user's changes
	+ EBox::Module::writeConfFile and EBox::Service scape file's path
	+ Bugfix. Configure logrotate to actually rotate ebox logs
	+ Fixed bug in ForcePurge logs model
	+ Fixed bug in DataTable: ModelManaged was called with tableName
	instead of context Name
	+ Fixing an `img` tag closed now properly and adding alternative
	text to match W3C validation in head title
	+ Backup pages now includes the size of the archive
	+ Fixed bug in ForcePurge logs model
	+ Now the modules can have more than one tableInfo for logging information
	+ Improve model debugging
	+ Improve restart debugging
	+ Backups and bug reports can be made from the command line
	+ Bugfix: `isEqualTo` is working now for `Boolean` types
	+ Bugfix: check if we must disable file modification checks in
	Manager::skipModification

0.12.99
	+ Add support for reporting
	+ Refresh logs automatically
	+ Reverse log order
	+ Remove temp file after it is downloaded with FromTempDir controller
0.12.3
	+ Bug fix: use the new API in purge method. Now purging logs is working
	again.
0.12.2
	+ Increase random string length used to generate the cookie to
	2048 bits
	+ Logs are show in inverse chronological order
0.12.1
	+ Bug fix: use unsafeParam for progress indicator or some i18 strings
	will fail when saving changes
0.12
	+ Bugfix: Don't assume timecol is 'timestamp' but defined by
	module developer. This allows to purge some logs tables again
	+ Add page titles to models
	+ Set default values when not given in `add` method in models
	+ Add method to manage page size in model
	+ Add hidden field to help with Ajax request and automated testing with
	  ANSTE
	+ Bugfix: cast sql types to filter fields in logs
	+ Bugfix: Restricted resources are back again to make RSS
	access policy work again
	+ Workaround bogus mason warnings
	+ Make postinst script less verbose
	+ Disable keepalive in eBox apache
	+ Do not run a startup script in eBox apache
	+ Set default purge time for logs stored in eBox db to 1 week
	+ Disable LogAdmin actions in `ebox-global-action` until LogAdmin
	feature is completely done
0.11.103
	+ Modify EBox::Types::HasMany to create directory based on its row
	+ Add _setRelationship method to set up relationships between models
	  and submodels
	+ Use the new EBox::Model::Row api
	+ Add help method to EBox::Types::Abstract
	+ Decrease size for percentage value in disk free watcher
	+ Increase channel link field size in RSS dispatcher
0.11.102
	+ Bugfix: cmp in EBox::Types::HostIP now sorts correctly
	+ updatedRowNotify in EBox::Model::DataTable receives old row as
	well as the recently updated row
	+ Added `override_user_modification` configuration parameter to
	avoid user modification checkings and override them without asking
	+ Added EBox::Model::Row to ease the management of data returned
	by models
	+ Added support to pre-save and post-save executable files. They
	must be placed at /etc/ebox/pre-save or /etc/ebox/post-save
	+ Added `findRow` method to ease find and set
0.11.101
	+ Bugfix: Fix memory leak in models while cloning types. Now
	cloning is controlled by clone method in types
	+ Bugfix: Union type now checks for its uniqueness
	+ DESTROY is not an autoloaded method anymore
	+ HasOne fields now may set printable value from the foreign field
	to set its value
	+ findId now searches as well using printableValue
	+ Bugfix. Minor bug found when key is an IP address in autoloaded
	methods
	+ Ordered tables may insert values at the beginning or the end of
	the table by "insertPosition" attribute
	+ Change notConfigured template to fix English and add link to the
	  module status section
	+ Add loading gif to module status actions
	+ Remove debug from ServiceInterface.pm
	+ Add support for custom separators to be used as index separators on
	  exposedMethods
	+ Bugfix. Stop eBox correctly when it's removed
	+ Improve apache-restart to make it more reliable.
0.11.100
	+ Bugfix. Fix issue with event filters and empty hashes
	+ Bugfix. Cache stuff in log and soap watcher to avoid memory leaks
	+ Bugfix. Fix bug that prevented the user from being warned when a row to
	  be deleted is being used by other model
	+ Bugfix. Add missing use of EBox::Global in State event watcher
	+ Added progress screen, now pogress screen keeps track of the changed
	  state of the modules and change the top page element properly
	+ Do not exec() to restart apache outside mod_perl
	+ Improve apache restart script
	+ Improve progress screen
0.11.99
	+ DataTable contains the property 'enableProperty' to set a column
	called 'enabled' to enable/disable rows from the user point of
	view. The 'enabled' column is put the first
	+ Added state to the RAID report instead of simpler active boolean
        + Fix bug when installing new event components and event GConf
	subtree has not changed
	+ Add RSS dispatcher to show eBox events under a RSS feed
	+ Rotate log files when they reach 10MB for 7 rotations
	+ Configurable minimum free space left for being notified by means
	of percentage
	+ Add File type including uploading and downloading
	+ Event daemon now checks if it is possible to send an event
	before actually sending it
	+ Added Action forms to perform an action without modifying
	persistent data
	+ Log queries are faster if there is no results
	+ Show no data stored when there are no logs for a domain
	+ Log watcher is added in order to notify when an event has
	happened. You can configure which log watcher you may enable and
	what you want to be notify by a determined filter and/or event.
	+ RAID watcher is added to check the RAID events that may happen
	when the RAID subsystem is configured in the eBox machine
	+ Change colour dataset in pie chart used for disk usage reporting
	+ Progress indicator now contains a returned value and error
	message as well
	+ Lock session file for HTTP session to avoid bugs
	related to multiple requests (AJAX) in a short time
	+ Upgrade runit dependency until 1.8.0 to avoid runit related
	issues
0.11
	+ Use apache2
	+ Add ebox-unblock-exec to unset signal mask before running  a executable
	+ Fix issue with multiple models and models with params.
	  This triggered a bug in DHCP when there was just one static
	  interface
	+ Fix _checkRowIsUnique and _checkFieldIsUnique
	+ Fix paging
	+ Trim long strings in log table, show tooltip with the whole string
	  and show links for URLs starting with "http://"
0.10.99
	+ Add disk usage information
	+ Show progress in backup process
	+ Add option to purge logs
	+ Create a link from /var/lib/zentyal/log to /var/log/ebox
	+ Fix bug with backup descriptions containing spaces
	+ Add removeAll method on data models
	+ Add HostIP, DomainName and Port types
	+ Add readonly forms to display static information
	+ Add Danish translation thanks to Allan Jacobsen
0.10
	+ New release
0.9.100
	+ Add checking for SOAP session opened
	+ Add EventDaemon
	+ Add Watcher and Dispatch framework to support an event
	  architecture on eBox
	+ Add volatile EBox::Types in order not to store their values
	  on GConf
	+ Add generic form
	+ Improvements on generic table
	+ Added Swedish translation

0.9.99
	+ Added Portuguese from Portugal translation
	+ Added Russian translation
	+ Bugfix: bad changed state in modules after restore

0.9.3
	+ New release

0.9.2
	+ Add browser warning when uploading files
	+ Enable/disable logging modules
0.9.1
	+ Fix backup issue with changed state
	+ Generic table supports custom ordering
0.9
	+ Added Polish translation
        + Bug in recognition of old CD-R writting devices fixed
	+ Added Aragonese translation
	+ Added Dutch translation
	+ Added German translation
	+ Added Portuguese translation

0.8.99
	+ Add data table model for generic Ajax tables
	+ Add types to be used by models
	+ Add MigrationBase and ebox-migrate to upgrade data models
	+ Some English fixes
0.8.1
	+ New release
0.8
	+ Fix backup issue related to bug reports
	+ Improved backup GUI
0.7.99
        + changed sudo stub to be more permissive
	+ added startup file to apache web server
	+ enhanced backup module
	+ added basic CD/DVD support to backup module
	+ added test stubs to simplify testing
	+ added test class in the spirit of Test::Class
	+ Html.pm now uses mason templates
0.7.1
	+ use Apache::Reload to reload modules when changed
	+ GUI consistency (#12)
	+ Fixed a bug for passwords longer than 16 chars
	+ ebox-sudoers-friendly added to not overwrite /etc/sudoers each time
0.7
	+ First public release
0.6
	+ Move to client
	+ Remove obsolete TODO list
	+ Remove firewall module from  base system
	+ Remove objects module from base system
	+ Remove network module from base system
	+ Add modInstances and modInstancesOfType
	+ Raname Base to ClientBase
	+ Remove calls to deprecated methods
	+ API documented using naturaldocs
	+ Update INSTALL
	+ Use a new method to get configkeys, now configkey reads every
	  [0.9
	+ Added Polish translation][0-9]+.conf file from the EBox::Config::etc() dir and
	  tries to get the value from the files in order.
	+ Display date in the correct languae in Summary
	+ Update debian scripts
	+ Several bugfixes
0.5.2
	+ Fix some packaging issues
0.5.1
	+ New menu system
	+ New firewall filtering rules
	+ 802.1q support

0.5
	+ New bug-free menus (actually Internet Explorer is the buggy piece
	  of... software that caused the reimplementation)
	+ Lots of small bugfixes
	+ Firewall: apply rules with no destination address to packets
	  routed through external interfaces only
	+ New debianize script
	+ Firewall: do not require port and protocol parameters as they
	  are now optional.
	+ Include SSL stuff in the dist tarball
	+ Let modules block changes in the network interfaces
	  configuration if they have references to the network config in
	  their config.
	+ Debian network configuration import script
	+ Fix the init.d script: it catches exceptions thrown by modules so that
	  it can try to start/stop all of them if an exception is thrown.
	+ Firewall: fix default policy bug in INPUT chains.
	+ Restore textdomain in exceptions
	+ New services section in the summary
	+ Added Error item to Summary. Catch exceptions from modules in
	  summary and generate error item
	+ Fix several errors with redirections and error handling in CGIs
	+ Several data validation functions were fixed, and a few others added
	+ Prevent the global module from keeping a reference to itself. And make
	  the read-only/read-write behavior of the factory consistent.
	+ Stop using ifconfig-wrapper and implement our own NetWrapper module
	  with wrappers for ifconfig and ip.
	+ Start/stop apache, network and firewall modules in first place.
	+ Ignore some network interface names such as irda, sit0, etc.
	+ The summary page uses read-only module instances.
	+ New DataInUse exception, old one renamed to DataExists.
	+ Network: do not overwrite resolv.conf if there are nameservers
	  given via dhcp.
	+ Do not set a default global policy for the ssh service.
	+ Check for forbiden characters when the parameter value is
	  requested by the CGI, this allows CGI's to handle the error,
	  and make some decissions before it happens.
	+ Create an "edit object" template and remove the object edition stuff
	  from the main objects page.
	+ Fix the apache restarting code.
	+ Network: Remove the route reordering feature, the kernel handles that
	  automatically.
	+ Fix tons of bugs in the network restarting code.
	+ Network: removed the 3rd nameserver configuration.
	+ Network: Get gateway info in the dhcp hook.
	+ Network: Removed default configuration from the gconf schema.
	+ New function for config-file generation
	+ New functions for pid file handling

0.4
	+ debian package
	+ added module to export/import configuration
	+ changes in firewall's API
	+ Added content filter based on dansguardian
	+ Added French translation
	+ Added Catalan translation
	+ Sudoers file is generated automatically based on module's needs
	+ Apache config file is generated by ebox  now
	+ Use SSL
	+ Added ebox.conf file
	+ Added module template generator

0.3
	+ Supports i18n
	+ API name consistency
	+ Use Mason for templates
	+ added tips to GUI
	+ added dhcp hooks
	+ administration port configuration
	+ Fixed bugs to IE compliant
	+ Revoke changes after logout
	+ Several bugfixes

0.2
	+ All modules are now based on gconf.
	+ Removed dependencies on xml-simple, xerces and xpath
	+ New MAC address field in Object members.
	+ Several bugfixes.

0.1
	+ Initial release<|MERGE_RESOLUTION|>--- conflicted
+++ resolved
@@ -1,10 +1,7 @@
 HEAD
-<<<<<<< HEAD
+	+ Enhanced Lock to have exclusive lock with blocking timeout
 	+ Added redirection on no parameters support to CGIs
 	+ Added and used in save changes process the method Zentyal.reloadTable
-=======
-	+ Enhanced Lock to have exclusive lock with blocking timeout
->>>>>>> a6d881ed
 	+ Added setMessage() and popMessageAndClass() methods to TreeView
 	+ Enable InnoDB engine when there are only 4 previous databases
 3.2.10
