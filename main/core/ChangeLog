--- conflicted
+++ resolved
@@ -1,8 +1,6 @@
 3.4
-<<<<<<< HEAD
-        + Added Warning in Dashboard when reboot is required by software
-          update
-=======
+	+ Added Warning in Dashboard when reboot is requierd by software
+	  update
 	+ Do not launch exceptions on EBox::MyDBEngine DESTROY
 	+ Ask for trace object to non-handled EBox::Exceptions::Base
 	  exceptions in the UnhandledError middleware. This will gives us
@@ -20,7 +18,6 @@
 	  the UI with the stack trace to report as a bug
 	+ Template exceptions in normal requests are now handled in webadmin
 	+ Set templated files encoding to UTF-8
->>>>>>> 8be57ca7
 	+ Send Perl warnings to Zentyal log file in webadmin app
 	+ Added keepFile parameter to EBox::Downloader::CGI::FromTempDir
 	+ Remove idle and dead code from EBox::Module::Service::writeConfFile
