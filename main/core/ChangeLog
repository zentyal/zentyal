--- conflicted
+++ resolved
@@ -1,14 +1,11 @@
 HEAD
-<<<<<<< HEAD
+	+ More robust management of administration user accounts
 	+ Fix not defined domain in log's ConfigureLogs model
 	+ When unsubscribing remove extra packages before saving changes
 	+ Better check of versions numbers in backup restore
 	+ Make EBox::MyDBEngine more reusable
 	+ Modify webadmin service when upgrading from 3.2
 	+ Show enable errors in module status table
-=======
-	+ More robust management of administration user accounts
->>>>>>> 13f3b2de
 4.0.2
 	+ Remove incorrect directory not exists warnings
 	+ Crash reports can be submitted also with global debug disabled
