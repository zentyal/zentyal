HEAD
<<<<<<< HEAD
	+ Removed cron daily invocation of deprecated report scripts
=======
	+ EBox::Type::File now allows ebox user to own files in directories
	which are not writable by him
>>>>>>> 8406a449
3.0.4
	+ Added EBox::SyncFolders interface
	+ Fixed invokation of tar for backup of model files
	+ New observer for sysinfo module to notify modules implementing the
	  SysInfo::Observer interface when the host name or host domain is
	  changed by the user, before and after the change takes effect
	+ Stop and start apache after language change to force environment reload
	+ Reload page after language change
	+ EBox::Module::Service::isRunning() skips daemons whose precondition fail
	+ Fixed undefined reference in DataTable controller for log audit
	+ Added and used serviceId field for service certificates
	+ Fixed SQL quoting of column names in unbuffered inserts and consolidation
3.0.3
	+ Fixed bug which prevented highlight of selected item in menu
	+ Fixed base class of event dispatcher to be compatible with the
	  changes dispatcher configuration table
	+ Fixed event daemon to use dumped variables
	+ Fixed need of double-click when closing menu items in some cases
	+ Fixed logs consolidation to avoid high CPU usage
	+ In view log table: correctly align previous and first page buttons
	+ Improve host name and domain validation.
	+ Forbidden the use of a qualified hostname in change hostname form
	+ Update samba hostname-dependent fields when hostname is changed
	+ Confirmation dialog when the local domain is changed and with a
	  warning if local domain which ends in .local
3.0.2
	+ The synchronization of redis cache refuses with log message to set
	  undefined values
	+ Fixed wrong sql statement which cause unwanted logs purge
	+ DataForm does not check for uniqueness of its fields, as it only
	  contains a single row
	+ In ConfigureLogs, restored printable names for log domains
	+ Fixed dashboard update error on modules widget, counter-graph
	  widget and widget without sections
	+ Better way to fix non-root warnings during boot without interfering
	  on manual restart commands in the shell
3.0.1
	+ Properly set default language as the first element of the Select to
	  avoid its loss on the first apache restart
	+ Set milestone to 3.0.X when creating tickets in trac.zentyal.org
	+ Removed forced setting of LANG variables in mod_perl which made progress
	  indicator fail when using any language different to English
	+ Removed some frequent undef warnings
	+ Added executeOnBrothers method to EBox::Model::Component
	+ Fixed repetition of 'add' and 'number change' events in RAID watcher
	+ Fixed incorrect display of edit button in tables without editField action
	+ Cache MySQL password to avoid reading it all the time
	+ Fixed request came from non-root user warnings during boot
	+ Send info event in Runit watcher only if the service was down
	  MAX_DOWN_PERIODS
3.0
	+ Removed beta logo
	+ Set 'firstInstall' flag on modules when installing during initial install
	+ Set 'restoringBackup' flag on modules when restoring backup
	+ Call enableService after initialSetup while restoring backup
	+ Registration link in widget now have appropiate content when either
	  remoteservices or software are not installed
	+ Fixed style for disabled buttons
	+ Composite and DataTable viewers recover from errors in pageTitle method
	+ Fixed intermitent failure in progress when there are no slides
	+ Rollback redis transaction on otherwise instead finally block
	+ Members of the 'admin' group can now login again on Zentyal
	+ Multi-admin management for commercial editions
	+ First and last move row buttons are now disabled instead of hidden
	+ In save changes dialog set focus always in the 'save' button
	+ Fixed i18n problem in some cases where environment variables
	  were different than the selected locale on Zentyal UI, now
	  LANG and LC_MESSAGES are explicitly passed to mod_perl
	+ Reviewed registration strings
	+ Added template attribute to MultiStateAction to provide any kind
	  of HTML to display an action
	+ Changed icon, name and link for Zentyal Remote
	+ Fixed some compatibility issues with Internet Explorer 9
	+ Show warning with Internet Explorer 8 or older
	+ Improved dashboard buttons colors
2.3.24
	+ Do not cache undef values in EBox::Config::Redis::get()
	+ Code fix on subscription retrieval for Updates event
	+ Update validate referer to new Remote Services module API
	+ In-place booleans now properly mark the module as changed
	+ Do not try to read slides if software module is not installed
	+ Fixed wrong call in Events::isEnabledDispatcher()
	+ Updated 'created by' footer
2.3.23
	+ Change the default domain name from 'zentyal.lan' to
	  'zentyal-domain.lan'
	+ Changes in first enable to avoid letting modules unsaved
	+ Type File now accepts spaces in the file name
	+ Added setTimezone method to MyDBEngine
	+ Enable consolidation after reviewing and pruning
	+ Code typo fix in Events::isEnabledWatcher
	+ Remove all report code from core
	+ Move SysInfo report related to remoteservices module
	+ Fixed regression which removed scroll bars from popups
	+ New carousel transition for the installation slides
	+ Added option to not show final notes in progress bar
	+ EBox::Model::Component::modelGetter does not die when trying to
	  get a model for an uninstalled module
	+ Added previous/next buttons to manually switch installation slides
	+ New installation slides format
	+ Added compatibility with MS Internet Explorer >= 8
2.3.22
	+ Changed first installation workflow and wizard infraestructure
	+ Improved firewall icons
	+ Set hover style for configure rules button in firewall
	+ Do not disable InnoDB in mysql if there are other databases
	+ Progress indicator no longer calls showAds if it is undefined
	+ Send cache headers on static files to improve browsing speed
	+ Added foreignNoSyncRows and foreignFilter options to EBox::Types::Select
	+ Improved settings icon
	+ Fixed modalboxes style
	+ Improve host domain validation. Single label domains are not allowed.
2.3.21
	+ Fixes on notifyActions
	+ Check for isDaemonRunning now compatible with asterisk status
	+ Fixed warning call in EBox::Types::HasMany
2.3.20
	+ New look & feel for the web interface
	+ Adjust slides transition timeout during installation
	+ Audit changes table in save changes popup has scroll and better style
	+ Model messages are printed below model title
	+ noDataMsg now allows to add elements if it makes sense
	+ Fixed ajax/form.mas to avoid phantom change button
	+ EBox::Model::Manager::_setupModelDepends uses full paths so the
	  dependecies can discriminate between models with the same name
	+ Default row addition in DataForm does not fires validateTypedRow
	+ Code typo fix in change administration port model
	+ Set only Remote as option to export/import configuration to a
	  remote site
	+ Return undef in HasMany type when a model is not longer
	  available due to being uninstalled
	+ Added onclick atribute to the link.mas template
	+ Fix exception raising when no event component is found
	+ table_ordered.js : more robust trClick event method
	+ Changed dashboard JS which sometimes halted widget updates
	+ Added popup dialogs for import/export configuration
	+ Changes in styles and sizes of the save/revoke dialog
	+ Removed redudant code in ConfigureWatchers::syncRows which made module
	  to have an incorrect modified state
	+ Dont show in bug report removed packages with configuration
	  held as broken packages
	+ DataTable::size() now calls to syncRows()
	+ EBox::Module::Config::set_list quivalent now has the same
	  behaviour than EBox::Module::Config::set
2.3.19
	+ Manually set up models for events to take into account the
	  dynamic models from the log watcher filtering models
	+ Fixed warnings when deleting a row which is referenced in other model
	+ Disable HTML form autocompletion in admin password change model
	+ Fixed incorrect non-editable warnings in change date and time model
	+ Fixed parsing value bug in EBox::Types::Date and EBox::Types::Time
	+ Reworked mdstat parsing, added failure_spare status
	+ Configuration backup implicitly preserves ownership of files
	+ Changes in styles and sizes of the save/revoke dialog
	+ New data form row is copied from default row, avoiding letting hidden
	  fields without its default value and causing missing fields errors
	+ Always fill abstract type with its default value, this avoids
	  errors with hidden fields with default value
	+ Different page to show errors when there are broken software packages
	+ InverseMatchSelect and InverseMatchUnion use 'not' instead of '!' to
	  denote inverse match. This string is configurable with a type argument
	+ Fixed types EBox::Type::InverseMatchSelect and InverseMatchUnion
	+ Fixed bug in DataTable::setTypedRow() which produced an incorrect 'id'
	  row element in DataTable::updateRowNotify()
	+ In tableBody.mas template: decomposed table topToolbar section in methods
	+ Fixed bug in discard changes dialog
	+ Confirmation dialogs now use styled modalboxes
	+ Do not reload page after save changes dialog if operation is successful
	+ Maintenance menu is now kept open when visiting the logs index page
2.3.18
	+ Manual clone of row in DataTable::setTypedRow to avoid segfault
	+ Avoid undef warnings in EBox::Model::DataTable::_find when the
	  element value is undef
	+ Fixed kill of ebox processes during postrm
	+ Set MySQL root password in create-db script and added mysql script
	  to /usr/share/zentyal for easy access to the zentyal database
	+ Increased timeout redirecting to wizards on installation to 5 seconds
	  to avoid problems on some slow or loaded machines
	+ Save changes dialog do not appear if there are no changes
	+ Delete no longer needed duplicated code
	+ Do not go to save changes after a regular package installation
	  they are saved only in the first install
	+ Progress bar in installation refactored
2.3.17
	+ Do not use modal box for save changes during installation
	+ Hidden fields in DataTables are no longer considered compulsory
	+ Select type has now its own viewer that allows use of filter function
	+ User is now enabled together with the rest of modules on first install
2.3.16
	+ Fix 'oldRow' parameter in UpdatedRowNotify
	+ Use Clone::Fast instead of Clone
	+ Modal dialog for the save and discard changes operations
	+ Use a different lock file for the usercorner redis
	+ Improved look of tables when checkAll controls are present
	+ Better icons for clone action
	+ Added confirmation dialog feature to models; added confirmation
	  dialog to change hostname model
	+ Dynamic default values are now properly updated when adding a row
	+ Kill processes owned by the ebox user before trying to delete it
	+ Do not use sudo to call status command at EBox::Service::running
	+ Fixed regression setting default CSS class in notes
2.3.15
	+ Added missing call to updateRowNotify in DataForms
	+ Fixed silent error in EBox::Types::File templates for non-readable
	  by ebox files
	+ Use pkill instead of killall in postinst
	+ Use unset instead of delete_dir when removing rows
	+ Do not set order list for DataForms
	+ Only try to clean tmp dir on global system start
2.3.14
	+ Error message for failure in package cache creation
	+ Fixed regression when showing a data table in a modal view
	+ Do not do a redis transaction for network module init actions
	+ Fixed EBox::Module::Config::st_unset()
	+ Allowed error class in msg template
2.3.13
	+ Fixed problems in EventDaemon with JSON and blessed references
	+ More crashes avoided when watchers or dispatchers doesn't exist
	+ Proper RAID watcher reimplementation using the new state API
	+ EBox::Config::Redis singleton has now a instance() method instead of new()
	+ Deleted wrong use in ForcePurge model
2.3.12
	+ Fixed problem with watchers and dispatchers after a module deletion
	+ Fixed EBox::Model::DataTable::_checkFieldIsUnique, it failed when the
	  printableValue of the element was different to its value
	+ Fixed separation between Add table link and table body
	+ Adaptation of EventDaemon to model and field changes
	+ Disabled logs consolidation on purge until it is reworked, fixed
	  missing use in purge logs model
	+ Fixed Componet::parentRow, it not longer tries to get a row with
	  undefined id
	+ Fix typo in ConfigureLogs model
	+ Mark files for removing before deleting the row from backend in
	  removeRow
	+ The Includes directives are set just for the main virtual host
	+ Fixed EventDaemon crash
2.3.11
	+ Mark files for removing before deleting the row from backend in removeRow
	+ Dashboard widgets now always read the information from RO
	+ Enable actions are now executed before enableService()
	+ Fixed regression which prevented update of the administration service
	  port when it was changed in the interface
	+ New EBox::Model::Composite::componentNames() for dynamic composites
	+ Remove _exposedMethods() feature to reduce use of AUTOLOAD
	+ Removed any message set in the model in syncRows method
	+ Added global() method to modules and components to get a coherent
	  read-write or read-only instance depending on the context
	+ Removed Model::Report and Composite::Report namespaces to simplify model
	  management and specification
	+ New redis key naming, with $mod/conf/*, $mod/state and $mod/ro/* replacing
	  /ebox/modules/$mod/*, /ebox/state/$mod/* and /ebox-ro/modules/$mod/*
	+ Removed unnecessary parentComposite methods in EBox::Model::Component
	+ Only mark modules as changed when data has really changed
	+ EBox::Global::modChange() throws exception if instance is readonly
	+ New get_state() and set_state() methods, st_* methods are kept for
	  backwards compatibility, but they are deprecated
	+ Simplified events module internals with Watcher and Dispatcher providers
	+ Model Manager is now able to properly manage read-only instances
	+ Composites can now use parentModule() like Models
	+ Renamed old EBox::GConfModule to EBox::Module::Config
	+ Unified model and composite management in the new EBox::Model::Manager
	+ Model and composites are loaded on demand to reduce memory consumption
	+ Model and composite information is now stored in .yaml schemas
	+ ModelProvider and CompositeProvider are no longer necessary
	+ Simplified DataForm using more code from DataTable
	+ Adapted RAID and restrictedResources() to the new JSON objects in redis
	+ Remove unused override modifications code
	+ Added /usr/share/zentyal/redis-cli wrapper for low-level debugging
	+ Use simpler "key: value" format for dumps instead of YAML
	+ Row id prefixes are now better chosen to avoid confusion
	+ Use JSON instead of list and hash redis types (some operations,
	  specially on lists, are up to 50% faster and caching is much simpler)
	+ Store rows as hashes instead of separated keys
	+ Remove deprecated all_dirs and all_entries methods
	+ Remove obsolete EBox::Order package
	+ Remove no longer needed redis directory tree sets
	+ Fixed isEqualTo() method on EBox::Types::Time
	+ EBox::Types::Abstract now provides default implementations of fields(),
	  _storeInGConf() and _restoreFromHash() using the new _attrs() method
	+ Remove indexes on DataTables to reduce complexity, no longer needed
	+ Simplified ProgressIndicator implementation using shared memory
	+ New EBox::Util::SHMLock package
	+ Implemented transactions for redis operations
	+ Replace old MVC cache system with a new low-level redis one
	+ Delete no longer necessary regen-redis-db tool
	+ Added new checkAll property to DataTable description to allow
	  multiple check/uncheck of boolean columns
2.3.10
	+ Added Desktop::ServiceProvider to allow modules to implement
	  requests from Zentyal desktop
	+ Added VirtualHost to manage desktop requests to Zentyal server
	+ Fix EventDaemon in the transition to MySQL
	+ Send EventDaemon errors to new rotated log file /var/log/zentyal/events.err
	+ Send an event to Zentyal Cloud when the updates are up-to-date
	+ Send an info event when modules come back to running
	+ Include additional info for current event watchers
	+ Fixed RAID report for some cases of spare devices and bitmaps
	+ Fixed log purge, SQL call must be a statement not a query
	+ Fixed regex syntax in user log queries
	+ Added missing "use Filesys::Df" to SysInfo
	+ Disabled consolidation by default until is fixed or reimplemented
	+ Fixed regresion in full log page for events
	+ Added clone action to data tables
	+ Fixed regression in modal popup when showing element table
	+ Added new type EBox::Types::KrbRealm
	+ Fix broken packages when dist-upgrading from old versions: stop ebox
	  owned processes before changing home directory
	+ Log the start and finish of start/stop modules actions
	+ Added usesPort() method to apache module
2.3.9
	+ Enable SSLInsecureRenegotiation to avoid master -> slave SOAP handsake
	  problems
	+ Added validateRowRemoval method to EBox::Model::DataTable
	+ Use rm -rf instead of remove_tree to avoid chdir permission problems
	+ Avoid problems restarting apache when .pid file does not exist
	+ Do not use graceful on apache to allow proper change of listen port
	+ Simplified apache restart mechanism and avoid some problems
2.3.8
	+ Create tables using MyISAM engine by default
	+ Delete obsolete 'admin' table
2.3.7
	+ Fixed printableName for apache module and remove entry in status widget
	+ Merged tableBodyWithoutActions.mas into tableBody.mas
	+ Removed tableBodyWithoutEdit.mas because it is no longer used
	+ Better form validation message when there are no ids for
	  foreign rows in select control with add new popup
	+ Fixed branding of RSS channel items
	+ Fixed destination path when copying zentyal.cnf to /etc/mysql/conf.d
	+ Packaging fixes for precise
2.3.6
	+ Switch from CGIs to models in System -> General
	+ New value() and setValue() methods in DataForm::setValue() for cleaner
	  code avoiding use of AUTOLOAD
	+ Added new EBox::Types::Time, EBox::Types::Date and EBox::Types::TimeZone
	+ Added new attribute 'enabled' to the Action and MultiStateAction types
	  to allow disabling an action. Accepts a scalar or a CODE ref
	+ The 'defaultValue' parameter of the types now accept a CODE ref that
	  returns the default value.
2.3.5
	+ Added force parameter in validateTypedRow
	+ Fixed 'hidden' on types when using method references
	+ Removed some console problematic characters from Util::Random::generate
	+ Added methods to manage apache CA certificates
	+ Use IO::Socket::SSL for SOAPClient connections
	+ Removed apache rewrite from old slaves implementation
	+ Do not show RSS image if custom_prefix defined
2.3.4
	+ Avoid 'negative radius' error in DiskUsage chart
	+ Fixed call to partitionFileSystems in EBox::SysInfo::logReportInfo
	+ Log audit does not ignore fields which their values could be interpreted
	  as boolean false
	+ Avoid ebox.cgi failure when showing certain strings in the error template
	+ Do not calculate md5 digests if override_user_modification is enabled
	+ Clean /var/lib/zentyal/tmp on boot
	+ Stop apache gracefully and delete unused code in Apache.pm
	+ Cache contents of module.yaml files in Global
2.3.3
	+ The editable attribute of the types now accept a reference to a function
	  to dinamically enable or disable the field.
	+ In progress bar CGIs AJAX call checks the availability of the
	  next page before loading it
	+ Replaced community logo
	+ Adapted messages in the UI for new editions
	+ Changed cookie name to remove forbidden characters to avoid
	  incompatibilities with some applications
	+ Added methods to enable/disable restart triggers
2.3.2
	+ Fixed redis unix socket permissions problem with usercorner
	+ Get row ids without safe characters checking
	+ Added EBox::Util::Random as random string generator
	+ Set log level to debug when cannot compute md5 for a nonexistent file
	+ Filtering in tables is now case insensitive
	+ ProgressIndicator no longer leaves zombie processes in the system
	+ Implemented mysqldump for logs database
	+ Remove zentyal-events cron script which should not be longer necessary
	+ Bugfix: set executable permissions to cron scripts and example hooks
	+ Added a global method to retrieve installed server edition
	+ Log also duration and compMessage to events.log
2.3.1
	+ Updated Standards-Version to 3.9.2
	+ Fixed JS client side table sorting issue due to Prototype
	  library upgrade
	+ Disable InnoDB by default to reduce memory consumption of MySQL
	+ Now events are logged in a new file (events.log) in a more
	  human-readable format
	+ Added legend to DataTables with custom actions
	+ Changed JS to allow the restore of the action cell when a delete
	  action fails
	+ Set milestone to 3.0 when creating bug reports in the trac
	+ Avoid temporal modelInstance errors when adding or removing
	  modules with LogWatchers or LogDispatcher
	+ Unallow administration port change when the port is in use
2.3
	+ Do not launch a passwordless redis instance during first install
	+ New 'types' field in LogObserver and storers/acquirers to store special
	  types like IPs or MACs in an space-efficient way
	+ Use MySQL for the logs database instead of PostgreSQL
	+ Bugfix: logs database is now properly recreated after purge & install
	+ Avoid use of AUTOLOAD to execute redis commands, improves performance
	+ Use UNIX socket to connect to redis for better performance and
	  update default redis 2.2 settings
	+ Use "sudo" group instead of "admin" one for the UI access control
	+ Added EBox::Module::Base::version() to get package version
	+ Fixed problem in consalidation report when accumulating results
	  from queries having a "group by table.field"
	+ Added missing US and Etc zones in timezone selector
	+ Replaced autotools with zbuildtools
	+ Refuse to restore configuration backup from version lesser than
	  2.1 unless forced
	+ Do not retrieve format.js in every graph to improve performance
	+ The purge-module scripts are always managed as root user
	+ New grep-redis tool to search for patterns in redis keys or
	  values
	+ Use partitionFileSystems method from EBox::FileSystem
2.2.4
	+ New internal 'call' command in Zentyal shell to 'auto-use' the module
	+ Zentyal shell now can execute commandline arguments
	+ Bugfix: EBox::Types::IPAddr::isEqualTo allows to change netmask now
	+ Removed some undefined concatenation and compare warnings in error.log
	+ Ignore check operation in RAID event watcher
	+ Skip IP addresses ending in .0 in EBox::Types::IPRange::addresses()
	+ Do not store in redis trailing dots in Host and DomainName types
	+ Added internal command to instance models and other improvements in shell
	+ Now the whole /etc/zentyal directory is backed up and a copy of the
	  previous contents is stored at /var/backups before restoring
	+ Removing a module with a LogWatcher no longer breaks the LogWatcher
	  Configuration page anymore
	+ Fixed error in change-hostname script it does not longer match substrings
	+ Bugfix: Show breadcrumbs even from models which live in a
	  composite
	+ HTTPLink now returns empty string if no HTTPUrlView is defined
	  in DataTable class
	+ Added mising use sentence in EBox::Event::Watcher::Base
2.2.3
	+ Bugfix: Avoid url rewrite to ebox.cgi when requesting to /slave
	+ Fixed logrotate configuration
	+ More resilient way to handle with missing indexes in _find
	+ Added more informative text when mispelling methods whose prefix
	  is an AUTOLOAD action
	+ A more resilient solution to load events components in EventDaemon
	+ Added one and two years to the purge logs periods
	+ Fixed downloads from EBox::Type::File
2.2.2
	+ Revert cookie name change to avoid session loss in upgrades
	+ Do not try to change owner before user ebox is created
2.2.1
	+ Removed obsolete references to /zentyal URL
	+ Create configuration backup directories on install to avoid warnings
	  accessing the samba share when there are no backups
	+ Log result of save changes, either successful or with warnings
	+ Changed cookie name to remove forbidden characters to avoid
	  incompatibilities with some applications
	+ Removed duplicated and incorrect auding logging for password change
	+ Fixed some non-translatable strings
	+ Create automatic bug reports under 2.2.X milestone instead of 2.2
	+ Fixed bug changing background color on selected software packages
2.1.34
	+ Volatile types called password are now also masked in audit log
	+ Adjust padding for module descriptions in basic software view
	+ Removed beta icon
2.1.33
	+ Fixed modal add problems when using unique option on the type
	+ Fixed error management in the first screen of modal add
	+ Unify software selection and progress colors in CSS
	+ Set proper message type in Configure Events model
	+ Fixed error checking permanentMessage types in templates/msg.mas
2.1.32
	+ Added progress bar colors to theme definition
	+ Remove no longer correct UTF8 decode in ProgressIndicator
	+ Fixed UTF8 double-encoding on unexpected error CGI
	+ Reviewed some subscription strings
	+ Always fork before apache restart to avoid port change problems
	+ Stop modules in the correct order (inverse dependencies order)
	+ Better logging of failed modules on restore
2.1.31
	+ Do not start managed daemons on boot if the module is disabled
	+ Better message on redis error
	+ Watch for dependencies before automatic enable of modules on first install
2.1.30
	+ Removed obsolete /ebox URL from RSS link
	+ Changed methods related with extra backup data in modules logs
	  to play along with changes in ebackup module
	+ Set a user for remote access for audit reasons
	+ Detect session loss on AJAX requests
2.1.29
	+ Startup does not fail if SIGPIPE received
2.1.28
	+ Added code to mitigate false positives on module existence
	+ Avoid error in logs full summary due to incorrect syntax in template
	+ Allow unsafe chars in EBox::Types::File to avoid problems in some browsers
	+ Reviewed some subscription strings
	+ Warning about language-packs installed works again after Global changes
	+ Show n components update when only zentyal packages are left to
	  upgrade in the system widget
	+ Do not show debconf warning when installing packages
	+ EBox::Types::IPAddr (and IPNetwork) now works with defaultValue
	+ Allow to hide menu items, separators and dashboard widgets via conf keys
2.1.27
	+ Do not create tables during Disaster Recovery installation
	+ Added new EBox::Util::Debconf::value to get debconf values
	+ DataTable controller does no longer try to get a deleted row
	  for gather elements values for audit log
	+ Check if Updates watcher can be enabled if the subscription
	  level is yet unknown
2.1.26
	+ Detection of broken packages works again after proper deletion
	  of dpkg_running file
	+ Keep first install redis server running until trigger
	+ Unified module restart for package trigger and init.d
	+ Use restart-trigger script in postinst for faster daemons restarting
	+ System -> Halt/Reboot works again after regression in 2.1.25
	+ Added framework to show warning messages after save changes
	+ Change caption of remote services link to Zentyal Cloud
	+ Do not show Cloud link if hide_cloud_link config key is defined
	+ Added widget_ignore_updates key to hide updates in the dashboard
	+ Differentiate ads from notes
	+ Allow custom message type on permanentMessage
	+ Only allow custom themes signed by Zentyal
	+ Removed /zentyal prefix from URLs
	+ Caps lock detection on login page now works again
	+ Added HiddenIfNotAble property to event watchers to be hidden if
	  it is unabled to monitor the event
	+ Dashboard values can be now error and good as well
	+ Include a new software updates widget
	+ Include a new alert for basic subscriptions informing about
	  software updates
	+ Add update-notifier-common to dependencies
	+ EBox::DataTable::enabledRows returns rows in proper order
	+ Use custom ads when available
	+ Disable bug report when hide_bug_report defined on theme
2.1.25
	+ Do not show disabled module warnings in usercorner
	+ Mask passwords and unify boolean values in audit log
	+ Do not override type attribute for EBox::Types::Text subtypes
	+ Corrected installation finished message after first install
	+ Added new disableAutocomplete attribute on DataTables
	+ Optional values can be unset
	+ Minor improvements on nmap scan
2.1.24
	+ Do not try to generate config for unconfigured services
	+ Remove unnecessary redis call getting _serviceConfigured value
	+ Safer sizes for audit log fields
	+ Fix non-translatable "show help" string
	+ Allow links to first install wizard showing a desired page
	+ Fixed bug in disk usage when we have both values greater and
	  lower than 1024 MB
	+ Always return a number in EBox::AuditLogging::isEnabled to avoid
	  issues when returning the module status
	+ Added noDataMsg attribute on DataTable to show a message when
	  there are no rows
2.1.23
	+ Removed some warnings during consolidation process
	+ Depend on libterm-readline-gnu-perl for history support in shells
	+ Fixed error trying to change the admin port with NTP enabled
	+ Fixed breadcrumb destination for full log query page
	+ Use printableActionName in DataTable setter
2.1.22
	+ Fixed parentRow method in EBox::Types::Row
	+ Added new optionalLabel flag to EBox::Types::Abstract to avoid
	  show the label on non-optional values that need to be set as
	  optional when using show/hide viewCustomizers
	+ Added initHTMLStateOrder to View::Customizer to avoid incorrect
	  initial states
	+ Improved exceptions info in CGIs to help bug reporting
	+ Do not show customActions when editing row on DataTables
2.1.21
	+ Fixed bug printing traces at Global.pm
	+ Check new dump_exceptions confkey instead of the debug one in CGIs
	+ Explicit conversion to int those values stored in our database
	  for correct dumping in reporting
	+ Quote values in update overwrite while consolidating for reporting
2.1.20
	+ Fixed regression in edition in place of booleans
	+ Better default balance of the dashboard based on the size of the widgets
	+ Added defaultSelectedType argument to PortRange
2.1.19
	+ Disable KeepAlive as it seems to give performance problems with Firefox
	  and set MaxClients value back to 1 in apache.conf
	+ Throw exceptions when calling methods not aplicable to RO instances
	+ Fixed problems when mixing read/write and read-only instances
	+ Date/Time and Timezone moved from NTP to core under System -> General
	+ Do not instance hidden widgets to improve dashboard performance
	+ New command shell with Zentyal environment at /usr/share/zentyal/shell
	+ Show warning when a language-pack is not installed
	+ Removed unnecessary dump/load operations to .bak yaml files
	+ AuditLogging and Logs constructor now receive the 'ro' parameter
	+ Do not show Audit Logging in Module Status widget
2.1.18
	+ New unificated zentyal-core.logrotate for all the internal logs
	+ Added forceEnabled option for logHelpers
	+ Moved carousel.js to wizard template
	+ Add ordering option to wizard pages
	+ Fixed cmp and isEqualTo methods for EBox::Types::IPAddr
	+ Fixed wrong Mb unit labels in Disk Usage and use GB when > 1024 MB
	+ Now global-action script can be called without progress indicator
	+ Fixed EBox::Types::File JavaScript setter code
	+ Added support for "Add new..." modal boxes in foreign selectors
	+ Each module can have now its customized purge-module script
	  that will be executed after the package is removed
	+ Added Administration Audit Logging to log sessions, configuration
	  changes, and show pending actions in save changes confirmation
	+ User name is stored in session
	+ Remove deprecated extendedRestore from the old Full Backup
2.1.17
	+ Fixed RAID event crash
	+ Added warning on models and composites when the module is disabled
	+ Fixed login page style with some languages
	+ Login page template can now be reused accepting title as parameter
	+ EBox::Types::File does not write on redis when it fails to
	  move the fail to its final destination
	+ Added quote column option for periodic log consolidation and
	  report consolidation
	+ Added exclude module option to backup restore
2.1.16
	+ Do not show incompatible navigator warning on Google Chrome
	+ Fixed syncRows override detection on DataTable find
	+ clean-conf script now deletes also state data
	+ Avoid 'undefined' message in selectors
2.1.15
	+ Move Disk Usage and RAID to the new Maintenance menu
	+ Always call syncRows on find (avoid data inconsistencies)
	+ Filename when downloading a conf backup now contains hostname
	+ Fixed bug in RAID template
	+ Set proper menu order in System menu (fixes NTP position)
	+ Fixed regresion in page size selector on DataTables
	+ Fixed legend style in Import/Export Configuration
2.1.14
	+ Fixed regresion with double quotes in HTML templates
	+ Fixed problems with libredis-perl version dependency
	+ Adding new apparmor profile management
2.1.13
	+ Better control of errors when saving changes
	+ Elements of Union type can be hidden
	+ Model elements can be hidden only in the viewer or the setter
	+ HTML attributtes are double-quoted
	+ Models can have sections of items
	+ Password view modified to show the confirmation field
	+ New multiselect type
	+ Redis backend now throws different kind of exceptions
2.1.12
	+ Revert no longer necessary parents workaround
	+ Hide action on viewCustomizer works now on DataTables
2.1.11
	+ Fixed bug which setted bad directory to models in tab view
	+ Union type: Use selected subtype on trailingText property if the
	  major type does not have the property
	+ Raise MaxClients to 2 to prevent apache slowness
2.1.10
	+ Security [ZSN-2-1]: Avoid XSS in process list widget
2.1.9
	+ Do not try to initialize redis client before EBox::init()
	+ Safer way to delete rows, deleting its id reference first
	+ Delete no longer needed workaround for gconf with "removed" attribute
	+ Fixed regression in port range setter
2.1.8
	+ Fixed regression in menu search
	+ Fixed missing messages of multi state actions
	+ Help toggler is shown if needed when dynamic content is received
	+ Fixed issue when disabling several actions at once in a data table view
	+ All the custom actions are disabled when one is clicked
	+ Submit wizard pages asynchronously and show loading indicator
	+ Added carousel.js for slide effects
2.1.7
	+ Fixed issues with wrong html attributes quotation
	+ Bugfix: volatile types can now calculate their value using other
	  the value from other elements in the row no matter their position
2.1.6
	+ Attach software.log to bug report if there are broken packages
	+ Added keyGenerator option to report queries
	+ Tuned apache conf to provide a better user experience
	+ Actions click handlers can contain custom javascript
	+ Restore configuration with force dependencies option continues
	  when modules referenced in the backup are not present
	+ Added new MultiStateAction type
2.1.5
	+ Avoid problems getting parent if the manager is uninitialized
	+ Rename some icon files with wrong extension
	+ Remove wrong optional attribute for read-only fields in Events
	+ Renamed all /EBox/ CGI URLs to /SysInfo/ for menu folder coherency
	+ Added support for custom actions in DataTables
	+ Replaced Halt/Reboot CGI with a model
	+ Message classes can be set from models
	+ Fixed error in Jabber dispatcher
	+ Show module name properly in log when restart from the dashboard fails
	+ Avoid warning when looking for inexistent PID in pidFileRunning
2.1.4
	+ Changed Component's parent/child relationships implementation
	+ Fixed WikiFormat on automatic bug report tickets
	+ Do not show available community version in Dashboard with QA
 	  updates
2.1.3
	+ Fall back to readonly data in config backup if there are unsaved changes
	+ Allow to automatically send a report in the unexpected error page
	+ Logs and Events are now submenus of the new Maintenance menu
	+ Configuration Report option is now present on the Import/Export section
	+ Require save changes operation after changing the language
	+ Added support for URL aliases via schemas/urls/*.urls files
	+ Allow to sort submenu items via 'order' attribute
	+ Automatically save changes after syncRows is called and mark the module
	  mark the module as unchanged unless it was previously changed
	+ Removed unnecessary ConfigureEvents composite
	+ Removed unnecessary code from syncRows in logs and events
	+ Restore configuration is safer when restoring /etc/zentyal files
	+ Fixed unescaped characters when showing an exception
	+ Fixed nested error page on AJAX requests
	+ Adapted dumpBackupExtraData to new expected return value
	+ Report remoteservices, when required, a change in administration
	  port
	+ Added continueOnModuleFail mode to configuration restore
	+ Fixed Firefox 4 issue when downloading backups
	+ Show scroll when needed in stacktraces (error page)
	+ More informative error messages when trying to restart locked modules
	  from the dashboard
	+ Creation of plpgsql language moved from EBox::Logs::initialSetup
	  to create-db script
	+ Redis backend now throws different kind of exceptions
	+ Avoid unnecesary warnings about PIDs
	+ Update Jabber dispatcher to use Net::XMPP with some refactoring
	+ Save changes messages are correctly shown with international charsets
	+ Support for bitmap option in RAID report
	+ Retry multiInsert line by line if there are encoding errors
	+ Adapted to new location of partitionsFileSystems in EBox::FileSystem
	+ Event messages are cleaned of null characters and truncated
	  before inserting in the database when is necessary
	+ Improve message for "Free storage space" event and send an info
	  message when a given partition is not full anymore
	+ Event messages now can contain newline characters
	+ Objects of select type are compared also by context
	+ Remove cache from optionsFromForeignModel since it produces
	  problems and it is useless
	+ Set title with server name if the server is subscribed
	+ Fix title HTML tag in views for Models and Composites
	+ Added lastEventsReport to be queried by remoteservices module
	+ Added EBox::Types::HTML type
	+ Added missing manage-logs script to the package
	+ Fixed problems with show/hide help switch and dynamic content
	+ Menus with subitems are now kept unfolded until a section on a
	  different menu is accessed
	+ Sliced restore mode fails correctly when schema file is missing,
	  added option to force restore without schema file
	+ Purge conf now purges the state keys as well
	+ Added EBox::Types::IPRange
2.1.2
	+ Now a menu folder can be closed clicking on it while is open
	+ Bugfix: cron scripts are renamed and no longer ignored by run-parts
	+ Added new EBox::Util::Nmap class implementing a nmap wrapper
2.1.1
	+ Fixed incoherency problems with 'on' and '1' in boolean indexes
	+ Move cron scripts from debian packaging to src/scripts/cron
	+ Trigger restart of logs and events when upgrading zentyal-core
	  without any other modules
	+ Don't restart apache twice when upgrading together with more modules
	+ Fixed params validation issues in addRow
2.1
	+ Replace YAML::Tiny with libyaml written in C through YAML::XS wrapper
	+ Minor bugfix: filter invalid '_' param added by Webkit-based browser
	  on EBox::CGI::Base::params() instead of _validateParams(), avoids
	  warning in zentyal.log when enabling modules
	+ All CGI urls renamed from /ebox to /zentyal
	+ New first() and deleteFirst() methods in EBox::Global to check
	  existence and delete the /var/lib/zentyal/.first file
	+ PO files are now included in the language-pack-zentyal-* packages
	+ Migrations are now always located under /usr/share/$package/migration
	  this change only affects to the events and logs migrations
	+ Delete no longer used domain and translationDomain methods/attributes
	+ Unified src/libexec and tools in the new src/scripts directory
	+ Remove the ebox- prefix on all the names of the /usr/share scripts
	+ New EBox::Util::SQL package with helpers to create and drop tables
	  from initial-setup and purge-module for each module
	+ Always drop tables when purging a package
	+ Delete 'ebox' user when purging zentyal-core
	+ Moved all SQL schemas from tools/sqllogs to schemas/sql
	+ SQL time-period tables are now located under schemas/sql/period
	+ Old ebox-clean-gconf renamed to /usr/share/zentyal/clean-conf and
	  ebox-unconfigure-module is now /usr/share/zentyal/unconfigure-module
	+ Added default implementation for enableActions, executing
	  /usr/share/zentyal-$modulename/enable-module if exists
	+ Optimization: Do not check if a row is unique if any field is unique
	+ Never call syncRows on read-only instances
	+ Big performance improvements using hashes and sets in redis
	  database to avoid calls to the keys command
	+ Delete useless calls to exists in EBox::Config::Redis
	+ New regen-redis-db tool to recreate the directory structure
	+ Renamed /etc/cron.hourly/90manageEBoxLogs to 90zentyal-manage-logs
	  and moved the actual code to /usr/share/zentyal/manage-logs
	+ Move /usr/share/ebox/zentyal-redisvi to /usr/share/zentyal/redisvi
	+ New /usr/share/zentyal/initial-setup script for modules postinst
	+ New /usr/share/zentyal/purge-module script for modules postrm
	+ Removed obsolete logs and events migrations
	+ Create plpgsql is now done on EBox::Logs::initialSetup
	+ Replace old ebox-migrate script with EBox::Module::Base::migrate
	+ Rotate duplicity-debug.log log if exists
	+ Bug fix: Port selected during installation is correctly saved
	+ Zentyal web UI is restarted if their dependencies are upgraded
	+ Bug fix: Logs don't include unrelated information now
	+ Add total in disk_usage report
	+ Bugfix: Events report by source now works again
	+ Do not include info messages in the events report
	+ Services event is triggered only after five failed checkings
	+ Do not add redundant includedir lines to /etc/sudoers
	+ Fixed encoding for strings read from redis server
	+ Support for redis-server 2.0 configuration
	+ Move core templates to /usr/share/zentyal/stubs/core
	+ Old /etc/ebox directory replaced with the new /etc/zentyal with
	  renamed core.conf, logs.conf and events.conf files
	+ Fixed broken link to alerts list
2.0.15
	+ Do not check the existence of cloud-prof package during the
	  restore since it is possible not to be installed while disaster
	  recovery process is done
	+ Renamed /etc/init.d/ebox to /etc/init.d/zentyal
	+ Use new zentyal-* package names
	+ Don't check .yaml existence for core modules
2.0.14
	+ Added compMessage in some events to distinguish among events if
	  required
	+ Make source in events non i18n
	+ After restore, set all the restored modules as changed
	+ Added module pre-checks for configuration backup
2.0.13
	+ Fixed dashboard graphs refresh
	+ Fixed module existence check when dpkg is running
	+ Fix typo in sudoers creation to make remote support work again
2.0.12
	+ Include status of packages in the downloadable bug report
	+ Bugfix: Avoid possible problems deleting redis.first file if not exist
2.0.11
	+ New methods entry_exists and st_entry_exists in config backend
2.0.10
	+ Now redis backend returns undef on get for undefined values
	+ Allow custom mason templates under /etc/ebox/stubs
	+ Better checks before restoring a configuration backup with
	  a set of modules different than the installed one
	+ Wait for 10 seconds to the child process when destroying the
	  progress indicator to avoid zombie processes
	+ Caught SIGPIPE when trying to contact Redis server and the
	  socket was already closed
	+ Do not stop redis server when restarting apache but only when
	  the service is asked to stop
	+ Improvements in import/export configuration (know before as
	  configuration backup)
	+ Improvements in ProgressIndicator
	+ Better behaviour of read-only rows with up/down arrows
	+ Added support for printableActionName in DataTable's
	+ Added information about automatic configuration backup
	+ Removed warning on non existent file digest
	+ Safer way to check if core modules exist during installation
2.0.9
	+ Treat wrong installed packages as not-existent modules
	+ Added a warning in dashboard informing about broken packages
	+ File sharing and mailfilter log event watchers works again since
	  it is managed several log tables per module
2.0.8
	+ Replaced zentyal-conf script with the more powerful zentyal-redisvi
	+ Set always the same default order for dashboard widgets
	+ Added help message to the configure widgets dialog
	+ Check for undefined values in logs consolidation
	+ Now dashboard notifies fails when restarting a service
	+ Fixed bug with some special characters in dashboard
	+ Fixed bug with some special characters in disk usage graph
2.0.7
	+ Pre-installation includes sudoers.d into sudoers file if it's not yet
	  installed
	+ Install apache-prefork instead of worker by default
	+ Rename service certificate to Zentyal Administration Web Server
2.0.6
	+ Use mod dependencies as default restore dependencies
	+ Fixed dependencies in events module
	+ Increased recursive dependency threshold to avoid
	  backup restoration problems
2.0.5
	+ Removed deprecated "Full backup" option from configuration backup
	+ Bugfix: SCP method works again after addition of SlicedBackup
	+ Added option in 90eboxpglogger.conf to disable logs consolidation
2.0.4
	+ Removed useless gconf backup during upgrade
	+ Fixed postinstall script problems during upgrade
2.0.3
	+ Added support for the sliced backup of the DB
	+ Hostname change is now visible in the form before saving changes
	+ Fixed config backend problems with _fileList call
	+ Added new bootDepends method to customize daemons boot order
	+ Added permanent message property to Composite
	+ Bugfix: Minor aesthetic fix in horizontal menu
	+ Bugfix: Disk usage is now reported in expected bytes
	+ Bugfix: Event dispatcher is not disabled when it is impossible
	  for it to dispatch the message
2.0.2
	+ Better message for the service status event
	+ Fixed modules configuration purge script
	+ Block enable module button after first click
	+ Avoid division by zero in progress indicator when total ticks is
	  zero
	+ Removed warning during postinst
	+ Added new subscription messages in logs, events and backup
2.0.1
	+ Bugfix: Login from Zentyal Cloud is passwordless again
	+ Some defensive code for the synchronization in Events models
	+ Bugfix: add EBox::Config::Redis::get to fetch scalar or list
	  values. Make GConfModule use it to avoid issues with directories
	  that have both sort of values.
1.5.14
	+ Fixed redis bug with dir keys prefix
	+ Improved login page style
	+ New login method using PAM instead of password file
	+ Allow to change admin passwords under System->General
	+ Avoid auto submit wizard forms
	+ Wizard skip buttons always available
	+ Rebranded post-installation questions
	+ Added zentyal-conf script to get/set redis config keys
1.5.13
	+ Added transition effect on first install slides
	+ Zentyal rebrand
	+ Added web page favicon
	+ Fixed already seen wizards apparition
	+ Fixed ro module creation with redis backend
	+ Use mason for links widgets
	+ Use new domain to official strings for subscriptions
1.5.12
	+ Added option to change hostname under System->General
	+ Show option "return to dashboard" when save changes fails.
1.5.11
	+ Added more tries on redis reconnection
	+ Fixed user corner access problems with redis server
	+ writeFile* methods reorganized
	+ Added cron as dependency as cron.hourly was never executed with anacron
	+ Improvements in consolidation of data for reports
1.5.10
	+ Fixed gconf to redis conversion for boolean values
1.5.9
	+ Improved migrations speed using the same perl interpreter
	+ Redis as configuration backend (instead of gconf)
	+ Improved error messages in ebox-software
	+ Set event source to 256 chars in database to adjust longer event
	  sources
	+ Progress bar AJAX updates are sent using JSON
	+ Fixed progress bar width problems
	+ Fixed top menu on wizards
	+ Improved error message when disconnecting a not connected database
	+ Abort installation if 'ebox' user already exists
	+ Bugfix: IP address is now properly registered if login fails
1.5.8
	+ Added template tableorderer.css.mas
	+ Added buttonless top menu option
	+ Bugfix: Save all modules on first installation
	+ Bugfix: General ebox database is now created if needed when
	  re/starting services
	+ Bugfix: Data to report are now uniform in number of elements per
	  value. This prevents errors when a value is present in a month and
	  not in another
	+ Bugfix: Don't show already visited wizard pages again
1.5.7
	+ Bugfix: Avoid error when RAID is not present
	+ Bugfix: Add ebox-consolidate-reportinfo call in daily cron script
	+ Bugfix: Called multiInsert and unbufferedInsert when necessary
	  after the loggerd reimplementation
	+ Bugfix: EBox::ThirdParty::Apache2::AuthCookie and
	  EBox::ThirdParty::Apache2::AuthCookie::Util package defined just
	  once
	+ Added util SystemKernel
	+ Improved progress indicator
	+ Changes in sudo generation to allow sudo for remote support user
	+ Initial setup wizards support
1.5.6
	+ Reimplementation of loggerd using inotify instead of File::Tail
1.5.5
	+ Asynchronous load of dashboard widgets for a smoother interface
1.5.4
	+ Changed dbus-check script to accept config file as a parameter
1.5.3
	+ Function _isDaemonRunning works now with snort in lucid
	+ Javascript refreshing instead of meta tag in log pages
	+ Updated links in dashboard widget
	+ Add package versions to downloadable ebox.log
	+ Fixed postgresql data dir path for disk usage with pg 8.4
	+ GUI improvements in search box
1.5.2
	+ Security [ESN-1-1]: Validate referer to avoid CSRF attacks
	+ Added reporting structure to events module
	+ Added new CGI to download the last lines of ebox.log
1.5.1
	+ Bugfix: Catch exception when upstart daemon does not exist and
	  return a stopped status
	+ Added method in logs module to dump database in behalf of
	ebackup module
	+ Bugfix: Do not check in row uniqueness for optional fields that
	are not passed as parameters
	+ Improve the output of ebox module status, to be consistent with the one
	  shown in the interface
	+ Add options to the report generation to allow queries to be more
	  flexible
	+ Events: Add possibility to enable watchers by default
	+ Bugfix: Adding a new field to a model now uses default
	  value instead of an empty value
	+ Added script and web interface for configuration report, added
	  more log files to the configuration report
1.5
	+ Use built-in authentication
	+ Use new upstart directory "init" instead of "event.d"
	+ Use new libjson-perl API
	+ Increase PerlInterpMaxRequests to 200
	+ Increase MaxRequestsPerChild (mpm-worker) to 200
	+ Fix issue with enconding in Ajax error responses
	+ Loggerd: if we don't have any file to watch we just sleep otherwise the process
	  will finish and upstart will try to start it over again and again.
	+ Make /etc/init.d/ebox depend on $network virtual facility
	+ Show uptime and users on General Information widget.
1.4.2
	+ Start services in the appropriate order (by dependencies) to fix a problem
	  when running /etc/init.d/ebox start in slaves (mail and other modules
	  were started before usersandgroups and thus failed)
1.4.1
	+ Remove network workarounds from /etc/init.d/ebox as we don't bring
	  interfaces down anymore
1.4
	+ Bug fix: i18n. setDomain in composites and models.
1.3.19
	+ Make the module dashboard widget update as the rest of the widgets
	+ Fix problem regarding translation of module names: fixes untranslated
	  module names in the dashboard, module status and everywhere else where
	  a module name is written
1.3.18
	+ Add version comparing function and use it instead of 'gt' in the
	  general widget
1.3.17
	+ Minor bug fix: check if value is defined in EBox::Type::Union
1.3.16
	+ Move enable field to first row in ConfigureDispatcherDataTable
	+ Add a warning to let users know that a module with unsaved changes
	  is disabled
	+ Remove events migration directory:
		- 0001_add_conf_configureeventtable.pl
		- 0002_add_conf_diskfree_watcher.pl
	+ Bug fix: We don't use names to stringify date to avoid issues
	  with DB insertions and localisation in event logging
	+ Bug fix: do not warn about disabled services which return false from
	  showModuleStatus()
	+ Add blank line under "Module Status"
	+ Installed and latest available versions of the core are now displayed
	  in the General Information widget
1.3.15
	+ Bug fix: Call EBox::Global::sortModulesByDependencies when
	  saving all modules and remove infinite loop in that method.
	  EBox::Global::modifiedModules now requires an argument to sort
	  its result dependending on enableDepends or depends attribute.
	+ Bug fix: keep menu folders open during page reloads
	+ Bug fix: enable the log events dispatcher by default now works
	+ Bug fix: fixed _lock function in EBox::Module::Base
	+ Bug fix: composites honor menuFolder()
	+ Add support for in-place edition for boolean types. (Closes
	  #1664)
	+ Add method to add new database table columnts to EBox::Migration::Helpers
	+ Bug fix: enable "Save Changes" button after an in-place edition
1.3.14
	+ Bug fix: fix critical bug in migration helper that caused some log
	  log tables to disappear
	+ Create events table
	+ Bug fix: log watcher works again
	+ Bug fix: delete cache if log index is not found as it could be
	  disabled
1.3.13
	+ Bug fix: critical error in EventDaemon that prevented properly start
	+ Cron script for manage logs does not run if another is already
	  running, hope that this will avoid problems with large logs
	+ Increased maximum size of message field in events
	+ Added script to purge logs
	+ Bug fix: multi-domain logs can be enabled again
1.3.12
	+ Added type for EBox::Dashboard::Value to stand out warning
	  messages in dashboard
	+ Added EBox::MigrationHelpers to include migration helpers, for now,
	  include a db table renaming one
	+ Bug fix: Fix mismatch in event table field names
	+ Bug fix: Add migration to create language plpgsql in database
	+ Bug fix: Add missing script for report log consolidation
	+ Bug fix: Don't show modules in logs if they are not configured. This
	  prevents some crashes when modules need information only available when
	  configured, such as mail which holds the vdomains in LDAP
	+ Added method EBox::Global::lastModificationTime to know when
	  eBox configuration was modified for last time
	+ Add support for breadcrumbs on the UI
	+ Bug fix: in Loggerd files are only parsed one time regardless of
	  how many LogHelper reference them
	+ Added precondition for Loggerd: it does not run if there isnt
	anything to watch
1.3.11
	+ Support customFilter in models for big tables
	+ Added EBox::Events::sendEvent method to send events using Perl
	  code (used by ebackup module)
	+ Bug fix: EBox::Type::Service::cmp now works when only the
	  protocols are different
	+ Check $self is defined in PgDBEngine::DESTROY
	+ Do not watch files in ebox-loggerd related to disabled modules and
	  other improvements in the daemon
	+ Silent some exceptions that are used for flow control
	+ Improve the message from Service Event Watcher
1.3.10
	+ Show warning when accesing the UI with unsupported browsers
	+ Add disableApparmorProfile to EBox::Module::Service
	+ Bug fix: add missing use
	+ Bug fix: Make EventDaemon more robust against malformed sent
	  events by only accepting EBox::Event objects
1.3.8
	+ Bug fix: fixed order in EBox::Global::modified modules. Now
	  Global and Backup use the same method to order the module list
	  by dependencies
1.3.7
	+ Bug fix: generate public.css and login.css in dynamic-www directory
	  which is /var/lib/zentyal/dynamicwww/css/ and not in /usr/share/ebox/www/css
	  as these files are generate every time eBox's apache is
	  restarted
	+ Bug fix: modules are restored now in the correct dependency
	  order
	+ ebox-make-backup accepts --destinaton flag to set backup's file name
	+ Add support for permanent messages to EBox::View::Customizer
1.3.6
	+ Bug fix: override _ids in EBox::Events::Watcher::Log to not return ids
	which do not exist
	+ Bug fix: fixed InverseMatchSelect type which is used by Firewall module
	+ New widget for the dashboard showing useful support information
	+ Bugfix: wrong permissions on CSS files caused problem with usercorner
	+ CSS are now templates for easier rebranding
	+ Added default.theme with eBox colors
1.3.5
	+ Bugfix: Allow unsafe characters in password type
	+ Add FollowSymLinks in eBox apache configuration. This is useful
	  if we use js libraries provided by packages
1.3.4
	+ Updated company name in the footer
	+ Bugfix: humanEventMessage works with multiple tableInfos now
	+ Add ebox-dbus-check to test if we can actually connect to dbus
1.3.4
	+ bugfix: empty cache before calling updatedRowNotify
	+ enable Log dispatcher by default and not allow users to disable
	it
	+ consolidation process continues in disabled but configured modules
	+ bugfix: Save Changes button doesn't turn red when accessing events for
	first time
1.3.2
	+ bugfix: workaround issue with dhcp configured interfaces at boot time
1.3.1
	+ bugfix: wrong regex in service status check
1.3.0
	+ bugfix: make full backup work again
1.1.30
	+ Change footer to new company holder
	+  RAID does not generate 'change in completion events, some text
	problems fixed with RAID events
	+ Report graphics had a datapoints limit dependent on the active
	time unit
	+ Apache certificate can be replaced by CA module
	+ Fixed regression in detailed report: total row now aggregates
	properly
	+ More characters allowed when changing password from web GUI
	+ Fixed regression with already used values in select types
	+ Do not a button to restart eBox's apache
	+ Fixed auth problem when dumping and restoring postgre database
1.1.20
	+ Added custom view support
	+ Bugfix: report models now can use the limit parameter in
	  reportRows() method
	+ use a regexp to fetch the PID in a pidfile, some files such as
	postfix's add tabs and spaces before the actual number
	+ Changed "pidfile" to "pidfiles" in _daemons() to allow checking more than
one (now it is a array ref instead of scalar)
	+ Modified Service.pm to support another output format for /etc/init.d daemon
status that returns [OK] instead of "running".
	+ unuformized case in menu entries and some more visual fixes
1.1.10
	+ Fix issue when there's a file managed by one module that has been modified
	  when saving changes
	+ Bugfix: events models are working again even if an event aware
	module is uninstalled and it is in a backup to restore
	+ Select.pm returns first value in options as default
       + Added 'parentModule' to model class to avoid recursive problems
	+ Added Float type
	+ Apache module allows to add configuration includes from other modules
	+ Display remote services button if subscribed
	+ Event daemon may received events through a named pipe
	+ Bugfix. SysInfo revokes its config correctly
	+ Added storer property to types in order to store the data in
	somewhere different from GConf
	+ Added protected property 'volatile' to the models to indicate
	that they store nothing in GConf but in somewhere different
	+ System Menu item element 'RAID' is always visible even when RAID
	is not installed
	+ Files in deleted rows are deleted when the changes are saved
	+ Fixed some bug whens backing and restore files
	+ Components can be subModels of the HasMany type
	+ Added EBox::Types::Text::WriteOnce type
	+ Do not use rows(), use row to force iteration over the rows and increase
	performance and reduce memory use.
	+ Do not suggest_sync after read operations in gconf
	+ Increase MaxRequestsPerChild to 200 in eBox's apache
	+ Make apache spawn only one child process
	+ Log module is backed up and restored normally because the old
	problem is not longer here
	+ Backup is more gentle with no backup files in backup directory,
	now it does not delete them
	+ HasMany  can retrieve again the model and row after the weak
	refence is garbage-collected. (Added to solve a bug in the doenload
	bundle dialog)
	+ EBox::Types::DomainName no longer accepts IP addresses as domain
	names
	+ Bugfix: modules that fail at configuration stage no longer appear as enabled
	+ Add parameter to EBox::Types::Select to disable options cache

0.12.103
	+ Bugfix: fix SQL statement to fetch last rows to consolidate
0.12.102
	+ Bugfix: consolidate logs using the last date and not starting from scratch
0.12.101
	+ Bugfix: DomainName type make comparisons case insensitive
	according to RFC 1035
0.12.100
	+ Bugfix: Never skip user's modifications if it set to true
	override user's changes
	+ EBox::Module::writeConfFile and EBox::Service scape file's path
	+ Bugfix. Configure logrotate to actually rotate ebox logs
	+ Fixed bug in ForcePurge logs model
	+ Fixed bug in DataTable: ModelManaged was called with tableName
	instead of context Name
	+ Fixing an `img` tag closed now properly and adding alternative
	text to match W3C validation in head title
	+ Backup pages now includes the size of the archive
	+ Fixed bug in ForcePurge logs model
	+ Now the modules can have more than one tableInfo for logging information
	+ Improve model debugging
	+ Improve restart debugging
	+ Backups and bug reports can be made from the command line
	+ Bugfix: `isEqualTo` is working now for `Boolean` types
	+ Bugfix: check if we must disable file modification checks in
	Manager::skipModification

0.12.99
	+ Add support for reporting
	+ Refresh logs automatically
	+ Reverse log order
	+ Remove temp file after it is downloaded with FromTempDir controller
0.12.3
	+ Bug fix: use the new API in purge method. Now purging logs is working
	again.
0.12.2
	+ Increase random string length used to generate the cookie to
	2048 bits
	+ Logs are show in inverse chronological order
0.12.1
	+ Bug fix: use unsafeParam for progress indicator or some i18 strings
	will fail when saving changes
0.12
	+ Bugfix: Don't assume timecol is 'timestamp' but defined by
	module developer. This allows to purge some logs tables again
	+ Add page titles to models
	+ Set default values when not given in `add` method in models
	+ Add method to manage page size in model
	+ Add hidden field to help with Ajax request and automated testing with
	  ANSTE
	+ Bugfix: cast sql types to filter fields in logs
	+ Bugfix: Restricted resources are back again to make RSS
	access policy work again
	+ Workaround bogus mason warnings
	+ Make postinst script less verbose
	+ Disable keepalive in eBox apache
	+ Do not run a startup script in eBox apache
	+ Set default purge time for logs stored in eBox db to 1 week
	+ Disable LogAdmin actions in `ebox-global-action` until LogAdmin
	feature is completely done
0.11.103
	+ Modify EBox::Types::HasMany to create directory based on its row
	+ Add _setRelationship method to set up relationships between models
	  and submodels
	+ Use the new EBox::Model::Row api
	+ Add help method to EBox::Types::Abstract
	+ Decrease size for percentage value in disk free watcher
	+ Increase channel link field size in RSS dispatcher
0.11.102
	+ Bugfix: cmp in EBox::Types::HostIP now sorts correctly
	+ updatedRowNotify in EBox::Model::DataTable receives old row as
	well as the recently updated row
	+ Added `override_user_modification` configuration parameter to
	avoid user modification checkings and override them without asking
	+ Added EBox::Model::Row to ease the management of data returned
	by models
	+ Added support to pre-save and post-save executable files. They
	must be placed at /etc/ebox/pre-save or /etc/ebox/post-save
	+ Added `findRow` method to ease find and set
0.11.101
	+ Bugfix: Fix memory leak in models while cloning types. Now
	cloning is controlled by clone method in types
	+ Bugfix: Union type now checks for its uniqueness
	+ DESTROY is not an autoloaded method anymore
	+ HasOne fields now may set printable value from the foreign field
	to set its value
	+ findId now searches as well using printableValue
	+ Bugfix. Minor bug found when key is an IP address in autoloaded
	methods
	+ Ordered tables may insert values at the beginning or the end of
	the table by "insertPosition" attribute
	+ Change notConfigured template to fix English and add link to the
	  module status section
	+ Add loading gif to module status actions
	+ Remove debug from ServiceInterface.pm
	+ Add support for custom separators to be used as index separators on
	  exposedMethods
	+ Bugfix. Stop eBox correctly when it's removed
	+ Improve apache-restart to make it more reliable.
0.11.100
	+ Bugfix. Fix issue with event filters and empty hashes
	+ Bugfix. Cache stuff in log and soap watcher to avoid memory leaks
	+ Bugfix. Fix bug that prevented the user from being warned when a row to
	  be deleted is being used by other model
	+ Bugfix. Add missing use of EBox::Global in State event watcher
	+ Added progress screen, now pogress screen keeps track of the changed
	  state of the modules and change the top page element properly
	+ Do not exec() to restart apache outside mod_perl
	+ Improve apache restart script
	+ Improve progress screen
0.11.99
	+ DataTable contains the property 'enableProperty' to set a column
	called 'enabled' to enable/disable rows from the user point of
	view. The 'enabled' column is put the first
	+ Added state to the RAID report instead of simpler active boolean
        + Fix bug when installing new event components and event GConf
	subtree has not changed
	+ Add RSS dispatcher to show eBox events under a RSS feed
	+ Rotate log files when they reach 10MB for 7 rotations
	+ Configurable minimum free space left for being notified by means
	of percentage
	+ Add File type including uploading and downloading
	+ Event daemon now checks if it is possible to send an event
	before actually sending it
	+ Added Action forms to perform an action without modifying
	persistent data
	+ Log queries are faster if there is no results
	+ Show no data stored when there are no logs for a domain
	+ Log watcher is added in order to notify when an event has
	happened. You can configure which log watcher you may enable and
	what you want to be notify by a determined filter and/or event.
	+ RAID watcher is added to check the RAID events that may happen
	when the RAID subsystem is configured in the eBox machine
	+ Change colour dataset in pie chart used for disk usage reporting
	+ Progress indicator now contains a returned value and error
	message as well
	+ Lock session file for HTTP session to avoid bugs
	related to multiple requests (AJAX) in a short time
	+ Upgrade runit dependency until 1.8.0 to avoid runit related
	issues
0.11
	+ Use apache2
	+ Add ebox-unblock-exec to unset signal mask before running  a executable
	+ Fix issue with multiple models and models with params.
	  This triggered a bug in DHCP when there was just one static
	  interface
	+ Fix _checkRowIsUnique and _checkFieldIsUnique
	+ Fix paging
	+ Trim long strings in log table, show tooltip with the whole string
	  and show links for URLs starting with "http://"
0.10.99
	+ Add disk usage information
	+ Show progress in backup process
	+ Add option to purge logs
	+ Create a link from /var/lib/zentyal/log to /var/log/ebox
	+ Fix bug with backup descriptions containing spaces
	+ Add removeAll method on data models
	+ Add HostIP, DomainName and Port types
	+ Add readonly forms to display static information
	+ Add Danish translation thanks to Allan Jacobsen
0.10
	+ New release
0.9.100
	+ Add checking for SOAP session opened
	+ Add EventDaemon
	+ Add Watcher and Dispatch framework to support an event
	  architecture on eBox
	+ Add volatile EBox::Types in order not to store their values
	  on GConf
	+ Add generic form
	+ Improvements on generic table
	+ Added Swedish translation

0.9.99
	+ Added Portuguese from Portugal translation
	+ Added Russian translation
	+ Bugfix: bad changed state in modules after restore

0.9.3
	+ New release

0.9.2
	+ Add browser warning when uploading files
	+ Enable/disable logging modules
0.9.1
	+ Fix backup issue with changed state
	+ Generic table supports custom ordering
0.9
	+ Added Polish translation
        + Bug in recognition of old CD-R writting devices fixed
	+ Added Aragonese translation
	+ Added Dutch translation
	+ Added German translation
	+ Added Portuguese translation

0.8.99
	+ Add data table model for generic Ajax tables
	+ Add types to be used by models
	+ Add MigrationBase and ebox-migrate to upgrade data models
	+ Some English fixes
0.8.1
	+ New release
0.8
	+ Fix backup issue related to bug reports
	+ Improved backup GUI
0.7.99
        + changed sudo stub to be more permissive
	+ added startup file to apache web server
	+ enhanced backup module
	+ added basic CD/DVD support to backup module
	+ added test stubs to simplify testing
	+ added test class in the spirit of Test::Class
	+ Html.pm now uses mason templates
0.7.1
	+ use Apache::Reload to reload modules when changed
	+ GUI consistency (#12)
	+ Fixed a bug for passwords longer than 16 chars
	+ ebox-sudoers-friendly added to not overwrite /etc/sudoers each time
0.7
	+ First public release
0.6
	+ Move to client
	+ Remove obsolete TODO list
	+ Remove firewall module from  base system
	+ Remove objects module from base system
	+ Remove network module from base system
	+ Add modInstances and modInstancesOfType
	+ Raname Base to ClientBase
	+ Remove calls to deprecated methods
	+ API documented using naturaldocs
	+ Update INSTALL
	+ Use a new method to get configkeys, now configkey reads every
	  [0.9
	+ Added Polish translation][0-9]+.conf file from the EBox::Config::etc() dir and
	  tries to get the value from the files in order.
	+ Display date in the correct languae in Summary
	+ Update debian scripts
	+ Several bugfixes
0.5.2
	+ Fix some packaging issues
0.5.1
	+ New menu system
	+ New firewall filtering rules
	+ 802.1q support

0.5
	+ New bug-free menus (actually Internet Explorer is the buggy piece
	  of... software that caused the reimplementation)
	+ Lots of small bugfixes
	+ Firewall: apply rules with no destination address to packets
	  routed through external interfaces only
	+ New debianize script
	+ Firewall: do not require port and protocol parameters as they
	  are now optional.
	+ Include SSL stuff in the dist tarball
	+ Let modules block changes in the network interfaces
	  configuration if they have references to the network config in
	  their config.
	+ Debian network configuration import script
	+ Fix the init.d script: it catches exceptions thrown by modules so that
	  it can try to start/stop all of them if an exception is thrown.
	+ Firewall: fix default policy bug in INPUT chains.
	+ Restore textdomain in exceptions
	+ New services section in the summary
	+ Added Error item to Summary. Catch exceptions from modules in
	  summary and generate error item
	+ Fix several errors with redirections and error handling in CGIs
	+ Several data validation functions were fixed, and a few others added
	+ Prevent the global module from keeping a reference to itself. And make
	  the read-only/read-write behavior of the factory consistent.
	+ Stop using ifconfig-wrapper and implement our own NetWrapper module
	  with wrappers for ifconfig and ip.
	+ Start/stop apache, network and firewall modules in first place.
	+ Ignore some network interface names such as irda, sit0, etc.
	+ The summary page uses read-only module instances.
	+ New DataInUse exception, old one renamed to DataExists.
	+ Network: do not overwrite resolv.conf if there are nameservers
	  given via dhcp.
	+ Do not set a default global policy for the ssh service.
	+ Check for forbiden characters when the parameter value is
	  requested by the CGI, this allows CGI's to handle the error,
	  and make some decissions before it happens.
	+ Create an "edit object" template and remove the object edition stuff
	  from the main objects page.
	+ Fix the apache restarting code.
	+ Network: Remove the route reordering feature, the kernel handles that
	  automatically.
	+ Fix tons of bugs in the network restarting code.
	+ Network: removed the 3rd nameserver configuration.
	+ Network: Get gateway info in the dhcp hook.
	+ Network: Removed default configuration from the gconf schema.
	+ New function for config-file generation
	+ New functions for pid file handling

0.4
	+ debian package
	+ added module to export/import configuration
	+ changes in firewall's API
	+ Added content filter based on dansguardian
	+ Added French translation
	+ Added Catalan translation
	+ Sudoers file is generated automatically based on module's needs
	+ Apache config file is generated by ebox  now
	+ Use SSL
	+ Added ebox.conf file
	+ Added module template generator

0.3
	+ Supports i18n
	+ API name consistency
	+ Use Mason for templates
	+ added tips to GUI
	+ added dhcp hooks
	+ administration port configuration
	+ Fixed bugs to IE compliant
	+ Revoke changes after logout
	+ Several bugfixes

0.2
	+ All modules are now based on gconf.
	+ Removed dependencies on xml-simple, xerces and xpath
	+ New MAC address field in Object members.
	+ Several bugfixes.

0.1
	+ Initial release<|MERGE_RESOLUTION|>--- conflicted
+++ resolved
@@ -1,10 +1,7 @@
 HEAD
-<<<<<<< HEAD
+	+ EBox::Type::File now allows ebox user to own files in directories
+	  which are not writable by him
 	+ Removed cron daily invocation of deprecated report scripts
-=======
-	+ EBox::Type::File now allows ebox user to own files in directories
-	which are not writable by him
->>>>>>> 8406a449
 3.0.4
 	+ Added EBox::SyncFolders interface
 	+ Fixed invokation of tar for backup of model files
