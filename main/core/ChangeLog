--- conflicted
+++ resolved
@@ -11,7 +11,6 @@
 	+ Pass model, type and id to enabled subroutine in
 	  EBox::Types::MultiStateAction to be ortoghonal to handler property
 	+ Fixed JS error on showing errors in customActionClicked
-	+ Fixed rethrown of exception in restartService() method
 	+ Added middleware to have auth based on a env variable
 	+ Updated nginx to server static files directly always so apache shouldn't
 	  ever get this kind of requests
@@ -41,13 +40,8 @@
 	+ ManageAdmins model now also add/removes lpadmin group
 	+ Show nice error when global-action fails using die + scalar
 	+ Fixed JS error on showing errors in customActionClicked
-<<<<<<< HEAD
-	+ Fixed rethrown of exception in restartService() method
-=======
 	+ Fixed rethrown of exception in restartService() and
 	  EBox::CGI::Base::upload methods
-3.3.4
->>>>>>> af45f7da
 	+ Remove lock file in EBox::Util::Lock::unlock()
 	+ Fixed mason component root for custom stubs
 	+ Fixed regression in clone action
