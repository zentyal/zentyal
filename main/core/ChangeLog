--- conflicted
+++ resolved
@@ -1,10 +1,7 @@
 HEAD
-<<<<<<< HEAD
+	+ Added executeOnBrothers method to EBox::Model::Component
 	+ Fixed repetition of 'add' and 'number change' events in RAID watcher
 	+ Fixed incorrect display of edit button in tables without editField action
-=======
-	+ Added executeOnBrothers method to EBox::Model::Component
->>>>>>> 544f64d9
 	+ Cache MySQL password to avoid reading it all the time
 	+ Fixed request came from non-root user warnings during boot
 	+ Send info event in Runit watcher only if the service was down
