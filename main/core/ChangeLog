3.4
<<<<<<< HEAD
	+ Added EBox::WebAdmin::Middleware::SubAppAuth to validate
	  WebAdmin sub-app requests
=======
	+ Removed EBox::Base::upload method because that's 100% handled by Plack
	  now.
	+ Increased the buffer size for uwsgi applications to allow big submits
	  like the one from automatic error report
	+ Added a UnhandledError middleware to catch any die or exception not
	  handled by Zentyal
	+ Added a Devel::StackTrace helper view that shows pretty backtraces
	+ Enable crash reports by default
>>>>>>> 8f9d267d
	+ Added template for download link
	+ Created EBox::Util::Certificate, refactored create-certificate
	  script
	+ Changes in haproxy port validation and allow haproxy internal services
	+ Restore AdminPort model for WebAdmin to improve usability
	+ Added EBox::Module::Config::replicationExcludeKeys()
	+ Added EBox::WebAdmin::PortObserver to be used by ha and
	  remoteservices modules by the moment
	+ Added EBox::GlobalImpl::addModuleToPostSave to save modules
	  after normal save changes process
	+ Added a way for HAProxy to retrieve the CA certificate entry that should
	  be used
	+ Added a left-right composite layout
	+ Search and pagination forms can be omitted using showFilterForm
	  and showPaginationForm properties
	+ Show nice error when global-action fails using die + scalar
	+ EBox::Util::Random now accepts a set of chars to have a random string
	+ Notify HA when a module which must have a single instance in the
	  cluster is enabled/disabled.
	+ Added enabled action to /etc/init.d/zentyal to display whether a
	  module is enabled or disabled
	+ Pass model, type and id to enabled subroutine in
	  EBox::Types::MultiStateAction to be ortoghonal to handler property
	+ Fixed JS error on showing errors in customActionClicked
	+ Added middleware to have auth based on a env variable
	+ Updated nginx to server static files directly always so apache shouldn't
	  ever get this kind of requests
	+ Use uWSGI instead of Apache mod_perl for running CGIs
	+ Updated automatic bug report URL to new bug report endpoint.
	+ Give support to custom actions without image. Those actions will
	  not appear in the legend.
	+ Added to findValueMultipleFields and findValue the nosync parameter
	+ Added support for haproxy 1.5
	+ Moved nginx to listen on localhost
	+ Integration with HA module in save changes process
	+ Added icon for new zentyal-ha module
	+ Migrate rs_verify_servers in remoteservices.conf to
	  rest_verify_servers core.conf
	+ Include basic support to free-format Template models to be
	  included in Composites
	+ Move run-pending-ops script from remoteservices to core
	+ Rename EBox::RemoteServices::RESTResult to EBox::RESTClient::Result
	+ Move EBox::RemoteServices::RESTClient to EBox::RESTClient as it
	  is used in ha and remoteservices module.
	+ Adapt init.d and upstart running checks to Ubuntu 13.10
	+ Use service instead of deprecated invoke-rc.d for init.d scripts
	+ Adapted apache configuration to 2.4
	+ Adapted EBox::Config::Redis to the new libredis-perl API
	+ Adapted redis.conf to redis 2.6
	+ Avoid division by zero while using page navigation
	+ Fix tab selection in tabbed composite from URL path anchor,
	  for instance, /Maintenance/Events#ConfigureDispatchers
	+ Avoid errors triggered on web administration port validation
	+ ManageAdmins model now also add/removes lpadmin group
	+ Show nice error when global-action fails using die + scalar
	+ Fixed JS error on showing errors in customActionClicked
	+ Fixed rethrown of exception in restartService() and
	  EBox::CGI::Base::upload methods
	+ Remove lock file in EBox::Util::Lock::unlock()
	+ Fixed mason component root for custom stubs
	+ Fixed regression in clone action
	+ Decode to utf8 the MySQL database results
	+ Create log database using utf8 charset
	+ Better way to set MySQL password for all the root accounts
	+ Use same JSON reply file for changeRowForm and dataInUse
	+ Fixed regression in AJAX changes with raised error when a
	  data in use exception was found
	+ Fixed css error that hide information in the logs tables
	+ Use sharedscripts in zentyal-core logrotate to avoid triggering
	  in every log file
	+ Take into account view customizer on audit logging
	+ Show complex types (more than one field) in audit log
	  while editing by storing the dump of the value
	+ Fix EBox::Types::Composite::cmp to store changes when only last type
	  is modified
	+ Fixed general widget packages to avoid error on 'packages to
	  upgrade' section
	+ Fixed regression when table size is set to 'view all'
	+ Set version to 3.4
3.3.1
	+ Fixed redirects in table/form JSON replies
	+ Set automated ticket report milestone to 3.3.X
3.3
	+ Refactored module not enabled warning
	+ Add version to header logo
	+ HTML body can now have different styles based on the menu section
	+ Hide close button on saving changes and backup progess
	  dialogs. Don't allow to close it with esc key on those cases.
	+ Fix error when pageSize parameter is not supplied to the model controller
	+ Workaround against modules changed when saving all changes
	+ Recover from widget function exceptions
	+ Use the same Mason interpreter for most HTML templates
	+ Use more granular AJAX for table actions
	+ Use stand-alone AJAX call to refresh save changes button
	+ Added missing use to EBox::CGI::Base
	+ Allow to submit apport crash reports if debug=yes
	+ Switch from Error to TryCatch for exception handling
	+ Added new communityEdition() helper method in EBox::Global
	+ Add version to header logo
	+ Always reload page after saving changes
	+ Use AJAX call to refresh save change buttons
	+ Copy all the redis keys from 'conf' to 'ro' when saving changes of
	  any module to prevent incoherences
	+ Delete unused stopAllModules() and restartAllModules() in EBox::Global
	+ Workaround against modules changed when saving all changes
	+ Display remote services messages if they exist on Dashboard
	+ Recover from widget function exceptions
	+ Fixed mdstat output processing to remove "(auto-read-only)"
	+ Fixed audit logging of delete actions
	+ Fixed errors with row ID in ManageAdmins table
	+ Added missing EBox::Exceptions uses
	+ Fixed bug in selectSetter which hitted selects on DataForm with
	  'unique' option enabled
	+ EBox::WebServer::removeNginxInclude does not longer throws
	  a exception if the path to remove is not included
	+ Copy all the redis keys from 'conf' to 'ro' when saving changes of
	  any module to prevent incoherences
	+ Delete unused stopAllModules() and restartAllModules() in EBox::Global
	+ Use printableName in Configure Module popup
	+ Replace fork of Apache2::AuthCookie with libapache2-authcookie-perl
	+ Added EBox::Types::IPRange::addressesFromBeginToEnd class method
	+ Set proper trial link in advertisements
	+ Show register link in local backup when not registered
	+ Strip the 'C:\fakepath\' that chrome adds to the file input
	+ Make dump_exceptions key work also for mason exceptions
	+ Pass HTTP_PROXY system environment variable to CGIs as they are
	  used in Zentyal modules
	+ Waiting for Zentyal ready page check is more robust now
	+ Fixed error in the recursive method for getting module dependencies
	+ Fixed JS typo which disabled export backup dialog
	+ Added dbus dependency to avoid problems on some minimal installations
	+ When restoring pre-3.2 backups take in account that apache
	  module was renamed to webadmin
	+ Make sure that we always commit/discard audit of changes when we
	  save/revoke all modules
	+ Add new row attribute "disabled"
	+ Fixed JS glitch which broke the dashboard periodical updates
	+ Better check of referer which skips cloud domain if it does not exists
	+ Avoid warning when stopping a module without FirewallHelper
	+ Include contents of /etc/resolv.conf in bug report
	+ Avoid Apache error screen in login when entering through Zentyal
	  Remote using password
	+ Fix warning comparing undefined string in DomainName type
	+ Rewrite row isEqualTo method using hashElements instead of elements
	+ Only allow to move dashboard widget by its handle
	+ Do not fail if zentyal-mysql.passwd ends with a newline character
	+ Removed old migration code from 3.0 to 3.2
	+ Added Number.prototype.toTimeDiffString in format.js
	+ Added .btn-black CSS class
	+ Set version to 3.3
	+ Added enableInnoDbIfNeeded() to MyDBEngine
	+ Fix loading on custom action buttons
	+ Add icon for openchange module
	+ Add missing use statement in EBox::Types::MultiStateAction
	+ Add icon for openchange module
	+ Service type setter works again
3.2
	+ Set 3.2 versions and non-beta logo
3.1.13
	+ Added missing EBox::Gettext uses, fixes crash in view logs refresh
	+ Minor CSS style fixes
	+ Added missing use statement in EBox::Types::MultiStateAction
3.1.12
	+ Do not crash if /etc/timezone does not exist
	+ Clean /var/lib/zentyal/tmp at the first moments of boot instead of
	  when running zentyal start, this fixes problems with leftover locks
	  that affect dhclient hooks
	+ Fixed wrong case in some class names for the save changes button
	+ Fixed autoscroll in dashboard widgets
	+ Added placeholder for drag & drop of table rows
	+ No autoscroll is done when overflow happens. This makes sortable
	  work in chromium
	+ Set audit after logs when enabling in first install
	+ Avoid getting unsaved changes by using readonly instance in manage-logs
3.1.11
	+ Initial setup for webadmin is now executed in postinst
	+ Fixed webadmin port migration
3.1.10
	+ Use DATETIME type in date column for consolidation tables
	+ Summarised reports shows graphs again
	+ Events summarised report has breadcrumbs now
	+ Base EBox::Logs::Composite::SummarizedReport to let summarised
	  reports have common breadcrumbs
	+ Added migration from 3.0 (apache -> webadmin)
3.1.9
	+ Fixed in-place boolean edit with non-basic types different to Union
	+ Removed some warnings in error.log
	+ Fixed confirmation dialogs warning style
	+ Fixed configure widgets width and drop behavior
	+ Fixed regression in dashboard register link after jQuery migration
	+ Always set as changed without checking RO value, this fixes some
	  situations in which the save changes button was not enabled
	+ Fixed regression in audit log IP addresses after nginx integration
	+ Added datetime time formatter to JS graphs which show dates in X
	  axis and date and time in the tracker
	+ Fixed bug sending parameters in Zentyal.Tabs prototype
	+ Fixed side-effect in Model::Manager::_modelHasMultipleInstances() that
	  tried to load composite as model by mistake, the bug was at least
	  present sometimes when trying to generate the configuration report
	+ Throw internal exception in valueByName if elementByName is undef
	+ Added captiveportal icons to CSS
	+ Restore configuration backup from file now works again after JS
	  framework change
	+ Configuration backup download, restore and delete from the list
	  works again after the UI changes
	+ Fixed regression in tabbed composites with the jQuery changes
	+ Set proper title in dialogs when loading in an existent one
	+ Fixed regression on dashboard which allowed to move already
	  present dashboard widgets
3.1.8
	+ Always log Perl errors that are not Zentyal exceptions
	+ Move package icons from software to core as required for the menu
	+ Use dpkg --clear-avail to avoid incoherent updates information
	+ Show printableModelName in DataTables when precondition fails
	+ Fixed number of decimals in Disk Usage when unit is MB
	+ Fixed UTF-8 encoding problems in TreeView
	+ Copyright footer is now at the bottom of the menu
	+ Fixed regression on logs search caused by autoFilter changes
	+ Fix bytes formatter in graphs
	+ Simplified CSS and improved styles and icons
	+ Improved dashboard drag&drop behavior in Chrome
	+ Allow to define permanentMessage directly on models
	+ Show placeholder in dashboard widgets drag&drop
	+ Fixed crash reloading dashboard after configure widgets
	+ Only apply redirect port fix on administration port
	+ Fixed regression in user interface with DataInUse exceptions
	+ Fixed wrong behavior of software updates in dashboard widget
	+ Always show proper language name for english locales
	+ Fixed wrong redirects when using a non-default admin port
	+ Fixed regression in webadmin reload after changing the language
	+ Remove unnecessary and problematic desktop services code
	+ Added icons for disabled users.
3.1.7
	+ Avoid eval operation when using standard HtmlBlocks class
	+ Changed some code to not trigger some unnecesary warnings
	+ Fixed regression on active menu entry highlight
	+ No-committed changes does not appear in configuration changes
	  log table
	+ Added autoFilter property to method tableInfo
	+ Modules can now be marked for restart after save changes via
	  post_save_modules redis key of the global module
	+ Make all dashboards div of the same height to ease drag and drop
	+ Don't allow invalid email in create report CGI
	+ DBEngineFactory is now a singleton
	+ EBox::Util::Random mentions /dev/urandom in its error messages
	  to ease troubleshooting
	+ Assure that type's references to its row are not lost in the
	  edit form template methods
3.1.6
	+ Restyled UI
	+ Added form.js
	+ Added better 502 error page for nginx with redirect when apache is ready
	+ Always call udpateRowNotify in row update, even when the new
	  values are the same than old ones
	+ Fixed bad call to EBox::CGI::Run::urlToClass in EBox::CGi::Base
	+ Added icons for top-level menu entries and module status page
	+ Fixed bad arguments in CGI::Controller::Composite call to SUPER::new()
	+ More flexible EBox::CGI::run for inheritance
	+ Fixed encoding of parameters in confirmation dialogs
	+ Check backup integrity by listing the tar file, throw
	  InvalidData exception if the tar is corrupted
	+ Do not use hidden form fields for generating confirmation dialog JS
	+ Fixed log bugs: use correct RO mode in loggerd, fixed behaviour
	  when all log helpers are disabled, enable logs correctly when
	  added by first time to configure logs table
	+ Fixed bad interpolation in JS code in booleanInPlaceViewer.mas
	+ WizardPage CGIs can now return JSON replies as response
	+ unconfigure-module script disables also the module
	+ Restart firewall module when a firewall observer module is
	  stopped/started using zentyal init.d script
	+ Added temporary stopped state to a Service module to know if a
	  module is stopped but enabled
	+ Redirect to / from /ebox using remote access to avoid blank page
	+ Removed no longer necessary jQuery noConflict()
	+ Added combobox.js
	+ Added EBox::Model::Base as base for DataTable and the new TreeView
	+ Adapted EBox::CGI::Run for the new TreeView models
	+ Fixed DataTable row removal from the UI with 100% volatile models with
	  'ids' method overriden.
3.1.5
	+ Increased webadmin default timeout.
	+ Disable drag & drop on tables with only one row
3.1.4
	+ Don't allow to move read-only rows
	+ Better prefix for user configuration redis keys
	+ Hide disabled carousel buttons, fix modal template
	+ Fixed modal dialog template
	+ Mark save changes button as changed when moving rows
	+ Remove unused parameter in Zentyal.DataTable.changeRow
3.1.3
	+ Enhanced UI styles: dialogs, progress bars, carousel, colors and images
	+ Rows of tables can now be moved using drag & drop
	+ Added logout dialog with option of discarding changes
	+ Remember page size options per users, added 'View all' page size option
	+ Added storage of options per user
	+ Enable and/or conifgure module dependencies automatically in
	  Module Status page
	+ Adapted CGIs to new modal dialogs
	+ Ported graphs from flotr.js to flot.js
	+ Ported JS code to jQuery and jQuery-ui
	+ Removed Modalbox.js, table_orderer.js and carousel.js
	+ Left menu keyword search is now case insensitive
3.1.2
	+ Make manage administrators table resilent against invalid users
	+ Remove deprecated backup domains related from logs module
	+ Added EBox::Types::URI type
	+ Added saveReload method to use reload instead of restart to
	  reduce service downtime. Use with care and programatically
	+ Added findValueMultipleFields() to DataTable and refactor _find()
	  to allow search by multiple fields
	+ Fixed disk usage report for logs component
3.1.1
	+ Do not dump unnecessary .bak files to /var/lib/zentyal/conf
	+ Restart all the core daemons instead of only apache after logrotate
	+ Fixed graph template so it could be feed with data using decimal
	  comma, it will convert it to a JS array without problems
	+ Fixed regression parsing ModalController urls
	+ Fixed regression non-model CGIs with aliases
	+ Added a way to retrieve all Models inside a Composite and its children.
	+ Increased the size limit for file uploads.
	+ Implemented a way to include configuration files for Nginx so the SOAP
	  services are able to use Nginx for SSL.
3.1
	+ Improved the message shown when there are no changes pending to save on
	  logout.
	+ Use the X-Forwarded-Proto header for redirects construction.
	+ Added nginx as the public HTTP server of Zentyal.
	+ Renamed 'Apache' module to 'WebAdmin' module. If you need to restart the
	  web administration you must use 'service zentyal webadmin restart'.
	+ Set trac milestone for reported bugs to 3.1.X
	+ CGIs are now EBox::Module::CGI::* instead of EBox::CGI::Module::*
	+ Daemons are now disabled when configuring a module, so Zentyal can
	  manage them directly instead of being autostarted by the system
	+ EBox::Model::DataForm::formSubmitted called even where there is no
	  previous row
	+ Added Pre-Depends on mysql-server to avoid problems with upgrades
	+ Depend on mysql-server metapackage instead of mysql-server-5.5
	+ Depend on zentyal-common 3.1
3.0.20
	+ Check against inexistent path in EBox::Util::SHM::subkeys
	+ Silent diff in EBox::Types::File::isEqualTo
	+ Print correctly UTF8 characters from configuration backup description
	+ When host name is changed, update /etc/hostname
	+ Proper link to remote in configuration backup page
3.0.19
	+ Removed full restore option for restore-backup tool and
	  EBox:Backup relevant methods
	+ Optimise loading Test::Deep::NoTest to avoid test environment creation
	+ Use EBox::Module::Base::writeConfFileNoCheck to write apache
	  configuration file
	+ Log events after dispatching them in the EventDaemon and catch exception
	  to avoid crashes when mysql is already stopped
	+ Emit events on zentyal start and stop
	+ Refactor some events-related code
	+ Changed MB_widedialog CSS class to use all width available in
	  the screen
	+ Fixed a broken link to SysInfo/Composite/General when activating the
	  WebServer module.
3.0.18
	+ Pass model instance when invoking EBox::Types::Select populate function
	+ Improve dynamic editable property detection for framework types
	+ Override _validateReferer method in Desktop services CGI
	+ Don't abort configuration backup when we get a error retrieving the
	  partition table information
	+ In EBox:Model::Row, refactored elementExists and
	  elementByName to make them to have similiar code structure
	+ Improvement in test help classes and added test fakes for
	  EBox::Model::Manager and EBox::Util::SHMLock
	+ Prevented unuseful warning in
	  EBox::Model::DataTable::setDirectory when the old directory is undef
	+ Fixed unit tests under EBox/Model/t, backup configuration tests and
	  some others
	+ Remove unused method EBox::Auth::alreadyLogged()
	+ Apache::setRestrictedResource updates properly if already exists
	+ Global and Module::Config allow to set redis instance to ease testing
	+ Now EBox::GlobalImpl::lastModificationTime also checks
	  modification time of configuration files
	+ Rows in events models are now synced before running EventDaemon
	+ Better way of checking if event daemon is needed
3.0.17
	+ Allow numeric zero as search filter
	+ When filtering rows don't match agains link urls or hidden values
	+ Avoid CA file check when removing it from Apache module
	+ Silent removeCA and removeInclude exceptions when removing
	  non-existant element
	+ Fixed rollback operation in redis config backend
	+ Desktop services CGI now only returns JSON responses
	+ Log error when dynamic loading a class fails in
	  ConfigureDispatchers model
	+ Update total ticks dynamically in progress indicator if ticks overflow
3.0.16
	+ Fixed regression in boolean in-place edit with Union types
	+ Added some missing timezones to EBox::Types::TimeZone
	+ Add a new method to DBEngine 'checkForColumn' to retrieve columns
	  definition from a given table
	+ Reload models info in model manager if new modules are installed
3.0.15
	+ Make sure that halt/reboot button can be clicked only once
	+ Cleaner way of disabling dependant modules when the parent is disabled,
	  avoiding unnecessary calls to enableService each time the module status
	  page is loaded.
	+ Show confirmation dialog when trying to change host or domain
	  if zentyal-samba is installed and provisioned
	+ Modified data table controller so edit boolean in place reuses
	  the code of regular edits, avoiding getting incorrect read-only
	  values from cache
3.0.14
	+ Allow search filters with a leading '*'
	+ Better error reporting when choosing a bad search filter
	+ External exceptions from _print method are caught correctly in CGIs
	+ EBox::CGI::run now supports correct handling of APR::Error
	+ Fixed dashboard check updates ajax requests in Chrome
	+ Fixed errors with zero digits components in time type
3.0.13
	+ Better warning if size file is missing in a backup when
	  restoring it
	+ Fixed table cache behaviour on cache miss in logs module
	+ Fix wrong button label when deleting rows in 'datainuse' template
	+ Removed unused method EBox::Model::DataTable::_tailoredOrder
	+ Added force default mode and permission to writeConfFileNoCheck(),
	  writeFile() and derivatives
	+ Fixed bug in EBox:::Logs::CGI::Index with internationalized
	  parameter names
	+ DataTables with sortedBy are now orderer alphabetically with
	  proper case treatment
	+ Display messages in model even when there are not elements and
	  table body is not shown
3.0.12
	+ Improve change-hostname script, delete all references to current name
	+ Faster dashboard loading with asynchronous check of software updates
	+ Workaround for when the progress id parameter has been lost
	+ Fixed problems calling upstart coomands from cron jobs with wrong PATH
	+ Decode CGI unsafeParams as utf8
	+ Avoid double encoding when printing JSON response in EBox::CGI::Base
	+ Remove warning in EBox::Menu::Folder when currentfolder is not defined
	+ Removed unnecesary and misleading method new from EBox::Auth package
3.0.11
	+ Avoid flickering loading pages when switching between menu entries
	+ Incorrect regular expression in logs search page are correctly handled
	+ Fix input badly hidden in the logs screen
	+ reloadTable from DataTable now remove cached fields as well
3.0.10
	+ Fixed unsafe characters error when getting title of progress
	  indicator in progress dialog
	+ Added use utf8 to dashboard template to fix look of closable messages
3.0.9
	+ Adapted file downloads to the new utf8 fixes
	+ Write backup files in raw mode to avoid utf8 problems
	+ Print always utf8 in STDOUT on all CGIs
	+ Decode CGI params of values entered at the interface as utf8
	+ Proper encode/decode of utf8 with also pretty JSON
	+ Fixed utf8 decoding in date shown at dashboard
	+ Removed old workarounds for utf8 problems
	+ Added new recoveryEnabled() helper method to Module::Base
	+ Added recoveryDomainName() method to SyncProvider interface
	+ Restore backup can now install missing modules in Disaster Recovery
	+ Show specific slides when installing a commercial edition
	+ Redirect to proper CGI after login in disaster recovery mode
	+ Removed old debconf workaround for first stage installation
	+ Log redis start message as debug instead of info to avoid flood
	+ Use unsafeParam in EBox::CGI::Base::paramsAsHash
	+ EBox::Module::Service does not raise exception and logs
	  nothing when using init.d status
	+ Fixed glitch in backup CGI which sometimes showed
	  the modal dialog with a incorrect template
3.0.8
	+ Use path for default name in SyncFolders::Folder
	+ Do not restrict characters in data table searchs
	+ Fixed automatic bug report regression
	+ Fixed refresh of the table and temporal control states
	  in customActionClicked callback
	+ Modified modalbox-zentyal.js to accept wideDialog parameter
	+ Fixed template method in MultiStateAction to return the default
	  template when it is not any supplied to the object
	+ Fixed sendInPlaceBooleanValue method from table-helper.js; it
	  aborted because bad parameters of Ajax.Updater
	+ Fixed bug that made that the lock was shared between owners
	+ Some fixes in the function to add the rule for desktops services
	  to the firewall
	+ Delete obsolete EBox::CGI::MenuCSS package
3.0.7
	+ Add new EBox::Module::Service::Observer to notify modules about
	  changes in the service status
	+ Administration accounts management reflects the changes in
	  system accounts in ids() or row() method call
	+ Some fixes in the RAID event watcher
	+ foreignModelInstance returns undef if foreignModel is
	  undef. This happens when a module has been uninstalled and it is
	  referenced in other installed module (events)
	+ loggerd shows loaded LogHelpers when in debug mode
	+ Added additional info to events from RAID watcher
	+ Use sudo to remove temporal files/diectories in backup, avoiding
	  permissions errors
	+ Added exception for cloud-prof module to events dependencies
3.0.6
	+ Skip keys deleted in cache in Redis::_keys()
	+ Fixed events modules dependencies to depend on any module which
	  provides watchers or dispatchers
	+ Always call enableActions before enableService when configuring modules
	+ Added needsSaveAfterConfig state to service modules
	+ Better exceptions logging in EBox::CGI::Run
	+ Fixed 'element not exists' error when enabling a log watcher
	+ Scroll up when showing modal dialog
	+ Added fqdnChanged methods to SysInfo::Observer
	+ Fixed SSL configuration conflicts betwen SOAPClient and RESTClient
3.0.5
	+ Template ajax/simpleModalDialog.mas can now accept text
	+ Used poweroff instead of halt to assure that system is powered
	  off after halt
	+ Fixed log audit database insert error when halting or rebooting
	+ Added time-based closable notification messages
	+ Adapted to new EBox::setLocaleEnvironment method
	+ EBox::Type::File now allows ebox user to own files in directories
	  which are not writable by him
	+ Removed cron daily invocation of deprecated report scripts
3.0.4
	+ Added EBox::SyncFolders interface
	+ Fixed invokation of tar for backup of model files
	+ New observer for sysinfo module to notify modules implementing the
	  SysInfo::Observer interface when the host name or host domain is
	  changed by the user, before and after the change takes effect
	+ Stop and start apache after language change to force environment reload
	+ Reload page after language change
	+ EBox::Module::Service::isRunning() skips daemons whose precondition fail
	+ Fixed undefined reference in DataTable controller for log audit
	+ Added and used serviceId field for service certificates
	+ Fixed SQL quoting of column names in unbuffered inserts and consolidation
3.0.3
	+ Fixed bug which prevented highlight of selected item in menu
	+ Fixed base class of event dispatcher to be compatible with the
	  changes dispatcher configuration table
	+ Fixed event daemon to use dumped variables
	+ Fixed need of double-click when closing menu items in some cases
	+ Fixed logs consolidation to avoid high CPU usage
	+ In view log table: correctly align previous and first page buttons
	+ Improve host name and domain validation.
	+ Forbidden the use of a qualified hostname in change hostname form
	+ Update samba hostname-dependent fields when hostname is changed
	+ Confirmation dialog when the local domain is changed and with a
	  warning if local domain which ends in .local
3.0.2
	+ The synchronization of redis cache refuses with log message to set
	  undefined values
	+ Fixed wrong sql statement which cause unwanted logs purge
	+ DataForm does not check for uniqueness of its fields, as it only
	  contains a single row
	+ In ConfigureLogs, restored printable names for log domains
	+ Fixed dashboard update error on modules widget, counter-graph
	  widget and widget without sections
	+ Better way to fix non-root warnings during boot without interfering
	  on manual restart commands in the shell
3.0.1
	+ Properly set default language as the first element of the Select to
	  avoid its loss on the first apache restart
	+ Set milestone to 3.0.X when creating tickets in trac.zentyal.org
	+ Removed forced setting of LANG variables in mod_perl which made progress
	  indicator fail when using any language different to English
	+ Removed some frequent undef warnings
	+ Added executeOnBrothers method to EBox::Model::Component
	+ Fixed repetition of 'add' and 'number change' events in RAID watcher
	+ Fixed incorrect display of edit button in tables without editField action
	+ Cache MySQL password to avoid reading it all the time
	+ Fixed request came from non-root user warnings during boot
	+ Send info event in Runit watcher only if the service was down
	  MAX_DOWN_PERIODS
3.0
	+ Removed beta logo
	+ Set 'firstInstall' flag on modules when installing during initial install
	+ Set 'restoringBackup' flag on modules when restoring backup
	+ Call enableService after initialSetup while restoring backup
	+ Registration link in widget now have appropiate content when either
	  remoteservices or software are not installed
	+ Fixed style for disabled buttons
	+ Composite and DataTable viewers recover from errors in pageTitle method
	+ Fixed intermitent failure in progress when there are no slides
	+ Rollback redis transaction on otherwise instead finally block
	+ Members of the 'admin' group can now login again on Zentyal
	+ Multi-admin management for commercial editions
	+ First and last move row buttons are now disabled instead of hidden
	+ In save changes dialog set focus always in the 'save' button
	+ Fixed i18n problem in some cases where environment variables
	  were different than the selected locale on Zentyal UI, now
	  LANG and LC_MESSAGES are explicitly passed to mod_perl
	+ Reviewed registration strings
	+ Added template attribute to MultiStateAction to provide any kind
	  of HTML to display an action
	+ Changed icon, name and link for Zentyal Remote
	+ Fixed some compatibility issues with Internet Explorer 9
	+ Show warning with Internet Explorer 8 or older
	+ Improved dashboard buttons colors
2.3.24
	+ Do not cache undef values in EBox::Config::Redis::get()
	+ Code fix on subscription retrieval for Updates event
	+ Update validate referer to new Remote Services module API
	+ In-place booleans now properly mark the module as changed
	+ Do not try to read slides if software module is not installed
	+ Fixed wrong call in Events::isEnabledDispatcher()
	+ Updated 'created by' footer
2.3.23
	+ Change the default domain name from 'zentyal.lan' to
	  'zentyal-domain.lan'
	+ Changes in first enable to avoid letting modules unsaved
	+ Type File now accepts spaces in the file name
	+ Added setTimezone method to MyDBEngine
	+ Enable consolidation after reviewing and pruning
	+ Code typo fix in Events::isEnabledWatcher
	+ Remove all report code from core
	+ Move SysInfo report related to remoteservices module
	+ Fixed regression which removed scroll bars from popups
	+ New carousel transition for the installation slides
	+ Added option to not show final notes in progress bar
	+ EBox::Model::Component::modelGetter does not die when trying to
	  get a model for an uninstalled module
	+ Added previous/next buttons to manually switch installation slides
	+ New installation slides format
	+ Added compatibility with MS Internet Explorer >= 8
2.3.22
	+ Changed first installation workflow and wizard infraestructure
	+ Improved firewall icons
	+ Set hover style for configure rules button in firewall
	+ Do not disable InnoDB in mysql if there are other databases
	+ Progress indicator no longer calls showAds if it is undefined
	+ Send cache headers on static files to improve browsing speed
	+ Added foreignNoSyncRows and foreignFilter options to EBox::Types::Select
	+ Improved settings icon
	+ Fixed modalboxes style
	+ Improve host domain validation. Single label domains are not allowed.
2.3.21
	+ Fixes on notifyActions
	+ Check for isDaemonRunning now compatible with asterisk status
	+ Fixed warning call in EBox::Types::HasMany
2.3.20
	+ New look & feel for the web interface
	+ Adjust slides transition timeout during installation
	+ Audit changes table in save changes popup has scroll and better style
	+ Model messages are printed below model title
	+ noDataMsg now allows to add elements if it makes sense
	+ Fixed ajax/form.mas to avoid phantom change button
	+ EBox::Model::Manager::_setupModelDepends uses full paths so the
	  dependecies can discriminate between models with the same name
	+ Default row addition in DataForm does not fires validateTypedRow
	+ Code typo fix in change administration port model
	+ Set only Remote as option to export/import configuration to a
	  remote site
	+ Return undef in HasMany type when a model is not longer
	  available due to being uninstalled
	+ Added onclick atribute to the link.mas template
	+ Fix exception raising when no event component is found
	+ table_ordered.js : more robust trClick event method
	+ Changed dashboard JS which sometimes halted widget updates
	+ Added popup dialogs for import/export configuration
	+ Changes in styles and sizes of the save/revoke dialog
	+ Removed redudant code in ConfigureWatchers::syncRows which made module
	  to have an incorrect modified state
	+ Dont show in bug report removed packages with configuration
	  held as broken packages
	+ DataTable::size() now calls to syncRows()
	+ EBox::Module::Config::set_list quivalent now has the same
	  behaviour than EBox::Module::Config::set
2.3.19
	+ Manually set up models for events to take into account the
	  dynamic models from the log watcher filtering models
	+ Fixed warnings when deleting a row which is referenced in other model
	+ Disable HTML form autocompletion in admin password change model
	+ Fixed incorrect non-editable warnings in change date and time model
	+ Fixed parsing value bug in EBox::Types::Date and EBox::Types::Time
	+ Reworked mdstat parsing, added failure_spare status
	+ Configuration backup implicitly preserves ownership of files
	+ Changes in styles and sizes of the save/revoke dialog
	+ New data form row is copied from default row, avoiding letting hidden
	  fields without its default value and causing missing fields errors
	+ Always fill abstract type with its default value, this avoids
	  errors with hidden fields with default value
	+ Different page to show errors when there are broken software packages
	+ InverseMatchSelect and InverseMatchUnion use 'not' instead of '!' to
	  denote inverse match. This string is configurable with a type argument
	+ Fixed types EBox::Type::InverseMatchSelect and InverseMatchUnion
	+ Fixed bug in DataTable::setTypedRow() which produced an incorrect 'id'
	  row element in DataTable::updateRowNotify()
	+ In tableBody.mas template: decomposed table topToolbar section in methods
	+ Fixed bug in discard changes dialog
	+ Confirmation dialogs now use styled modalboxes
	+ Do not reload page after save changes dialog if operation is successful
	+ Maintenance menu is now kept open when visiting the logs index page
2.3.18
	+ Manual clone of row in DataTable::setTypedRow to avoid segfault
	+ Avoid undef warnings in EBox::Model::DataTable::_find when the
	  element value is undef
	+ Fixed kill of ebox processes during postrm
	+ Set MySQL root password in create-db script and added mysql script
	  to /usr/share/zentyal for easy access to the zentyal database
	+ Increased timeout redirecting to wizards on installation to 5 seconds
	  to avoid problems on some slow or loaded machines
	+ Save changes dialog do not appear if there are no changes
	+ Delete no longer needed duplicated code
	+ Do not go to save changes after a regular package installation
	  they are saved only in the first install
	+ Progress bar in installation refactored
2.3.17
	+ Do not use modal box for save changes during installation
	+ Hidden fields in DataTables are no longer considered compulsory
	+ Select type has now its own viewer that allows use of filter function
	+ User is now enabled together with the rest of modules on first install
2.3.16
	+ Fix 'oldRow' parameter in UpdatedRowNotify
	+ Use Clone::Fast instead of Clone
	+ Modal dialog for the save and discard changes operations
	+ Use a different lock file for the usercorner redis
	+ Improved look of tables when checkAll controls are present
	+ Better icons for clone action
	+ Added confirmation dialog feature to models; added confirmation
	  dialog to change hostname model
	+ Dynamic default values are now properly updated when adding a row
	+ Kill processes owned by the ebox user before trying to delete it
	+ Do not use sudo to call status command at EBox::Service::running
	+ Fixed regression setting default CSS class in notes
2.3.15
	+ Added missing call to updateRowNotify in DataForms
	+ Fixed silent error in EBox::Types::File templates for non-readable
	  by ebox files
	+ Use pkill instead of killall in postinst
	+ Use unset instead of delete_dir when removing rows
	+ Do not set order list for DataForms
	+ Only try to clean tmp dir on global system start
2.3.14
	+ Error message for failure in package cache creation
	+ Fixed regression when showing a data table in a modal view
	+ Do not do a redis transaction for network module init actions
	+ Fixed EBox::Module::Config::st_unset()
	+ Allowed error class in msg template
2.3.13
	+ Fixed problems in EventDaemon with JSON and blessed references
	+ More crashes avoided when watchers or dispatchers doesn't exist
	+ Proper RAID watcher reimplementation using the new state API
	+ EBox::Config::Redis singleton has now a instance() method instead of new()
	+ Deleted wrong use in ForcePurge model
2.3.12
	+ Fixed problem with watchers and dispatchers after a module deletion
	+ Fixed EBox::Model::DataTable::_checkFieldIsUnique, it failed when the
	  printableValue of the element was different to its value
	+ Fixed separation between Add table link and table body
	+ Adaptation of EventDaemon to model and field changes
	+ Disabled logs consolidation on purge until it is reworked, fixed
	  missing use in purge logs model
	+ Fixed Componet::parentRow, it not longer tries to get a row with
	  undefined id
	+ Fix typo in ConfigureLogs model
	+ Mark files for removing before deleting the row from backend in
	  removeRow
	+ The Includes directives are set just for the main virtual host
	+ Fixed EventDaemon crash
2.3.11
	+ Mark files for removing before deleting the row from backend in removeRow
	+ Dashboard widgets now always read the information from RO
	+ Enable actions are now executed before enableService()
	+ Fixed regression which prevented update of the administration service
	  port when it was changed in the interface
	+ New EBox::Model::Composite::componentNames() for dynamic composites
	+ Remove _exposedMethods() feature to reduce use of AUTOLOAD
	+ Removed any message set in the model in syncRows method
	+ Added global() method to modules and components to get a coherent
	  read-write or read-only instance depending on the context
	+ Removed Model::Report and Composite::Report namespaces to simplify model
	  management and specification
	+ New redis key naming, with $mod/conf/*, $mod/state and $mod/ro/* replacing
	  /ebox/modules/$mod/*, /ebox/state/$mod/* and /ebox-ro/modules/$mod/*
	+ Removed unnecessary parentComposite methods in EBox::Model::Component
	+ Only mark modules as changed when data has really changed
	+ EBox::Global::modChange() throws exception if instance is readonly
	+ New get_state() and set_state() methods, st_* methods are kept for
	  backwards compatibility, but they are deprecated
	+ Simplified events module internals with Watcher and Dispatcher providers
	+ Model Manager is now able to properly manage read-only instances
	+ Composites can now use parentModule() like Models
	+ Renamed old EBox::GConfModule to EBox::Module::Config
	+ Unified model and composite management in the new EBox::Model::Manager
	+ Model and composites are loaded on demand to reduce memory consumption
	+ Model and composite information is now stored in .yaml schemas
	+ ModelProvider and CompositeProvider are no longer necessary
	+ Simplified DataForm using more code from DataTable
	+ Adapted RAID and restrictedResources() to the new JSON objects in redis
	+ Remove unused override modifications code
	+ Added /usr/share/zentyal/redis-cli wrapper for low-level debugging
	+ Use simpler "key: value" format for dumps instead of YAML
	+ Row id prefixes are now better chosen to avoid confusion
	+ Use JSON instead of list and hash redis types (some operations,
	  specially on lists, are up to 50% faster and caching is much simpler)
	+ Store rows as hashes instead of separated keys
	+ Remove deprecated all_dirs and all_entries methods
	+ Remove obsolete EBox::Order package
	+ Remove no longer needed redis directory tree sets
	+ Fixed isEqualTo() method on EBox::Types::Time
	+ EBox::Types::Abstract now provides default implementations of fields(),
	  _storeInGConf() and _restoreFromHash() using the new _attrs() method
	+ Remove indexes on DataTables to reduce complexity, no longer needed
	+ Simplified ProgressIndicator implementation using shared memory
	+ New EBox::Util::SHMLock package
	+ Implemented transactions for redis operations
	+ Replace old MVC cache system with a new low-level redis one
	+ Delete no longer necessary regen-redis-db tool
	+ Added new checkAll property to DataTable description to allow
	  multiple check/uncheck of boolean columns
2.3.10
	+ Added Desktop::ServiceProvider to allow modules to implement
	  requests from Zentyal desktop
	+ Added VirtualHost to manage desktop requests to Zentyal server
	+ Fix EventDaemon in the transition to MySQL
	+ Send EventDaemon errors to new rotated log file /var/log/zentyal/events.err
	+ Send an event to Zentyal Cloud when the updates are up-to-date
	+ Send an info event when modules come back to running
	+ Include additional info for current event watchers
	+ Fixed RAID report for some cases of spare devices and bitmaps
	+ Fixed log purge, SQL call must be a statement not a query
	+ Fixed regex syntax in user log queries
	+ Added missing "use Filesys::Df" to SysInfo
	+ Disabled consolidation by default until is fixed or reimplemented
	+ Fixed regresion in full log page for events
	+ Added clone action to data tables
	+ Fixed regression in modal popup when showing element table
	+ Added new type EBox::Types::KrbRealm
	+ Fix broken packages when dist-upgrading from old versions: stop ebox
	  owned processes before changing home directory
	+ Log the start and finish of start/stop modules actions
	+ Added usesPort() method to apache module
2.3.9
	+ Enable SSLInsecureRenegotiation to avoid master -> slave SOAP handsake
	  problems
	+ Added validateRowRemoval method to EBox::Model::DataTable
	+ Use rm -rf instead of remove_tree to avoid chdir permission problems
	+ Avoid problems restarting apache when .pid file does not exist
	+ Do not use graceful on apache to allow proper change of listen port
	+ Simplified apache restart mechanism and avoid some problems
2.3.8
	+ Create tables using MyISAM engine by default
	+ Delete obsolete 'admin' table
2.3.7
	+ Fixed printableName for apache module and remove entry in status widget
	+ Merged tableBodyWithoutActions.mas into tableBody.mas
	+ Removed tableBodyWithoutEdit.mas because it is no longer used
	+ Better form validation message when there are no ids for
	  foreign rows in select control with add new popup
	+ Fixed branding of RSS channel items
	+ Fixed destination path when copying zentyal.cnf to /etc/mysql/conf.d
	+ Packaging fixes for precise
2.3.6
	+ Switch from CGIs to models in System -> General
	+ New value() and setValue() methods in DataForm::setValue() for cleaner
	  code avoiding use of AUTOLOAD
	+ Added new EBox::Types::Time, EBox::Types::Date and EBox::Types::TimeZone
	+ Added new attribute 'enabled' to the Action and MultiStateAction types
	  to allow disabling an action. Accepts a scalar or a CODE ref
	+ The 'defaultValue' parameter of the types now accept a CODE ref that
	  returns the default value.
2.3.5
	+ Added force parameter in validateTypedRow
	+ Fixed 'hidden' on types when using method references
	+ Removed some console problematic characters from Util::Random::generate
	+ Added methods to manage apache CA certificates
	+ Use IO::Socket::SSL for SOAPClient connections
	+ Removed apache rewrite from old slaves implementation
	+ Do not show RSS image if custom_prefix defined
2.3.4
	+ Avoid 'negative radius' error in DiskUsage chart
	+ Fixed call to partitionFileSystems in EBox::SysInfo::logReportInfo
	+ Log audit does not ignore fields which their values could be interpreted
	  as boolean false
	+ Avoid ebox.cgi failure when showing certain strings in the error template
	+ Do not calculate md5 digests if override_user_modification is enabled
	+ Clean /var/lib/zentyal/tmp on boot
	+ Stop apache gracefully and delete unused code in Apache.pm
	+ Cache contents of module.yaml files in Global
2.3.3
	+ The editable attribute of the types now accept a reference to a function
	  to dinamically enable or disable the field.
	+ In progress bar CGIs AJAX call checks the availability of the
	  next page before loading it
	+ Replaced community logo
	+ Adapted messages in the UI for new editions
	+ Changed cookie name to remove forbidden characters to avoid
	  incompatibilities with some applications
	+ Added methods to enable/disable restart triggers
2.3.2
	+ Fixed redis unix socket permissions problem with usercorner
	+ Get row ids without safe characters checking
	+ Added EBox::Util::Random as random string generator
	+ Set log level to debug when cannot compute md5 for a nonexistent file
	+ Filtering in tables is now case insensitive
	+ ProgressIndicator no longer leaves zombie processes in the system
	+ Implemented mysqldump for logs database
	+ Remove zentyal-events cron script which should not be longer necessary
	+ Bugfix: set executable permissions to cron scripts and example hooks
	+ Added a global method to retrieve installed server edition
	+ Log also duration and compMessage to events.log
2.3.1
	+ Updated Standards-Version to 3.9.2
	+ Fixed JS client side table sorting issue due to Prototype
	  library upgrade
	+ Disable InnoDB by default to reduce memory consumption of MySQL
	+ Now events are logged in a new file (events.log) in a more
	  human-readable format
	+ Added legend to DataTables with custom actions
	+ Changed JS to allow the restore of the action cell when a delete
	  action fails
	+ Set milestone to 3.0 when creating bug reports in the trac
	+ Avoid temporal modelInstance errors when adding or removing
	  modules with LogWatchers or LogDispatcher
	+ Unallow administration port change when the port is in use
2.3
	+ Do not launch a passwordless redis instance during first install
	+ New 'types' field in LogObserver and storers/acquirers to store special
	  types like IPs or MACs in an space-efficient way
	+ Use MySQL for the logs database instead of PostgreSQL
	+ Bugfix: logs database is now properly recreated after purge & install
	+ Avoid use of AUTOLOAD to execute redis commands, improves performance
	+ Use UNIX socket to connect to redis for better performance and
	  update default redis 2.2 settings
	+ Use "sudo" group instead of "admin" one for the UI access control
	+ Added EBox::Module::Base::version() to get package version
	+ Fixed problem in consalidation report when accumulating results
	  from queries having a "group by table.field"
	+ Added missing US and Etc zones in timezone selector
	+ Replaced autotools with zbuildtools
	+ Refuse to restore configuration backup from version lesser than
	  2.1 unless forced
	+ Do not retrieve format.js in every graph to improve performance
	+ The purge-module scripts are always managed as root user
	+ New grep-redis tool to search for patterns in redis keys or
	  values
	+ Use partitionFileSystems method from EBox::FileSystem
2.2.4
	+ New internal 'call' command in Zentyal shell to 'auto-use' the module
	+ Zentyal shell now can execute commandline arguments
	+ Bugfix: EBox::Types::IPAddr::isEqualTo allows to change netmask now
	+ Removed some undefined concatenation and compare warnings in error.log
	+ Ignore check operation in RAID event watcher
	+ Skip IP addresses ending in .0 in EBox::Types::IPRange::addresses()
	+ Do not store in redis trailing dots in Host and DomainName types
	+ Added internal command to instance models and other improvements in shell
	+ Now the whole /etc/zentyal directory is backed up and a copy of the
	  previous contents is stored at /var/backups before restoring
	+ Removing a module with a LogWatcher no longer breaks the LogWatcher
	  Configuration page anymore
	+ Fixed error in change-hostname script it does not longer match substrings
	+ Bugfix: Show breadcrumbs even from models which live in a
	  composite
	+ HTTPLink now returns empty string if no HTTPUrlView is defined
	  in DataTable class
	+ Added mising use sentence in EBox::Event::Watcher::Base
2.2.3
	+ Bugfix: Avoid url rewrite to ebox.cgi when requesting to /slave
	+ Fixed logrotate configuration
	+ More resilient way to handle with missing indexes in _find
	+ Added more informative text when mispelling methods whose prefix
	  is an AUTOLOAD action
	+ A more resilient solution to load events components in EventDaemon
	+ Added one and two years to the purge logs periods
	+ Fixed downloads from EBox::Type::File
2.2.2
	+ Revert cookie name change to avoid session loss in upgrades
	+ Do not try to change owner before user ebox is created
2.2.1
	+ Removed obsolete references to /zentyal URL
	+ Create configuration backup directories on install to avoid warnings
	  accessing the samba share when there are no backups
	+ Log result of save changes, either successful or with warnings
	+ Changed cookie name to remove forbidden characters to avoid
	  incompatibilities with some applications
	+ Removed duplicated and incorrect auding logging for password change
	+ Fixed some non-translatable strings
	+ Create automatic bug reports under 2.2.X milestone instead of 2.2
	+ Fixed bug changing background color on selected software packages
2.1.34
	+ Volatile types called password are now also masked in audit log
	+ Adjust padding for module descriptions in basic software view
	+ Removed beta icon
2.1.33
	+ Fixed modal add problems when using unique option on the type
	+ Fixed error management in the first screen of modal add
	+ Unify software selection and progress colors in CSS
	+ Set proper message type in Configure Events model
	+ Fixed error checking permanentMessage types in templates/msg.mas
2.1.32
	+ Added progress bar colors to theme definition
	+ Remove no longer correct UTF8 decode in ProgressIndicator
	+ Fixed UTF8 double-encoding on unexpected error CGI
	+ Reviewed some subscription strings
	+ Always fork before apache restart to avoid port change problems
	+ Stop modules in the correct order (inverse dependencies order)
	+ Better logging of failed modules on restore
2.1.31
	+ Do not start managed daemons on boot if the module is disabled
	+ Better message on redis error
	+ Watch for dependencies before automatic enable of modules on first install
2.1.30
	+ Removed obsolete /ebox URL from RSS link
	+ Changed methods related with extra backup data in modules logs
	  to play along with changes in ebackup module
	+ Set a user for remote access for audit reasons
	+ Detect session loss on AJAX requests
2.1.29
	+ Startup does not fail if SIGPIPE received
2.1.28
	+ Added code to mitigate false positives on module existence
	+ Avoid error in logs full summary due to incorrect syntax in template
	+ Allow unsafe chars in EBox::Types::File to avoid problems in some browsers
	+ Reviewed some subscription strings
	+ Warning about language-packs installed works again after Global changes
	+ Show n components update when only zentyal packages are left to
	  upgrade in the system widget
	+ Do not show debconf warning when installing packages
	+ EBox::Types::IPAddr (and IPNetwork) now works with defaultValue
	+ Allow to hide menu items, separators and dashboard widgets via conf keys
2.1.27
	+ Do not create tables during Disaster Recovery installation
	+ Added new EBox::Util::Debconf::value to get debconf values
	+ DataTable controller does no longer try to get a deleted row
	  for gather elements values for audit log
	+ Check if Updates watcher can be enabled if the subscription
	  level is yet unknown
2.1.26
	+ Detection of broken packages works again after proper deletion
	  of dpkg_running file
	+ Keep first install redis server running until trigger
	+ Unified module restart for package trigger and init.d
	+ Use restart-trigger script in postinst for faster daemons restarting
	+ System -> Halt/Reboot works again after regression in 2.1.25
	+ Added framework to show warning messages after save changes
	+ Change caption of remote services link to Zentyal Cloud
	+ Do not show Cloud link if hide_cloud_link config key is defined
	+ Added widget_ignore_updates key to hide updates in the dashboard
	+ Differentiate ads from notes
	+ Allow custom message type on permanentMessage
	+ Only allow custom themes signed by Zentyal
	+ Removed /zentyal prefix from URLs
	+ Caps lock detection on login page now works again
	+ Added HiddenIfNotAble property to event watchers to be hidden if
	  it is unabled to monitor the event
	+ Dashboard values can be now error and good as well
	+ Include a new software updates widget
	+ Include a new alert for basic subscriptions informing about
	  software updates
	+ Add update-notifier-common to dependencies
	+ EBox::DataTable::enabledRows returns rows in proper order
	+ Use custom ads when available
	+ Disable bug report when hide_bug_report defined on theme
2.1.25
	+ Do not show disabled module warnings in usercorner
	+ Mask passwords and unify boolean values in audit log
	+ Do not override type attribute for EBox::Types::Text subtypes
	+ Corrected installation finished message after first install
	+ Added new disableAutocomplete attribute on DataTables
	+ Optional values can be unset
	+ Minor improvements on nmap scan
2.1.24
	+ Do not try to generate config for unconfigured services
	+ Remove unnecessary redis call getting _serviceConfigured value
	+ Safer sizes for audit log fields
	+ Fix non-translatable "show help" string
	+ Allow links to first install wizard showing a desired page
	+ Fixed bug in disk usage when we have both values greater and
	  lower than 1024 MB
	+ Always return a number in EBox::AuditLogging::isEnabled to avoid
	  issues when returning the module status
	+ Added noDataMsg attribute on DataTable to show a message when
	  there are no rows
2.1.23
	+ Removed some warnings during consolidation process
	+ Depend on libterm-readline-gnu-perl for history support in shells
	+ Fixed error trying to change the admin port with NTP enabled
	+ Fixed breadcrumb destination for full log query page
	+ Use printableActionName in DataTable setter
2.1.22
	+ Fixed parentRow method in EBox::Types::Row
	+ Added new optionalLabel flag to EBox::Types::Abstract to avoid
	  show the label on non-optional values that need to be set as
	  optional when using show/hide viewCustomizers
	+ Added initHTMLStateOrder to View::Customizer to avoid incorrect
	  initial states
	+ Improved exceptions info in CGIs to help bug reporting
	+ Do not show customActions when editing row on DataTables
2.1.21
	+ Fixed bug printing traces at Global.pm
	+ Check new dump_exceptions confkey instead of the debug one in CGIs
	+ Explicit conversion to int those values stored in our database
	  for correct dumping in reporting
	+ Quote values in update overwrite while consolidating for reporting
2.1.20
	+ Fixed regression in edition in place of booleans
	+ Better default balance of the dashboard based on the size of the widgets
	+ Added defaultSelectedType argument to PortRange
2.1.19
	+ Disable KeepAlive as it seems to give performance problems with Firefox
	  and set MaxClients value back to 1 in apache.conf
	+ Throw exceptions when calling methods not aplicable to RO instances
	+ Fixed problems when mixing read/write and read-only instances
	+ Date/Time and Timezone moved from NTP to core under System -> General
	+ Do not instance hidden widgets to improve dashboard performance
	+ New command shell with Zentyal environment at /usr/share/zentyal/shell
	+ Show warning when a language-pack is not installed
	+ Removed unnecessary dump/load operations to .bak yaml files
	+ AuditLogging and Logs constructor now receive the 'ro' parameter
	+ Do not show Audit Logging in Module Status widget
2.1.18
	+ New unificated zentyal-core.logrotate for all the internal logs
	+ Added forceEnabled option for logHelpers
	+ Moved carousel.js to wizard template
	+ Add ordering option to wizard pages
	+ Fixed cmp and isEqualTo methods for EBox::Types::IPAddr
	+ Fixed wrong Mb unit labels in Disk Usage and use GB when > 1024 MB
	+ Now global-action script can be called without progress indicator
	+ Fixed EBox::Types::File JavaScript setter code
	+ Added support for "Add new..." modal boxes in foreign selectors
	+ Each module can have now its customized purge-module script
	  that will be executed after the package is removed
	+ Added Administration Audit Logging to log sessions, configuration
	  changes, and show pending actions in save changes confirmation
	+ User name is stored in session
	+ Remove deprecated extendedRestore from the old Full Backup
2.1.17
	+ Fixed RAID event crash
	+ Added warning on models and composites when the module is disabled
	+ Fixed login page style with some languages
	+ Login page template can now be reused accepting title as parameter
	+ EBox::Types::File does not write on redis when it fails to
	  move the fail to its final destination
	+ Added quote column option for periodic log consolidation and
	  report consolidation
	+ Added exclude module option to backup restore
2.1.16
	+ Do not show incompatible navigator warning on Google Chrome
	+ Fixed syncRows override detection on DataTable find
	+ clean-conf script now deletes also state data
	+ Avoid 'undefined' message in selectors
2.1.15
	+ Move Disk Usage and RAID to the new Maintenance menu
	+ Always call syncRows on find (avoid data inconsistencies)
	+ Filename when downloading a conf backup now contains hostname
	+ Fixed bug in RAID template
	+ Set proper menu order in System menu (fixes NTP position)
	+ Fixed regresion in page size selector on DataTables
	+ Fixed legend style in Import/Export Configuration
2.1.14
	+ Fixed regresion with double quotes in HTML templates
	+ Fixed problems with libredis-perl version dependency
	+ Adding new apparmor profile management
2.1.13
	+ Better control of errors when saving changes
	+ Elements of Union type can be hidden
	+ Model elements can be hidden only in the viewer or the setter
	+ HTML attributtes are double-quoted
	+ Models can have sections of items
	+ Password view modified to show the confirmation field
	+ New multiselect type
	+ Redis backend now throws different kind of exceptions
2.1.12
	+ Revert no longer necessary parents workaround
	+ Hide action on viewCustomizer works now on DataTables
2.1.11
	+ Fixed bug which setted bad directory to models in tab view
	+ Union type: Use selected subtype on trailingText property if the
	  major type does not have the property
	+ Raise MaxClients to 2 to prevent apache slowness
2.1.10
	+ Security [ZSN-2-1]: Avoid XSS in process list widget
2.1.9
	+ Do not try to initialize redis client before EBox::init()
	+ Safer way to delete rows, deleting its id reference first
	+ Delete no longer needed workaround for gconf with "removed" attribute
	+ Fixed regression in port range setter
2.1.8
	+ Fixed regression in menu search
	+ Fixed missing messages of multi state actions
	+ Help toggler is shown if needed when dynamic content is received
	+ Fixed issue when disabling several actions at once in a data table view
	+ All the custom actions are disabled when one is clicked
	+ Submit wizard pages asynchronously and show loading indicator
	+ Added carousel.js for slide effects
2.1.7
	+ Fixed issues with wrong html attributes quotation
	+ Bugfix: volatile types can now calculate their value using other
	  the value from other elements in the row no matter their position
2.1.6
	+ Attach software.log to bug report if there are broken packages
	+ Added keyGenerator option to report queries
	+ Tuned apache conf to provide a better user experience
	+ Actions click handlers can contain custom javascript
	+ Restore configuration with force dependencies option continues
	  when modules referenced in the backup are not present
	+ Added new MultiStateAction type
2.1.5
	+ Avoid problems getting parent if the manager is uninitialized
	+ Rename some icon files with wrong extension
	+ Remove wrong optional attribute for read-only fields in Events
	+ Renamed all /EBox/ CGI URLs to /SysInfo/ for menu folder coherency
	+ Added support for custom actions in DataTables
	+ Replaced Halt/Reboot CGI with a model
	+ Message classes can be set from models
	+ Fixed error in Jabber dispatcher
	+ Show module name properly in log when restart from the dashboard fails
	+ Avoid warning when looking for inexistent PID in pidFileRunning
2.1.4
	+ Changed Component's parent/child relationships implementation
	+ Fixed WikiFormat on automatic bug report tickets
	+ Do not show available community version in Dashboard with QA
 	  updates
2.1.3
	+ Fall back to readonly data in config backup if there are unsaved changes
	+ Allow to automatically send a report in the unexpected error page
	+ Logs and Events are now submenus of the new Maintenance menu
	+ Configuration Report option is now present on the Import/Export section
	+ Require save changes operation after changing the language
	+ Added support for URL aliases via schemas/urls/*.urls files
	+ Allow to sort submenu items via 'order' attribute
	+ Automatically save changes after syncRows is called and mark the module
	  mark the module as unchanged unless it was previously changed
	+ Removed unnecessary ConfigureEvents composite
	+ Removed unnecessary code from syncRows in logs and events
	+ Restore configuration is safer when restoring /etc/zentyal files
	+ Fixed unescaped characters when showing an exception
	+ Fixed nested error page on AJAX requests
	+ Adapted dumpBackupExtraData to new expected return value
	+ Report remoteservices, when required, a change in administration
	  port
	+ Added continueOnModuleFail mode to configuration restore
	+ Fixed Firefox 4 issue when downloading backups
	+ Show scroll when needed in stacktraces (error page)
	+ More informative error messages when trying to restart locked modules
	  from the dashboard
	+ Creation of plpgsql language moved from EBox::Logs::initialSetup
	  to create-db script
	+ Redis backend now throws different kind of exceptions
	+ Avoid unnecesary warnings about PIDs
	+ Update Jabber dispatcher to use Net::XMPP with some refactoring
	+ Save changes messages are correctly shown with international charsets
	+ Support for bitmap option in RAID report
	+ Retry multiInsert line by line if there are encoding errors
	+ Adapted to new location of partitionsFileSystems in EBox::FileSystem
	+ Event messages are cleaned of null characters and truncated
	  before inserting in the database when is necessary
	+ Improve message for "Free storage space" event and send an info
	  message when a given partition is not full anymore
	+ Event messages now can contain newline characters
	+ Objects of select type are compared also by context
	+ Remove cache from optionsFromForeignModel since it produces
	  problems and it is useless
	+ Set title with server name if the server is subscribed
	+ Fix title HTML tag in views for Models and Composites
	+ Added lastEventsReport to be queried by remoteservices module
	+ Added EBox::Types::HTML type
	+ Added missing manage-logs script to the package
	+ Fixed problems with show/hide help switch and dynamic content
	+ Menus with subitems are now kept unfolded until a section on a
	  different menu is accessed
	+ Sliced restore mode fails correctly when schema file is missing,
	  added option to force restore without schema file
	+ Purge conf now purges the state keys as well
	+ Added EBox::Types::IPRange
2.1.2
	+ Now a menu folder can be closed clicking on it while is open
	+ Bugfix: cron scripts are renamed and no longer ignored by run-parts
	+ Added new EBox::Util::Nmap class implementing a nmap wrapper
2.1.1
	+ Fixed incoherency problems with 'on' and '1' in boolean indexes
	+ Move cron scripts from debian packaging to src/scripts/cron
	+ Trigger restart of logs and events when upgrading zentyal-core
	  without any other modules
	+ Don't restart apache twice when upgrading together with more modules
	+ Fixed params validation issues in addRow
2.1
	+ Replace YAML::Tiny with libyaml written in C through YAML::XS wrapper
	+ Minor bugfix: filter invalid '_' param added by Webkit-based browser
	  on EBox::CGI::Base::params() instead of _validateParams(), avoids
	  warning in zentyal.log when enabling modules
	+ All CGI urls renamed from /ebox to /zentyal
	+ New first() and deleteFirst() methods in EBox::Global to check
	  existence and delete the /var/lib/zentyal/.first file
	+ PO files are now included in the language-pack-zentyal-* packages
	+ Migrations are now always located under /usr/share/$package/migration
	  this change only affects to the events and logs migrations
	+ Delete no longer used domain and translationDomain methods/attributes
	+ Unified src/libexec and tools in the new src/scripts directory
	+ Remove the ebox- prefix on all the names of the /usr/share scripts
	+ New EBox::Util::SQL package with helpers to create and drop tables
	  from initial-setup and purge-module for each module
	+ Always drop tables when purging a package
	+ Delete 'ebox' user when purging zentyal-core
	+ Moved all SQL schemas from tools/sqllogs to schemas/sql
	+ SQL time-period tables are now located under schemas/sql/period
	+ Old ebox-clean-gconf renamed to /usr/share/zentyal/clean-conf and
	  ebox-unconfigure-module is now /usr/share/zentyal/unconfigure-module
	+ Added default implementation for enableActions, executing
	  /usr/share/zentyal-$modulename/enable-module if exists
	+ Optimization: Do not check if a row is unique if any field is unique
	+ Never call syncRows on read-only instances
	+ Big performance improvements using hashes and sets in redis
	  database to avoid calls to the keys command
	+ Delete useless calls to exists in EBox::Config::Redis
	+ New regen-redis-db tool to recreate the directory structure
	+ Renamed /etc/cron.hourly/90manageEBoxLogs to 90zentyal-manage-logs
	  and moved the actual code to /usr/share/zentyal/manage-logs
	+ Move /usr/share/ebox/zentyal-redisvi to /usr/share/zentyal/redisvi
	+ New /usr/share/zentyal/initial-setup script for modules postinst
	+ New /usr/share/zentyal/purge-module script for modules postrm
	+ Removed obsolete logs and events migrations
	+ Create plpgsql is now done on EBox::Logs::initialSetup
	+ Replace old ebox-migrate script with EBox::Module::Base::migrate
	+ Rotate duplicity-debug.log log if exists
	+ Bug fix: Port selected during installation is correctly saved
	+ Zentyal web UI is restarted if their dependencies are upgraded
	+ Bug fix: Logs don't include unrelated information now
	+ Add total in disk_usage report
	+ Bugfix: Events report by source now works again
	+ Do not include info messages in the events report
	+ Services event is triggered only after five failed checkings
	+ Do not add redundant includedir lines to /etc/sudoers
	+ Fixed encoding for strings read from redis server
	+ Support for redis-server 2.0 configuration
	+ Move core templates to /usr/share/zentyal/stubs/core
	+ Old /etc/ebox directory replaced with the new /etc/zentyal with
	  renamed core.conf, logs.conf and events.conf files
	+ Fixed broken link to alerts list
2.0.15
	+ Do not check the existence of cloud-prof package during the
	  restore since it is possible not to be installed while disaster
	  recovery process is done
	+ Renamed /etc/init.d/ebox to /etc/init.d/zentyal
	+ Use new zentyal-* package names
	+ Don't check .yaml existence for core modules
2.0.14
	+ Added compMessage in some events to distinguish among events if
	  required
	+ Make source in events non i18n
	+ After restore, set all the restored modules as changed
	+ Added module pre-checks for configuration backup
2.0.13
	+ Fixed dashboard graphs refresh
	+ Fixed module existence check when dpkg is running
	+ Fix typo in sudoers creation to make remote support work again
2.0.12
	+ Include status of packages in the downloadable bug report
	+ Bugfix: Avoid possible problems deleting redis.first file if not exist
2.0.11
	+ New methods entry_exists and st_entry_exists in config backend
2.0.10
	+ Now redis backend returns undef on get for undefined values
	+ Allow custom mason templates under /etc/ebox/stubs
	+ Better checks before restoring a configuration backup with
	  a set of modules different than the installed one
	+ Wait for 10 seconds to the child process when destroying the
	  progress indicator to avoid zombie processes
	+ Caught SIGPIPE when trying to contact Redis server and the
	  socket was already closed
	+ Do not stop redis server when restarting apache but only when
	  the service is asked to stop
	+ Improvements in import/export configuration (know before as
	  configuration backup)
	+ Improvements in ProgressIndicator
	+ Better behaviour of read-only rows with up/down arrows
	+ Added support for printableActionName in DataTable's
	+ Added information about automatic configuration backup
	+ Removed warning on non existent file digest
	+ Safer way to check if core modules exist during installation
2.0.9
	+ Treat wrong installed packages as not-existent modules
	+ Added a warning in dashboard informing about broken packages
	+ File sharing and mailfilter log event watchers works again since
	  it is managed several log tables per module
2.0.8
	+ Replaced zentyal-conf script with the more powerful zentyal-redisvi
	+ Set always the same default order for dashboard widgets
	+ Added help message to the configure widgets dialog
	+ Check for undefined values in logs consolidation
	+ Now dashboard notifies fails when restarting a service
	+ Fixed bug with some special characters in dashboard
	+ Fixed bug with some special characters in disk usage graph
2.0.7
	+ Pre-installation includes sudoers.d into sudoers file if it's not yet
	  installed
	+ Install apache-prefork instead of worker by default
	+ Rename service certificate to Zentyal Administration Web Server
2.0.6
	+ Use mod dependencies as default restore dependencies
	+ Fixed dependencies in events module
	+ Increased recursive dependency threshold to avoid
	  backup restoration problems
2.0.5
	+ Removed deprecated "Full backup" option from configuration backup
	+ Bugfix: SCP method works again after addition of SlicedBackup
	+ Added option in 90eboxpglogger.conf to disable logs consolidation
2.0.4
	+ Removed useless gconf backup during upgrade
	+ Fixed postinstall script problems during upgrade
2.0.3
	+ Added support for the sliced backup of the DB
	+ Hostname change is now visible in the form before saving changes
	+ Fixed config backend problems with _fileList call
	+ Added new bootDepends method to customize daemons boot order
	+ Added permanent message property to Composite
	+ Bugfix: Minor aesthetic fix in horizontal menu
	+ Bugfix: Disk usage is now reported in expected bytes
	+ Bugfix: Event dispatcher is not disabled when it is impossible
	  for it to dispatch the message
2.0.2
	+ Better message for the service status event
	+ Fixed modules configuration purge script
	+ Block enable module button after first click
	+ Avoid division by zero in progress indicator when total ticks is
	  zero
	+ Removed warning during postinst
	+ Added new subscription messages in logs, events and backup
2.0.1
	+ Bugfix: Login from Zentyal Cloud is passwordless again
	+ Some defensive code for the synchronization in Events models
	+ Bugfix: add EBox::Config::Redis::get to fetch scalar or list
	  values. Make GConfModule use it to avoid issues with directories
	  that have both sort of values.
1.5.14
	+ Fixed redis bug with dir keys prefix
	+ Improved login page style
	+ New login method using PAM instead of password file
	+ Allow to change admin passwords under System->General
	+ Avoid auto submit wizard forms
	+ Wizard skip buttons always available
	+ Rebranded post-installation questions
	+ Added zentyal-conf script to get/set redis config keys
1.5.13
	+ Added transition effect on first install slides
	+ Zentyal rebrand
	+ Added web page favicon
	+ Fixed already seen wizards apparition
	+ Fixed ro module creation with redis backend
	+ Use mason for links widgets
	+ Use new domain to official strings for subscriptions
1.5.12
	+ Added option to change hostname under System->General
	+ Show option "return to dashboard" when save changes fails.
1.5.11
	+ Added more tries on redis reconnection
	+ Fixed user corner access problems with redis server
	+ writeFile* methods reorganized
	+ Added cron as dependency as cron.hourly was never executed with anacron
	+ Improvements in consolidation of data for reports
1.5.10
	+ Fixed gconf to redis conversion for boolean values
1.5.9
	+ Improved migrations speed using the same perl interpreter
	+ Redis as configuration backend (instead of gconf)
	+ Improved error messages in ebox-software
	+ Set event source to 256 chars in database to adjust longer event
	  sources
	+ Progress bar AJAX updates are sent using JSON
	+ Fixed progress bar width problems
	+ Fixed top menu on wizards
	+ Improved error message when disconnecting a not connected database
	+ Abort installation if 'ebox' user already exists
	+ Bugfix: IP address is now properly registered if login fails
1.5.8
	+ Added template tableorderer.css.mas
	+ Added buttonless top menu option
	+ Bugfix: Save all modules on first installation
	+ Bugfix: General ebox database is now created if needed when
	  re/starting services
	+ Bugfix: Data to report are now uniform in number of elements per
	  value. This prevents errors when a value is present in a month and
	  not in another
	+ Bugfix: Don't show already visited wizard pages again
1.5.7
	+ Bugfix: Avoid error when RAID is not present
	+ Bugfix: Add ebox-consolidate-reportinfo call in daily cron script
	+ Bugfix: Called multiInsert and unbufferedInsert when necessary
	  after the loggerd reimplementation
	+ Bugfix: EBox::ThirdParty::Apache2::AuthCookie and
	  EBox::ThirdParty::Apache2::AuthCookie::Util package defined just
	  once
	+ Added util SystemKernel
	+ Improved progress indicator
	+ Changes in sudo generation to allow sudo for remote support user
	+ Initial setup wizards support
1.5.6
	+ Reimplementation of loggerd using inotify instead of File::Tail
1.5.5
	+ Asynchronous load of dashboard widgets for a smoother interface
1.5.4
	+ Changed dbus-check script to accept config file as a parameter
1.5.3
	+ Function _isDaemonRunning works now with snort in lucid
	+ Javascript refreshing instead of meta tag in log pages
	+ Updated links in dashboard widget
	+ Add package versions to downloadable ebox.log
	+ Fixed postgresql data dir path for disk usage with pg 8.4
	+ GUI improvements in search box
1.5.2
	+ Security [ESN-1-1]: Validate referer to avoid CSRF attacks
	+ Added reporting structure to events module
	+ Added new CGI to download the last lines of ebox.log
1.5.1
	+ Bugfix: Catch exception when upstart daemon does not exist and
	  return a stopped status
	+ Added method in logs module to dump database in behalf of
	ebackup module
	+ Bugfix: Do not check in row uniqueness for optional fields that
	are not passed as parameters
	+ Improve the output of ebox module status, to be consistent with the one
	  shown in the interface
	+ Add options to the report generation to allow queries to be more
	  flexible
	+ Events: Add possibility to enable watchers by default
	+ Bugfix: Adding a new field to a model now uses default
	  value instead of an empty value
	+ Added script and web interface for configuration report, added
	  more log files to the configuration report
1.5
	+ Use built-in authentication
	+ Use new upstart directory "init" instead of "event.d"
	+ Use new libjson-perl API
	+ Increase PerlInterpMaxRequests to 200
	+ Increase MaxRequestsPerChild (mpm-worker) to 200
	+ Fix issue with enconding in Ajax error responses
	+ Loggerd: if we don't have any file to watch we just sleep otherwise the process
	  will finish and upstart will try to start it over again and again.
	+ Make /etc/init.d/ebox depend on $network virtual facility
	+ Show uptime and users on General Information widget.
1.4.2
	+ Start services in the appropriate order (by dependencies) to fix a problem
	  when running /etc/init.d/ebox start in slaves (mail and other modules
	  were started before usersandgroups and thus failed)
1.4.1
	+ Remove network workarounds from /etc/init.d/ebox as we don't bring
	  interfaces down anymore
1.4
	+ Bug fix: i18n. setDomain in composites and models.
1.3.19
	+ Make the module dashboard widget update as the rest of the widgets
	+ Fix problem regarding translation of module names: fixes untranslated
	  module names in the dashboard, module status and everywhere else where
	  a module name is written
1.3.18
	+ Add version comparing function and use it instead of 'gt' in the
	  general widget
1.3.17
	+ Minor bug fix: check if value is defined in EBox::Type::Union
1.3.16
	+ Move enable field to first row in ConfigureDispatcherDataTable
	+ Add a warning to let users know that a module with unsaved changes
	  is disabled
	+ Remove events migration directory:
		- 0001_add_conf_configureeventtable.pl
		- 0002_add_conf_diskfree_watcher.pl
	+ Bug fix: We don't use names to stringify date to avoid issues
	  with DB insertions and localisation in event logging
	+ Bug fix: do not warn about disabled services which return false from
	  showModuleStatus()
	+ Add blank line under "Module Status"
	+ Installed and latest available versions of the core are now displayed
	  in the General Information widget
1.3.15
	+ Bug fix: Call EBox::Global::sortModulesByDependencies when
	  saving all modules and remove infinite loop in that method.
	  EBox::Global::modifiedModules now requires an argument to sort
	  its result dependending on enableDepends or depends attribute.
	+ Bug fix: keep menu folders open during page reloads
	+ Bug fix: enable the log events dispatcher by default now works
	+ Bug fix: fixed _lock function in EBox::Module::Base
	+ Bug fix: composites honor menuFolder()
	+ Add support for in-place edition for boolean types. (Closes
	  #1664)
	+ Add method to add new database table columnts to EBox::Migration::Helpers
	+ Bug fix: enable "Save Changes" button after an in-place edition
1.3.14
	+ Bug fix: fix critical bug in migration helper that caused some log
	  log tables to disappear
	+ Create events table
	+ Bug fix: log watcher works again
	+ Bug fix: delete cache if log index is not found as it could be
	  disabled
1.3.13
	+ Bug fix: critical error in EventDaemon that prevented properly start
	+ Cron script for manage logs does not run if another is already
	  running, hope that this will avoid problems with large logs
	+ Increased maximum size of message field in events
	+ Added script to purge logs
	+ Bug fix: multi-domain logs can be enabled again
1.3.12
	+ Added type for EBox::Dashboard::Value to stand out warning
	  messages in dashboard
	+ Added EBox::MigrationHelpers to include migration helpers, for now,
	  include a db table renaming one
	+ Bug fix: Fix mismatch in event table field names
	+ Bug fix: Add migration to create language plpgsql in database
	+ Bug fix: Add missing script for report log consolidation
	+ Bug fix: Don't show modules in logs if they are not configured. This
	  prevents some crashes when modules need information only available when
	  configured, such as mail which holds the vdomains in LDAP
	+ Added method EBox::Global::lastModificationTime to know when
	  eBox configuration was modified for last time
	+ Add support for breadcrumbs on the UI
	+ Bug fix: in Loggerd files are only parsed one time regardless of
	  how many LogHelper reference them
	+ Added precondition for Loggerd: it does not run if there isnt
	anything to watch
1.3.11
	+ Support customFilter in models for big tables
	+ Added EBox::Events::sendEvent method to send events using Perl
	  code (used by ebackup module)
	+ Bug fix: EBox::Type::Service::cmp now works when only the
	  protocols are different
	+ Check $self is defined in PgDBEngine::DESTROY
	+ Do not watch files in ebox-loggerd related to disabled modules and
	  other improvements in the daemon
	+ Silent some exceptions that are used for flow control
	+ Improve the message from Service Event Watcher
1.3.10
	+ Show warning when accesing the UI with unsupported browsers
	+ Add disableApparmorProfile to EBox::Module::Service
	+ Bug fix: add missing use
	+ Bug fix: Make EventDaemon more robust against malformed sent
	  events by only accepting EBox::Event objects
1.3.8
	+ Bug fix: fixed order in EBox::Global::modified modules. Now
	  Global and Backup use the same method to order the module list
	  by dependencies
1.3.7
	+ Bug fix: generate public.css and login.css in dynamic-www directory
	  which is /var/lib/zentyal/dynamicwww/css/ and not in /usr/share/ebox/www/css
	  as these files are generate every time eBox's apache is
	  restarted
	+ Bug fix: modules are restored now in the correct dependency
	  order
	+ ebox-make-backup accepts --destinaton flag to set backup's file name
	+ Add support for permanent messages to EBox::View::Customizer
1.3.6
	+ Bug fix: override _ids in EBox::Events::Watcher::Log to not return ids
	which do not exist
	+ Bug fix: fixed InverseMatchSelect type which is used by Firewall module
	+ New widget for the dashboard showing useful support information
	+ Bugfix: wrong permissions on CSS files caused problem with usercorner
	+ CSS are now templates for easier rebranding
	+ Added default.theme with eBox colors
1.3.5
	+ Bugfix: Allow unsafe characters in password type
	+ Add FollowSymLinks in eBox apache configuration. This is useful
	  if we use js libraries provided by packages
1.3.4
	+ Updated company name in the footer
	+ Bugfix: humanEventMessage works with multiple tableInfos now
	+ Add ebox-dbus-check to test if we can actually connect to dbus
1.3.4
	+ bugfix: empty cache before calling updatedRowNotify
	+ enable Log dispatcher by default and not allow users to disable
	it
	+ consolidation process continues in disabled but configured modules
	+ bugfix: Save Changes button doesn't turn red when accessing events for
	first time
1.3.2
	+ bugfix: workaround issue with dhcp configured interfaces at boot time
1.3.1
	+ bugfix: wrong regex in service status check
1.3.0
	+ bugfix: make full backup work again
1.1.30
	+ Change footer to new company holder
	+  RAID does not generate 'change in completion events, some text
	problems fixed with RAID events
	+ Report graphics had a datapoints limit dependent on the active
	time unit
	+ Apache certificate can be replaced by CA module
	+ Fixed regression in detailed report: total row now aggregates
	properly
	+ More characters allowed when changing password from web GUI
	+ Fixed regression with already used values in select types
	+ Do not a button to restart eBox's apache
	+ Fixed auth problem when dumping and restoring postgre database
1.1.20
	+ Added custom view support
	+ Bugfix: report models now can use the limit parameter in
	  reportRows() method
	+ use a regexp to fetch the PID in a pidfile, some files such as
	postfix's add tabs and spaces before the actual number
	+ Changed "pidfile" to "pidfiles" in _daemons() to allow checking more than
one (now it is a array ref instead of scalar)
	+ Modified Service.pm to support another output format for /etc/init.d daemon
status that returns [OK] instead of "running".
	+ unuformized case in menu entries and some more visual fixes
1.1.10
	+ Fix issue when there's a file managed by one module that has been modified
	  when saving changes
	+ Bugfix: events models are working again even if an event aware
	module is uninstalled and it is in a backup to restore
	+ Select.pm returns first value in options as default
       + Added 'parentModule' to model class to avoid recursive problems
	+ Added Float type
	+ Apache module allows to add configuration includes from other modules
	+ Display remote services button if subscribed
	+ Event daemon may received events through a named pipe
	+ Bugfix. SysInfo revokes its config correctly
	+ Added storer property to types in order to store the data in
	somewhere different from GConf
	+ Added protected property 'volatile' to the models to indicate
	that they store nothing in GConf but in somewhere different
	+ System Menu item element 'RAID' is always visible even when RAID
	is not installed
	+ Files in deleted rows are deleted when the changes are saved
	+ Fixed some bug whens backing and restore files
	+ Components can be subModels of the HasMany type
	+ Added EBox::Types::Text::WriteOnce type
	+ Do not use rows(), use row to force iteration over the rows and increase
	performance and reduce memory use.
	+ Do not suggest_sync after read operations in gconf
	+ Increase MaxRequestsPerChild to 200 in eBox's apache
	+ Make apache spawn only one child process
	+ Log module is backed up and restored normally because the old
	problem is not longer here
	+ Backup is more gentle with no backup files in backup directory,
	now it does not delete them
	+ HasMany  can retrieve again the model and row after the weak
	refence is garbage-collected. (Added to solve a bug in the doenload
	bundle dialog)
	+ EBox::Types::DomainName no longer accepts IP addresses as domain
	names
	+ Bugfix: modules that fail at configuration stage no longer appear as enabled
	+ Add parameter to EBox::Types::Select to disable options cache

0.12.103
	+ Bugfix: fix SQL statement to fetch last rows to consolidate
0.12.102
	+ Bugfix: consolidate logs using the last date and not starting from scratch
0.12.101
	+ Bugfix: DomainName type make comparisons case insensitive
	according to RFC 1035
0.12.100
	+ Bugfix: Never skip user's modifications if it set to true
	override user's changes
	+ EBox::Module::writeConfFile and EBox::Service scape file's path
	+ Bugfix. Configure logrotate to actually rotate ebox logs
	+ Fixed bug in ForcePurge logs model
	+ Fixed bug in DataTable: ModelManaged was called with tableName
	instead of context Name
	+ Fixing an `img` tag closed now properly and adding alternative
	text to match W3C validation in head title
	+ Backup pages now includes the size of the archive
	+ Fixed bug in ForcePurge logs model
	+ Now the modules can have more than one tableInfo for logging information
	+ Improve model debugging
	+ Improve restart debugging
	+ Backups and bug reports can be made from the command line
	+ Bugfix: `isEqualTo` is working now for `Boolean` types
	+ Bugfix: check if we must disable file modification checks in
	Manager::skipModification

0.12.99
	+ Add support for reporting
	+ Refresh logs automatically
	+ Reverse log order
	+ Remove temp file after it is downloaded with FromTempDir controller
0.12.3
	+ Bug fix: use the new API in purge method. Now purging logs is working
	again.
0.12.2
	+ Increase random string length used to generate the cookie to
	2048 bits
	+ Logs are show in inverse chronological order
0.12.1
	+ Bug fix: use unsafeParam for progress indicator or some i18 strings
	will fail when saving changes
0.12
	+ Bugfix: Don't assume timecol is 'timestamp' but defined by
	module developer. This allows to purge some logs tables again
	+ Add page titles to models
	+ Set default values when not given in `add` method in models
	+ Add method to manage page size in model
	+ Add hidden field to help with Ajax request and automated testing with
	  ANSTE
	+ Bugfix: cast sql types to filter fields in logs
	+ Bugfix: Restricted resources are back again to make RSS
	access policy work again
	+ Workaround bogus mason warnings
	+ Make postinst script less verbose
	+ Disable keepalive in eBox apache
	+ Do not run a startup script in eBox apache
	+ Set default purge time for logs stored in eBox db to 1 week
	+ Disable LogAdmin actions in `ebox-global-action` until LogAdmin
	feature is completely done
0.11.103
	+ Modify EBox::Types::HasMany to create directory based on its row
	+ Add _setRelationship method to set up relationships between models
	  and submodels
	+ Use the new EBox::Model::Row api
	+ Add help method to EBox::Types::Abstract
	+ Decrease size for percentage value in disk free watcher
	+ Increase channel link field size in RSS dispatcher
0.11.102
	+ Bugfix: cmp in EBox::Types::HostIP now sorts correctly
	+ updatedRowNotify in EBox::Model::DataTable receives old row as
	well as the recently updated row
	+ Added `override_user_modification` configuration parameter to
	avoid user modification checkings and override them without asking
	+ Added EBox::Model::Row to ease the management of data returned
	by models
	+ Added support to pre-save and post-save executable files. They
	must be placed at /etc/ebox/pre-save or /etc/ebox/post-save
	+ Added `findRow` method to ease find and set
0.11.101
	+ Bugfix: Fix memory leak in models while cloning types. Now
	cloning is controlled by clone method in types
	+ Bugfix: Union type now checks for its uniqueness
	+ DESTROY is not an autoloaded method anymore
	+ HasOne fields now may set printable value from the foreign field
	to set its value
	+ findId now searches as well using printableValue
	+ Bugfix. Minor bug found when key is an IP address in autoloaded
	methods
	+ Ordered tables may insert values at the beginning or the end of
	the table by "insertPosition" attribute
	+ Change notConfigured template to fix English and add link to the
	  module status section
	+ Add loading gif to module status actions
	+ Remove debug from ServiceInterface.pm
	+ Add support for custom separators to be used as index separators on
	  exposedMethods
	+ Bugfix. Stop eBox correctly when it's removed
	+ Improve apache-restart to make it more reliable.
0.11.100
	+ Bugfix. Fix issue with event filters and empty hashes
	+ Bugfix. Cache stuff in log and soap watcher to avoid memory leaks
	+ Bugfix. Fix bug that prevented the user from being warned when a row to
	  be deleted is being used by other model
	+ Bugfix. Add missing use of EBox::Global in State event watcher
	+ Added progress screen, now pogress screen keeps track of the changed
	  state of the modules and change the top page element properly
	+ Do not exec() to restart apache outside mod_perl
	+ Improve apache restart script
	+ Improve progress screen
0.11.99
	+ DataTable contains the property 'enableProperty' to set a column
	called 'enabled' to enable/disable rows from the user point of
	view. The 'enabled' column is put the first
	+ Added state to the RAID report instead of simpler active boolean
        + Fix bug when installing new event components and event GConf
	subtree has not changed
	+ Add RSS dispatcher to show eBox events under a RSS feed
	+ Rotate log files when they reach 10MB for 7 rotations
	+ Configurable minimum free space left for being notified by means
	of percentage
	+ Add File type including uploading and downloading
	+ Event daemon now checks if it is possible to send an event
	before actually sending it
	+ Added Action forms to perform an action without modifying
	persistent data
	+ Log queries are faster if there is no results
	+ Show no data stored when there are no logs for a domain
	+ Log watcher is added in order to notify when an event has
	happened. You can configure which log watcher you may enable and
	what you want to be notify by a determined filter and/or event.
	+ RAID watcher is added to check the RAID events that may happen
	when the RAID subsystem is configured in the eBox machine
	+ Change colour dataset in pie chart used for disk usage reporting
	+ Progress indicator now contains a returned value and error
	message as well
	+ Lock session file for HTTP session to avoid bugs
	related to multiple requests (AJAX) in a short time
	+ Upgrade runit dependency until 1.8.0 to avoid runit related
	issues
0.11
	+ Use apache2
	+ Add ebox-unblock-exec to unset signal mask before running  a executable
	+ Fix issue with multiple models and models with params.
	  This triggered a bug in DHCP when there was just one static
	  interface
	+ Fix _checkRowIsUnique and _checkFieldIsUnique
	+ Fix paging
	+ Trim long strings in log table, show tooltip with the whole string
	  and show links for URLs starting with "http://"
0.10.99
	+ Add disk usage information
	+ Show progress in backup process
	+ Add option to purge logs
	+ Create a link from /var/lib/zentyal/log to /var/log/ebox
	+ Fix bug with backup descriptions containing spaces
	+ Add removeAll method on data models
	+ Add HostIP, DomainName and Port types
	+ Add readonly forms to display static information
	+ Add Danish translation thanks to Allan Jacobsen
0.10
	+ New release
0.9.100
	+ Add checking for SOAP session opened
	+ Add EventDaemon
	+ Add Watcher and Dispatch framework to support an event
	  architecture on eBox
	+ Add volatile EBox::Types in order not to store their values
	  on GConf
	+ Add generic form
	+ Improvements on generic table
	+ Added Swedish translation

0.9.99
	+ Added Portuguese from Portugal translation
	+ Added Russian translation
	+ Bugfix: bad changed state in modules after restore

0.9.3
	+ New release

0.9.2
	+ Add browser warning when uploading files
	+ Enable/disable logging modules
0.9.1
	+ Fix backup issue with changed state
	+ Generic table supports custom ordering
0.9
	+ Added Polish translation
        + Bug in recognition of old CD-R writting devices fixed
	+ Added Aragonese translation
	+ Added Dutch translation
	+ Added German translation
	+ Added Portuguese translation

0.8.99
	+ Add data table model for generic Ajax tables
	+ Add types to be used by models
	+ Add MigrationBase and ebox-migrate to upgrade data models
	+ Some English fixes
0.8.1
	+ New release
0.8
	+ Fix backup issue related to bug reports
	+ Improved backup GUI
0.7.99
        + changed sudo stub to be more permissive
	+ added startup file to apache web server
	+ enhanced backup module
	+ added basic CD/DVD support to backup module
	+ added test stubs to simplify testing
	+ added test class in the spirit of Test::Class
	+ Html.pm now uses mason templates
0.7.1
	+ use Apache::Reload to reload modules when changed
	+ GUI consistency (#12)
	+ Fixed a bug for passwords longer than 16 chars
	+ ebox-sudoers-friendly added to not overwrite /etc/sudoers each time
0.7
	+ First public release
0.6
	+ Move to client
	+ Remove obsolete TODO list
	+ Remove firewall module from  base system
	+ Remove objects module from base system
	+ Remove network module from base system
	+ Add modInstances and modInstancesOfType
	+ Raname Base to ClientBase
	+ Remove calls to deprecated methods
	+ API documented using naturaldocs
	+ Update INSTALL
	+ Use a new method to get configkeys, now configkey reads every
	  [0.9
	+ Added Polish translation][0-9]+.conf file from the EBox::Config::etc() dir and
	  tries to get the value from the files in order.
	+ Display date in the correct languae in Summary
	+ Update debian scripts
	+ Several bugfixes
0.5.2
	+ Fix some packaging issues
0.5.1
	+ New menu system
	+ New firewall filtering rules
	+ 802.1q support

0.5
	+ New bug-free menus (actually Internet Explorer is the buggy piece
	  of... software that caused the reimplementation)
	+ Lots of small bugfixes
	+ Firewall: apply rules with no destination address to packets
	  routed through external interfaces only
	+ New debianize script
	+ Firewall: do not require port and protocol parameters as they
	  are now optional.
	+ Include SSL stuff in the dist tarball
	+ Let modules block changes in the network interfaces
	  configuration if they have references to the network config in
	  their config.
	+ Debian network configuration import script
	+ Fix the init.d script: it catches exceptions thrown by modules so that
	  it can try to start/stop all of them if an exception is thrown.
	+ Firewall: fix default policy bug in INPUT chains.
	+ Restore textdomain in exceptions
	+ New services section in the summary
	+ Added Error item to Summary. Catch exceptions from modules in
	  summary and generate error item
	+ Fix several errors with redirections and error handling in CGIs
	+ Several data validation functions were fixed, and a few others added
	+ Prevent the global module from keeping a reference to itself. And make
	  the read-only/read-write behavior of the factory consistent.
	+ Stop using ifconfig-wrapper and implement our own NetWrapper module
	  with wrappers for ifconfig and ip.
	+ Start/stop apache, network and firewall modules in first place.
	+ Ignore some network interface names such as irda, sit0, etc.
	+ The summary page uses read-only module instances.
	+ New DataInUse exception, old one renamed to DataExists.
	+ Network: do not overwrite resolv.conf if there are nameservers
	  given via dhcp.
	+ Do not set a default global policy for the ssh service.
	+ Check for forbiden characters when the parameter value is
	  requested by the CGI, this allows CGI's to handle the error,
	  and make some decissions before it happens.
	+ Create an "edit object" template and remove the object edition stuff
	  from the main objects page.
	+ Fix the apache restarting code.
	+ Network: Remove the route reordering feature, the kernel handles that
	  automatically.
	+ Fix tons of bugs in the network restarting code.
	+ Network: removed the 3rd nameserver configuration.
	+ Network: Get gateway info in the dhcp hook.
	+ Network: Removed default configuration from the gconf schema.
	+ New function for config-file generation
	+ New functions for pid file handling

0.4
	+ debian package
	+ added module to export/import configuration
	+ changes in firewall's API
	+ Added content filter based on dansguardian
	+ Added French translation
	+ Added Catalan translation
	+ Sudoers file is generated automatically based on module's needs
	+ Apache config file is generated by ebox  now
	+ Use SSL
	+ Added ebox.conf file
	+ Added module template generator

0.3
	+ Supports i18n
	+ API name consistency
	+ Use Mason for templates
	+ added tips to GUI
	+ added dhcp hooks
	+ administration port configuration
	+ Fixed bugs to IE compliant
	+ Revoke changes after logout
	+ Several bugfixes

0.2
	+ All modules are now based on gconf.
	+ Removed dependencies on xml-simple, xerces and xpath
	+ New MAC address field in Object members.
	+ Several bugfixes.

0.1
	+ Initial release<|MERGE_RESOLUTION|>--- conflicted
+++ resolved
@@ -1,8 +1,6 @@
 3.4
-<<<<<<< HEAD
 	+ Added EBox::WebAdmin::Middleware::SubAppAuth to validate
 	  WebAdmin sub-app requests
-=======
 	+ Removed EBox::Base::upload method because that's 100% handled by Plack
 	  now.
 	+ Increased the buffer size for uwsgi applications to allow big submits
@@ -11,7 +9,6 @@
 	  handled by Zentyal
 	+ Added a Devel::StackTrace helper view that shows pretty backtraces
 	+ Enable crash reports by default
->>>>>>> 8f9d267d
 	+ Added template for download link
 	+ Created EBox::Util::Certificate, refactored create-certificate
 	  script
