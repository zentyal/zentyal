--- conflicted
+++ resolved
@@ -1,10 +1,6 @@
-HEAD
-<<<<<<< HEAD
 	+ Improve change-hostname script, delete all references to current name
-=======
 	+ Faster dashboard loading with asynchronous check of software updates
 	+ Workaround for when the progress id parameter has been lost
->>>>>>> 51b22e3d
 	+ Fixed problems calling upstart coomands from cron jobs with wrong PATH
 	+ Decode CGI unsafeParams as utf8
 	+ Avoid double encoding when printing JSON response in EBox::CGI::Base
