--- conflicted
+++ resolved
@@ -1,9 +1,6 @@
 3.3
-<<<<<<< HEAD
+	+ Hide close button on saving changes and backup progess dialogs
 	+ Fix error when pageSize paramter is not supplied to the model controller
-=======
-	+ Hide close button on saving changes and backup progess dialogs
->>>>>>> 9ce6ff8a
 	+ Workaround against modules changed when saving all changes
 	+ Recover from widget function exceptions
 	+ Use the same Mason interpreter for most HTML templates
