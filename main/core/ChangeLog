HEAD
<<<<<<< HEAD
	+ Added Pre-Depends on mysql-server to avoid problems with upgrades
	+ Depend on mysql-server metapackage instead of mysql-server-5.5
3.0.20
	+ Check against inexistent path in EBox::Util::SHM::subkeys
=======
	+ EBox::Model::DataForm::formSubmitted called even where is not
	  previous row
>>>>>>> 4138a994
	+ Silent diff in EBox::Types::File::isEqualTo
	+ Print correctly UTF8 characters from configuration backup description
	+ When host name is changed, update /etc/hostname
	+ Proper link to remote in configuration backup page
3.0.19
	+ Removed full restore option for restore-backup tool and
	  EBox:Backup relevant methods
	+ Optimise loading Test::Deep::NoTest to avoid test environment creation
	+ Use EBox::Module::Base::writeConfFileNoCheck to write apache
	  configuration file
	+ Log events after dispatching them in the EventDaemon and catch exception
	  to avoid crashes when mysql is already stopped
	+ Emit events on zentyal start and stop
	+ Refactor some events-related code
	+ Changed MB_widedialog CSS class to use all width available in
	  the screen
	+ Fixed a broken link to SysInfo/Composite/General when activating the
	  WebServer module.
3.0.18
	+ Pass model instance when invoking EBox::Types::Select populate function
	+ Improve dynamic editable property detection for framework types
	+ Override _validateReferer method in Desktop services CGI
	+ Don't abort configuration backup when we get a error retrieving the
	  partition table information
	+ In EBox:Model::Row, refactored elementExists and
	  elementByName to make them to have similiar code structure
	+ Improvement in test help classes and added test fakes for
	  EBox::Model::Manager and EBox::Util::SHMLock
	+ Prevented unuseful warning in
	  EBox::Model::DataTable::setDirectory when the old directory is undef
	+ Fixed unit tests under EBox/Model/t, backup configuration tests and
	  some others
	+ Remove unused method EBox::Auth::alreadyLogged()
	+ Apache::setRestrictedResource updates properly if already exists
	+ Global and Module::Config allow to set redis instance to ease testing
	+ Now EBox::GlobalImpl::lastModificationTime also checks
	  modification time of configuration files
	+ Rows in events models are now synced before running EventDaemon
	+ Better way of checking if event daemon is needed
3.0.17
	+ Allow numeric zero as search filter
	+ When filtering rows don't match agains link urls or hidden values
	+ Avoid CA file check when removing it from Apache module
	+ Silent removeCA and removeInclude exceptions when removing
	  non-existant element
	+ Fixed rollback operation in redis config backend
	+ Desktop services CGI now only returns JSON responses
	+ Log error when dynamic loading a class fails in
	  ConfigureDispatchers model
	+ Update total ticks dynamically in progress indicator if ticks overflow
3.0.16
	+ Fixed regression in boolean in-place edit with Union types
	+ Added some missing timezones to EBox::Types::TimeZone
	+ Add a new method to DBEngine 'checkForColumn' to retrieve columns
	  definition from a given table
	+ Reload models info in model manager if new modules are installed
3.0.15
	+ Make sure that halt/reboot button can be clicked only once
	+ Cleaner way of disabling dependant modules when the parent is disabled,
	  avoiding unnecessary calls to enableService each time the module status
	  page is loaded.
	+ Show confirmation dialog when trying to change host or domain
	  if zentyal-samba is installed and provisioned
	+ Modified data table controller so edit boolean in place reuses
	  the code of regular edits, avoiding getting incorrect read-only
	  values from cache
3.0.14
	+ Allow search filters with a leading '*'
	+ Better error reporting when choosing a bad search filter
	+ External exceptions from _print method are caught correctly in CGIs
	+ EBox::CGI::run now supports correct handling of APR::Error
	+ Fixed dashboard check updates ajax requests in Chrome
	+ Fixed errors with zero digits components in time type
3.0.13
	+ Better warning if size file is missing in a backup when
	  restoring it
	+ Fixed table cache behaviour on cache miss in logs module
	+ Fix wrong button label when deleting rows in 'datainuse' template
	+ Removed unused method EBox::Model::DataTable::_tailoredOrder
	+ Added force default mode and permission to writeConfFileNoCheck(),
	  writeFile() and derivatives
	+ Fixed bug in EBox:::Logs::CGI::Index with internationalized
	  parameter names
	+ DataTables with sortedBy are now orderer alphabetically with
	  proper case treatment
	+ Display messages in model even when there are not elements and
	  table body is not shown
3.0.12
	+ Improve change-hostname script, delete all references to current name
	+ Faster dashboard loading with asynchronous check of software updates
	+ Workaround for when the progress id parameter has been lost
	+ Fixed problems calling upstart coomands from cron jobs with wrong PATH
	+ Decode CGI unsafeParams as utf8
	+ Avoid double encoding when printing JSON response in EBox::CGI::Base
	+ Remove warning in EBox::Menu::Folder when currentfolder is not defined
	+ Removed unnecesary and misleading method new from EBox::Auth package
3.0.11
	+ Avoid flickering loading pages when switching between menu entries
	+ Incorrect regular expression in logs search page are correctly handled
	+ Fix input badly hidden in the logs screen
	+ reloadTable from DataTable now remove cached fields as well
3.0.10
	+ Fixed unsafe characters error when getting title of progress
	  indicator in progress dialog
	+ Added use utf8 to dashboard template to fix look of closable messages
3.0.9
	+ Adapted file downloads to the new utf8 fixes
	+ Write backup files in raw mode to avoid utf8 problems
	+ Print always utf8 in STDOUT on all CGIs
	+ Decode CGI params of values entered at the interface as utf8
	+ Proper encode/decode of utf8 with also pretty JSON
	+ Fixed utf8 decoding in date shown at dashboard
	+ Removed old workarounds for utf8 problems
	+ Added new recoveryEnabled() helper method to Module::Base
	+ Added recoveryDomainName() method to SyncProvider interface
	+ Restore backup can now install missing modules in Disaster Recovery
	+ Show specific slides when installing a commercial edition
	+ Redirect to proper CGI after login in disaster recovery mode
	+ Removed old debconf workaround for first stage installation
	+ Log redis start message as debug instead of info to avoid flood
	+ Use unsafeParam in EBox::CGI::Base::paramsAsHash
	+ EBox::Module::Service does not raise exception and logs
	  nothing when using init.d status
	+ Fixed glitch in backup CGI which sometimes showed
	  the modal dialog with a incorrect template
3.0.8
	+ Use path for default name in SyncFolders::Folder
	+ Do not restrict characters in data table searchs
	+ Fixed automatic bug report regression
	+ Fixed refresh of the table and temporal control states
	  in customActionClicked callback
	+ Modified modalbox-zentyal.js to accept wideDialog parameter
	+ Fixed template method in MultiStateAction to return the default
	  template when it is not any supplied to the object
	+ Fixed sendInPlaceBooleanValue method from table-helper.js; it
	  aborted because bad parameters of Ajax.Updater
	+ Fixed bug that made that the lock was shared between owners
	+ Some fixes in the function to add the rule for desktops services
	  to the firewall
	+ Delete obsolete EBox::CGI::MenuCSS package
3.0.7
	+ Add new EBox::Module::Service::Observer to notify modules about
	  changes in the service status
	+ Administration accounts management reflects the changes in
	  system accounts in ids() or row() method call
	+ Some fixes in the RAID event watcher
	+ foreignModelInstance returns undef if foreignModel is
	  undef. This happens when a module has been uninstalled and it is
	  referenced in other installed module (events)
	+ loggerd shows loaded LogHelpers when in debug mode
	+ Added additional info to events from RAID watcher
	+ Use sudo to remove temporal files/diectories in backup, avoiding
	  permissions errors
	+ Added exception for cloud-prof module to events dependencies
3.0.6
	+ Skip keys deleted in cache in Redis::_keys()
	+ Fixed events modules dependencies to depend on any module which
	  provides watchers or dispatchers
	+ Always call enableActions before enableService when configuring modules
	+ Added needsSaveAfterConfig state to service modules
	+ Better exceptions logging in EBox::CGI::Run
	+ Fixed 'element not exists' error when enabling a log watcher
	+ Scroll up when showing modal dialog
	+ Added fqdnChanged methods to SysInfo::Observer
	+ Fixed SSL configuration conflicts betwen SOAPClient and RESTClient
3.0.5
	+ Template ajax/simpleModalDialog.mas can now accept text
	+ Used poweroff instead of halt to assure that system is powered
	  off after halt
	+ Fixed log audit database insert error when halting or rebooting
	+ Added time-based closable notification messages
	+ Adapted to new EBox::setLocaleEnvironment method
	+ EBox::Type::File now allows ebox user to own files in directories
	  which are not writable by him
	+ Removed cron daily invocation of deprecated report scripts
3.0.4
	+ Added EBox::SyncFolders interface
	+ Fixed invokation of tar for backup of model files
	+ New observer for sysinfo module to notify modules implementing the
	  SysInfo::Observer interface when the host name or host domain is
	  changed by the user, before and after the change takes effect
	+ Stop and start apache after language change to force environment reload
	+ Reload page after language change
	+ EBox::Module::Service::isRunning() skips daemons whose precondition fail
	+ Fixed undefined reference in DataTable controller for log audit
	+ Added and used serviceId field for service certificates
	+ Fixed SQL quoting of column names in unbuffered inserts and consolidation
3.0.3
	+ Fixed bug which prevented highlight of selected item in menu
	+ Fixed base class of event dispatcher to be compatible with the
	  changes dispatcher configuration table
	+ Fixed event daemon to use dumped variables
	+ Fixed need of double-click when closing menu items in some cases
	+ Fixed logs consolidation to avoid high CPU usage
	+ In view log table: correctly align previous and first page buttons
	+ Improve host name and domain validation.
	+ Forbidden the use of a qualified hostname in change hostname form
	+ Update samba hostname-dependent fields when hostname is changed
	+ Confirmation dialog when the local domain is changed and with a
	  warning if local domain which ends in .local
3.0.2
	+ The synchronization of redis cache refuses with log message to set
	  undefined values
	+ Fixed wrong sql statement which cause unwanted logs purge
	+ DataForm does not check for uniqueness of its fields, as it only
	  contains a single row
	+ In ConfigureLogs, restored printable names for log domains
	+ Fixed dashboard update error on modules widget, counter-graph
	  widget and widget without sections
	+ Better way to fix non-root warnings during boot without interfering
	  on manual restart commands in the shell
3.0.1
	+ Properly set default language as the first element of the Select to
	  avoid its loss on the first apache restart
	+ Set milestone to 3.0.X when creating tickets in trac.zentyal.org
	+ Removed forced setting of LANG variables in mod_perl which made progress
	  indicator fail when using any language different to English
	+ Removed some frequent undef warnings
	+ Added executeOnBrothers method to EBox::Model::Component
	+ Fixed repetition of 'add' and 'number change' events in RAID watcher
	+ Fixed incorrect display of edit button in tables without editField action
	+ Cache MySQL password to avoid reading it all the time
	+ Fixed request came from non-root user warnings during boot
	+ Send info event in Runit watcher only if the service was down
	  MAX_DOWN_PERIODS
3.0
	+ Removed beta logo
	+ Set 'firstInstall' flag on modules when installing during initial install
	+ Set 'restoringBackup' flag on modules when restoring backup
	+ Call enableService after initialSetup while restoring backup
	+ Registration link in widget now have appropiate content when either
	  remoteservices or software are not installed
	+ Fixed style for disabled buttons
	+ Composite and DataTable viewers recover from errors in pageTitle method
	+ Fixed intermitent failure in progress when there are no slides
	+ Rollback redis transaction on otherwise instead finally block
	+ Members of the 'admin' group can now login again on Zentyal
	+ Multi-admin management for commercial editions
	+ First and last move row buttons are now disabled instead of hidden
	+ In save changes dialog set focus always in the 'save' button
	+ Fixed i18n problem in some cases where environment variables
	  were different than the selected locale on Zentyal UI, now
	  LANG and LC_MESSAGES are explicitly passed to mod_perl
	+ Reviewed registration strings
	+ Added template attribute to MultiStateAction to provide any kind
	  of HTML to display an action
	+ Changed icon, name and link for Zentyal Remote
	+ Fixed some compatibility issues with Internet Explorer 9
	+ Show warning with Internet Explorer 8 or older
	+ Improved dashboard buttons colors
2.3.24
	+ Do not cache undef values in EBox::Config::Redis::get()
	+ Code fix on subscription retrieval for Updates event
	+ Update validate referer to new Remote Services module API
	+ In-place booleans now properly mark the module as changed
	+ Do not try to read slides if software module is not installed
	+ Fixed wrong call in Events::isEnabledDispatcher()
	+ Updated 'created by' footer
2.3.23
	+ Change the default domain name from 'zentyal.lan' to
	  'zentyal-domain.lan'
	+ Changes in first enable to avoid letting modules unsaved
	+ Type File now accepts spaces in the file name
	+ Added setTimezone method to MyDBEngine
	+ Enable consolidation after reviewing and pruning
	+ Code typo fix in Events::isEnabledWatcher
	+ Remove all report code from core
	+ Move SysInfo report related to remoteservices module
	+ Fixed regression which removed scroll bars from popups
	+ New carousel transition for the installation slides
	+ Added option to not show final notes in progress bar
	+ EBox::Model::Component::modelGetter does not die when trying to
	  get a model for an uninstalled module
	+ Added previous/next buttons to manually switch installation slides
	+ New installation slides format
	+ Added compatibility with MS Internet Explorer >= 8
2.3.22
	+ Changed first installation workflow and wizard infraestructure
	+ Improved firewall icons
	+ Set hover style for configure rules button in firewall
	+ Do not disable InnoDB in mysql if there are other databases
	+ Progress indicator no longer calls showAds if it is undefined
	+ Send cache headers on static files to improve browsing speed
	+ Added foreignNoSyncRows and foreignFilter options to EBox::Types::Select
	+ Improved settings icon
	+ Fixed modalboxes style
	+ Improve host domain validation. Single label domains are not allowed.
2.3.21
	+ Fixes on notifyActions
	+ Check for isDaemonRunning now compatible with asterisk status
	+ Fixed warning call in EBox::Types::HasMany
2.3.20
	+ New look & feel for the web interface
	+ Adjust slides transition timeout during installation
	+ Audit changes table in save changes popup has scroll and better style
	+ Model messages are printed below model title
	+ noDataMsg now allows to add elements if it makes sense
	+ Fixed ajax/form.mas to avoid phantom change button
	+ EBox::Model::Manager::_setupModelDepends uses full paths so the
	  dependecies can discriminate between models with the same name
	+ Default row addition in DataForm does not fires validateTypedRow
	+ Code typo fix in change administration port model
	+ Set only Remote as option to export/import configuration to a
	  remote site
	+ Return undef in HasMany type when a model is not longer
	  available due to being uninstalled
	+ Added onclick atribute to the link.mas template
	+ Fix exception raising when no event component is found
	+ table_ordered.js : more robust trClick event method
	+ Changed dashboard JS which sometimes halted widget updates
	+ Added popup dialogs for import/export configuration
	+ Changes in styles and sizes of the save/revoke dialog
	+ Removed redudant code in ConfigureWatchers::syncRows which made module
	  to have an incorrect modified state
	+ Dont show in bug report removed packages with configuration
	  held as broken packages
	+ DataTable::size() now calls to syncRows()
	+ EBox::Module::Config::set_list quivalent now has the same
	  behaviour than EBox::Module::Config::set
2.3.19
	+ Manually set up models for events to take into account the
	  dynamic models from the log watcher filtering models
	+ Fixed warnings when deleting a row which is referenced in other model
	+ Disable HTML form autocompletion in admin password change model
	+ Fixed incorrect non-editable warnings in change date and time model
	+ Fixed parsing value bug in EBox::Types::Date and EBox::Types::Time
	+ Reworked mdstat parsing, added failure_spare status
	+ Configuration backup implicitly preserves ownership of files
	+ Changes in styles and sizes of the save/revoke dialog
	+ New data form row is copied from default row, avoiding letting hidden
	  fields without its default value and causing missing fields errors
	+ Always fill abstract type with its default value, this avoids
	  errors with hidden fields with default value
	+ Different page to show errors when there are broken software packages
	+ InverseMatchSelect and InverseMatchUnion use 'not' instead of '!' to
	  denote inverse match. This string is configurable with a type argument
	+ Fixed types EBox::Type::InverseMatchSelect and InverseMatchUnion
	+ Fixed bug in DataTable::setTypedRow() which produced an incorrect 'id'
	  row element in DataTable::updateRowNotify()
	+ In tableBody.mas template: decomposed table topToolbar section in methods
	+ Fixed bug in discard changes dialog
	+ Confirmation dialogs now use styled modalboxes
	+ Do not reload page after save changes dialog if operation is successful
	+ Maintenance menu is now kept open when visiting the logs index page
2.3.18
	+ Manual clone of row in DataTable::setTypedRow to avoid segfault
	+ Avoid undef warnings in EBox::Model::DataTable::_find when the
	  element value is undef
	+ Fixed kill of ebox processes during postrm
	+ Set MySQL root password in create-db script and added mysql script
	  to /usr/share/zentyal for easy access to the zentyal database
	+ Increased timeout redirecting to wizards on installation to 5 seconds
	  to avoid problems on some slow or loaded machines
	+ Save changes dialog do not appear if there are no changes
	+ Delete no longer needed duplicated code
	+ Do not go to save changes after a regular package installation
	  they are saved only in the first install
	+ Progress bar in installation refactored
2.3.17
	+ Do not use modal box for save changes during installation
	+ Hidden fields in DataTables are no longer considered compulsory
	+ Select type has now its own viewer that allows use of filter function
	+ User is now enabled together with the rest of modules on first install
2.3.16
	+ Fix 'oldRow' parameter in UpdatedRowNotify
	+ Use Clone::Fast instead of Clone
	+ Modal dialog for the save and discard changes operations
	+ Use a different lock file for the usercorner redis
	+ Improved look of tables when checkAll controls are present
	+ Better icons for clone action
	+ Added confirmation dialog feature to models; added confirmation
	  dialog to change hostname model
	+ Dynamic default values are now properly updated when adding a row
	+ Kill processes owned by the ebox user before trying to delete it
	+ Do not use sudo to call status command at EBox::Service::running
	+ Fixed regression setting default CSS class in notes
2.3.15
	+ Added missing call to updateRowNotify in DataForms
	+ Fixed silent error in EBox::Types::File templates for non-readable
	  by ebox files
	+ Use pkill instead of killall in postinst
	+ Use unset instead of delete_dir when removing rows
	+ Do not set order list for DataForms
	+ Only try to clean tmp dir on global system start
2.3.14
	+ Error message for failure in package cache creation
	+ Fixed regression when showing a data table in a modal view
	+ Do not do a redis transaction for network module init actions
	+ Fixed EBox::Module::Config::st_unset()
	+ Allowed error class in msg template
2.3.13
	+ Fixed problems in EventDaemon with JSON and blessed references
	+ More crashes avoided when watchers or dispatchers doesn't exist
	+ Proper RAID watcher reimplementation using the new state API
	+ EBox::Config::Redis singleton has now a instance() method instead of new()
	+ Deleted wrong use in ForcePurge model
2.3.12
	+ Fixed problem with watchers and dispatchers after a module deletion
	+ Fixed EBox::Model::DataTable::_checkFieldIsUnique, it failed when the
	  printableValue of the element was different to its value
	+ Fixed separation between Add table link and table body
	+ Adaptation of EventDaemon to model and field changes
	+ Disabled logs consolidation on purge until it is reworked, fixed
	  missing use in purge logs model
	+ Fixed Componet::parentRow, it not longer tries to get a row with
	  undefined id
	+ Fix typo in ConfigureLogs model
	+ Mark files for removing before deleting the row from backend in
	  removeRow
	+ The Includes directives are set just for the main virtual host
	+ Fixed EventDaemon crash
2.3.11
	+ Mark files for removing before deleting the row from backend in removeRow
	+ Dashboard widgets now always read the information from RO
	+ Enable actions are now executed before enableService()
	+ Fixed regression which prevented update of the administration service
	  port when it was changed in the interface
	+ New EBox::Model::Composite::componentNames() for dynamic composites
	+ Remove _exposedMethods() feature to reduce use of AUTOLOAD
	+ Removed any message set in the model in syncRows method
	+ Added global() method to modules and components to get a coherent
	  read-write or read-only instance depending on the context
	+ Removed Model::Report and Composite::Report namespaces to simplify model
	  management and specification
	+ New redis key naming, with $mod/conf/*, $mod/state and $mod/ro/* replacing
	  /ebox/modules/$mod/*, /ebox/state/$mod/* and /ebox-ro/modules/$mod/*
	+ Removed unnecessary parentComposite methods in EBox::Model::Component
	+ Only mark modules as changed when data has really changed
	+ EBox::Global::modChange() throws exception if instance is readonly
	+ New get_state() and set_state() methods, st_* methods are kept for
	  backwards compatibility, but they are deprecated
	+ Simplified events module internals with Watcher and Dispatcher providers
	+ Model Manager is now able to properly manage read-only instances
	+ Composites can now use parentModule() like Models
	+ Renamed old EBox::GConfModule to EBox::Module::Config
	+ Unified model and composite management in the new EBox::Model::Manager
	+ Model and composites are loaded on demand to reduce memory consumption
	+ Model and composite information is now stored in .yaml schemas
	+ ModelProvider and CompositeProvider are no longer necessary
	+ Simplified DataForm using more code from DataTable
	+ Adapted RAID and restrictedResources() to the new JSON objects in redis
	+ Remove unused override modifications code
	+ Added /usr/share/zentyal/redis-cli wrapper for low-level debugging
	+ Use simpler "key: value" format for dumps instead of YAML
	+ Row id prefixes are now better chosen to avoid confusion
	+ Use JSON instead of list and hash redis types (some operations,
	  specially on lists, are up to 50% faster and caching is much simpler)
	+ Store rows as hashes instead of separated keys
	+ Remove deprecated all_dirs and all_entries methods
	+ Remove obsolete EBox::Order package
	+ Remove no longer needed redis directory tree sets
	+ Fixed isEqualTo() method on EBox::Types::Time
	+ EBox::Types::Abstract now provides default implementations of fields(),
	  _storeInGConf() and _restoreFromHash() using the new _attrs() method
	+ Remove indexes on DataTables to reduce complexity, no longer needed
	+ Simplified ProgressIndicator implementation using shared memory
	+ New EBox::Util::SHMLock package
	+ Implemented transactions for redis operations
	+ Replace old MVC cache system with a new low-level redis one
	+ Delete no longer necessary regen-redis-db tool
	+ Added new checkAll property to DataTable description to allow
	  multiple check/uncheck of boolean columns
2.3.10
	+ Added Desktop::ServiceProvider to allow modules to implement
	  requests from Zentyal desktop
	+ Added VirtualHost to manage desktop requests to Zentyal server
	+ Fix EventDaemon in the transition to MySQL
	+ Send EventDaemon errors to new rotated log file /var/log/zentyal/events.err
	+ Send an event to Zentyal Cloud when the updates are up-to-date
	+ Send an info event when modules come back to running
	+ Include additional info for current event watchers
	+ Fixed RAID report for some cases of spare devices and bitmaps
	+ Fixed log purge, SQL call must be a statement not a query
	+ Fixed regex syntax in user log queries
	+ Added missing "use Filesys::Df" to SysInfo
	+ Disabled consolidation by default until is fixed or reimplemented
	+ Fixed regresion in full log page for events
	+ Added clone action to data tables
	+ Fixed regression in modal popup when showing element table
	+ Added new type EBox::Types::KrbRealm
	+ Fix broken packages when dist-upgrading from old versions: stop ebox
	  owned processes before changing home directory
	+ Log the start and finish of start/stop modules actions
	+ Added usesPort() method to apache module
2.3.9
	+ Enable SSLInsecureRenegotiation to avoid master -> slave SOAP handsake
	  problems
	+ Added validateRowRemoval method to EBox::Model::DataTable
	+ Use rm -rf instead of remove_tree to avoid chdir permission problems
	+ Avoid problems restarting apache when .pid file does not exist
	+ Do not use graceful on apache to allow proper change of listen port
	+ Simplified apache restart mechanism and avoid some problems
2.3.8
	+ Create tables using MyISAM engine by default
	+ Delete obsolete 'admin' table
2.3.7
	+ Fixed printableName for apache module and remove entry in status widget
	+ Merged tableBodyWithoutActions.mas into tableBody.mas
	+ Removed tableBodyWithoutEdit.mas because it is no longer used
	+ Better form validation message when there are no ids for
	  foreign rows in select control with add new popup
	+ Fixed branding of RSS channel items
	+ Fixed destination path when copying zentyal.cnf to /etc/mysql/conf.d
	+ Packaging fixes for precise
2.3.6
	+ Switch from CGIs to models in System -> General
	+ New value() and setValue() methods in DataForm::setValue() for cleaner
	  code avoiding use of AUTOLOAD
	+ Added new EBox::Types::Time, EBox::Types::Date and EBox::Types::TimeZone
	+ Added new attribute 'enabled' to the Action and MultiStateAction types
	  to allow disabling an action. Accepts a scalar or a CODE ref
	+ The 'defaultValue' parameter of the types now accept a CODE ref that
	  returns the default value.
2.3.5
	+ Added force parameter in validateTypedRow
	+ Fixed 'hidden' on types when using method references
	+ Removed some console problematic characters from Util::Random::generate
	+ Added methods to manage apache CA certificates
	+ Use IO::Socket::SSL for SOAPClient connections
	+ Removed apache rewrite from old slaves implementation
	+ Do not show RSS image if custom_prefix defined
2.3.4
	+ Avoid 'negative radius' error in DiskUsage chart
	+ Fixed call to partitionFileSystems in EBox::SysInfo::logReportInfo
	+ Log audit does not ignore fields which their values could be interpreted
	  as boolean false
	+ Avoid ebox.cgi failure when showing certain strings in the error template
	+ Do not calculate md5 digests if override_user_modification is enabled
	+ Clean /var/lib/zentyal/tmp on boot
	+ Stop apache gracefully and delete unused code in Apache.pm
	+ Cache contents of module.yaml files in Global
2.3.3
	+ The editable attribute of the types now accept a reference to a function
	  to dinamically enable or disable the field.
	+ In progress bar CGIs AJAX call checks the availability of the
	  next page before loading it
	+ Replaced community logo
	+ Adapted messages in the UI for new editions
	+ Changed cookie name to remove forbidden characters to avoid
	  incompatibilities with some applications
	+ Added methods to enable/disable restart triggers
2.3.2
	+ Fixed redis unix socket permissions problem with usercorner
	+ Get row ids without safe characters checking
	+ Added EBox::Util::Random as random string generator
	+ Set log level to debug when cannot compute md5 for a nonexistent file
	+ Filtering in tables is now case insensitive
	+ ProgressIndicator no longer leaves zombie processes in the system
	+ Implemented mysqldump for logs database
	+ Remove zentyal-events cron script which should not be longer necessary
	+ Bugfix: set executable permissions to cron scripts and example hooks
	+ Added a global method to retrieve installed server edition
	+ Log also duration and compMessage to events.log
2.3.1
	+ Updated Standards-Version to 3.9.2
	+ Fixed JS client side table sorting issue due to Prototype
	  library upgrade
	+ Disable InnoDB by default to reduce memory consumption of MySQL
	+ Now events are logged in a new file (events.log) in a more
	  human-readable format
	+ Added legend to DataTables with custom actions
	+ Changed JS to allow the restore of the action cell when a delete
	  action fails
	+ Set milestone to 3.0 when creating bug reports in the trac
	+ Avoid temporal modelInstance errors when adding or removing
	  modules with LogWatchers or LogDispatcher
	+ Unallow administration port change when the port is in use
2.3
	+ Do not launch a passwordless redis instance during first install
	+ New 'types' field in LogObserver and storers/acquirers to store special
	  types like IPs or MACs in an space-efficient way
	+ Use MySQL for the logs database instead of PostgreSQL
	+ Bugfix: logs database is now properly recreated after purge & install
	+ Avoid use of AUTOLOAD to execute redis commands, improves performance
	+ Use UNIX socket to connect to redis for better performance and
	  update default redis 2.2 settings
	+ Use "sudo" group instead of "admin" one for the UI access control
	+ Added EBox::Module::Base::version() to get package version
	+ Fixed problem in consalidation report when accumulating results
	  from queries having a "group by table.field"
	+ Added missing US and Etc zones in timezone selector
	+ Replaced autotools with zbuildtools
	+ Refuse to restore configuration backup from version lesser than
	  2.1 unless forced
	+ Do not retrieve format.js in every graph to improve performance
	+ The purge-module scripts are always managed as root user
	+ New grep-redis tool to search for patterns in redis keys or
	  values
	+ Use partitionFileSystems method from EBox::FileSystem
2.2.4
	+ New internal 'call' command in Zentyal shell to 'auto-use' the module
	+ Zentyal shell now can execute commandline arguments
	+ Bugfix: EBox::Types::IPAddr::isEqualTo allows to change netmask now
	+ Removed some undefined concatenation and compare warnings in error.log
	+ Ignore check operation in RAID event watcher
	+ Skip IP addresses ending in .0 in EBox::Types::IPRange::addresses()
	+ Do not store in redis trailing dots in Host and DomainName types
	+ Added internal command to instance models and other improvements in shell
	+ Now the whole /etc/zentyal directory is backed up and a copy of the
	  previous contents is stored at /var/backups before restoring
	+ Removing a module with a LogWatcher no longer breaks the LogWatcher
	  Configuration page anymore
	+ Fixed error in change-hostname script it does not longer match substrings
	+ Bugfix: Show breadcrumbs even from models which live in a
	  composite
	+ HTTPLink now returns empty string if no HTTPUrlView is defined
	  in DataTable class
	+ Added mising use sentence in EBox::Event::Watcher::Base
2.2.3
	+ Bugfix: Avoid url rewrite to ebox.cgi when requesting to /slave
	+ Fixed logrotate configuration
	+ More resilient way to handle with missing indexes in _find
	+ Added more informative text when mispelling methods whose prefix
	  is an AUTOLOAD action
	+ A more resilient solution to load events components in EventDaemon
	+ Added one and two years to the purge logs periods
	+ Fixed downloads from EBox::Type::File
2.2.2
	+ Revert cookie name change to avoid session loss in upgrades
	+ Do not try to change owner before user ebox is created
2.2.1
	+ Removed obsolete references to /zentyal URL
	+ Create configuration backup directories on install to avoid warnings
	  accessing the samba share when there are no backups
	+ Log result of save changes, either successful or with warnings
	+ Changed cookie name to remove forbidden characters to avoid
	  incompatibilities with some applications
	+ Removed duplicated and incorrect auding logging for password change
	+ Fixed some non-translatable strings
	+ Create automatic bug reports under 2.2.X milestone instead of 2.2
	+ Fixed bug changing background color on selected software packages
2.1.34
	+ Volatile types called password are now also masked in audit log
	+ Adjust padding for module descriptions in basic software view
	+ Removed beta icon
2.1.33
	+ Fixed modal add problems when using unique option on the type
	+ Fixed error management in the first screen of modal add
	+ Unify software selection and progress colors in CSS
	+ Set proper message type in Configure Events model
	+ Fixed error checking permanentMessage types in templates/msg.mas
2.1.32
	+ Added progress bar colors to theme definition
	+ Remove no longer correct UTF8 decode in ProgressIndicator
	+ Fixed UTF8 double-encoding on unexpected error CGI
	+ Reviewed some subscription strings
	+ Always fork before apache restart to avoid port change problems
	+ Stop modules in the correct order (inverse dependencies order)
	+ Better logging of failed modules on restore
2.1.31
	+ Do not start managed daemons on boot if the module is disabled
	+ Better message on redis error
	+ Watch for dependencies before automatic enable of modules on first install
2.1.30
	+ Removed obsolete /ebox URL from RSS link
	+ Changed methods related with extra backup data in modules logs
	  to play along with changes in ebackup module
	+ Set a user for remote access for audit reasons
	+ Detect session loss on AJAX requests
2.1.29
	+ Startup does not fail if SIGPIPE received
2.1.28
	+ Added code to mitigate false positives on module existence
	+ Avoid error in logs full summary due to incorrect syntax in template
	+ Allow unsafe chars in EBox::Types::File to avoid problems in some browsers
	+ Reviewed some subscription strings
	+ Warning about language-packs installed works again after Global changes
	+ Show n components update when only zentyal packages are left to
	  upgrade in the system widget
	+ Do not show debconf warning when installing packages
	+ EBox::Types::IPAddr (and IPNetwork) now works with defaultValue
	+ Allow to hide menu items, separators and dashboard widgets via conf keys
2.1.27
	+ Do not create tables during Disaster Recovery installation
	+ Added new EBox::Util::Debconf::value to get debconf values
	+ DataTable controller does no longer try to get a deleted row
	  for gather elements values for audit log
	+ Check if Updates watcher can be enabled if the subscription
	  level is yet unknown
2.1.26
	+ Detection of broken packages works again after proper deletion
	  of dpkg_running file
	+ Keep first install redis server running until trigger
	+ Unified module restart for package trigger and init.d
	+ Use restart-trigger script in postinst for faster daemons restarting
	+ System -> Halt/Reboot works again after regression in 2.1.25
	+ Added framework to show warning messages after save changes
	+ Change caption of remote services link to Zentyal Cloud
	+ Do not show Cloud link if hide_cloud_link config key is defined
	+ Added widget_ignore_updates key to hide updates in the dashboard
	+ Differentiate ads from notes
	+ Allow custom message type on permanentMessage
	+ Only allow custom themes signed by Zentyal
	+ Removed /zentyal prefix from URLs
	+ Caps lock detection on login page now works again
	+ Added HiddenIfNotAble property to event watchers to be hidden if
	  it is unabled to monitor the event
	+ Dashboard values can be now error and good as well
	+ Include a new software updates widget
	+ Include a new alert for basic subscriptions informing about
	  software updates
	+ Add update-notifier-common to dependencies
	+ EBox::DataTable::enabledRows returns rows in proper order
	+ Use custom ads when available
	+ Disable bug report when hide_bug_report defined on theme
2.1.25
	+ Do not show disabled module warnings in usercorner
	+ Mask passwords and unify boolean values in audit log
	+ Do not override type attribute for EBox::Types::Text subtypes
	+ Corrected installation finished message after first install
	+ Added new disableAutocomplete attribute on DataTables
	+ Optional values can be unset
	+ Minor improvements on nmap scan
2.1.24
	+ Do not try to generate config for unconfigured services
	+ Remove unnecessary redis call getting _serviceConfigured value
	+ Safer sizes for audit log fields
	+ Fix non-translatable "show help" string
	+ Allow links to first install wizard showing a desired page
	+ Fixed bug in disk usage when we have both values greater and
	  lower than 1024 MB
	+ Always return a number in EBox::AuditLogging::isEnabled to avoid
	  issues when returning the module status
	+ Added noDataMsg attribute on DataTable to show a message when
	  there are no rows
2.1.23
	+ Removed some warnings during consolidation process
	+ Depend on libterm-readline-gnu-perl for history support in shells
	+ Fixed error trying to change the admin port with NTP enabled
	+ Fixed breadcrumb destination for full log query page
	+ Use printableActionName in DataTable setter
2.1.22
	+ Fixed parentRow method in EBox::Types::Row
	+ Added new optionalLabel flag to EBox::Types::Abstract to avoid
	  show the label on non-optional values that need to be set as
	  optional when using show/hide viewCustomizers
	+ Added initHTMLStateOrder to View::Customizer to avoid incorrect
	  initial states
	+ Improved exceptions info in CGIs to help bug reporting
	+ Do not show customActions when editing row on DataTables
2.1.21
	+ Fixed bug printing traces at Global.pm
	+ Check new dump_exceptions confkey instead of the debug one in CGIs
	+ Explicit conversion to int those values stored in our database
	  for correct dumping in reporting
	+ Quote values in update overwrite while consolidating for reporting
2.1.20
	+ Fixed regression in edition in place of booleans
	+ Better default balance of the dashboard based on the size of the widgets
	+ Added defaultSelectedType argument to PortRange
2.1.19
	+ Disable KeepAlive as it seems to give performance problems with Firefox
	  and set MaxClients value back to 1 in apache.conf
	+ Throw exceptions when calling methods not aplicable to RO instances
	+ Fixed problems when mixing read/write and read-only instances
	+ Date/Time and Timezone moved from NTP to core under System -> General
	+ Do not instance hidden widgets to improve dashboard performance
	+ New command shell with Zentyal environment at /usr/share/zentyal/shell
	+ Show warning when a language-pack is not installed
	+ Removed unnecessary dump/load operations to .bak yaml files
	+ AuditLogging and Logs constructor now receive the 'ro' parameter
	+ Do not show Audit Logging in Module Status widget
2.1.18
	+ New unificated zentyal-core.logrotate for all the internal logs
	+ Added forceEnabled option for logHelpers
	+ Moved carousel.js to wizard template
	+ Add ordering option to wizard pages
	+ Fixed cmp and isEqualTo methods for EBox::Types::IPAddr
	+ Fixed wrong Mb unit labels in Disk Usage and use GB when > 1024 MB
	+ Now global-action script can be called without progress indicator
	+ Fixed EBox::Types::File JavaScript setter code
	+ Added support for "Add new..." modal boxes in foreign selectors
	+ Each module can have now its customized purge-module script
	  that will be executed after the package is removed
	+ Added Administration Audit Logging to log sessions, configuration
	  changes, and show pending actions in save changes confirmation
	+ User name is stored in session
	+ Remove deprecated extendedRestore from the old Full Backup
2.1.17
	+ Fixed RAID event crash
	+ Added warning on models and composites when the module is disabled
	+ Fixed login page style with some languages
	+ Login page template can now be reused accepting title as parameter
	+ EBox::Types::File does not write on redis when it fails to
	  move the fail to its final destination
	+ Added quote column option for periodic log consolidation and
	  report consolidation
	+ Added exclude module option to backup restore
2.1.16
	+ Do not show incompatible navigator warning on Google Chrome
	+ Fixed syncRows override detection on DataTable find
	+ clean-conf script now deletes also state data
	+ Avoid 'undefined' message in selectors
2.1.15
	+ Move Disk Usage and RAID to the new Maintenance menu
	+ Always call syncRows on find (avoid data inconsistencies)
	+ Filename when downloading a conf backup now contains hostname
	+ Fixed bug in RAID template
	+ Set proper menu order in System menu (fixes NTP position)
	+ Fixed regresion in page size selector on DataTables
	+ Fixed legend style in Import/Export Configuration
2.1.14
	+ Fixed regresion with double quotes in HTML templates
	+ Fixed problems with libredis-perl version dependency
	+ Adding new apparmor profile management
2.1.13
	+ Better control of errors when saving changes
	+ Elements of Union type can be hidden
	+ Model elements can be hidden only in the viewer or the setter
	+ HTML attributtes are double-quoted
	+ Models can have sections of items
	+ Password view modified to show the confirmation field
	+ New multiselect type
	+ Redis backend now throws different kind of exceptions
2.1.12
	+ Revert no longer necessary parents workaround
	+ Hide action on viewCustomizer works now on DataTables
2.1.11
	+ Fixed bug which setted bad directory to models in tab view
	+ Union type: Use selected subtype on trailingText property if the
	  major type does not have the property
	+ Raise MaxClients to 2 to prevent apache slowness
2.1.10
	+ Security [ZSN-2-1]: Avoid XSS in process list widget
2.1.9
	+ Do not try to initialize redis client before EBox::init()
	+ Safer way to delete rows, deleting its id reference first
	+ Delete no longer needed workaround for gconf with "removed" attribute
	+ Fixed regression in port range setter
2.1.8
	+ Fixed regression in menu search
	+ Fixed missing messages of multi state actions
	+ Help toggler is shown if needed when dynamic content is received
	+ Fixed issue when disabling several actions at once in a data table view
	+ All the custom actions are disabled when one is clicked
	+ Submit wizard pages asynchronously and show loading indicator
	+ Added carousel.js for slide effects
2.1.7
	+ Fixed issues with wrong html attributes quotation
	+ Bugfix: volatile types can now calculate their value using other
	  the value from other elements in the row no matter their position
2.1.6
	+ Attach software.log to bug report if there are broken packages
	+ Added keyGenerator option to report queries
	+ Tuned apache conf to provide a better user experience
	+ Actions click handlers can contain custom javascript
	+ Restore configuration with force dependencies option continues
	  when modules referenced in the backup are not present
	+ Added new MultiStateAction type
2.1.5
	+ Avoid problems getting parent if the manager is uninitialized
	+ Rename some icon files with wrong extension
	+ Remove wrong optional attribute for read-only fields in Events
	+ Renamed all /EBox/ CGI URLs to /SysInfo/ for menu folder coherency
	+ Added support for custom actions in DataTables
	+ Replaced Halt/Reboot CGI with a model
	+ Message classes can be set from models
	+ Fixed error in Jabber dispatcher
	+ Show module name properly in log when restart from the dashboard fails
	+ Avoid warning when looking for inexistent PID in pidFileRunning
2.1.4
	+ Changed Component's parent/child relationships implementation
	+ Fixed WikiFormat on automatic bug report tickets
	+ Do not show available community version in Dashboard with QA
 	  updates
2.1.3
	+ Fall back to readonly data in config backup if there are unsaved changes
	+ Allow to automatically send a report in the unexpected error page
	+ Logs and Events are now submenus of the new Maintenance menu
	+ Configuration Report option is now present on the Import/Export section
	+ Require save changes operation after changing the language
	+ Added support for URL aliases via schemas/urls/*.urls files
	+ Allow to sort submenu items via 'order' attribute
	+ Automatically save changes after syncRows is called and mark the module
	  mark the module as unchanged unless it was previously changed
	+ Removed unnecessary ConfigureEvents composite
	+ Removed unnecessary code from syncRows in logs and events
	+ Restore configuration is safer when restoring /etc/zentyal files
	+ Fixed unescaped characters when showing an exception
	+ Fixed nested error page on AJAX requests
	+ Adapted dumpBackupExtraData to new expected return value
	+ Report remoteservices, when required, a change in administration
	  port
	+ Added continueOnModuleFail mode to configuration restore
	+ Fixed Firefox 4 issue when downloading backups
	+ Show scroll when needed in stacktraces (error page)
	+ More informative error messages when trying to restart locked modules
	  from the dashboard
	+ Creation of plpgsql language moved from EBox::Logs::initialSetup
	  to create-db script
	+ Redis backend now throws different kind of exceptions
	+ Avoid unnecesary warnings about PIDs
	+ Update Jabber dispatcher to use Net::XMPP with some refactoring
	+ Save changes messages are correctly shown with international charsets
	+ Support for bitmap option in RAID report
	+ Retry multiInsert line by line if there are encoding errors
	+ Adapted to new location of partitionsFileSystems in EBox::FileSystem
	+ Event messages are cleaned of null characters and truncated
	  before inserting in the database when is necessary
	+ Improve message for "Free storage space" event and send an info
	  message when a given partition is not full anymore
	+ Event messages now can contain newline characters
	+ Objects of select type are compared also by context
	+ Remove cache from optionsFromForeignModel since it produces
	  problems and it is useless
	+ Set title with server name if the server is subscribed
	+ Fix title HTML tag in views for Models and Composites
	+ Added lastEventsReport to be queried by remoteservices module
	+ Added EBox::Types::HTML type
	+ Added missing manage-logs script to the package
	+ Fixed problems with show/hide help switch and dynamic content
	+ Menus with subitems are now kept unfolded until a section on a
	  different menu is accessed
	+ Sliced restore mode fails correctly when schema file is missing,
	  added option to force restore without schema file
	+ Purge conf now purges the state keys as well
	+ Added EBox::Types::IPRange
2.1.2
	+ Now a menu folder can be closed clicking on it while is open
	+ Bugfix: cron scripts are renamed and no longer ignored by run-parts
	+ Added new EBox::Util::Nmap class implementing a nmap wrapper
2.1.1
	+ Fixed incoherency problems with 'on' and '1' in boolean indexes
	+ Move cron scripts from debian packaging to src/scripts/cron
	+ Trigger restart of logs and events when upgrading zentyal-core
	  without any other modules
	+ Don't restart apache twice when upgrading together with more modules
	+ Fixed params validation issues in addRow
2.1
	+ Replace YAML::Tiny with libyaml written in C through YAML::XS wrapper
	+ Minor bugfix: filter invalid '_' param added by Webkit-based browser
	  on EBox::CGI::Base::params() instead of _validateParams(), avoids
	  warning in zentyal.log when enabling modules
	+ All CGI urls renamed from /ebox to /zentyal
	+ New first() and deleteFirst() methods in EBox::Global to check
	  existence and delete the /var/lib/zentyal/.first file
	+ PO files are now included in the language-pack-zentyal-* packages
	+ Migrations are now always located under /usr/share/$package/migration
	  this change only affects to the events and logs migrations
	+ Delete no longer used domain and translationDomain methods/attributes
	+ Unified src/libexec and tools in the new src/scripts directory
	+ Remove the ebox- prefix on all the names of the /usr/share scripts
	+ New EBox::Util::SQL package with helpers to create and drop tables
	  from initial-setup and purge-module for each module
	+ Always drop tables when purging a package
	+ Delete 'ebox' user when purging zentyal-core
	+ Moved all SQL schemas from tools/sqllogs to schemas/sql
	+ SQL time-period tables are now located under schemas/sql/period
	+ Old ebox-clean-gconf renamed to /usr/share/zentyal/clean-conf and
	  ebox-unconfigure-module is now /usr/share/zentyal/unconfigure-module
	+ Added default implementation for enableActions, executing
	  /usr/share/zentyal-$modulename/enable-module if exists
	+ Optimization: Do not check if a row is unique if any field is unique
	+ Never call syncRows on read-only instances
	+ Big performance improvements using hashes and sets in redis
	  database to avoid calls to the keys command
	+ Delete useless calls to exists in EBox::Config::Redis
	+ New regen-redis-db tool to recreate the directory structure
	+ Renamed /etc/cron.hourly/90manageEBoxLogs to 90zentyal-manage-logs
	  and moved the actual code to /usr/share/zentyal/manage-logs
	+ Move /usr/share/ebox/zentyal-redisvi to /usr/share/zentyal/redisvi
	+ New /usr/share/zentyal/initial-setup script for modules postinst
	+ New /usr/share/zentyal/purge-module script for modules postrm
	+ Removed obsolete logs and events migrations
	+ Create plpgsql is now done on EBox::Logs::initialSetup
	+ Replace old ebox-migrate script with EBox::Module::Base::migrate
	+ Rotate duplicity-debug.log log if exists
	+ Bug fix: Port selected during installation is correctly saved
	+ Zentyal web UI is restarted if their dependencies are upgraded
	+ Bug fix: Logs don't include unrelated information now
	+ Add total in disk_usage report
	+ Bugfix: Events report by source now works again
	+ Do not include info messages in the events report
	+ Services event is triggered only after five failed checkings
	+ Do not add redundant includedir lines to /etc/sudoers
	+ Fixed encoding for strings read from redis server
	+ Support for redis-server 2.0 configuration
	+ Move core templates to /usr/share/zentyal/stubs/core
	+ Old /etc/ebox directory replaced with the new /etc/zentyal with
	  renamed core.conf, logs.conf and events.conf files
	+ Fixed broken link to alerts list
2.0.15
	+ Do not check the existence of cloud-prof package during the
	  restore since it is possible not to be installed while disaster
	  recovery process is done
	+ Renamed /etc/init.d/ebox to /etc/init.d/zentyal
	+ Use new zentyal-* package names
	+ Don't check .yaml existence for core modules
2.0.14
	+ Added compMessage in some events to distinguish among events if
	  required
	+ Make source in events non i18n
	+ After restore, set all the restored modules as changed
	+ Added module pre-checks for configuration backup
2.0.13
	+ Fixed dashboard graphs refresh
	+ Fixed module existence check when dpkg is running
	+ Fix typo in sudoers creation to make remote support work again
2.0.12
	+ Include status of packages in the downloadable bug report
	+ Bugfix: Avoid possible problems deleting redis.first file if not exist
2.0.11
	+ New methods entry_exists and st_entry_exists in config backend
2.0.10
	+ Now redis backend returns undef on get for undefined values
	+ Allow custom mason templates under /etc/ebox/stubs
	+ Better checks before restoring a configuration backup with
	  a set of modules different than the installed one
	+ Wait for 10 seconds to the child process when destroying the
	  progress indicator to avoid zombie processes
	+ Caught SIGPIPE when trying to contact Redis server and the
	  socket was already closed
	+ Do not stop redis server when restarting apache but only when
	  the service is asked to stop
	+ Improvements in import/export configuration (know before as
	  configuration backup)
	+ Improvements in ProgressIndicator
	+ Better behaviour of read-only rows with up/down arrows
	+ Added support for printableActionName in DataTable's
	+ Added information about automatic configuration backup
	+ Removed warning on non existent file digest
	+ Safer way to check if core modules exist during installation
2.0.9
	+ Treat wrong installed packages as not-existent modules
	+ Added a warning in dashboard informing about broken packages
	+ File sharing and mailfilter log event watchers works again since
	  it is managed several log tables per module
2.0.8
	+ Replaced zentyal-conf script with the more powerful zentyal-redisvi
	+ Set always the same default order for dashboard widgets
	+ Added help message to the configure widgets dialog
	+ Check for undefined values in logs consolidation
	+ Now dashboard notifies fails when restarting a service
	+ Fixed bug with some special characters in dashboard
	+ Fixed bug with some special characters in disk usage graph
2.0.7
	+ Pre-installation includes sudoers.d into sudoers file if it's not yet
	  installed
	+ Install apache-prefork instead of worker by default
	+ Rename service certificate to Zentyal Administration Web Server
2.0.6
	+ Use mod dependencies as default restore dependencies
	+ Fixed dependencies in events module
	+ Increased recursive dependency threshold to avoid
	  backup restoration problems
2.0.5
	+ Removed deprecated "Full backup" option from configuration backup
	+ Bugfix: SCP method works again after addition of SlicedBackup
	+ Added option in 90eboxpglogger.conf to disable logs consolidation
2.0.4
	+ Removed useless gconf backup during upgrade
	+ Fixed postinstall script problems during upgrade
2.0.3
	+ Added support for the sliced backup of the DB
	+ Hostname change is now visible in the form before saving changes
	+ Fixed config backend problems with _fileList call
	+ Added new bootDepends method to customize daemons boot order
	+ Added permanent message property to Composite
	+ Bugfix: Minor aesthetic fix in horizontal menu
	+ Bugfix: Disk usage is now reported in expected bytes
	+ Bugfix: Event dispatcher is not disabled when it is impossible
	  for it to dispatch the message
2.0.2
	+ Better message for the service status event
	+ Fixed modules configuration purge script
	+ Block enable module button after first click
	+ Avoid division by zero in progress indicator when total ticks is
	  zero
	+ Removed warning during postinst
	+ Added new subscription messages in logs, events and backup
2.0.1
	+ Bugfix: Login from Zentyal Cloud is passwordless again
	+ Some defensive code for the synchronization in Events models
	+ Bugfix: add EBox::Config::Redis::get to fetch scalar or list
	  values. Make GConfModule use it to avoid issues with directories
	  that have both sort of values.
1.5.14
	+ Fixed redis bug with dir keys prefix
	+ Improved login page style
	+ New login method using PAM instead of password file
	+ Allow to change admin passwords under System->General
	+ Avoid auto submit wizard forms
	+ Wizard skip buttons always available
	+ Rebranded post-installation questions
	+ Added zentyal-conf script to get/set redis config keys
1.5.13
	+ Added transition effect on first install slides
	+ Zentyal rebrand
	+ Added web page favicon
	+ Fixed already seen wizards apparition
	+ Fixed ro module creation with redis backend
	+ Use mason for links widgets
	+ Use new domain to official strings for subscriptions
1.5.12
	+ Added option to change hostname under System->General
	+ Show option "return to dashboard" when save changes fails.
1.5.11
	+ Added more tries on redis reconnection
	+ Fixed user corner access problems with redis server
	+ writeFile* methods reorganized
	+ Added cron as dependency as cron.hourly was never executed with anacron
	+ Improvements in consolidation of data for reports
1.5.10
	+ Fixed gconf to redis conversion for boolean values
1.5.9
	+ Improved migrations speed using the same perl interpreter
	+ Redis as configuration backend (instead of gconf)
	+ Improved error messages in ebox-software
	+ Set event source to 256 chars in database to adjust longer event
	  sources
	+ Progress bar AJAX updates are sent using JSON
	+ Fixed progress bar width problems
	+ Fixed top menu on wizards
	+ Improved error message when disconnecting a not connected database
	+ Abort installation if 'ebox' user already exists
	+ Bugfix: IP address is now properly registered if login fails
1.5.8
	+ Added template tableorderer.css.mas
	+ Added buttonless top menu option
	+ Bugfix: Save all modules on first installation
	+ Bugfix: General ebox database is now created if needed when
	  re/starting services
	+ Bugfix: Data to report are now uniform in number of elements per
	  value. This prevents errors when a value is present in a month and
	  not in another
	+ Bugfix: Don't show already visited wizard pages again
1.5.7
	+ Bugfix: Avoid error when RAID is not present
	+ Bugfix: Add ebox-consolidate-reportinfo call in daily cron script
	+ Bugfix: Called multiInsert and unbufferedInsert when necessary
	  after the loggerd reimplementation
	+ Bugfix: EBox::ThirdParty::Apache2::AuthCookie and
	  EBox::ThirdParty::Apache2::AuthCookie::Util package defined just
	  once
	+ Added util SystemKernel
	+ Improved progress indicator
	+ Changes in sudo generation to allow sudo for remote support user
	+ Initial setup wizards support
1.5.6
	+ Reimplementation of loggerd using inotify instead of File::Tail
1.5.5
	+ Asynchronous load of dashboard widgets for a smoother interface
1.5.4
	+ Changed dbus-check script to accept config file as a parameter
1.5.3
	+ Function _isDaemonRunning works now with snort in lucid
	+ Javascript refreshing instead of meta tag in log pages
	+ Updated links in dashboard widget
	+ Add package versions to downloadable ebox.log
	+ Fixed postgresql data dir path for disk usage with pg 8.4
	+ GUI improvements in search box
1.5.2
	+ Security [ESN-1-1]: Validate referer to avoid CSRF attacks
	+ Added reporting structure to events module
	+ Added new CGI to download the last lines of ebox.log
1.5.1
	+ Bugfix: Catch exception when upstart daemon does not exist and
	  return a stopped status
	+ Added method in logs module to dump database in behalf of
	ebackup module
	+ Bugfix: Do not check in row uniqueness for optional fields that
	are not passed as parameters
	+ Improve the output of ebox module status, to be consistent with the one
	  shown in the interface
	+ Add options to the report generation to allow queries to be more
	  flexible
	+ Events: Add possibility to enable watchers by default
	+ Bugfix: Adding a new field to a model now uses default
	  value instead of an empty value
	+ Added script and web interface for configuration report, added
	  more log files to the configuration report
1.5
	+ Use built-in authentication
	+ Use new upstart directory "init" instead of "event.d"
	+ Use new libjson-perl API
	+ Increase PerlInterpMaxRequests to 200
	+ Increase MaxRequestsPerChild (mpm-worker) to 200
	+ Fix issue with enconding in Ajax error responses
	+ Loggerd: if we don't have any file to watch we just sleep otherwise the process
	  will finish and upstart will try to start it over again and again.
	+ Make /etc/init.d/ebox depend on $network virtual facility
	+ Show uptime and users on General Information widget.
1.4.2
	+ Start services in the appropriate order (by dependencies) to fix a problem
	  when running /etc/init.d/ebox start in slaves (mail and other modules
	  were started before usersandgroups and thus failed)
1.4.1
	+ Remove network workarounds from /etc/init.d/ebox as we don't bring
	  interfaces down anymore
1.4
	+ Bug fix: i18n. setDomain in composites and models.
1.3.19
	+ Make the module dashboard widget update as the rest of the widgets
	+ Fix problem regarding translation of module names: fixes untranslated
	  module names in the dashboard, module status and everywhere else where
	  a module name is written
1.3.18
	+ Add version comparing function and use it instead of 'gt' in the
	  general widget
1.3.17
	+ Minor bug fix: check if value is defined in EBox::Type::Union
1.3.16
	+ Move enable field to first row in ConfigureDispatcherDataTable
	+ Add a warning to let users know that a module with unsaved changes
	  is disabled
	+ Remove events migration directory:
		- 0001_add_conf_configureeventtable.pl
		- 0002_add_conf_diskfree_watcher.pl
	+ Bug fix: We don't use names to stringify date to avoid issues
	  with DB insertions and localisation in event logging
	+ Bug fix: do not warn about disabled services which return false from
	  showModuleStatus()
	+ Add blank line under "Module Status"
	+ Installed and latest available versions of the core are now displayed
	  in the General Information widget
1.3.15
	+ Bug fix: Call EBox::Global::sortModulesByDependencies when
	  saving all modules and remove infinite loop in that method.
	  EBox::Global::modifiedModules now requires an argument to sort
	  its result dependending on enableDepends or depends attribute.
	+ Bug fix: keep menu folders open during page reloads
	+ Bug fix: enable the log events dispatcher by default now works
	+ Bug fix: fixed _lock function in EBox::Module::Base
	+ Bug fix: composites honor menuFolder()
	+ Add support for in-place edition for boolean types. (Closes
	  #1664)
	+ Add method to add new database table columnts to EBox::Migration::Helpers
	+ Bug fix: enable "Save Changes" button after an in-place edition
1.3.14
	+ Bug fix: fix critical bug in migration helper that caused some log
	  log tables to disappear
	+ Create events table
	+ Bug fix: log watcher works again
	+ Bug fix: delete cache if log index is not found as it could be
	  disabled
1.3.13
	+ Bug fix: critical error in EventDaemon that prevented properly start
	+ Cron script for manage logs does not run if another is already
	  running, hope that this will avoid problems with large logs
	+ Increased maximum size of message field in events
	+ Added script to purge logs
	+ Bug fix: multi-domain logs can be enabled again
1.3.12
	+ Added type for EBox::Dashboard::Value to stand out warning
	  messages in dashboard
	+ Added EBox::MigrationHelpers to include migration helpers, for now,
	  include a db table renaming one
	+ Bug fix: Fix mismatch in event table field names
	+ Bug fix: Add migration to create language plpgsql in database
	+ Bug fix: Add missing script for report log consolidation
	+ Bug fix: Don't show modules in logs if they are not configured. This
	  prevents some crashes when modules need information only available when
	  configured, such as mail which holds the vdomains in LDAP
	+ Added method EBox::Global::lastModificationTime to know when
	  eBox configuration was modified for last time
	+ Add support for breadcrumbs on the UI
	+ Bug fix: in Loggerd files are only parsed one time regardless of
	  how many LogHelper reference them
	+ Added precondition for Loggerd: it does not run if there isnt
	anything to watch
1.3.11
	+ Support customFilter in models for big tables
	+ Added EBox::Events::sendEvent method to send events using Perl
	  code (used by ebackup module)
	+ Bug fix: EBox::Type::Service::cmp now works when only the
	  protocols are different
	+ Check $self is defined in PgDBEngine::DESTROY
	+ Do not watch files in ebox-loggerd related to disabled modules and
	  other improvements in the daemon
	+ Silent some exceptions that are used for flow control
	+ Improve the message from Service Event Watcher
1.3.10
	+ Show warning when accesing the UI with unsupported browsers
	+ Add disableApparmorProfile to EBox::Module::Service
	+ Bug fix: add missing use
	+ Bug fix: Make EventDaemon more robust against malformed sent
	  events by only accepting EBox::Event objects
1.3.8
	+ Bug fix: fixed order in EBox::Global::modified modules. Now
	  Global and Backup use the same method to order the module list
	  by dependencies
1.3.7
	+ Bug fix: generate public.css and login.css in dynamic-www directory
	  which is /var/lib/zentyal/dynamicwww/css/ and not in /usr/share/ebox/www/css
	  as these files are generate every time eBox's apache is
	  restarted
	+ Bug fix: modules are restored now in the correct dependency
	  order
	+ ebox-make-backup accepts --destinaton flag to set backup's file name
	+ Add support for permanent messages to EBox::View::Customizer
1.3.6
	+ Bug fix: override _ids in EBox::Events::Watcher::Log to not return ids
	which do not exist
	+ Bug fix: fixed InverseMatchSelect type which is used by Firewall module
	+ New widget for the dashboard showing useful support information
	+ Bugfix: wrong permissions on CSS files caused problem with usercorner
	+ CSS are now templates for easier rebranding
	+ Added default.theme with eBox colors
1.3.5
	+ Bugfix: Allow unsafe characters in password type
	+ Add FollowSymLinks in eBox apache configuration. This is useful
	  if we use js libraries provided by packages
1.3.4
	+ Updated company name in the footer
	+ Bugfix: humanEventMessage works with multiple tableInfos now
	+ Add ebox-dbus-check to test if we can actually connect to dbus
1.3.4
	+ bugfix: empty cache before calling updatedRowNotify
	+ enable Log dispatcher by default and not allow users to disable
	it
	+ consolidation process continues in disabled but configured modules
	+ bugfix: Save Changes button doesn't turn red when accessing events for
	first time
1.3.2
	+ bugfix: workaround issue with dhcp configured interfaces at boot time
1.3.1
	+ bugfix: wrong regex in service status check
1.3.0
	+ bugfix: make full backup work again
1.1.30
	+ Change footer to new company holder
	+  RAID does not generate 'change in completion events, some text
	problems fixed with RAID events
	+ Report graphics had a datapoints limit dependent on the active
	time unit
	+ Apache certificate can be replaced by CA module
	+ Fixed regression in detailed report: total row now aggregates
	properly
	+ More characters allowed when changing password from web GUI
	+ Fixed regression with already used values in select types
	+ Do not a button to restart eBox's apache
	+ Fixed auth problem when dumping and restoring postgre database
1.1.20
	+ Added custom view support
	+ Bugfix: report models now can use the limit parameter in
	  reportRows() method
	+ use a regexp to fetch the PID in a pidfile, some files such as
	postfix's add tabs and spaces before the actual number
	+ Changed "pidfile" to "pidfiles" in _daemons() to allow checking more than
one (now it is a array ref instead of scalar)
	+ Modified Service.pm to support another output format for /etc/init.d daemon
status that returns [OK] instead of "running".
	+ unuformized case in menu entries and some more visual fixes
1.1.10
	+ Fix issue when there's a file managed by one module that has been modified
	  when saving changes
	+ Bugfix: events models are working again even if an event aware
	module is uninstalled and it is in a backup to restore
	+ Select.pm returns first value in options as default
       + Added 'parentModule' to model class to avoid recursive problems
	+ Added Float type
	+ Apache module allows to add configuration includes from other modules
	+ Display remote services button if subscribed
	+ Event daemon may received events through a named pipe
	+ Bugfix. SysInfo revokes its config correctly
	+ Added storer property to types in order to store the data in
	somewhere different from GConf
	+ Added protected property 'volatile' to the models to indicate
	that they store nothing in GConf but in somewhere different
	+ System Menu item element 'RAID' is always visible even when RAID
	is not installed
	+ Files in deleted rows are deleted when the changes are saved
	+ Fixed some bug whens backing and restore files
	+ Components can be subModels of the HasMany type
	+ Added EBox::Types::Text::WriteOnce type
	+ Do not use rows(), use row to force iteration over the rows and increase
	performance and reduce memory use.
	+ Do not suggest_sync after read operations in gconf
	+ Increase MaxRequestsPerChild to 200 in eBox's apache
	+ Make apache spawn only one child process
	+ Log module is backed up and restored normally because the old
	problem is not longer here
	+ Backup is more gentle with no backup files in backup directory,
	now it does not delete them
	+ HasMany  can retrieve again the model and row after the weak
	refence is garbage-collected. (Added to solve a bug in the doenload
	bundle dialog)
	+ EBox::Types::DomainName no longer accepts IP addresses as domain
	names
	+ Bugfix: modules that fail at configuration stage no longer appear as enabled
	+ Add parameter to EBox::Types::Select to disable options cache

0.12.103
	+ Bugfix: fix SQL statement to fetch last rows to consolidate
0.12.102
	+ Bugfix: consolidate logs using the last date and not starting from scratch
0.12.101
	+ Bugfix: DomainName type make comparisons case insensitive
	according to RFC 1035
0.12.100
	+ Bugfix: Never skip user's modifications if it set to true
	override user's changes
	+ EBox::Module::writeConfFile and EBox::Service scape file's path
	+ Bugfix. Configure logrotate to actually rotate ebox logs
	+ Fixed bug in ForcePurge logs model
	+ Fixed bug in DataTable: ModelManaged was called with tableName
	instead of context Name
	+ Fixing an `img` tag closed now properly and adding alternative
	text to match W3C validation in head title
	+ Backup pages now includes the size of the archive
	+ Fixed bug in ForcePurge logs model
	+ Now the modules can have more than one tableInfo for logging information
	+ Improve model debugging
	+ Improve restart debugging
	+ Backups and bug reports can be made from the command line
	+ Bugfix: `isEqualTo` is working now for `Boolean` types
	+ Bugfix: check if we must disable file modification checks in
	Manager::skipModification

0.12.99
	+ Add support for reporting
	+ Refresh logs automatically
	+ Reverse log order
	+ Remove temp file after it is downloaded with FromTempDir controller
0.12.3
	+ Bug fix: use the new API in purge method. Now purging logs is working
	again.
0.12.2
	+ Increase random string length used to generate the cookie to
	2048 bits
	+ Logs are show in inverse chronological order
0.12.1
	+ Bug fix: use unsafeParam for progress indicator or some i18 strings
	will fail when saving changes
0.12
	+ Bugfix: Don't assume timecol is 'timestamp' but defined by
	module developer. This allows to purge some logs tables again
	+ Add page titles to models
	+ Set default values when not given in `add` method in models
	+ Add method to manage page size in model
	+ Add hidden field to help with Ajax request and automated testing with
	  ANSTE
	+ Bugfix: cast sql types to filter fields in logs
	+ Bugfix: Restricted resources are back again to make RSS
	access policy work again
	+ Workaround bogus mason warnings
	+ Make postinst script less verbose
	+ Disable keepalive in eBox apache
	+ Do not run a startup script in eBox apache
	+ Set default purge time for logs stored in eBox db to 1 week
	+ Disable LogAdmin actions in `ebox-global-action` until LogAdmin
	feature is completely done
0.11.103
	+ Modify EBox::Types::HasMany to create directory based on its row
	+ Add _setRelationship method to set up relationships between models
	  and submodels
	+ Use the new EBox::Model::Row api
	+ Add help method to EBox::Types::Abstract
	+ Decrease size for percentage value in disk free watcher
	+ Increase channel link field size in RSS dispatcher
0.11.102
	+ Bugfix: cmp in EBox::Types::HostIP now sorts correctly
	+ updatedRowNotify in EBox::Model::DataTable receives old row as
	well as the recently updated row
	+ Added `override_user_modification` configuration parameter to
	avoid user modification checkings and override them without asking
	+ Added EBox::Model::Row to ease the management of data returned
	by models
	+ Added support to pre-save and post-save executable files. They
	must be placed at /etc/ebox/pre-save or /etc/ebox/post-save
	+ Added `findRow` method to ease find and set
0.11.101
	+ Bugfix: Fix memory leak in models while cloning types. Now
	cloning is controlled by clone method in types
	+ Bugfix: Union type now checks for its uniqueness
	+ DESTROY is not an autoloaded method anymore
	+ HasOne fields now may set printable value from the foreign field
	to set its value
	+ findId now searches as well using printableValue
	+ Bugfix. Minor bug found when key is an IP address in autoloaded
	methods
	+ Ordered tables may insert values at the beginning or the end of
	the table by "insertPosition" attribute
	+ Change notConfigured template to fix English and add link to the
	  module status section
	+ Add loading gif to module status actions
	+ Remove debug from ServiceInterface.pm
	+ Add support for custom separators to be used as index separators on
	  exposedMethods
	+ Bugfix. Stop eBox correctly when it's removed
	+ Improve apache-restart to make it more reliable.
0.11.100
	+ Bugfix. Fix issue with event filters and empty hashes
	+ Bugfix. Cache stuff in log and soap watcher to avoid memory leaks
	+ Bugfix. Fix bug that prevented the user from being warned when a row to
	  be deleted is being used by other model
	+ Bugfix. Add missing use of EBox::Global in State event watcher
	+ Added progress screen, now pogress screen keeps track of the changed
	  state of the modules and change the top page element properly
	+ Do not exec() to restart apache outside mod_perl
	+ Improve apache restart script
	+ Improve progress screen
0.11.99
	+ DataTable contains the property 'enableProperty' to set a column
	called 'enabled' to enable/disable rows from the user point of
	view. The 'enabled' column is put the first
	+ Added state to the RAID report instead of simpler active boolean
        + Fix bug when installing new event components and event GConf
	subtree has not changed
	+ Add RSS dispatcher to show eBox events under a RSS feed
	+ Rotate log files when they reach 10MB for 7 rotations
	+ Configurable minimum free space left for being notified by means
	of percentage
	+ Add File type including uploading and downloading
	+ Event daemon now checks if it is possible to send an event
	before actually sending it
	+ Added Action forms to perform an action without modifying
	persistent data
	+ Log queries are faster if there is no results
	+ Show no data stored when there are no logs for a domain
	+ Log watcher is added in order to notify when an event has
	happened. You can configure which log watcher you may enable and
	what you want to be notify by a determined filter and/or event.
	+ RAID watcher is added to check the RAID events that may happen
	when the RAID subsystem is configured in the eBox machine
	+ Change colour dataset in pie chart used for disk usage reporting
	+ Progress indicator now contains a returned value and error
	message as well
	+ Lock session file for HTTP session to avoid bugs
	related to multiple requests (AJAX) in a short time
	+ Upgrade runit dependency until 1.8.0 to avoid runit related
	issues
0.11
	+ Use apache2
	+ Add ebox-unblock-exec to unset signal mask before running  a executable
	+ Fix issue with multiple models and models with params.
	  This triggered a bug in DHCP when there was just one static
	  interface
	+ Fix _checkRowIsUnique and _checkFieldIsUnique
	+ Fix paging
	+ Trim long strings in log table, show tooltip with the whole string
	  and show links for URLs starting with "http://"
0.10.99
	+ Add disk usage information
	+ Show progress in backup process
	+ Add option to purge logs
	+ Create a link from /var/lib/zentyal/log to /var/log/ebox
	+ Fix bug with backup descriptions containing spaces
	+ Add removeAll method on data models
	+ Add HostIP, DomainName and Port types
	+ Add readonly forms to display static information
	+ Add Danish translation thanks to Allan Jacobsen
0.10
	+ New release
0.9.100
	+ Add checking for SOAP session opened
	+ Add EventDaemon
	+ Add Watcher and Dispatch framework to support an event
	  architecture on eBox
	+ Add volatile EBox::Types in order not to store their values
	  on GConf
	+ Add generic form
	+ Improvements on generic table
	+ Added Swedish translation

0.9.99
	+ Added Portuguese from Portugal translation
	+ Added Russian translation
	+ Bugfix: bad changed state in modules after restore

0.9.3
	+ New release

0.9.2
	+ Add browser warning when uploading files
	+ Enable/disable logging modules
0.9.1
	+ Fix backup issue with changed state
	+ Generic table supports custom ordering
0.9
	+ Added Polish translation
        + Bug in recognition of old CD-R writting devices fixed
	+ Added Aragonese translation
	+ Added Dutch translation
	+ Added German translation
	+ Added Portuguese translation

0.8.99
	+ Add data table model for generic Ajax tables
	+ Add types to be used by models
	+ Add MigrationBase and ebox-migrate to upgrade data models
	+ Some English fixes
0.8.1
	+ New release
0.8
	+ Fix backup issue related to bug reports
	+ Improved backup GUI
0.7.99
        + changed sudo stub to be more permissive
	+ added startup file to apache web server
	+ enhanced backup module
	+ added basic CD/DVD support to backup module
	+ added test stubs to simplify testing
	+ added test class in the spirit of Test::Class
	+ Html.pm now uses mason templates
0.7.1
	+ use Apache::Reload to reload modules when changed
	+ GUI consistency (#12)
	+ Fixed a bug for passwords longer than 16 chars
	+ ebox-sudoers-friendly added to not overwrite /etc/sudoers each time
0.7
	+ First public release
0.6
	+ Move to client
	+ Remove obsolete TODO list
	+ Remove firewall module from  base system
	+ Remove objects module from base system
	+ Remove network module from base system
	+ Add modInstances and modInstancesOfType
	+ Raname Base to ClientBase
	+ Remove calls to deprecated methods
	+ API documented using naturaldocs
	+ Update INSTALL
	+ Use a new method to get configkeys, now configkey reads every
	  [0.9
	+ Added Polish translation][0-9]+.conf file from the EBox::Config::etc() dir and
	  tries to get the value from the files in order.
	+ Display date in the correct languae in Summary
	+ Update debian scripts
	+ Several bugfixes
0.5.2
	+ Fix some packaging issues
0.5.1
	+ New menu system
	+ New firewall filtering rules
	+ 802.1q support

0.5
	+ New bug-free menus (actually Internet Explorer is the buggy piece
	  of... software that caused the reimplementation)
	+ Lots of small bugfixes
	+ Firewall: apply rules with no destination address to packets
	  routed through external interfaces only
	+ New debianize script
	+ Firewall: do not require port and protocol parameters as they
	  are now optional.
	+ Include SSL stuff in the dist tarball
	+ Let modules block changes in the network interfaces
	  configuration if they have references to the network config in
	  their config.
	+ Debian network configuration import script
	+ Fix the init.d script: it catches exceptions thrown by modules so that
	  it can try to start/stop all of them if an exception is thrown.
	+ Firewall: fix default policy bug in INPUT chains.
	+ Restore textdomain in exceptions
	+ New services section in the summary
	+ Added Error item to Summary. Catch exceptions from modules in
	  summary and generate error item
	+ Fix several errors with redirections and error handling in CGIs
	+ Several data validation functions were fixed, and a few others added
	+ Prevent the global module from keeping a reference to itself. And make
	  the read-only/read-write behavior of the factory consistent.
	+ Stop using ifconfig-wrapper and implement our own NetWrapper module
	  with wrappers for ifconfig and ip.
	+ Start/stop apache, network and firewall modules in first place.
	+ Ignore some network interface names such as irda, sit0, etc.
	+ The summary page uses read-only module instances.
	+ New DataInUse exception, old one renamed to DataExists.
	+ Network: do not overwrite resolv.conf if there are nameservers
	  given via dhcp.
	+ Do not set a default global policy for the ssh service.
	+ Check for forbiden characters when the parameter value is
	  requested by the CGI, this allows CGI's to handle the error,
	  and make some decissions before it happens.
	+ Create an "edit object" template and remove the object edition stuff
	  from the main objects page.
	+ Fix the apache restarting code.
	+ Network: Remove the route reordering feature, the kernel handles that
	  automatically.
	+ Fix tons of bugs in the network restarting code.
	+ Network: removed the 3rd nameserver configuration.
	+ Network: Get gateway info in the dhcp hook.
	+ Network: Removed default configuration from the gconf schema.
	+ New function for config-file generation
	+ New functions for pid file handling

0.4
	+ debian package
	+ added module to export/import configuration
	+ changes in firewall's API
	+ Added content filter based on dansguardian
	+ Added French translation
	+ Added Catalan translation
	+ Sudoers file is generated automatically based on module's needs
	+ Apache config file is generated by ebox  now
	+ Use SSL
	+ Added ebox.conf file
	+ Added module template generator

0.3
	+ Supports i18n
	+ API name consistency
	+ Use Mason for templates
	+ added tips to GUI
	+ added dhcp hooks
	+ administration port configuration
	+ Fixed bugs to IE compliant
	+ Revoke changes after logout
	+ Several bugfixes

0.2
	+ All modules are now based on gconf.
	+ Removed dependencies on xml-simple, xerces and xpath
	+ New MAC address field in Object members.
	+ Several bugfixes.

0.1
	+ Initial release<|MERGE_RESOLUTION|>--- conflicted
+++ resolved
@@ -1,13 +1,10 @@
 HEAD
-<<<<<<< HEAD
+	+ EBox::Model::DataForm::formSubmitted called even where there is no
+	  previous row
 	+ Added Pre-Depends on mysql-server to avoid problems with upgrades
 	+ Depend on mysql-server metapackage instead of mysql-server-5.5
 3.0.20
 	+ Check against inexistent path in EBox::Util::SHM::subkeys
-=======
-	+ EBox::Model::DataForm::formSubmitted called even where is not
-	  previous row
->>>>>>> 4138a994
 	+ Silent diff in EBox::Types::File::isEqualTo
 	+ Print correctly UTF8 characters from configuration backup description
 	+ When host name is changed, update /etc/hostname
