--- conflicted
+++ resolved
@@ -1,5 +1,6 @@
 HEAD
-<<<<<<< HEAD
+	+ Fixed EBox::Model::DataTable::_checkFieldIsUnique, it failed when the
+	  printableValue of the element was different to its value
 	+ Fixed separation between Add table link and table body
 	+ Adaptation of EventDaemon to model and field changes
 	+ Disabled logs consolidation on purge until it is reworked, fixed
@@ -11,10 +12,6 @@
 	  removeRow
 	+ The Includes directives are set just for the main virtual host
 	+ Fixed EventDaemon crash
-=======
-	+ Fixed EBox::Model::DataTable::_checkFieldIsUnique, it failed when the printableValue of the
-	element was different to its value
->>>>>>> 20c0cfa5
 2.3.11
 	+ Mark files for removing before deleting the row from backend in removeRow
 	+ Dashboard widgets now always read the information from RO
