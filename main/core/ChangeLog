<<<<<<< HEAD
HEAD
	+ Fixed bad interpolation in JS code in booleanInPlaceViewer.mas
	+ WizardPage CGIs can now return JSON replies as response
	+ unconfigure-module script disables also the module
=======
3.0.22
	+ Do not use hidden form fields for generating confirmation dialog JS
	+ Fixed log bugs: use correct RO mode in loggerd, fixed behaviour
	  when all log helpers are disabled, enable logs correctly when
	  added by first time to configure logs table
>>>>>>> a8a05d1f
	+ Restart firewall module when a firewall observer module is
	  stopped/started using zentyal init.d script
	+ Added temporary stopped state to a Service module to know if a
	  module is stopped but enabled
	+ Redirect to / from /ebox using remote access to avoid blank page
	+ Removed no longer necessary jQuery noConflict()
	+ Added combobox.js
	+ Added EBox::Model::Base as base for DataTable and the new TreeView
	+ Adapted EBox::CGI::Run for the new TreeView models
	+ Fixed DataTable row removal from the UI with 100% volatile models with
	  'ids' method overriden.
3.1.5
	+ Increased webadmin default timeout.
	+ Disable drag & drop on tables with only one row
3.1.4
	+ Don't allow to move read-only rows
	+ Better prefix for user configuration redis keys
	+ Hide disabled carousel buttons, fix modal template
	+ Fixed modal dialog template
	+ Mark save changes button as changed when moving rows
	+ Remove unused parameter in Zentyal.DataTable.changeRow
3.1.3
	+ Enhanced UI styles: dialogs, progress bars, carousel, colors and images
	+ Rows of tables can now be moved using drag & drop
	+ Added logout dialog with option of discarding changes
	+ Remember page size options per users, added 'View all' page size option
	+ Added storage of options per user
	+ Enable and/or conifgure module dependencies automatically in
	  Module Status page
	+ Adapted CGIs to new modal dialogs
	+ Ported graphs from flotr.js to flot.js
	+ Ported JS code to jQuery and jQuery-ui
	+ Removed Modalbox.js, table_orderer.js and carousel.js
	+ Left menu keyword search is now case insensitive
3.1.2
	+ Make manage administrators table resilent against invalid users
	+ Remove deprecated backup domains related from logs module
	+ Added EBox::Types::URI type
	+ Added saveReload method to use reload instead of restart to
	  reduce service downtime. Use with care and programatically
	+ Added findValueMultipleFields() to DataTable and refactor _find()
	  to allow search by multiple fields
	+ Fixed disk usage report for logs component
3.1.1
	+ Do not dump unnecessary .bak files to /var/lib/zentyal/conf
	+ Restart all the core daemons instead of only apache after logrotate
	+ Fixed graph template so it could be feed with data using decimal
	  comma, it will convert it to a JS array without problems
	+ Fixed regression parsing ModalController urls
	+ Fixed regression non-model CGIs with aliases
	+ Added a way to retrieve all Models inside a Composite and its children.
	+ Increased the size limit for file uploads.
	+ Implemented a way to include configuration files for Nginx so the SOAP
	  services are able to use Nginx for SSL.
3.1
	+ Improved the message shown when there are no changes pending to save on
	  logout.
	+ Use the X-Forwarded-Proto header for redirects construction.
	+ Added nginx as the public HTTP server of Zentyal.
	+ Renamed 'Apache' module to 'WebAdmin' module. If you need to restart the
	  web administration you must use 'service zentyal webadmin restart'.
	+ Set trac milestone for reported bugs to 3.1.X
	+ CGIs are now EBox::Module::CGI::* instead of EBox::CGI::Module::*
	+ Daemons are now disabled when configuring a module, so Zentyal can
	  manage them directly instead of being autostarted by the system
	+ EBox::Model::DataForm::formSubmitted called even where there is no
	  previous row
	+ Added Pre-Depends on mysql-server to avoid problems with upgrades
	+ Depend on mysql-server metapackage instead of mysql-server-5.5
	+ Depend on zentyal-common 3.1
3.0.20
	+ Check against inexistent path in EBox::Util::SHM::subkeys
	+ Silent diff in EBox::Types::File::isEqualTo
	+ Print correctly UTF8 characters from configuration backup description
	+ When host name is changed, update /etc/hostname
	+ Proper link to remote in configuration backup page
3.0.19
	+ Removed full restore option for restore-backup tool and
	  EBox:Backup relevant methods
	+ Optimise loading Test::Deep::NoTest to avoid test environment creation
	+ Use EBox::Module::Base::writeConfFileNoCheck to write apache
	  configuration file
	+ Log events after dispatching them in the EventDaemon and catch exception
	  to avoid crashes when mysql is already stopped
	+ Emit events on zentyal start and stop
	+ Refactor some events-related code
	+ Changed MB_widedialog CSS class to use all width available in
	  the screen
	+ Fixed a broken link to SysInfo/Composite/General when activating the
	  WebServer module.
3.0.18
	+ Pass model instance when invoking EBox::Types::Select populate function
	+ Improve dynamic editable property detection for framework types
	+ Override _validateReferer method in Desktop services CGI
	+ Don't abort configuration backup when we get a error retrieving the
	  partition table information
	+ In EBox:Model::Row, refactored elementExists and
	  elementByName to make them to have similiar code structure
	+ Improvement in test help classes and added test fakes for
	  EBox::Model::Manager and EBox::Util::SHMLock
	+ Prevented unuseful warning in
	  EBox::Model::DataTable::setDirectory when the old directory is undef
	+ Fixed unit tests under EBox/Model/t, backup configuration tests and
	  some others
	+ Remove unused method EBox::Auth::alreadyLogged()
	+ Apache::setRestrictedResource updates properly if already exists
	+ Global and Module::Config allow to set redis instance to ease testing
	+ Now EBox::GlobalImpl::lastModificationTime also checks
	  modification time of configuration files
	+ Rows in events models are now synced before running EventDaemon
	+ Better way of checking if event daemon is needed
3.0.17
	+ Allow numeric zero as search filter
	+ When filtering rows don't match agains link urls or hidden values
	+ Avoid CA file check when removing it from Apache module
	+ Silent removeCA and removeInclude exceptions when removing
	  non-existant element
	+ Fixed rollback operation in redis config backend
	+ Desktop services CGI now only returns JSON responses
	+ Log error when dynamic loading a class fails in
	  ConfigureDispatchers model
	+ Update total ticks dynamically in progress indicator if ticks overflow
3.0.16
	+ Fixed regression in boolean in-place edit with Union types
	+ Added some missing timezones to EBox::Types::TimeZone
	+ Add a new method to DBEngine 'checkForColumn' to retrieve columns
	  definition from a given table
	+ Reload models info in model manager if new modules are installed
3.0.15
	+ Make sure that halt/reboot button can be clicked only once
	+ Cleaner way of disabling dependant modules when the parent is disabled,
	  avoiding unnecessary calls to enableService each time the module status
	  page is loaded.
	+ Show confirmation dialog when trying to change host or domain
	  if zentyal-samba is installed and provisioned
	+ Modified data table controller so edit boolean in place reuses
	  the code of regular edits, avoiding getting incorrect read-only
	  values from cache
3.0.14
	+ Allow search filters with a leading '*'
	+ Better error reporting when choosing a bad search filter
	+ External exceptions from _print method are caught correctly in CGIs
	+ EBox::CGI::run now supports correct handling of APR::Error
	+ Fixed dashboard check updates ajax requests in Chrome
	+ Fixed errors with zero digits components in time type
3.0.13
	+ Better warning if size file is missing in a backup when
	  restoring it
	+ Fixed table cache behaviour on cache miss in logs module
	+ Fix wrong button label when deleting rows in 'datainuse' template
	+ Removed unused method EBox::Model::DataTable::_tailoredOrder
	+ Added force default mode and permission to writeConfFileNoCheck(),
	  writeFile() and derivatives
	+ Fixed bug in EBox:::Logs::CGI::Index with internationalized
	  parameter names
	+ DataTables with sortedBy are now orderer alphabetically with
	  proper case treatment
	+ Display messages in model even when there are not elements and
	  table body is not shown
3.0.12
	+ Improve change-hostname script, delete all references to current name
	+ Faster dashboard loading with asynchronous check of software updates
	+ Workaround for when the progress id parameter has been lost
	+ Fixed problems calling upstart coomands from cron jobs with wrong PATH
	+ Decode CGI unsafeParams as utf8
	+ Avoid double encoding when printing JSON response in EBox::CGI::Base
	+ Remove warning in EBox::Menu::Folder when currentfolder is not defined
	+ Removed unnecesary and misleading method new from EBox::Auth package
3.0.11
	+ Avoid flickering loading pages when switching between menu entries
	+ Incorrect regular expression in logs search page are correctly handled
	+ Fix input badly hidden in the logs screen
	+ reloadTable from DataTable now remove cached fields as well
3.0.10
	+ Fixed unsafe characters error when getting title of progress
	  indicator in progress dialog
	+ Added use utf8 to dashboard template to fix look of closable messages
3.0.9
	+ Adapted file downloads to the new utf8 fixes
	+ Write backup files in raw mode to avoid utf8 problems
	+ Print always utf8 in STDOUT on all CGIs
	+ Decode CGI params of values entered at the interface as utf8
	+ Proper encode/decode of utf8 with also pretty JSON
	+ Fixed utf8 decoding in date shown at dashboard
	+ Removed old workarounds for utf8 problems
	+ Added new recoveryEnabled() helper method to Module::Base
	+ Added recoveryDomainName() method to SyncProvider interface
	+ Restore backup can now install missing modules in Disaster Recovery
	+ Show specific slides when installing a commercial edition
	+ Redirect to proper CGI after login in disaster recovery mode
	+ Removed old debconf workaround for first stage installation
	+ Log redis start message as debug instead of info to avoid flood
	+ Use unsafeParam in EBox::CGI::Base::paramsAsHash
	+ EBox::Module::Service does not raise exception and logs
	  nothing when using init.d status
	+ Fixed glitch in backup CGI which sometimes showed
	  the modal dialog with a incorrect template
3.0.8
	+ Use path for default name in SyncFolders::Folder
	+ Do not restrict characters in data table searchs
	+ Fixed automatic bug report regression
	+ Fixed refresh of the table and temporal control states
	  in customActionClicked callback
	+ Modified modalbox-zentyal.js to accept wideDialog parameter
	+ Fixed template method in MultiStateAction to return the default
	  template when it is not any supplied to the object
	+ Fixed sendInPlaceBooleanValue method from table-helper.js; it
	  aborted because bad parameters of Ajax.Updater
	+ Fixed bug that made that the lock was shared between owners
	+ Some fixes in the function to add the rule for desktops services
	  to the firewall
	+ Delete obsolete EBox::CGI::MenuCSS package
3.0.7
	+ Add new EBox::Module::Service::Observer to notify modules about
	  changes in the service status
	+ Administration accounts management reflects the changes in
	  system accounts in ids() or row() method call
	+ Some fixes in the RAID event watcher
	+ foreignModelInstance returns undef if foreignModel is
	  undef. This happens when a module has been uninstalled and it is
	  referenced in other installed module (events)
	+ loggerd shows loaded LogHelpers when in debug mode
	+ Added additional info to events from RAID watcher
	+ Use sudo to remove temporal files/diectories in backup, avoiding
	  permissions errors
	+ Added exception for cloud-prof module to events dependencies
3.0.6
	+ Skip keys deleted in cache in Redis::_keys()
	+ Fixed events modules dependencies to depend on any module which
	  provides watchers or dispatchers
	+ Always call enableActions before enableService when configuring modules
	+ Added needsSaveAfterConfig state to service modules
	+ Better exceptions logging in EBox::CGI::Run
	+ Fixed 'element not exists' error when enabling a log watcher
	+ Scroll up when showing modal dialog
	+ Added fqdnChanged methods to SysInfo::Observer
	+ Fixed SSL configuration conflicts betwen SOAPClient and RESTClient
3.0.5
	+ Template ajax/simpleModalDialog.mas can now accept text
	+ Used poweroff instead of halt to assure that system is powered
	  off after halt
	+ Fixed log audit database insert error when halting or rebooting
	+ Added time-based closable notification messages
	+ Adapted to new EBox::setLocaleEnvironment method
	+ EBox::Type::File now allows ebox user to own files in directories
	  which are not writable by him
	+ Removed cron daily invocation of deprecated report scripts
3.0.4
	+ Added EBox::SyncFolders interface
	+ Fixed invokation of tar for backup of model files
	+ New observer for sysinfo module to notify modules implementing the
	  SysInfo::Observer interface when the host name or host domain is
	  changed by the user, before and after the change takes effect
	+ Stop and start apache after language change to force environment reload
	+ Reload page after language change
	+ EBox::Module::Service::isRunning() skips daemons whose precondition fail
	+ Fixed undefined reference in DataTable controller for log audit
	+ Added and used serviceId field for service certificates
	+ Fixed SQL quoting of column names in unbuffered inserts and consolidation
3.0.3
	+ Fixed bug which prevented highlight of selected item in menu
	+ Fixed base class of event dispatcher to be compatible with the
	  changes dispatcher configuration table
	+ Fixed event daemon to use dumped variables
	+ Fixed need of double-click when closing menu items in some cases
	+ Fixed logs consolidation to avoid high CPU usage
	+ In view log table: correctly align previous and first page buttons
	+ Improve host name and domain validation.
	+ Forbidden the use of a qualified hostname in change hostname form
	+ Update samba hostname-dependent fields when hostname is changed
	+ Confirmation dialog when the local domain is changed and with a
	  warning if local domain which ends in .local
3.0.2
	+ The synchronization of redis cache refuses with log message to set
	  undefined values
	+ Fixed wrong sql statement which cause unwanted logs purge
	+ DataForm does not check for uniqueness of its fields, as it only
	  contains a single row
	+ In ConfigureLogs, restored printable names for log domains
	+ Fixed dashboard update error on modules widget, counter-graph
	  widget and widget without sections
	+ Better way to fix non-root warnings during boot without interfering
	  on manual restart commands in the shell
3.0.1
	+ Properly set default language as the first element of the Select to
	  avoid its loss on the first apache restart
	+ Set milestone to 3.0.X when creating tickets in trac.zentyal.org
	+ Removed forced setting of LANG variables in mod_perl which made progress
	  indicator fail when using any language different to English
	+ Removed some frequent undef warnings
	+ Added executeOnBrothers method to EBox::Model::Component
	+ Fixed repetition of 'add' and 'number change' events in RAID watcher
	+ Fixed incorrect display of edit button in tables without editField action
	+ Cache MySQL password to avoid reading it all the time
	+ Fixed request came from non-root user warnings during boot
	+ Send info event in Runit watcher only if the service was down
	  MAX_DOWN_PERIODS
3.0
	+ Removed beta logo
	+ Set 'firstInstall' flag on modules when installing during initial install
	+ Set 'restoringBackup' flag on modules when restoring backup
	+ Call enableService after initialSetup while restoring backup
	+ Registration link in widget now have appropiate content when either
	  remoteservices or software are not installed
	+ Fixed style for disabled buttons
	+ Composite and DataTable viewers recover from errors in pageTitle method
	+ Fixed intermitent failure in progress when there are no slides
	+ Rollback redis transaction on otherwise instead finally block
	+ Members of the 'admin' group can now login again on Zentyal
	+ Multi-admin management for commercial editions
	+ First and last move row buttons are now disabled instead of hidden
	+ In save changes dialog set focus always in the 'save' button
	+ Fixed i18n problem in some cases where environment variables
	  were different than the selected locale on Zentyal UI, now
	  LANG and LC_MESSAGES are explicitly passed to mod_perl
	+ Reviewed registration strings
	+ Added template attribute to MultiStateAction to provide any kind
	  of HTML to display an action
	+ Changed icon, name and link for Zentyal Remote
	+ Fixed some compatibility issues with Internet Explorer 9
	+ Show warning with Internet Explorer 8 or older
	+ Improved dashboard buttons colors
2.3.24
	+ Do not cache undef values in EBox::Config::Redis::get()
	+ Code fix on subscription retrieval for Updates event
	+ Update validate referer to new Remote Services module API
	+ In-place booleans now properly mark the module as changed
	+ Do not try to read slides if software module is not installed
	+ Fixed wrong call in Events::isEnabledDispatcher()
	+ Updated 'created by' footer
2.3.23
	+ Change the default domain name from 'zentyal.lan' to
	  'zentyal-domain.lan'
	+ Changes in first enable to avoid letting modules unsaved
	+ Type File now accepts spaces in the file name
	+ Added setTimezone method to MyDBEngine
	+ Enable consolidation after reviewing and pruning
	+ Code typo fix in Events::isEnabledWatcher
	+ Remove all report code from core
	+ Move SysInfo report related to remoteservices module
	+ Fixed regression which removed scroll bars from popups
	+ New carousel transition for the installation slides
	+ Added option to not show final notes in progress bar
	+ EBox::Model::Component::modelGetter does not die when trying to
	  get a model for an uninstalled module
	+ Added previous/next buttons to manually switch installation slides
	+ New installation slides format
	+ Added compatibility with MS Internet Explorer >= 8
2.3.22
	+ Changed first installation workflow and wizard infraestructure
	+ Improved firewall icons
	+ Set hover style for configure rules button in firewall
	+ Do not disable InnoDB in mysql if there are other databases
	+ Progress indicator no longer calls showAds if it is undefined
	+ Send cache headers on static files to improve browsing speed
	+ Added foreignNoSyncRows and foreignFilter options to EBox::Types::Select
	+ Improved settings icon
	+ Fixed modalboxes style
	+ Improve host domain validation. Single label domains are not allowed.
2.3.21
	+ Fixes on notifyActions
	+ Check for isDaemonRunning now compatible with asterisk status
	+ Fixed warning call in EBox::Types::HasMany
2.3.20
	+ New look & feel for the web interface
	+ Adjust slides transition timeout during installation
	+ Audit changes table in save changes popup has scroll and better style
	+ Model messages are printed below model title
	+ noDataMsg now allows to add elements if it makes sense
	+ Fixed ajax/form.mas to avoid phantom change button
	+ EBox::Model::Manager::_setupModelDepends uses full paths so the
	  dependecies can discriminate between models with the same name
	+ Default row addition in DataForm does not fires validateTypedRow
	+ Code typo fix in change administration port model
	+ Set only Remote as option to export/import configuration to a
	  remote site
	+ Return undef in HasMany type when a model is not longer
	  available due to being uninstalled
	+ Added onclick atribute to the link.mas template
	+ Fix exception raising when no event component is found
	+ table_ordered.js : more robust trClick event method
	+ Changed dashboard JS which sometimes halted widget updates
	+ Added popup dialogs for import/export configuration
	+ Changes in styles and sizes of the save/revoke dialog
	+ Removed redudant code in ConfigureWatchers::syncRows which made module
	  to have an incorrect modified state
	+ Dont show in bug report removed packages with configuration
	  held as broken packages
	+ DataTable::size() now calls to syncRows()
	+ EBox::Module::Config::set_list quivalent now has the same
	  behaviour than EBox::Module::Config::set
2.3.19
	+ Manually set up models for events to take into account the
	  dynamic models from the log watcher filtering models
	+ Fixed warnings when deleting a row which is referenced in other model
	+ Disable HTML form autocompletion in admin password change model
	+ Fixed incorrect non-editable warnings in change date and time model
	+ Fixed parsing value bug in EBox::Types::Date and EBox::Types::Time
	+ Reworked mdstat parsing, added failure_spare status
	+ Configuration backup implicitly preserves ownership of files
	+ Changes in styles and sizes of the save/revoke dialog
	+ New data form row is copied from default row, avoiding letting hidden
	  fields without its default value and causing missing fields errors
	+ Always fill abstract type with its default value, this avoids
	  errors with hidden fields with default value
	+ Different page to show errors when there are broken software packages
	+ InverseMatchSelect and InverseMatchUnion use 'not' instead of '!' to
	  denote inverse match. This string is configurable with a type argument
	+ Fixed types EBox::Type::InverseMatchSelect and InverseMatchUnion
	+ Fixed bug in DataTable::setTypedRow() which produced an incorrect 'id'
	  row element in DataTable::updateRowNotify()
	+ In tableBody.mas template: decomposed table topToolbar section in methods
	+ Fixed bug in discard changes dialog
	+ Confirmation dialogs now use styled modalboxes
	+ Do not reload page after save changes dialog if operation is successful
	+ Maintenance menu is now kept open when visiting the logs index page
2.3.18
	+ Manual clone of row in DataTable::setTypedRow to avoid segfault
	+ Avoid undef warnings in EBox::Model::DataTable::_find when the
	  element value is undef
	+ Fixed kill of ebox processes during postrm
	+ Set MySQL root password in create-db script and added mysql script
	  to /usr/share/zentyal for easy access to the zentyal database
	+ Increased timeout redirecting to wizards on installation to 5 seconds
	  to avoid problems on some slow or loaded machines
	+ Save changes dialog do not appear if there are no changes
	+ Delete no longer needed duplicated code
	+ Do not go to save changes after a regular package installation
	  they are saved only in the first install
	+ Progress bar in installation refactored
2.3.17
	+ Do not use modal box for save changes during installation
	+ Hidden fields in DataTables are no longer considered compulsory
	+ Select type has now its own viewer that allows use of filter function
	+ User is now enabled together with the rest of modules on first install
2.3.16
	+ Fix 'oldRow' parameter in UpdatedRowNotify
	+ Use Clone::Fast instead of Clone
	+ Modal dialog for the save and discard changes operations
	+ Use a different lock file for the usercorner redis
	+ Improved look of tables when checkAll controls are present
	+ Better icons for clone action
	+ Added confirmation dialog feature to models; added confirmation
	  dialog to change hostname model
	+ Dynamic default values are now properly updated when adding a row
	+ Kill processes owned by the ebox user before trying to delete it
	+ Do not use sudo to call status command at EBox::Service::running
	+ Fixed regression setting default CSS class in notes
2.3.15
	+ Added missing call to updateRowNotify in DataForms
	+ Fixed silent error in EBox::Types::File templates for non-readable
	  by ebox files
	+ Use pkill instead of killall in postinst
	+ Use unset instead of delete_dir when removing rows
	+ Do not set order list for DataForms
	+ Only try to clean tmp dir on global system start
2.3.14
	+ Error message for failure in package cache creation
	+ Fixed regression when showing a data table in a modal view
	+ Do not do a redis transaction for network module init actions
	+ Fixed EBox::Module::Config::st_unset()
	+ Allowed error class in msg template
2.3.13
	+ Fixed problems in EventDaemon with JSON and blessed references
	+ More crashes avoided when watchers or dispatchers doesn't exist
	+ Proper RAID watcher reimplementation using the new state API
	+ EBox::Config::Redis singleton has now a instance() method instead of new()
	+ Deleted wrong use in ForcePurge model
2.3.12
	+ Fixed problem with watchers and dispatchers after a module deletion
	+ Fixed EBox::Model::DataTable::_checkFieldIsUnique, it failed when the
	  printableValue of the element was different to its value
	+ Fixed separation between Add table link and table body
	+ Adaptation of EventDaemon to model and field changes
	+ Disabled logs consolidation on purge until it is reworked, fixed
	  missing use in purge logs model
	+ Fixed Componet::parentRow, it not longer tries to get a row with
	  undefined id
	+ Fix typo in ConfigureLogs model
	+ Mark files for removing before deleting the row from backend in
	  removeRow
	+ The Includes directives are set just for the main virtual host
	+ Fixed EventDaemon crash
2.3.11
	+ Mark files for removing before deleting the row from backend in removeRow
	+ Dashboard widgets now always read the information from RO
	+ Enable actions are now executed before enableService()
	+ Fixed regression which prevented update of the administration service
	  port when it was changed in the interface
	+ New EBox::Model::Composite::componentNames() for dynamic composites
	+ Remove _exposedMethods() feature to reduce use of AUTOLOAD
	+ Removed any message set in the model in syncRows method
	+ Added global() method to modules and components to get a coherent
	  read-write or read-only instance depending on the context
	+ Removed Model::Report and Composite::Report namespaces to simplify model
	  management and specification
	+ New redis key naming, with $mod/conf/*, $mod/state and $mod/ro/* replacing
	  /ebox/modules/$mod/*, /ebox/state/$mod/* and /ebox-ro/modules/$mod/*
	+ Removed unnecessary parentComposite methods in EBox::Model::Component
	+ Only mark modules as changed when data has really changed
	+ EBox::Global::modChange() throws exception if instance is readonly
	+ New get_state() and set_state() methods, st_* methods are kept for
	  backwards compatibility, but they are deprecated
	+ Simplified events module internals with Watcher and Dispatcher providers
	+ Model Manager is now able to properly manage read-only instances
	+ Composites can now use parentModule() like Models
	+ Renamed old EBox::GConfModule to EBox::Module::Config
	+ Unified model and composite management in the new EBox::Model::Manager
	+ Model and composites are loaded on demand to reduce memory consumption
	+ Model and composite information is now stored in .yaml schemas
	+ ModelProvider and CompositeProvider are no longer necessary
	+ Simplified DataForm using more code from DataTable
	+ Adapted RAID and restrictedResources() to the new JSON objects in redis
	+ Remove unused override modifications code
	+ Added /usr/share/zentyal/redis-cli wrapper for low-level debugging
	+ Use simpler "key: value" format for dumps instead of YAML
	+ Row id prefixes are now better chosen to avoid confusion
	+ Use JSON instead of list and hash redis types (some operations,
	  specially on lists, are up to 50% faster and caching is much simpler)
	+ Store rows as hashes instead of separated keys
	+ Remove deprecated all_dirs and all_entries methods
	+ Remove obsolete EBox::Order package
	+ Remove no longer needed redis directory tree sets
	+ Fixed isEqualTo() method on EBox::Types::Time
	+ EBox::Types::Abstract now provides default implementations of fields(),
	  _storeInGConf() and _restoreFromHash() using the new _attrs() method
	+ Remove indexes on DataTables to reduce complexity, no longer needed
	+ Simplified ProgressIndicator implementation using shared memory
	+ New EBox::Util::SHMLock package
	+ Implemented transactions for redis operations
	+ Replace old MVC cache system with a new low-level redis one
	+ Delete no longer necessary regen-redis-db tool
	+ Added new checkAll property to DataTable description to allow
	  multiple check/uncheck of boolean columns
2.3.10
	+ Added Desktop::ServiceProvider to allow modules to implement
	  requests from Zentyal desktop
	+ Added VirtualHost to manage desktop requests to Zentyal server
	+ Fix EventDaemon in the transition to MySQL
	+ Send EventDaemon errors to new rotated log file /var/log/zentyal/events.err
	+ Send an event to Zentyal Cloud when the updates are up-to-date
	+ Send an info event when modules come back to running
	+ Include additional info for current event watchers
	+ Fixed RAID report for some cases of spare devices and bitmaps
	+ Fixed log purge, SQL call must be a statement not a query
	+ Fixed regex syntax in user log queries
	+ Added missing "use Filesys::Df" to SysInfo
	+ Disabled consolidation by default until is fixed or reimplemented
	+ Fixed regresion in full log page for events
	+ Added clone action to data tables
	+ Fixed regression in modal popup when showing element table
	+ Added new type EBox::Types::KrbRealm
	+ Fix broken packages when dist-upgrading from old versions: stop ebox
	  owned processes before changing home directory
	+ Log the start and finish of start/stop modules actions
	+ Added usesPort() method to apache module
2.3.9
	+ Enable SSLInsecureRenegotiation to avoid master -> slave SOAP handsake
	  problems
	+ Added validateRowRemoval method to EBox::Model::DataTable
	+ Use rm -rf instead of remove_tree to avoid chdir permission problems
	+ Avoid problems restarting apache when .pid file does not exist
	+ Do not use graceful on apache to allow proper change of listen port
	+ Simplified apache restart mechanism and avoid some problems
2.3.8
	+ Create tables using MyISAM engine by default
	+ Delete obsolete 'admin' table
2.3.7
	+ Fixed printableName for apache module and remove entry in status widget
	+ Merged tableBodyWithoutActions.mas into tableBody.mas
	+ Removed tableBodyWithoutEdit.mas because it is no longer used
	+ Better form validation message when there are no ids for
	  foreign rows in select control with add new popup
	+ Fixed branding of RSS channel items
	+ Fixed destination path when copying zentyal.cnf to /etc/mysql/conf.d
	+ Packaging fixes for precise
2.3.6
	+ Switch from CGIs to models in System -> General
	+ New value() and setValue() methods in DataForm::setValue() for cleaner
	  code avoiding use of AUTOLOAD
	+ Added new EBox::Types::Time, EBox::Types::Date and EBox::Types::TimeZone
	+ Added new attribute 'enabled' to the Action and MultiStateAction types
	  to allow disabling an action. Accepts a scalar or a CODE ref
	+ The 'defaultValue' parameter of the types now accept a CODE ref that
	  returns the default value.
2.3.5
	+ Added force parameter in validateTypedRow
	+ Fixed 'hidden' on types when using method references
	+ Removed some console problematic characters from Util::Random::generate
	+ Added methods to manage apache CA certificates
	+ Use IO::Socket::SSL for SOAPClient connections
	+ Removed apache rewrite from old slaves implementation
	+ Do not show RSS image if custom_prefix defined
2.3.4
	+ Avoid 'negative radius' error in DiskUsage chart
	+ Fixed call to partitionFileSystems in EBox::SysInfo::logReportInfo
	+ Log audit does not ignore fields which their values could be interpreted
	  as boolean false
	+ Avoid ebox.cgi failure when showing certain strings in the error template
	+ Do not calculate md5 digests if override_user_modification is enabled
	+ Clean /var/lib/zentyal/tmp on boot
	+ Stop apache gracefully and delete unused code in Apache.pm
	+ Cache contents of module.yaml files in Global
2.3.3
	+ The editable attribute of the types now accept a reference to a function
	  to dinamically enable or disable the field.
	+ In progress bar CGIs AJAX call checks the availability of the
	  next page before loading it
	+ Replaced community logo
	+ Adapted messages in the UI for new editions
	+ Changed cookie name to remove forbidden characters to avoid
	  incompatibilities with some applications
	+ Added methods to enable/disable restart triggers
2.3.2
	+ Fixed redis unix socket permissions problem with usercorner
	+ Get row ids without safe characters checking
	+ Added EBox::Util::Random as random string generator
	+ Set log level to debug when cannot compute md5 for a nonexistent file
	+ Filtering in tables is now case insensitive
	+ ProgressIndicator no longer leaves zombie processes in the system
	+ Implemented mysqldump for logs database
	+ Remove zentyal-events cron script which should not be longer necessary
	+ Bugfix: set executable permissions to cron scripts and example hooks
	+ Added a global method to retrieve installed server edition
	+ Log also duration and compMessage to events.log
2.3.1
	+ Updated Standards-Version to 3.9.2
	+ Fixed JS client side table sorting issue due to Prototype
	  library upgrade
	+ Disable InnoDB by default to reduce memory consumption of MySQL
	+ Now events are logged in a new file (events.log) in a more
	  human-readable format
	+ Added legend to DataTables with custom actions
	+ Changed JS to allow the restore of the action cell when a delete
	  action fails
	+ Set milestone to 3.0 when creating bug reports in the trac
	+ Avoid temporal modelInstance errors when adding or removing
	  modules with LogWatchers or LogDispatcher
	+ Unallow administration port change when the port is in use
2.3
	+ Do not launch a passwordless redis instance during first install
	+ New 'types' field in LogObserver and storers/acquirers to store special
	  types like IPs or MACs in an space-efficient way
	+ Use MySQL for the logs database instead of PostgreSQL
	+ Bugfix: logs database is now properly recreated after purge & install
	+ Avoid use of AUTOLOAD to execute redis commands, improves performance
	+ Use UNIX socket to connect to redis for better performance and
	  update default redis 2.2 settings
	+ Use "sudo" group instead of "admin" one for the UI access control
	+ Added EBox::Module::Base::version() to get package version
	+ Fixed problem in consalidation report when accumulating results
	  from queries having a "group by table.field"
	+ Added missing US and Etc zones in timezone selector
	+ Replaced autotools with zbuildtools
	+ Refuse to restore configuration backup from version lesser than
	  2.1 unless forced
	+ Do not retrieve format.js in every graph to improve performance
	+ The purge-module scripts are always managed as root user
	+ New grep-redis tool to search for patterns in redis keys or
	  values
	+ Use partitionFileSystems method from EBox::FileSystem
2.2.4
	+ New internal 'call' command in Zentyal shell to 'auto-use' the module
	+ Zentyal shell now can execute commandline arguments
	+ Bugfix: EBox::Types::IPAddr::isEqualTo allows to change netmask now
	+ Removed some undefined concatenation and compare warnings in error.log
	+ Ignore check operation in RAID event watcher
	+ Skip IP addresses ending in .0 in EBox::Types::IPRange::addresses()
	+ Do not store in redis trailing dots in Host and DomainName types
	+ Added internal command to instance models and other improvements in shell
	+ Now the whole /etc/zentyal directory is backed up and a copy of the
	  previous contents is stored at /var/backups before restoring
	+ Removing a module with a LogWatcher no longer breaks the LogWatcher
	  Configuration page anymore
	+ Fixed error in change-hostname script it does not longer match substrings
	+ Bugfix: Show breadcrumbs even from models which live in a
	  composite
	+ HTTPLink now returns empty string if no HTTPUrlView is defined
	  in DataTable class
	+ Added mising use sentence in EBox::Event::Watcher::Base
2.2.3
	+ Bugfix: Avoid url rewrite to ebox.cgi when requesting to /slave
	+ Fixed logrotate configuration
	+ More resilient way to handle with missing indexes in _find
	+ Added more informative text when mispelling methods whose prefix
	  is an AUTOLOAD action
	+ A more resilient solution to load events components in EventDaemon
	+ Added one and two years to the purge logs periods
	+ Fixed downloads from EBox::Type::File
2.2.2
	+ Revert cookie name change to avoid session loss in upgrades
	+ Do not try to change owner before user ebox is created
2.2.1
	+ Removed obsolete references to /zentyal URL
	+ Create configuration backup directories on install to avoid warnings
	  accessing the samba share when there are no backups
	+ Log result of save changes, either successful or with warnings
	+ Changed cookie name to remove forbidden characters to avoid
	  incompatibilities with some applications
	+ Removed duplicated and incorrect auding logging for password change
	+ Fixed some non-translatable strings
	+ Create automatic bug reports under 2.2.X milestone instead of 2.2
	+ Fixed bug changing background color on selected software packages
2.1.34
	+ Volatile types called password are now also masked in audit log
	+ Adjust padding for module descriptions in basic software view
	+ Removed beta icon
2.1.33
	+ Fixed modal add problems when using unique option on the type
	+ Fixed error management in the first screen of modal add
	+ Unify software selection and progress colors in CSS
	+ Set proper message type in Configure Events model
	+ Fixed error checking permanentMessage types in templates/msg.mas
2.1.32
	+ Added progress bar colors to theme definition
	+ Remove no longer correct UTF8 decode in ProgressIndicator
	+ Fixed UTF8 double-encoding on unexpected error CGI
	+ Reviewed some subscription strings
	+ Always fork before apache restart to avoid port change problems
	+ Stop modules in the correct order (inverse dependencies order)
	+ Better logging of failed modules on restore
2.1.31
	+ Do not start managed daemons on boot if the module is disabled
	+ Better message on redis error
	+ Watch for dependencies before automatic enable of modules on first install
2.1.30
	+ Removed obsolete /ebox URL from RSS link
	+ Changed methods related with extra backup data in modules logs
	  to play along with changes in ebackup module
	+ Set a user for remote access for audit reasons
	+ Detect session loss on AJAX requests
2.1.29
	+ Startup does not fail if SIGPIPE received
2.1.28
	+ Added code to mitigate false positives on module existence
	+ Avoid error in logs full summary due to incorrect syntax in template
	+ Allow unsafe chars in EBox::Types::File to avoid problems in some browsers
	+ Reviewed some subscription strings
	+ Warning about language-packs installed works again after Global changes
	+ Show n components update when only zentyal packages are left to
	  upgrade in the system widget
	+ Do not show debconf warning when installing packages
	+ EBox::Types::IPAddr (and IPNetwork) now works with defaultValue
	+ Allow to hide menu items, separators and dashboard widgets via conf keys
2.1.27
	+ Do not create tables during Disaster Recovery installation
	+ Added new EBox::Util::Debconf::value to get debconf values
	+ DataTable controller does no longer try to get a deleted row
	  for gather elements values for audit log
	+ Check if Updates watcher can be enabled if the subscription
	  level is yet unknown
2.1.26
	+ Detection of broken packages works again after proper deletion
	  of dpkg_running file
	+ Keep first install redis server running until trigger
	+ Unified module restart for package trigger and init.d
	+ Use restart-trigger script in postinst for faster daemons restarting
	+ System -> Halt/Reboot works again after regression in 2.1.25
	+ Added framework to show warning messages after save changes
	+ Change caption of remote services link to Zentyal Cloud
	+ Do not show Cloud link if hide_cloud_link config key is defined
	+ Added widget_ignore_updates key to hide updates in the dashboard
	+ Differentiate ads from notes
	+ Allow custom message type on permanentMessage
	+ Only allow custom themes signed by Zentyal
	+ Removed /zentyal prefix from URLs
	+ Caps lock detection on login page now works again
	+ Added HiddenIfNotAble property to event watchers to be hidden if
	  it is unabled to monitor the event
	+ Dashboard values can be now error and good as well
	+ Include a new software updates widget
	+ Include a new alert for basic subscriptions informing about
	  software updates
	+ Add update-notifier-common to dependencies
	+ EBox::DataTable::enabledRows returns rows in proper order
	+ Use custom ads when available
	+ Disable bug report when hide_bug_report defined on theme
2.1.25
	+ Do not show disabled module warnings in usercorner
	+ Mask passwords and unify boolean values in audit log
	+ Do not override type attribute for EBox::Types::Text subtypes
	+ Corrected installation finished message after first install
	+ Added new disableAutocomplete attribute on DataTables
	+ Optional values can be unset
	+ Minor improvements on nmap scan
2.1.24
	+ Do not try to generate config for unconfigured services
	+ Remove unnecessary redis call getting _serviceConfigured value
	+ Safer sizes for audit log fields
	+ Fix non-translatable "show help" string
	+ Allow links to first install wizard showing a desired page
	+ Fixed bug in disk usage when we have both values greater and
	  lower than 1024 MB
	+ Always return a number in EBox::AuditLogging::isEnabled to avoid
	  issues when returning the module status
	+ Added noDataMsg attribute on DataTable to show a message when
	  there are no rows
2.1.23
	+ Removed some warnings during consolidation process
	+ Depend on libterm-readline-gnu-perl for history support in shells
	+ Fixed error trying to change the admin port with NTP enabled
	+ Fixed breadcrumb destination for full log query page
	+ Use printableActionName in DataTable setter
2.1.22
	+ Fixed parentRow method in EBox::Types::Row
	+ Added new optionalLabel flag to EBox::Types::Abstract to avoid
	  show the label on non-optional values that need to be set as
	  optional when using show/hide viewCustomizers
	+ Added initHTMLStateOrder to View::Customizer to avoid incorrect
	  initial states
	+ Improved exceptions info in CGIs to help bug reporting
	+ Do not show customActions when editing row on DataTables
2.1.21
	+ Fixed bug printing traces at Global.pm
	+ Check new dump_exceptions confkey instead of the debug one in CGIs
	+ Explicit conversion to int those values stored in our database
	  for correct dumping in reporting
	+ Quote values in update overwrite while consolidating for reporting
2.1.20
	+ Fixed regression in edition in place of booleans
	+ Better default balance of the dashboard based on the size of the widgets
	+ Added defaultSelectedType argument to PortRange
2.1.19
	+ Disable KeepAlive as it seems to give performance problems with Firefox
	  and set MaxClients value back to 1 in apache.conf
	+ Throw exceptions when calling methods not aplicable to RO instances
	+ Fixed problems when mixing read/write and read-only instances
	+ Date/Time and Timezone moved from NTP to core under System -> General
	+ Do not instance hidden widgets to improve dashboard performance
	+ New command shell with Zentyal environment at /usr/share/zentyal/shell
	+ Show warning when a language-pack is not installed
	+ Removed unnecessary dump/load operations to .bak yaml files
	+ AuditLogging and Logs constructor now receive the 'ro' parameter
	+ Do not show Audit Logging in Module Status widget
2.1.18
	+ New unificated zentyal-core.logrotate for all the internal logs
	+ Added forceEnabled option for logHelpers
	+ Moved carousel.js to wizard template
	+ Add ordering option to wizard pages
	+ Fixed cmp and isEqualTo methods for EBox::Types::IPAddr
	+ Fixed wrong Mb unit labels in Disk Usage and use GB when > 1024 MB
	+ Now global-action script can be called without progress indicator
	+ Fixed EBox::Types::File JavaScript setter code
	+ Added support for "Add new..." modal boxes in foreign selectors
	+ Each module can have now its customized purge-module script
	  that will be executed after the package is removed
	+ Added Administration Audit Logging to log sessions, configuration
	  changes, and show pending actions in save changes confirmation
	+ User name is stored in session
	+ Remove deprecated extendedRestore from the old Full Backup
2.1.17
	+ Fixed RAID event crash
	+ Added warning on models and composites when the module is disabled
	+ Fixed login page style with some languages
	+ Login page template can now be reused accepting title as parameter
	+ EBox::Types::File does not write on redis when it fails to
	  move the fail to its final destination
	+ Added quote column option for periodic log consolidation and
	  report consolidation
	+ Added exclude module option to backup restore
2.1.16
	+ Do not show incompatible navigator warning on Google Chrome
	+ Fixed syncRows override detection on DataTable find
	+ clean-conf script now deletes also state data
	+ Avoid 'undefined' message in selectors
2.1.15
	+ Move Disk Usage and RAID to the new Maintenance menu
	+ Always call syncRows on find (avoid data inconsistencies)
	+ Filename when downloading a conf backup now contains hostname
	+ Fixed bug in RAID template
	+ Set proper menu order in System menu (fixes NTP position)
	+ Fixed regresion in page size selector on DataTables
	+ Fixed legend style in Import/Export Configuration
2.1.14
	+ Fixed regresion with double quotes in HTML templates
	+ Fixed problems with libredis-perl version dependency
	+ Adding new apparmor profile management
2.1.13
	+ Better control of errors when saving changes
	+ Elements of Union type can be hidden
	+ Model elements can be hidden only in the viewer or the setter
	+ HTML attributtes are double-quoted
	+ Models can have sections of items
	+ Password view modified to show the confirmation field
	+ New multiselect type
	+ Redis backend now throws different kind of exceptions
2.1.12
	+ Revert no longer necessary parents workaround
	+ Hide action on viewCustomizer works now on DataTables
2.1.11
	+ Fixed bug which setted bad directory to models in tab view
	+ Union type: Use selected subtype on trailingText property if the
	  major type does not have the property
	+ Raise MaxClients to 2 to prevent apache slowness
2.1.10
	+ Security [ZSN-2-1]: Avoid XSS in process list widget
2.1.9
	+ Do not try to initialize redis client before EBox::init()
	+ Safer way to delete rows, deleting its id reference first
	+ Delete no longer needed workaround for gconf with "removed" attribute
	+ Fixed regression in port range setter
2.1.8
	+ Fixed regression in menu search
	+ Fixed missing messages of multi state actions
	+ Help toggler is shown if needed when dynamic content is received
	+ Fixed issue when disabling several actions at once in a data table view
	+ All the custom actions are disabled when one is clicked
	+ Submit wizard pages asynchronously and show loading indicator
	+ Added carousel.js for slide effects
2.1.7
	+ Fixed issues with wrong html attributes quotation
	+ Bugfix: volatile types can now calculate their value using other
	  the value from other elements in the row no matter their position
2.1.6
	+ Attach software.log to bug report if there are broken packages
	+ Added keyGenerator option to report queries
	+ Tuned apache conf to provide a better user experience
	+ Actions click handlers can contain custom javascript
	+ Restore configuration with force dependencies option continues
	  when modules referenced in the backup are not present
	+ Added new MultiStateAction type
2.1.5
	+ Avoid problems getting parent if the manager is uninitialized
	+ Rename some icon files with wrong extension
	+ Remove wrong optional attribute for read-only fields in Events
	+ Renamed all /EBox/ CGI URLs to /SysInfo/ for menu folder coherency
	+ Added support for custom actions in DataTables
	+ Replaced Halt/Reboot CGI with a model
	+ Message classes can be set from models
	+ Fixed error in Jabber dispatcher
	+ Show module name properly in log when restart from the dashboard fails
	+ Avoid warning when looking for inexistent PID in pidFileRunning
2.1.4
	+ Changed Component's parent/child relationships implementation
	+ Fixed WikiFormat on automatic bug report tickets
	+ Do not show available community version in Dashboard with QA
 	  updates
2.1.3
	+ Fall back to readonly data in config backup if there are unsaved changes
	+ Allow to automatically send a report in the unexpected error page
	+ Logs and Events are now submenus of the new Maintenance menu
	+ Configuration Report option is now present on the Import/Export section
	+ Require save changes operation after changing the language
	+ Added support for URL aliases via schemas/urls/*.urls files
	+ Allow to sort submenu items via 'order' attribute
	+ Automatically save changes after syncRows is called and mark the module
	  mark the module as unchanged unless it was previously changed
	+ Removed unnecessary ConfigureEvents composite
	+ Removed unnecessary code from syncRows in logs and events
	+ Restore configuration is safer when restoring /etc/zentyal files
	+ Fixed unescaped characters when showing an exception
	+ Fixed nested error page on AJAX requests
	+ Adapted dumpBackupExtraData to new expected return value
	+ Report remoteservices, when required, a change in administration
	  port
	+ Added continueOnModuleFail mode to configuration restore
	+ Fixed Firefox 4 issue when downloading backups
	+ Show scroll when needed in stacktraces (error page)
	+ More informative error messages when trying to restart locked modules
	  from the dashboard
	+ Creation of plpgsql language moved from EBox::Logs::initialSetup
	  to create-db script
	+ Redis backend now throws different kind of exceptions
	+ Avoid unnecesary warnings about PIDs
	+ Update Jabber dispatcher to use Net::XMPP with some refactoring
	+ Save changes messages are correctly shown with international charsets
	+ Support for bitmap option in RAID report
	+ Retry multiInsert line by line if there are encoding errors
	+ Adapted to new location of partitionsFileSystems in EBox::FileSystem
	+ Event messages are cleaned of null characters and truncated
	  before inserting in the database when is necessary
	+ Improve message for "Free storage space" event and send an info
	  message when a given partition is not full anymore
	+ Event messages now can contain newline characters
	+ Objects of select type are compared also by context
	+ Remove cache from optionsFromForeignModel since it produces
	  problems and it is useless
	+ Set title with server name if the server is subscribed
	+ Fix title HTML tag in views for Models and Composites
	+ Added lastEventsReport to be queried by remoteservices module
	+ Added EBox::Types::HTML type
	+ Added missing manage-logs script to the package
	+ Fixed problems with show/hide help switch and dynamic content
	+ Menus with subitems are now kept unfolded until a section on a
	  different menu is accessed
	+ Sliced restore mode fails correctly when schema file is missing,
	  added option to force restore without schema file
	+ Purge conf now purges the state keys as well
	+ Added EBox::Types::IPRange
2.1.2
	+ Now a menu folder can be closed clicking on it while is open
	+ Bugfix: cron scripts are renamed and no longer ignored by run-parts
	+ Added new EBox::Util::Nmap class implementing a nmap wrapper
2.1.1
	+ Fixed incoherency problems with 'on' and '1' in boolean indexes
	+ Move cron scripts from debian packaging to src/scripts/cron
	+ Trigger restart of logs and events when upgrading zentyal-core
	  without any other modules
	+ Don't restart apache twice when upgrading together with more modules
	+ Fixed params validation issues in addRow
2.1
	+ Replace YAML::Tiny with libyaml written in C through YAML::XS wrapper
	+ Minor bugfix: filter invalid '_' param added by Webkit-based browser
	  on EBox::CGI::Base::params() instead of _validateParams(), avoids
	  warning in zentyal.log when enabling modules
	+ All CGI urls renamed from /ebox to /zentyal
	+ New first() and deleteFirst() methods in EBox::Global to check
	  existence and delete the /var/lib/zentyal/.first file
	+ PO files are now included in the language-pack-zentyal-* packages
	+ Migrations are now always located under /usr/share/$package/migration
	  this change only affects to the events and logs migrations
	+ Delete no longer used domain and translationDomain methods/attributes
	+ Unified src/libexec and tools in the new src/scripts directory
	+ Remove the ebox- prefix on all the names of the /usr/share scripts
	+ New EBox::Util::SQL package with helpers to create and drop tables
	  from initial-setup and purge-module for each module
	+ Always drop tables when purging a package
	+ Delete 'ebox' user when purging zentyal-core
	+ Moved all SQL schemas from tools/sqllogs to schemas/sql
	+ SQL time-period tables are now located under schemas/sql/period
	+ Old ebox-clean-gconf renamed to /usr/share/zentyal/clean-conf and
	  ebox-unconfigure-module is now /usr/share/zentyal/unconfigure-module
	+ Added default implementation for enableActions, executing
	  /usr/share/zentyal-$modulename/enable-module if exists
	+ Optimization: Do not check if a row is unique if any field is unique
	+ Never call syncRows on read-only instances
	+ Big performance improvements using hashes and sets in redis
	  database to avoid calls to the keys command
	+ Delete useless calls to exists in EBox::Config::Redis
	+ New regen-redis-db tool to recreate the directory structure
	+ Renamed /etc/cron.hourly/90manageEBoxLogs to 90zentyal-manage-logs
	  and moved the actual code to /usr/share/zentyal/manage-logs
	+ Move /usr/share/ebox/zentyal-redisvi to /usr/share/zentyal/redisvi
	+ New /usr/share/zentyal/initial-setup script for modules postinst
	+ New /usr/share/zentyal/purge-module script for modules postrm
	+ Removed obsolete logs and events migrations
	+ Create plpgsql is now done on EBox::Logs::initialSetup
	+ Replace old ebox-migrate script with EBox::Module::Base::migrate
	+ Rotate duplicity-debug.log log if exists
	+ Bug fix: Port selected during installation is correctly saved
	+ Zentyal web UI is restarted if their dependencies are upgraded
	+ Bug fix: Logs don't include unrelated information now
	+ Add total in disk_usage report
	+ Bugfix: Events report by source now works again
	+ Do not include info messages in the events report
	+ Services event is triggered only after five failed checkings
	+ Do not add redundant includedir lines to /etc/sudoers
	+ Fixed encoding for strings read from redis server
	+ Support for redis-server 2.0 configuration
	+ Move core templates to /usr/share/zentyal/stubs/core
	+ Old /etc/ebox directory replaced with the new /etc/zentyal with
	  renamed core.conf, logs.conf and events.conf files
	+ Fixed broken link to alerts list
2.0.15
	+ Do not check the existence of cloud-prof package during the
	  restore since it is possible not to be installed while disaster
	  recovery process is done
	+ Renamed /etc/init.d/ebox to /etc/init.d/zentyal
	+ Use new zentyal-* package names
	+ Don't check .yaml existence for core modules
2.0.14
	+ Added compMessage in some events to distinguish among events if
	  required
	+ Make source in events non i18n
	+ After restore, set all the restored modules as changed
	+ Added module pre-checks for configuration backup
2.0.13
	+ Fixed dashboard graphs refresh
	+ Fixed module existence check when dpkg is running
	+ Fix typo in sudoers creation to make remote support work again
2.0.12
	+ Include status of packages in the downloadable bug report
	+ Bugfix: Avoid possible problems deleting redis.first file if not exist
2.0.11
	+ New methods entry_exists and st_entry_exists in config backend
2.0.10
	+ Now redis backend returns undef on get for undefined values
	+ Allow custom mason templates under /etc/ebox/stubs
	+ Better checks before restoring a configuration backup with
	  a set of modules different than the installed one
	+ Wait for 10 seconds to the child process when destroying the
	  progress indicator to avoid zombie processes
	+ Caught SIGPIPE when trying to contact Redis server and the
	  socket was already closed
	+ Do not stop redis server when restarting apache but only when
	  the service is asked to stop
	+ Improvements in import/export configuration (know before as
	  configuration backup)
	+ Improvements in ProgressIndicator
	+ Better behaviour of read-only rows with up/down arrows
	+ Added support for printableActionName in DataTable's
	+ Added information about automatic configuration backup
	+ Removed warning on non existent file digest
	+ Safer way to check if core modules exist during installation
2.0.9
	+ Treat wrong installed packages as not-existent modules
	+ Added a warning in dashboard informing about broken packages
	+ File sharing and mailfilter log event watchers works again since
	  it is managed several log tables per module
2.0.8
	+ Replaced zentyal-conf script with the more powerful zentyal-redisvi
	+ Set always the same default order for dashboard widgets
	+ Added help message to the configure widgets dialog
	+ Check for undefined values in logs consolidation
	+ Now dashboard notifies fails when restarting a service
	+ Fixed bug with some special characters in dashboard
	+ Fixed bug with some special characters in disk usage graph
2.0.7
	+ Pre-installation includes sudoers.d into sudoers file if it's not yet
	  installed
	+ Install apache-prefork instead of worker by default
	+ Rename service certificate to Zentyal Administration Web Server
2.0.6
	+ Use mod dependencies as default restore dependencies
	+ Fixed dependencies in events module
	+ Increased recursive dependency threshold to avoid
	  backup restoration problems
2.0.5
	+ Removed deprecated "Full backup" option from configuration backup
	+ Bugfix: SCP method works again after addition of SlicedBackup
	+ Added option in 90eboxpglogger.conf to disable logs consolidation
2.0.4
	+ Removed useless gconf backup during upgrade
	+ Fixed postinstall script problems during upgrade
2.0.3
	+ Added support for the sliced backup of the DB
	+ Hostname change is now visible in the form before saving changes
	+ Fixed config backend problems with _fileList call
	+ Added new bootDepends method to customize daemons boot order
	+ Added permanent message property to Composite
	+ Bugfix: Minor aesthetic fix in horizontal menu
	+ Bugfix: Disk usage is now reported in expected bytes
	+ Bugfix: Event dispatcher is not disabled when it is impossible
	  for it to dispatch the message
2.0.2
	+ Better message for the service status event
	+ Fixed modules configuration purge script
	+ Block enable module button after first click
	+ Avoid division by zero in progress indicator when total ticks is
	  zero
	+ Removed warning during postinst
	+ Added new subscription messages in logs, events and backup
2.0.1
	+ Bugfix: Login from Zentyal Cloud is passwordless again
	+ Some defensive code for the synchronization in Events models
	+ Bugfix: add EBox::Config::Redis::get to fetch scalar or list
	  values. Make GConfModule use it to avoid issues with directories
	  that have both sort of values.
1.5.14
	+ Fixed redis bug with dir keys prefix
	+ Improved login page style
	+ New login method using PAM instead of password file
	+ Allow to change admin passwords under System->General
	+ Avoid auto submit wizard forms
	+ Wizard skip buttons always available
	+ Rebranded post-installation questions
	+ Added zentyal-conf script to get/set redis config keys
1.5.13
	+ Added transition effect on first install slides
	+ Zentyal rebrand
	+ Added web page favicon
	+ Fixed already seen wizards apparition
	+ Fixed ro module creation with redis backend
	+ Use mason for links widgets
	+ Use new domain to official strings for subscriptions
1.5.12
	+ Added option to change hostname under System->General
	+ Show option "return to dashboard" when save changes fails.
1.5.11
	+ Added more tries on redis reconnection
	+ Fixed user corner access problems with redis server
	+ writeFile* methods reorganized
	+ Added cron as dependency as cron.hourly was never executed with anacron
	+ Improvements in consolidation of data for reports
1.5.10
	+ Fixed gconf to redis conversion for boolean values
1.5.9
	+ Improved migrations speed using the same perl interpreter
	+ Redis as configuration backend (instead of gconf)
	+ Improved error messages in ebox-software
	+ Set event source to 256 chars in database to adjust longer event
	  sources
	+ Progress bar AJAX updates are sent using JSON
	+ Fixed progress bar width problems
	+ Fixed top menu on wizards
	+ Improved error message when disconnecting a not connected database
	+ Abort installation if 'ebox' user already exists
	+ Bugfix: IP address is now properly registered if login fails
1.5.8
	+ Added template tableorderer.css.mas
	+ Added buttonless top menu option
	+ Bugfix: Save all modules on first installation
	+ Bugfix: General ebox database is now created if needed when
	  re/starting services
	+ Bugfix: Data to report are now uniform in number of elements per
	  value. This prevents errors when a value is present in a month and
	  not in another
	+ Bugfix: Don't show already visited wizard pages again
1.5.7
	+ Bugfix: Avoid error when RAID is not present
	+ Bugfix: Add ebox-consolidate-reportinfo call in daily cron script
	+ Bugfix: Called multiInsert and unbufferedInsert when necessary
	  after the loggerd reimplementation
	+ Bugfix: EBox::ThirdParty::Apache2::AuthCookie and
	  EBox::ThirdParty::Apache2::AuthCookie::Util package defined just
	  once
	+ Added util SystemKernel
	+ Improved progress indicator
	+ Changes in sudo generation to allow sudo for remote support user
	+ Initial setup wizards support
1.5.6
	+ Reimplementation of loggerd using inotify instead of File::Tail
1.5.5
	+ Asynchronous load of dashboard widgets for a smoother interface
1.5.4
	+ Changed dbus-check script to accept config file as a parameter
1.5.3
	+ Function _isDaemonRunning works now with snort in lucid
	+ Javascript refreshing instead of meta tag in log pages
	+ Updated links in dashboard widget
	+ Add package versions to downloadable ebox.log
	+ Fixed postgresql data dir path for disk usage with pg 8.4
	+ GUI improvements in search box
1.5.2
	+ Security [ESN-1-1]: Validate referer to avoid CSRF attacks
	+ Added reporting structure to events module
	+ Added new CGI to download the last lines of ebox.log
1.5.1
	+ Bugfix: Catch exception when upstart daemon does not exist and
	  return a stopped status
	+ Added method in logs module to dump database in behalf of
	ebackup module
	+ Bugfix: Do not check in row uniqueness for optional fields that
	are not passed as parameters
	+ Improve the output of ebox module status, to be consistent with the one
	  shown in the interface
	+ Add options to the report generation to allow queries to be more
	  flexible
	+ Events: Add possibility to enable watchers by default
	+ Bugfix: Adding a new field to a model now uses default
	  value instead of an empty value
	+ Added script and web interface for configuration report, added
	  more log files to the configuration report
1.5
	+ Use built-in authentication
	+ Use new upstart directory "init" instead of "event.d"
	+ Use new libjson-perl API
	+ Increase PerlInterpMaxRequests to 200
	+ Increase MaxRequestsPerChild (mpm-worker) to 200
	+ Fix issue with enconding in Ajax error responses
	+ Loggerd: if we don't have any file to watch we just sleep otherwise the process
	  will finish and upstart will try to start it over again and again.
	+ Make /etc/init.d/ebox depend on $network virtual facility
	+ Show uptime and users on General Information widget.
1.4.2
	+ Start services in the appropriate order (by dependencies) to fix a problem
	  when running /etc/init.d/ebox start in slaves (mail and other modules
	  were started before usersandgroups and thus failed)
1.4.1
	+ Remove network workarounds from /etc/init.d/ebox as we don't bring
	  interfaces down anymore
1.4
	+ Bug fix: i18n. setDomain in composites and models.
1.3.19
	+ Make the module dashboard widget update as the rest of the widgets
	+ Fix problem regarding translation of module names: fixes untranslated
	  module names in the dashboard, module status and everywhere else where
	  a module name is written
1.3.18
	+ Add version comparing function and use it instead of 'gt' in the
	  general widget
1.3.17
	+ Minor bug fix: check if value is defined in EBox::Type::Union
1.3.16
	+ Move enable field to first row in ConfigureDispatcherDataTable
	+ Add a warning to let users know that a module with unsaved changes
	  is disabled
	+ Remove events migration directory:
		- 0001_add_conf_configureeventtable.pl
		- 0002_add_conf_diskfree_watcher.pl
	+ Bug fix: We don't use names to stringify date to avoid issues
	  with DB insertions and localisation in event logging
	+ Bug fix: do not warn about disabled services which return false from
	  showModuleStatus()
	+ Add blank line under "Module Status"
	+ Installed and latest available versions of the core are now displayed
	  in the General Information widget
1.3.15
	+ Bug fix: Call EBox::Global::sortModulesByDependencies when
	  saving all modules and remove infinite loop in that method.
	  EBox::Global::modifiedModules now requires an argument to sort
	  its result dependending on enableDepends or depends attribute.
	+ Bug fix: keep menu folders open during page reloads
	+ Bug fix: enable the log events dispatcher by default now works
	+ Bug fix: fixed _lock function in EBox::Module::Base
	+ Bug fix: composites honor menuFolder()
	+ Add support for in-place edition for boolean types. (Closes
	  #1664)
	+ Add method to add new database table columnts to EBox::Migration::Helpers
	+ Bug fix: enable "Save Changes" button after an in-place edition
1.3.14
	+ Bug fix: fix critical bug in migration helper that caused some log
	  log tables to disappear
	+ Create events table
	+ Bug fix: log watcher works again
	+ Bug fix: delete cache if log index is not found as it could be
	  disabled
1.3.13
	+ Bug fix: critical error in EventDaemon that prevented properly start
	+ Cron script for manage logs does not run if another is already
	  running, hope that this will avoid problems with large logs
	+ Increased maximum size of message field in events
	+ Added script to purge logs
	+ Bug fix: multi-domain logs can be enabled again
1.3.12
	+ Added type for EBox::Dashboard::Value to stand out warning
	  messages in dashboard
	+ Added EBox::MigrationHelpers to include migration helpers, for now,
	  include a db table renaming one
	+ Bug fix: Fix mismatch in event table field names
	+ Bug fix: Add migration to create language plpgsql in database
	+ Bug fix: Add missing script for report log consolidation
	+ Bug fix: Don't show modules in logs if they are not configured. This
	  prevents some crashes when modules need information only available when
	  configured, such as mail which holds the vdomains in LDAP
	+ Added method EBox::Global::lastModificationTime to know when
	  eBox configuration was modified for last time
	+ Add support for breadcrumbs on the UI
	+ Bug fix: in Loggerd files are only parsed one time regardless of
	  how many LogHelper reference them
	+ Added precondition for Loggerd: it does not run if there isnt
	anything to watch
1.3.11
	+ Support customFilter in models for big tables
	+ Added EBox::Events::sendEvent method to send events using Perl
	  code (used by ebackup module)
	+ Bug fix: EBox::Type::Service::cmp now works when only the
	  protocols are different
	+ Check $self is defined in PgDBEngine::DESTROY
	+ Do not watch files in ebox-loggerd related to disabled modules and
	  other improvements in the daemon
	+ Silent some exceptions that are used for flow control
	+ Improve the message from Service Event Watcher
1.3.10
	+ Show warning when accesing the UI with unsupported browsers
	+ Add disableApparmorProfile to EBox::Module::Service
	+ Bug fix: add missing use
	+ Bug fix: Make EventDaemon more robust against malformed sent
	  events by only accepting EBox::Event objects
1.3.8
	+ Bug fix: fixed order in EBox::Global::modified modules. Now
	  Global and Backup use the same method to order the module list
	  by dependencies
1.3.7
	+ Bug fix: generate public.css and login.css in dynamic-www directory
	  which is /var/lib/zentyal/dynamicwww/css/ and not in /usr/share/ebox/www/css
	  as these files are generate every time eBox's apache is
	  restarted
	+ Bug fix: modules are restored now in the correct dependency
	  order
	+ ebox-make-backup accepts --destinaton flag to set backup's file name
	+ Add support for permanent messages to EBox::View::Customizer
1.3.6
	+ Bug fix: override _ids in EBox::Events::Watcher::Log to not return ids
	which do not exist
	+ Bug fix: fixed InverseMatchSelect type which is used by Firewall module
	+ New widget for the dashboard showing useful support information
	+ Bugfix: wrong permissions on CSS files caused problem with usercorner
	+ CSS are now templates for easier rebranding
	+ Added default.theme with eBox colors
1.3.5
	+ Bugfix: Allow unsafe characters in password type
	+ Add FollowSymLinks in eBox apache configuration. This is useful
	  if we use js libraries provided by packages
1.3.4
	+ Updated company name in the footer
	+ Bugfix: humanEventMessage works with multiple tableInfos now
	+ Add ebox-dbus-check to test if we can actually connect to dbus
1.3.4
	+ bugfix: empty cache before calling updatedRowNotify
	+ enable Log dispatcher by default and not allow users to disable
	it
	+ consolidation process continues in disabled but configured modules
	+ bugfix: Save Changes button doesn't turn red when accessing events for
	first time
1.3.2
	+ bugfix: workaround issue with dhcp configured interfaces at boot time
1.3.1
	+ bugfix: wrong regex in service status check
1.3.0
	+ bugfix: make full backup work again
1.1.30
	+ Change footer to new company holder
	+  RAID does not generate 'change in completion events, some text
	problems fixed with RAID events
	+ Report graphics had a datapoints limit dependent on the active
	time unit
	+ Apache certificate can be replaced by CA module
	+ Fixed regression in detailed report: total row now aggregates
	properly
	+ More characters allowed when changing password from web GUI
	+ Fixed regression with already used values in select types
	+ Do not a button to restart eBox's apache
	+ Fixed auth problem when dumping and restoring postgre database
1.1.20
	+ Added custom view support
	+ Bugfix: report models now can use the limit parameter in
	  reportRows() method
	+ use a regexp to fetch the PID in a pidfile, some files such as
	postfix's add tabs and spaces before the actual number
	+ Changed "pidfile" to "pidfiles" in _daemons() to allow checking more than
one (now it is a array ref instead of scalar)
	+ Modified Service.pm to support another output format for /etc/init.d daemon
status that returns [OK] instead of "running".
	+ unuformized case in menu entries and some more visual fixes
1.1.10
	+ Fix issue when there's a file managed by one module that has been modified
	  when saving changes
	+ Bugfix: events models are working again even if an event aware
	module is uninstalled and it is in a backup to restore
	+ Select.pm returns first value in options as default
       + Added 'parentModule' to model class to avoid recursive problems
	+ Added Float type
	+ Apache module allows to add configuration includes from other modules
	+ Display remote services button if subscribed
	+ Event daemon may received events through a named pipe
	+ Bugfix. SysInfo revokes its config correctly
	+ Added storer property to types in order to store the data in
	somewhere different from GConf
	+ Added protected property 'volatile' to the models to indicate
	that they store nothing in GConf but in somewhere different
	+ System Menu item element 'RAID' is always visible even when RAID
	is not installed
	+ Files in deleted rows are deleted when the changes are saved
	+ Fixed some bug whens backing and restore files
	+ Components can be subModels of the HasMany type
	+ Added EBox::Types::Text::WriteOnce type
	+ Do not use rows(), use row to force iteration over the rows and increase
	performance and reduce memory use.
	+ Do not suggest_sync after read operations in gconf
	+ Increase MaxRequestsPerChild to 200 in eBox's apache
	+ Make apache spawn only one child process
	+ Log module is backed up and restored normally because the old
	problem is not longer here
	+ Backup is more gentle with no backup files in backup directory,
	now it does not delete them
	+ HasMany  can retrieve again the model and row after the weak
	refence is garbage-collected. (Added to solve a bug in the doenload
	bundle dialog)
	+ EBox::Types::DomainName no longer accepts IP addresses as domain
	names
	+ Bugfix: modules that fail at configuration stage no longer appear as enabled
	+ Add parameter to EBox::Types::Select to disable options cache

0.12.103
	+ Bugfix: fix SQL statement to fetch last rows to consolidate
0.12.102
	+ Bugfix: consolidate logs using the last date and not starting from scratch
0.12.101
	+ Bugfix: DomainName type make comparisons case insensitive
	according to RFC 1035
0.12.100
	+ Bugfix: Never skip user's modifications if it set to true
	override user's changes
	+ EBox::Module::writeConfFile and EBox::Service scape file's path
	+ Bugfix. Configure logrotate to actually rotate ebox logs
	+ Fixed bug in ForcePurge logs model
	+ Fixed bug in DataTable: ModelManaged was called with tableName
	instead of context Name
	+ Fixing an `img` tag closed now properly and adding alternative
	text to match W3C validation in head title
	+ Backup pages now includes the size of the archive
	+ Fixed bug in ForcePurge logs model
	+ Now the modules can have more than one tableInfo for logging information
	+ Improve model debugging
	+ Improve restart debugging
	+ Backups and bug reports can be made from the command line
	+ Bugfix: `isEqualTo` is working now for `Boolean` types
	+ Bugfix: check if we must disable file modification checks in
	Manager::skipModification

0.12.99
	+ Add support for reporting
	+ Refresh logs automatically
	+ Reverse log order
	+ Remove temp file after it is downloaded with FromTempDir controller
0.12.3
	+ Bug fix: use the new API in purge method. Now purging logs is working
	again.
0.12.2
	+ Increase random string length used to generate the cookie to
	2048 bits
	+ Logs are show in inverse chronological order
0.12.1
	+ Bug fix: use unsafeParam for progress indicator or some i18 strings
	will fail when saving changes
0.12
	+ Bugfix: Don't assume timecol is 'timestamp' but defined by
	module developer. This allows to purge some logs tables again
	+ Add page titles to models
	+ Set default values when not given in `add` method in models
	+ Add method to manage page size in model
	+ Add hidden field to help with Ajax request and automated testing with
	  ANSTE
	+ Bugfix: cast sql types to filter fields in logs
	+ Bugfix: Restricted resources are back again to make RSS
	access policy work again
	+ Workaround bogus mason warnings
	+ Make postinst script less verbose
	+ Disable keepalive in eBox apache
	+ Do not run a startup script in eBox apache
	+ Set default purge time for logs stored in eBox db to 1 week
	+ Disable LogAdmin actions in `ebox-global-action` until LogAdmin
	feature is completely done
0.11.103
	+ Modify EBox::Types::HasMany to create directory based on its row
	+ Add _setRelationship method to set up relationships between models
	  and submodels
	+ Use the new EBox::Model::Row api
	+ Add help method to EBox::Types::Abstract
	+ Decrease size for percentage value in disk free watcher
	+ Increase channel link field size in RSS dispatcher
0.11.102
	+ Bugfix: cmp in EBox::Types::HostIP now sorts correctly
	+ updatedRowNotify in EBox::Model::DataTable receives old row as
	well as the recently updated row
	+ Added `override_user_modification` configuration parameter to
	avoid user modification checkings and override them without asking
	+ Added EBox::Model::Row to ease the management of data returned
	by models
	+ Added support to pre-save and post-save executable files. They
	must be placed at /etc/ebox/pre-save or /etc/ebox/post-save
	+ Added `findRow` method to ease find and set
0.11.101
	+ Bugfix: Fix memory leak in models while cloning types. Now
	cloning is controlled by clone method in types
	+ Bugfix: Union type now checks for its uniqueness
	+ DESTROY is not an autoloaded method anymore
	+ HasOne fields now may set printable value from the foreign field
	to set its value
	+ findId now searches as well using printableValue
	+ Bugfix. Minor bug found when key is an IP address in autoloaded
	methods
	+ Ordered tables may insert values at the beginning or the end of
	the table by "insertPosition" attribute
	+ Change notConfigured template to fix English and add link to the
	  module status section
	+ Add loading gif to module status actions
	+ Remove debug from ServiceInterface.pm
	+ Add support for custom separators to be used as index separators on
	  exposedMethods
	+ Bugfix. Stop eBox correctly when it's removed
	+ Improve apache-restart to make it more reliable.
0.11.100
	+ Bugfix. Fix issue with event filters and empty hashes
	+ Bugfix. Cache stuff in log and soap watcher to avoid memory leaks
	+ Bugfix. Fix bug that prevented the user from being warned when a row to
	  be deleted is being used by other model
	+ Bugfix. Add missing use of EBox::Global in State event watcher
	+ Added progress screen, now pogress screen keeps track of the changed
	  state of the modules and change the top page element properly
	+ Do not exec() to restart apache outside mod_perl
	+ Improve apache restart script
	+ Improve progress screen
0.11.99
	+ DataTable contains the property 'enableProperty' to set a column
	called 'enabled' to enable/disable rows from the user point of
	view. The 'enabled' column is put the first
	+ Added state to the RAID report instead of simpler active boolean
        + Fix bug when installing new event components and event GConf
	subtree has not changed
	+ Add RSS dispatcher to show eBox events under a RSS feed
	+ Rotate log files when they reach 10MB for 7 rotations
	+ Configurable minimum free space left for being notified by means
	of percentage
	+ Add File type including uploading and downloading
	+ Event daemon now checks if it is possible to send an event
	before actually sending it
	+ Added Action forms to perform an action without modifying
	persistent data
	+ Log queries are faster if there is no results
	+ Show no data stored when there are no logs for a domain
	+ Log watcher is added in order to notify when an event has
	happened. You can configure which log watcher you may enable and
	what you want to be notify by a determined filter and/or event.
	+ RAID watcher is added to check the RAID events that may happen
	when the RAID subsystem is configured in the eBox machine
	+ Change colour dataset in pie chart used for disk usage reporting
	+ Progress indicator now contains a returned value and error
	message as well
	+ Lock session file for HTTP session to avoid bugs
	related to multiple requests (AJAX) in a short time
	+ Upgrade runit dependency until 1.8.0 to avoid runit related
	issues
0.11
	+ Use apache2
	+ Add ebox-unblock-exec to unset signal mask before running  a executable
	+ Fix issue with multiple models and models with params.
	  This triggered a bug in DHCP when there was just one static
	  interface
	+ Fix _checkRowIsUnique and _checkFieldIsUnique
	+ Fix paging
	+ Trim long strings in log table, show tooltip with the whole string
	  and show links for URLs starting with "http://"
0.10.99
	+ Add disk usage information
	+ Show progress in backup process
	+ Add option to purge logs
	+ Create a link from /var/lib/zentyal/log to /var/log/ebox
	+ Fix bug with backup descriptions containing spaces
	+ Add removeAll method on data models
	+ Add HostIP, DomainName and Port types
	+ Add readonly forms to display static information
	+ Add Danish translation thanks to Allan Jacobsen
0.10
	+ New release
0.9.100
	+ Add checking for SOAP session opened
	+ Add EventDaemon
	+ Add Watcher and Dispatch framework to support an event
	  architecture on eBox
	+ Add volatile EBox::Types in order not to store their values
	  on GConf
	+ Add generic form
	+ Improvements on generic table
	+ Added Swedish translation

0.9.99
	+ Added Portuguese from Portugal translation
	+ Added Russian translation
	+ Bugfix: bad changed state in modules after restore

0.9.3
	+ New release

0.9.2
	+ Add browser warning when uploading files
	+ Enable/disable logging modules
0.9.1
	+ Fix backup issue with changed state
	+ Generic table supports custom ordering
0.9
	+ Added Polish translation
        + Bug in recognition of old CD-R writting devices fixed
	+ Added Aragonese translation
	+ Added Dutch translation
	+ Added German translation
	+ Added Portuguese translation

0.8.99
	+ Add data table model for generic Ajax tables
	+ Add types to be used by models
	+ Add MigrationBase and ebox-migrate to upgrade data models
	+ Some English fixes
0.8.1
	+ New release
0.8
	+ Fix backup issue related to bug reports
	+ Improved backup GUI
0.7.99
        + changed sudo stub to be more permissive
	+ added startup file to apache web server
	+ enhanced backup module
	+ added basic CD/DVD support to backup module
	+ added test stubs to simplify testing
	+ added test class in the spirit of Test::Class
	+ Html.pm now uses mason templates
0.7.1
	+ use Apache::Reload to reload modules when changed
	+ GUI consistency (#12)
	+ Fixed a bug for passwords longer than 16 chars
	+ ebox-sudoers-friendly added to not overwrite /etc/sudoers each time
0.7
	+ First public release
0.6
	+ Move to client
	+ Remove obsolete TODO list
	+ Remove firewall module from  base system
	+ Remove objects module from base system
	+ Remove network module from base system
	+ Add modInstances and modInstancesOfType
	+ Raname Base to ClientBase
	+ Remove calls to deprecated methods
	+ API documented using naturaldocs
	+ Update INSTALL
	+ Use a new method to get configkeys, now configkey reads every
	  [0.9
	+ Added Polish translation][0-9]+.conf file from the EBox::Config::etc() dir and
	  tries to get the value from the files in order.
	+ Display date in the correct languae in Summary
	+ Update debian scripts
	+ Several bugfixes
0.5.2
	+ Fix some packaging issues
0.5.1
	+ New menu system
	+ New firewall filtering rules
	+ 802.1q support

0.5
	+ New bug-free menus (actually Internet Explorer is the buggy piece
	  of... software that caused the reimplementation)
	+ Lots of small bugfixes
	+ Firewall: apply rules with no destination address to packets
	  routed through external interfaces only
	+ New debianize script
	+ Firewall: do not require port and protocol parameters as they
	  are now optional.
	+ Include SSL stuff in the dist tarball
	+ Let modules block changes in the network interfaces
	  configuration if they have references to the network config in
	  their config.
	+ Debian network configuration import script
	+ Fix the init.d script: it catches exceptions thrown by modules so that
	  it can try to start/stop all of them if an exception is thrown.
	+ Firewall: fix default policy bug in INPUT chains.
	+ Restore textdomain in exceptions
	+ New services section in the summary
	+ Added Error item to Summary. Catch exceptions from modules in
	  summary and generate error item
	+ Fix several errors with redirections and error handling in CGIs
	+ Several data validation functions were fixed, and a few others added
	+ Prevent the global module from keeping a reference to itself. And make
	  the read-only/read-write behavior of the factory consistent.
	+ Stop using ifconfig-wrapper and implement our own NetWrapper module
	  with wrappers for ifconfig and ip.
	+ Start/stop apache, network and firewall modules in first place.
	+ Ignore some network interface names such as irda, sit0, etc.
	+ The summary page uses read-only module instances.
	+ New DataInUse exception, old one renamed to DataExists.
	+ Network: do not overwrite resolv.conf if there are nameservers
	  given via dhcp.
	+ Do not set a default global policy for the ssh service.
	+ Check for forbiden characters when the parameter value is
	  requested by the CGI, this allows CGI's to handle the error,
	  and make some decissions before it happens.
	+ Create an "edit object" template and remove the object edition stuff
	  from the main objects page.
	+ Fix the apache restarting code.
	+ Network: Remove the route reordering feature, the kernel handles that
	  automatically.
	+ Fix tons of bugs in the network restarting code.
	+ Network: removed the 3rd nameserver configuration.
	+ Network: Get gateway info in the dhcp hook.
	+ Network: Removed default configuration from the gconf schema.
	+ New function for config-file generation
	+ New functions for pid file handling

0.4
	+ debian package
	+ added module to export/import configuration
	+ changes in firewall's API
	+ Added content filter based on dansguardian
	+ Added French translation
	+ Added Catalan translation
	+ Sudoers file is generated automatically based on module's needs
	+ Apache config file is generated by ebox  now
	+ Use SSL
	+ Added ebox.conf file
	+ Added module template generator

0.3
	+ Supports i18n
	+ API name consistency
	+ Use Mason for templates
	+ added tips to GUI
	+ added dhcp hooks
	+ administration port configuration
	+ Fixed bugs to IE compliant
	+ Revoke changes after logout
	+ Several bugfixes

0.2
	+ All modules are now based on gconf.
	+ Removed dependencies on xml-simple, xerces and xpath
	+ New MAC address field in Object members.
	+ Several bugfixes.

0.1
	+ Initial release<|MERGE_RESOLUTION|>--- conflicted
+++ resolved
@@ -1,15 +1,11 @@
-<<<<<<< HEAD
 HEAD
-	+ Fixed bad interpolation in JS code in booleanInPlaceViewer.mas
-	+ WizardPage CGIs can now return JSON replies as response
-	+ unconfigure-module script disables also the module
-=======
-3.0.22
 	+ Do not use hidden form fields for generating confirmation dialog JS
 	+ Fixed log bugs: use correct RO mode in loggerd, fixed behaviour
 	  when all log helpers are disabled, enable logs correctly when
 	  added by first time to configure logs table
->>>>>>> a8a05d1f
+	+ Fixed bad interpolation in JS code in booleanInPlaceViewer.mas
+	+ WizardPage CGIs can now return JSON replies as response
+	+ unconfigure-module script disables also the module
 	+ Restart firewall module when a firewall observer module is
 	  stopped/started using zentyal init.d script
 	+ Added temporary stopped state to a Service module to know if a
