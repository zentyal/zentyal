--- conflicted
+++ resolved
@@ -1,14 +1,10 @@
-<<<<<<< HEAD
 HEAD
 	+ Added new recoveryEnabled() helper method to Module::Base
 	+ Added recoveryDomainName() method to SyncProvider interface
 	+ Restore backup can now install missing modules in Disaster Recovery
 	+ Show specific slides when installing a commercial edition
 	+ Redirect to proper CGI after login in disaster recovery mode
-	+ Added exception for cloud-prof to events dependencies
-=======
 3.0.8
->>>>>>> 9d80f275
 	+ Use path for default name in SyncFolders::Folder
 	+ Do not restrict characters in data table searchs
 	+ Fixed automatic bug report regression
