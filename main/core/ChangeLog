HEAD
<<<<<<< HEAD
	+ Recover from widget function exceptions
3.3
	+ Use the same Mason interpreter for most HTML templates
	+ Use more granular AJAX for table actions
	+ Use stand-alone AJAX call to refresh save changes button
	+ Added missing use to EBox::CGI::Base
	+ Allow to submit apport crash reports if debug=yes
	+ Switch from Error to TryCatch for exception handling
=======
	+ Fixed audit logging of delete actions
>>>>>>> 0accefd5
	+ Fixed errors with row ID in ManageAdmins table
	+ Added missing EBox::Exceptions uses
	+ Fixed bug in selectSetter which hitted selects on DataForm with
	  'unique' option enabled
	+ EBox::WebServer::removeNginxInclude does not longer throws
	  a exception if the path to remove is not included
	+ Copy all the redis keys from 'conf' to 'ro' when saving changes of
	  any module to prevent incoherences
	+ Delete unused stopAllModules() and restartAllModules() in EBox::Global
	+ Use printableName in Configure Module popup
	+ Replace fork of Apache2::AuthCookie with libapache2-authcookie-perl
	+ Added EBox::Types::IPRange::addressesFromBeginToEnd class method
	+ Set proper trial link in advertisements
	+ Show register link in local backup when not registered
	+ Strip the 'C:\fakepath\' that chrome adds to the file input
	+ Make dump_exceptions key work also for mason exceptions
	+ Pass HTTP_PROXY system environment variable to CGIs as they are
	  used in Zentyal modules
	+ Waiting for Zentyal ready page check is more robust now
	+ Fixed error in the recursive method for getting module dependencies
	+ Fixed JS typo which disabled export backup dialog
	+ Added dbus dependency to avoid problems on some minimal installations
	+ When restoring pre-3.2 backups take in account that apache
	  module was renamed to webadmin
	+ Make sure that we always commit/discard audit of changes when we
	  save/revoke all modules
	+ Add new row attribute "disabled"
	+ Fixed JS glitch which broke the dashboard periodical updates
	+ Better check of referer which skips cloud domain if it does not exists
	+ Avoid warning when stopping a module without FirewallHelper
	+ Include contents of /etc/resolv.conf in bug report
	+ Avoid Apache error screen in login when entering through Zentyal
	  Remote using password
	+ Fix warning comparing undefined string in DomainName type
	+ Rewrite row isEqualTo method using hashElements instead of elements
	+ Only allow to move dashboard widget by its handle
	+ Do not fail if zentyal-mysql.passwd ends with a newline character
	+ Removed old migration code from 3.0 to 3.2
	+ Added Number.prototype.toTimeDiffString in format.js
	+ Added .btn-black CSS class
	+ Set version to 3.3
	+ Added enableInnoDbIfNeeded() to MyDBEngine
	+ Fix loading on custom action buttons
	+ Add icon for openchange module
	+ Add missing use statement in EBox::Types::MultiStateAction
	+ Add icon for openchange module
	+ Service type setter works again
3.2
	+ Set 3.2 versions and non-beta logo
3.1.13
	+ Added missing EBox::Gettext uses, fixes crash in view logs refresh
	+ Minor CSS style fixes
	+ Added missing use statement in EBox::Types::MultiStateAction
3.1.12
	+ Do not crash if /etc/timezone does not exist
	+ Clean /var/lib/zentyal/tmp at the first moments of boot instead of
	  when running zentyal start, this fixes problems with leftover locks
	  that affect dhclient hooks
	+ Fixed wrong case in some class names for the save changes button
	+ Fixed autoscroll in dashboard widgets
	+ Added placeholder for drag & drop of table rows
	+ No autoscroll is done when overflow happens. This makes sortable
	  work in chromium
	+ Set audit after logs when enabling in first install
	+ Avoid getting unsaved changes by using readonly instance in manage-logs
3.1.11
	+ Initial setup for webadmin is now executed in postinst
	+ Fixed webadmin port migration
3.1.10
	+ Use DATETIME type in date column for consolidation tables
	+ Summarised reports shows graphs again
	+ Events summarised report has breadcrumbs now
	+ Base EBox::Logs::Composite::SummarizedReport to let summarised
	  reports have common breadcrumbs
	+ Added migration from 3.0 (apache -> webadmin)
3.1.9
	+ Fixed in-place boolean edit with non-basic types different to Union
	+ Removed some warnings in error.log
	+ Fixed confirmation dialogs warning style
	+ Fixed configure widgets width and drop behavior
	+ Fixed regression in dashboard register link after jQuery migration
	+ Always set as changed without checking RO value, this fixes some
	  situations in which the save changes button was not enabled
	+ Fixed regression in audit log IP addresses after nginx integration
	+ Added datetime time formatter to JS graphs which show dates in X
	  axis and date and time in the tracker
	+ Fixed bug sending parameters in Zentyal.Tabs prototype
	+ Fixed side-effect in Model::Manager::_modelHasMultipleInstances() that
	  tried to load composite as model by mistake, the bug was at least
	  present sometimes when trying to generate the configuration report
	+ Throw internal exception in valueByName if elementByName is undef
	+ Added captiveportal icons to CSS
	+ Restore configuration backup from file now works again after JS
	  framework change
	+ Configuration backup download, restore and delete from the list
	  works again after the UI changes
	+ Fixed regression in tabbed composites with the jQuery changes
	+ Set proper title in dialogs when loading in an existent one
	+ Fixed regression on dashboard which allowed to move already
	  present dashboard widgets
3.1.8
	+ Always log Perl errors that are not Zentyal exceptions
	+ Move package icons from software to core as required for the menu
	+ Use dpkg --clear-avail to avoid incoherent updates information
	+ Show printableModelName in DataTables when precondition fails
	+ Fixed number of decimals in Disk Usage when unit is MB
	+ Fixed UTF-8 encoding problems in TreeView
	+ Copyright footer is now at the bottom of the menu
	+ Fixed regression on logs search caused by autoFilter changes
	+ Fix bytes formatter in graphs
	+ Simplified CSS and improved styles and icons
	+ Improved dashboard drag&drop behavior in Chrome
	+ Allow to define permanentMessage directly on models
	+ Show placeholder in dashboard widgets drag&drop
	+ Fixed crash reloading dashboard after configure widgets
	+ Only apply redirect port fix on administration port
	+ Fixed regression in user interface with DataInUse exceptions
	+ Fixed wrong behavior of software updates in dashboard widget
	+ Always show proper language name for english locales
	+ Fixed wrong redirects when using a non-default admin port
	+ Fixed regression in webadmin reload after changing the language
	+ Remove unnecessary and problematic desktop services code
	+ Added icons for disabled users.
3.1.7
	+ Avoid eval operation when using standard HtmlBlocks class
	+ Changed some code to not trigger some unnecesary warnings
	+ Fixed regression on active menu entry highlight
	+ No-committed changes does not appear in configuration changes
	  log table
	+ Added autoFilter property to method tableInfo
	+ Modules can now be marked for restart after save changes via
	  post_save_modules redis key of the global module
	+ Make all dashboards div of the same height to ease drag and drop
	+ Don't allow invalid email in create report CGI
	+ DBEngineFactory is now a singleton
	+ EBox::Util::Random mentions /dev/urandom in its error messages
	  to ease troubleshooting
	+ Assure that type's references to its row are not lost in the
	  edit form template methods
3.1.6
	+ Restyled UI
	+ Added form.js
	+ Added better 502 error page for nginx with redirect when apache is ready
	+ Always call udpateRowNotify in row update, even when the new
	  values are the same than old ones
	+ Fixed bad call to EBox::CGI::Run::urlToClass in EBox::CGi::Base
	+ Added icons for top-level menu entries and module status page
	+ Fixed bad arguments in CGI::Controller::Composite call to SUPER::new()
	+ More flexible EBox::CGI::run for inheritance
	+ Fixed encoding of parameters in confirmation dialogs
	+ Check backup integrity by listing the tar file, throw
	  InvalidData exception if the tar is corrupted
	+ Do not use hidden form fields for generating confirmation dialog JS
	+ Fixed log bugs: use correct RO mode in loggerd, fixed behaviour
	  when all log helpers are disabled, enable logs correctly when
	  added by first time to configure logs table
	+ Fixed bad interpolation in JS code in booleanInPlaceViewer.mas
	+ WizardPage CGIs can now return JSON replies as response
	+ unconfigure-module script disables also the module
	+ Restart firewall module when a firewall observer module is
	  stopped/started using zentyal init.d script
	+ Added temporary stopped state to a Service module to know if a
	  module is stopped but enabled
	+ Redirect to / from /ebox using remote access to avoid blank page
	+ Removed no longer necessary jQuery noConflict()
	+ Added combobox.js
	+ Added EBox::Model::Base as base for DataTable and the new TreeView
	+ Adapted EBox::CGI::Run for the new TreeView models
	+ Fixed DataTable row removal from the UI with 100% volatile models with
	  'ids' method overriden.
3.1.5
	+ Increased webadmin default timeout.
	+ Disable drag & drop on tables with only one row
3.1.4
	+ Don't allow to move read-only rows
	+ Better prefix for user configuration redis keys
	+ Hide disabled carousel buttons, fix modal template
	+ Fixed modal dialog template
	+ Mark save changes button as changed when moving rows
	+ Remove unused parameter in Zentyal.DataTable.changeRow
3.1.3
	+ Enhanced UI styles: dialogs, progress bars, carousel, colors and images
	+ Rows of tables can now be moved using drag & drop
	+ Added logout dialog with option of discarding changes
	+ Remember page size options per users, added 'View all' page size option
	+ Added storage of options per user
	+ Enable and/or conifgure module dependencies automatically in
	  Module Status page
	+ Adapted CGIs to new modal dialogs
	+ Ported graphs from flotr.js to flot.js
	+ Ported JS code to jQuery and jQuery-ui
	+ Removed Modalbox.js, table_orderer.js and carousel.js
	+ Left menu keyword search is now case insensitive
3.1.2
	+ Make manage administrators table resilent against invalid users
	+ Remove deprecated backup domains related from logs module
	+ Added EBox::Types::URI type
	+ Added saveReload method to use reload instead of restart to
	  reduce service downtime. Use with care and programatically
	+ Added findValueMultipleFields() to DataTable and refactor _find()
	  to allow search by multiple fields
	+ Fixed disk usage report for logs component
3.1.1
	+ Do not dump unnecessary .bak files to /var/lib/zentyal/conf
	+ Restart all the core daemons instead of only apache after logrotate
	+ Fixed graph template so it could be feed with data using decimal
	  comma, it will convert it to a JS array without problems
	+ Fixed regression parsing ModalController urls
	+ Fixed regression non-model CGIs with aliases
	+ Added a way to retrieve all Models inside a Composite and its children.
	+ Increased the size limit for file uploads.
	+ Implemented a way to include configuration files for Nginx so the SOAP
	  services are able to use Nginx for SSL.
3.1
	+ Improved the message shown when there are no changes pending to save on
	  logout.
	+ Use the X-Forwarded-Proto header for redirects construction.
	+ Added nginx as the public HTTP server of Zentyal.
	+ Renamed 'Apache' module to 'WebAdmin' module. If you need to restart the
	  web administration you must use 'service zentyal webadmin restart'.
	+ Set trac milestone for reported bugs to 3.1.X
	+ CGIs are now EBox::Module::CGI::* instead of EBox::CGI::Module::*
	+ Daemons are now disabled when configuring a module, so Zentyal can
	  manage them directly instead of being autostarted by the system
	+ EBox::Model::DataForm::formSubmitted called even where there is no
	  previous row
	+ Added Pre-Depends on mysql-server to avoid problems with upgrades
	+ Depend on mysql-server metapackage instead of mysql-server-5.5
	+ Depend on zentyal-common 3.1
3.0.20
	+ Check against inexistent path in EBox::Util::SHM::subkeys
	+ Silent diff in EBox::Types::File::isEqualTo
	+ Print correctly UTF8 characters from configuration backup description
	+ When host name is changed, update /etc/hostname
	+ Proper link to remote in configuration backup page
3.0.19
	+ Removed full restore option for restore-backup tool and
	  EBox:Backup relevant methods
	+ Optimise loading Test::Deep::NoTest to avoid test environment creation
	+ Use EBox::Module::Base::writeConfFileNoCheck to write apache
	  configuration file
	+ Log events after dispatching them in the EventDaemon and catch exception
	  to avoid crashes when mysql is already stopped
	+ Emit events on zentyal start and stop
	+ Refactor some events-related code
	+ Changed MB_widedialog CSS class to use all width available in
	  the screen
	+ Fixed a broken link to SysInfo/Composite/General when activating the
	  WebServer module.
3.0.18
	+ Pass model instance when invoking EBox::Types::Select populate function
	+ Improve dynamic editable property detection for framework types
	+ Override _validateReferer method in Desktop services CGI
	+ Don't abort configuration backup when we get a error retrieving the
	  partition table information
	+ In EBox:Model::Row, refactored elementExists and
	  elementByName to make them to have similiar code structure
	+ Improvement in test help classes and added test fakes for
	  EBox::Model::Manager and EBox::Util::SHMLock
	+ Prevented unuseful warning in
	  EBox::Model::DataTable::setDirectory when the old directory is undef
	+ Fixed unit tests under EBox/Model/t, backup configuration tests and
	  some others
	+ Remove unused method EBox::Auth::alreadyLogged()
	+ Apache::setRestrictedResource updates properly if already exists
	+ Global and Module::Config allow to set redis instance to ease testing
	+ Now EBox::GlobalImpl::lastModificationTime also checks
	  modification time of configuration files
	+ Rows in events models are now synced before running EventDaemon
	+ Better way of checking if event daemon is needed
3.0.17
	+ Allow numeric zero as search filter
	+ When filtering rows don't match agains link urls or hidden values
	+ Avoid CA file check when removing it from Apache module
	+ Silent removeCA and removeInclude exceptions when removing
	  non-existant element
	+ Fixed rollback operation in redis config backend
	+ Desktop services CGI now only returns JSON responses
	+ Log error when dynamic loading a class fails in
	  ConfigureDispatchers model
	+ Update total ticks dynamically in progress indicator if ticks overflow
3.0.16
	+ Fixed regression in boolean in-place edit with Union types
	+ Added some missing timezones to EBox::Types::TimeZone
	+ Add a new method to DBEngine 'checkForColumn' to retrieve columns
	  definition from a given table
	+ Reload models info in model manager if new modules are installed
3.0.15
	+ Make sure that halt/reboot button can be clicked only once
	+ Cleaner way of disabling dependant modules when the parent is disabled,
	  avoiding unnecessary calls to enableService each time the module status
	  page is loaded.
	+ Show confirmation dialog when trying to change host or domain
	  if zentyal-samba is installed and provisioned
	+ Modified data table controller so edit boolean in place reuses
	  the code of regular edits, avoiding getting incorrect read-only
	  values from cache
3.0.14
	+ Allow search filters with a leading '*'
	+ Better error reporting when choosing a bad search filter
	+ External exceptions from _print method are caught correctly in CGIs
	+ EBox::CGI::run now supports correct handling of APR::Error
	+ Fixed dashboard check updates ajax requests in Chrome
	+ Fixed errors with zero digits components in time type
3.0.13
	+ Better warning if size file is missing in a backup when
	  restoring it
	+ Fixed table cache behaviour on cache miss in logs module
	+ Fix wrong button label when deleting rows in 'datainuse' template
	+ Removed unused method EBox::Model::DataTable::_tailoredOrder
	+ Added force default mode and permission to writeConfFileNoCheck(),
	  writeFile() and derivatives
	+ Fixed bug in EBox:::Logs::CGI::Index with internationalized
	  parameter names
	+ DataTables with sortedBy are now orderer alphabetically with
	  proper case treatment
	+ Display messages in model even when there are not elements and
	  table body is not shown
3.0.12
	+ Improve change-hostname script, delete all references to current name
	+ Faster dashboard loading with asynchronous check of software updates
	+ Workaround for when the progress id parameter has been lost
	+ Fixed problems calling upstart coomands from cron jobs with wrong PATH
	+ Decode CGI unsafeParams as utf8
	+ Avoid double encoding when printing JSON response in EBox::CGI::Base
	+ Remove warning in EBox::Menu::Folder when currentfolder is not defined
	+ Removed unnecesary and misleading method new from EBox::Auth package
3.0.11
	+ Avoid flickering loading pages when switching between menu entries
	+ Incorrect regular expression in logs search page are correctly handled
	+ Fix input badly hidden in the logs screen
	+ reloadTable from DataTable now remove cached fields as well
3.0.10
	+ Fixed unsafe characters error when getting title of progress
	  indicator in progress dialog
	+ Added use utf8 to dashboard template to fix look of closable messages
3.0.9
	+ Adapted file downloads to the new utf8 fixes
	+ Write backup files in raw mode to avoid utf8 problems
	+ Print always utf8 in STDOUT on all CGIs
	+ Decode CGI params of values entered at the interface as utf8
	+ Proper encode/decode of utf8 with also pretty JSON
	+ Fixed utf8 decoding in date shown at dashboard
	+ Removed old workarounds for utf8 problems
	+ Added new recoveryEnabled() helper method to Module::Base
	+ Added recoveryDomainName() method to SyncProvider interface
	+ Restore backup can now install missing modules in Disaster Recovery
	+ Show specific slides when installing a commercial edition
	+ Redirect to proper CGI after login in disaster recovery mode
	+ Removed old debconf workaround for first stage installation
	+ Log redis start message as debug instead of info to avoid flood
	+ Use unsafeParam in EBox::CGI::Base::paramsAsHash
	+ EBox::Module::Service does not raise exception and logs
	  nothing when using init.d status
	+ Fixed glitch in backup CGI which sometimes showed
	  the modal dialog with a incorrect template
3.0.8
	+ Use path for default name in SyncFolders::Folder
	+ Do not restrict characters in data table searchs
	+ Fixed automatic bug report regression
	+ Fixed refresh of the table and temporal control states
	  in customActionClicked callback
	+ Modified modalbox-zentyal.js to accept wideDialog parameter
	+ Fixed template method in MultiStateAction to return the default
	  template when it is not any supplied to the object
	+ Fixed sendInPlaceBooleanValue method from table-helper.js; it
	  aborted because bad parameters of Ajax.Updater
	+ Fixed bug that made that the lock was shared between owners
	+ Some fixes in the function to add the rule for desktops services
	  to the firewall
	+ Delete obsolete EBox::CGI::MenuCSS package
3.0.7
	+ Add new EBox::Module::Service::Observer to notify modules about
	  changes in the service status
	+ Administration accounts management reflects the changes in
	  system accounts in ids() or row() method call
	+ Some fixes in the RAID event watcher
	+ foreignModelInstance returns undef if foreignModel is
	  undef. This happens when a module has been uninstalled and it is
	  referenced in other installed module (events)
	+ loggerd shows loaded LogHelpers when in debug mode
	+ Added additional info to events from RAID watcher
	+ Use sudo to remove temporal files/diectories in backup, avoiding
	  permissions errors
	+ Added exception for cloud-prof module to events dependencies
3.0.6
	+ Skip keys deleted in cache in Redis::_keys()
	+ Fixed events modules dependencies to depend on any module which
	  provides watchers or dispatchers
	+ Always call enableActions before enableService when configuring modules
	+ Added needsSaveAfterConfig state to service modules
	+ Better exceptions logging in EBox::CGI::Run
	+ Fixed 'element not exists' error when enabling a log watcher
	+ Scroll up when showing modal dialog
	+ Added fqdnChanged methods to SysInfo::Observer
	+ Fixed SSL configuration conflicts betwen SOAPClient and RESTClient
3.0.5
	+ Template ajax/simpleModalDialog.mas can now accept text
	+ Used poweroff instead of halt to assure that system is powered
	  off after halt
	+ Fixed log audit database insert error when halting or rebooting
	+ Added time-based closable notification messages
	+ Adapted to new EBox::setLocaleEnvironment method
	+ EBox::Type::File now allows ebox user to own files in directories
	  which are not writable by him
	+ Removed cron daily invocation of deprecated report scripts
3.0.4
	+ Added EBox::SyncFolders interface
	+ Fixed invokation of tar for backup of model files
	+ New observer for sysinfo module to notify modules implementing the
	  SysInfo::Observer interface when the host name or host domain is
	  changed by the user, before and after the change takes effect
	+ Stop and start apache after language change to force environment reload
	+ Reload page after language change
	+ EBox::Module::Service::isRunning() skips daemons whose precondition fail
	+ Fixed undefined reference in DataTable controller for log audit
	+ Added and used serviceId field for service certificates
	+ Fixed SQL quoting of column names in unbuffered inserts and consolidation
3.0.3
	+ Fixed bug which prevented highlight of selected item in menu
	+ Fixed base class of event dispatcher to be compatible with the
	  changes dispatcher configuration table
	+ Fixed event daemon to use dumped variables
	+ Fixed need of double-click when closing menu items in some cases
	+ Fixed logs consolidation to avoid high CPU usage
	+ In view log table: correctly align previous and first page buttons
	+ Improve host name and domain validation.
	+ Forbidden the use of a qualified hostname in change hostname form
	+ Update samba hostname-dependent fields when hostname is changed
	+ Confirmation dialog when the local domain is changed and with a
	  warning if local domain which ends in .local
3.0.2
	+ The synchronization of redis cache refuses with log message to set
	  undefined values
	+ Fixed wrong sql statement which cause unwanted logs purge
	+ DataForm does not check for uniqueness of its fields, as it only
	  contains a single row
	+ In ConfigureLogs, restored printable names for log domains
	+ Fixed dashboard update error on modules widget, counter-graph
	  widget and widget without sections
	+ Better way to fix non-root warnings during boot without interfering
	  on manual restart commands in the shell
3.0.1
	+ Properly set default language as the first element of the Select to
	  avoid its loss on the first apache restart
	+ Set milestone to 3.0.X when creating tickets in trac.zentyal.org
	+ Removed forced setting of LANG variables in mod_perl which made progress
	  indicator fail when using any language different to English
	+ Removed some frequent undef warnings
	+ Added executeOnBrothers method to EBox::Model::Component
	+ Fixed repetition of 'add' and 'number change' events in RAID watcher
	+ Fixed incorrect display of edit button in tables without editField action
	+ Cache MySQL password to avoid reading it all the time
	+ Fixed request came from non-root user warnings during boot
	+ Send info event in Runit watcher only if the service was down
	  MAX_DOWN_PERIODS
3.0
	+ Removed beta logo
	+ Set 'firstInstall' flag on modules when installing during initial install
	+ Set 'restoringBackup' flag on modules when restoring backup
	+ Call enableService after initialSetup while restoring backup
	+ Registration link in widget now have appropiate content when either
	  remoteservices or software are not installed
	+ Fixed style for disabled buttons
	+ Composite and DataTable viewers recover from errors in pageTitle method
	+ Fixed intermitent failure in progress when there are no slides
	+ Rollback redis transaction on otherwise instead finally block
	+ Members of the 'admin' group can now login again on Zentyal
	+ Multi-admin management for commercial editions
	+ First and last move row buttons are now disabled instead of hidden
	+ In save changes dialog set focus always in the 'save' button
	+ Fixed i18n problem in some cases where environment variables
	  were different than the selected locale on Zentyal UI, now
	  LANG and LC_MESSAGES are explicitly passed to mod_perl
	+ Reviewed registration strings
	+ Added template attribute to MultiStateAction to provide any kind
	  of HTML to display an action
	+ Changed icon, name and link for Zentyal Remote
	+ Fixed some compatibility issues with Internet Explorer 9
	+ Show warning with Internet Explorer 8 or older
	+ Improved dashboard buttons colors
2.3.24
	+ Do not cache undef values in EBox::Config::Redis::get()
	+ Code fix on subscription retrieval for Updates event
	+ Update validate referer to new Remote Services module API
	+ In-place booleans now properly mark the module as changed
	+ Do not try to read slides if software module is not installed
	+ Fixed wrong call in Events::isEnabledDispatcher()
	+ Updated 'created by' footer
2.3.23
	+ Change the default domain name from 'zentyal.lan' to
	  'zentyal-domain.lan'
	+ Changes in first enable to avoid letting modules unsaved
	+ Type File now accepts spaces in the file name
	+ Added setTimezone method to MyDBEngine
	+ Enable consolidation after reviewing and pruning
	+ Code typo fix in Events::isEnabledWatcher
	+ Remove all report code from core
	+ Move SysInfo report related to remoteservices module
	+ Fixed regression which removed scroll bars from popups
	+ New carousel transition for the installation slides
	+ Added option to not show final notes in progress bar
	+ EBox::Model::Component::modelGetter does not die when trying to
	  get a model for an uninstalled module
	+ Added previous/next buttons to manually switch installation slides
	+ New installation slides format
	+ Added compatibility with MS Internet Explorer >= 8
2.3.22
	+ Changed first installation workflow and wizard infraestructure
	+ Improved firewall icons
	+ Set hover style for configure rules button in firewall
	+ Do not disable InnoDB in mysql if there are other databases
	+ Progress indicator no longer calls showAds if it is undefined
	+ Send cache headers on static files to improve browsing speed
	+ Added foreignNoSyncRows and foreignFilter options to EBox::Types::Select
	+ Improved settings icon
	+ Fixed modalboxes style
	+ Improve host domain validation. Single label domains are not allowed.
2.3.21
	+ Fixes on notifyActions
	+ Check for isDaemonRunning now compatible with asterisk status
	+ Fixed warning call in EBox::Types::HasMany
2.3.20
	+ New look & feel for the web interface
	+ Adjust slides transition timeout during installation
	+ Audit changes table in save changes popup has scroll and better style
	+ Model messages are printed below model title
	+ noDataMsg now allows to add elements if it makes sense
	+ Fixed ajax/form.mas to avoid phantom change button
	+ EBox::Model::Manager::_setupModelDepends uses full paths so the
	  dependecies can discriminate between models with the same name
	+ Default row addition in DataForm does not fires validateTypedRow
	+ Code typo fix in change administration port model
	+ Set only Remote as option to export/import configuration to a
	  remote site
	+ Return undef in HasMany type when a model is not longer
	  available due to being uninstalled
	+ Added onclick atribute to the link.mas template
	+ Fix exception raising when no event component is found
	+ table_ordered.js : more robust trClick event method
	+ Changed dashboard JS which sometimes halted widget updates
	+ Added popup dialogs for import/export configuration
	+ Changes in styles and sizes of the save/revoke dialog
	+ Removed redudant code in ConfigureWatchers::syncRows which made module
	  to have an incorrect modified state
	+ Dont show in bug report removed packages with configuration
	  held as broken packages
	+ DataTable::size() now calls to syncRows()
	+ EBox::Module::Config::set_list quivalent now has the same
	  behaviour than EBox::Module::Config::set
2.3.19
	+ Manually set up models for events to take into account the
	  dynamic models from the log watcher filtering models
	+ Fixed warnings when deleting a row which is referenced in other model
	+ Disable HTML form autocompletion in admin password change model
	+ Fixed incorrect non-editable warnings in change date and time model
	+ Fixed parsing value bug in EBox::Types::Date and EBox::Types::Time
	+ Reworked mdstat parsing, added failure_spare status
	+ Configuration backup implicitly preserves ownership of files
	+ Changes in styles and sizes of the save/revoke dialog
	+ New data form row is copied from default row, avoiding letting hidden
	  fields without its default value and causing missing fields errors
	+ Always fill abstract type with its default value, this avoids
	  errors with hidden fields with default value
	+ Different page to show errors when there are broken software packages
	+ InverseMatchSelect and InverseMatchUnion use 'not' instead of '!' to
	  denote inverse match. This string is configurable with a type argument
	+ Fixed types EBox::Type::InverseMatchSelect and InverseMatchUnion
	+ Fixed bug in DataTable::setTypedRow() which produced an incorrect 'id'
	  row element in DataTable::updateRowNotify()
	+ In tableBody.mas template: decomposed table topToolbar section in methods
	+ Fixed bug in discard changes dialog
	+ Confirmation dialogs now use styled modalboxes
	+ Do not reload page after save changes dialog if operation is successful
	+ Maintenance menu is now kept open when visiting the logs index page
2.3.18
	+ Manual clone of row in DataTable::setTypedRow to avoid segfault
	+ Avoid undef warnings in EBox::Model::DataTable::_find when the
	  element value is undef
	+ Fixed kill of ebox processes during postrm
	+ Set MySQL root password in create-db script and added mysql script
	  to /usr/share/zentyal for easy access to the zentyal database
	+ Increased timeout redirecting to wizards on installation to 5 seconds
	  to avoid problems on some slow or loaded machines
	+ Save changes dialog do not appear if there are no changes
	+ Delete no longer needed duplicated code
	+ Do not go to save changes after a regular package installation
	  they are saved only in the first install
	+ Progress bar in installation refactored
2.3.17
	+ Do not use modal box for save changes during installation
	+ Hidden fields in DataTables are no longer considered compulsory
	+ Select type has now its own viewer that allows use of filter function
	+ User is now enabled together with the rest of modules on first install
2.3.16
	+ Fix 'oldRow' parameter in UpdatedRowNotify
	+ Use Clone::Fast instead of Clone
	+ Modal dialog for the save and discard changes operations
	+ Use a different lock file for the usercorner redis
	+ Improved look of tables when checkAll controls are present
	+ Better icons for clone action
	+ Added confirmation dialog feature to models; added confirmation
	  dialog to change hostname model
	+ Dynamic default values are now properly updated when adding a row
	+ Kill processes owned by the ebox user before trying to delete it
	+ Do not use sudo to call status command at EBox::Service::running
	+ Fixed regression setting default CSS class in notes
2.3.15
	+ Added missing call to updateRowNotify in DataForms
	+ Fixed silent error in EBox::Types::File templates for non-readable
	  by ebox files
	+ Use pkill instead of killall in postinst
	+ Use unset instead of delete_dir when removing rows
	+ Do not set order list for DataForms
	+ Only try to clean tmp dir on global system start
2.3.14
	+ Error message for failure in package cache creation
	+ Fixed regression when showing a data table in a modal view
	+ Do not do a redis transaction for network module init actions
	+ Fixed EBox::Module::Config::st_unset()
	+ Allowed error class in msg template
2.3.13
	+ Fixed problems in EventDaemon with JSON and blessed references
	+ More crashes avoided when watchers or dispatchers doesn't exist
	+ Proper RAID watcher reimplementation using the new state API
	+ EBox::Config::Redis singleton has now a instance() method instead of new()
	+ Deleted wrong use in ForcePurge model
2.3.12
	+ Fixed problem with watchers and dispatchers after a module deletion
	+ Fixed EBox::Model::DataTable::_checkFieldIsUnique, it failed when the
	  printableValue of the element was different to its value
	+ Fixed separation between Add table link and table body
	+ Adaptation of EventDaemon to model and field changes
	+ Disabled logs consolidation on purge until it is reworked, fixed
	  missing use in purge logs model
	+ Fixed Componet::parentRow, it not longer tries to get a row with
	  undefined id
	+ Fix typo in ConfigureLogs model
	+ Mark files for removing before deleting the row from backend in
	  removeRow
	+ The Includes directives are set just for the main virtual host
	+ Fixed EventDaemon crash
2.3.11
	+ Mark files for removing before deleting the row from backend in removeRow
	+ Dashboard widgets now always read the information from RO
	+ Enable actions are now executed before enableService()
	+ Fixed regression which prevented update of the administration service
	  port when it was changed in the interface
	+ New EBox::Model::Composite::componentNames() for dynamic composites
	+ Remove _exposedMethods() feature to reduce use of AUTOLOAD
	+ Removed any message set in the model in syncRows method
	+ Added global() method to modules and components to get a coherent
	  read-write or read-only instance depending on the context
	+ Removed Model::Report and Composite::Report namespaces to simplify model
	  management and specification
	+ New redis key naming, with $mod/conf/*, $mod/state and $mod/ro/* replacing
	  /ebox/modules/$mod/*, /ebox/state/$mod/* and /ebox-ro/modules/$mod/*
	+ Removed unnecessary parentComposite methods in EBox::Model::Component
	+ Only mark modules as changed when data has really changed
	+ EBox::Global::modChange() throws exception if instance is readonly
	+ New get_state() and set_state() methods, st_* methods are kept for
	  backwards compatibility, but they are deprecated
	+ Simplified events module internals with Watcher and Dispatcher providers
	+ Model Manager is now able to properly manage read-only instances
	+ Composites can now use parentModule() like Models
	+ Renamed old EBox::GConfModule to EBox::Module::Config
	+ Unified model and composite management in the new EBox::Model::Manager
	+ Model and composites are loaded on demand to reduce memory consumption
	+ Model and composite information is now stored in .yaml schemas
	+ ModelProvider and CompositeProvider are no longer necessary
	+ Simplified DataForm using more code from DataTable
	+ Adapted RAID and restrictedResources() to the new JSON objects in redis
	+ Remove unused override modifications code
	+ Added /usr/share/zentyal/redis-cli wrapper for low-level debugging
	+ Use simpler "key: value" format for dumps instead of YAML
	+ Row id prefixes are now better chosen to avoid confusion
	+ Use JSON instead of list and hash redis types (some operations,
	  specially on lists, are up to 50% faster and caching is much simpler)
	+ Store rows as hashes instead of separated keys
	+ Remove deprecated all_dirs and all_entries methods
	+ Remove obsolete EBox::Order package
	+ Remove no longer needed redis directory tree sets
	+ Fixed isEqualTo() method on EBox::Types::Time
	+ EBox::Types::Abstract now provides default implementations of fields(),
	  _storeInGConf() and _restoreFromHash() using the new _attrs() method
	+ Remove indexes on DataTables to reduce complexity, no longer needed
	+ Simplified ProgressIndicator implementation using shared memory
	+ New EBox::Util::SHMLock package
	+ Implemented transactions for redis operations
	+ Replace old MVC cache system with a new low-level redis one
	+ Delete no longer necessary regen-redis-db tool
	+ Added new checkAll property to DataTable description to allow
	  multiple check/uncheck of boolean columns
2.3.10
	+ Added Desktop::ServiceProvider to allow modules to implement
	  requests from Zentyal desktop
	+ Added VirtualHost to manage desktop requests to Zentyal server
	+ Fix EventDaemon in the transition to MySQL
	+ Send EventDaemon errors to new rotated log file /var/log/zentyal/events.err
	+ Send an event to Zentyal Cloud when the updates are up-to-date
	+ Send an info event when modules come back to running
	+ Include additional info for current event watchers
	+ Fixed RAID report for some cases of spare devices and bitmaps
	+ Fixed log purge, SQL call must be a statement not a query
	+ Fixed regex syntax in user log queries
	+ Added missing "use Filesys::Df" to SysInfo
	+ Disabled consolidation by default until is fixed or reimplemented
	+ Fixed regresion in full log page for events
	+ Added clone action to data tables
	+ Fixed regression in modal popup when showing element table
	+ Added new type EBox::Types::KrbRealm
	+ Fix broken packages when dist-upgrading from old versions: stop ebox
	  owned processes before changing home directory
	+ Log the start and finish of start/stop modules actions
	+ Added usesPort() method to apache module
2.3.9
	+ Enable SSLInsecureRenegotiation to avoid master -> slave SOAP handsake
	  problems
	+ Added validateRowRemoval method to EBox::Model::DataTable
	+ Use rm -rf instead of remove_tree to avoid chdir permission problems
	+ Avoid problems restarting apache when .pid file does not exist
	+ Do not use graceful on apache to allow proper change of listen port
	+ Simplified apache restart mechanism and avoid some problems
2.3.8
	+ Create tables using MyISAM engine by default
	+ Delete obsolete 'admin' table
2.3.7
	+ Fixed printableName for apache module and remove entry in status widget
	+ Merged tableBodyWithoutActions.mas into tableBody.mas
	+ Removed tableBodyWithoutEdit.mas because it is no longer used
	+ Better form validation message when there are no ids for
	  foreign rows in select control with add new popup
	+ Fixed branding of RSS channel items
	+ Fixed destination path when copying zentyal.cnf to /etc/mysql/conf.d
	+ Packaging fixes for precise
2.3.6
	+ Switch from CGIs to models in System -> General
	+ New value() and setValue() methods in DataForm::setValue() for cleaner
	  code avoiding use of AUTOLOAD
	+ Added new EBox::Types::Time, EBox::Types::Date and EBox::Types::TimeZone
	+ Added new attribute 'enabled' to the Action and MultiStateAction types
	  to allow disabling an action. Accepts a scalar or a CODE ref
	+ The 'defaultValue' parameter of the types now accept a CODE ref that
	  returns the default value.
2.3.5
	+ Added force parameter in validateTypedRow
	+ Fixed 'hidden' on types when using method references
	+ Removed some console problematic characters from Util::Random::generate
	+ Added methods to manage apache CA certificates
	+ Use IO::Socket::SSL for SOAPClient connections
	+ Removed apache rewrite from old slaves implementation
	+ Do not show RSS image if custom_prefix defined
2.3.4
	+ Avoid 'negative radius' error in DiskUsage chart
	+ Fixed call to partitionFileSystems in EBox::SysInfo::logReportInfo
	+ Log audit does not ignore fields which their values could be interpreted
	  as boolean false
	+ Avoid ebox.cgi failure when showing certain strings in the error template
	+ Do not calculate md5 digests if override_user_modification is enabled
	+ Clean /var/lib/zentyal/tmp on boot
	+ Stop apache gracefully and delete unused code in Apache.pm
	+ Cache contents of module.yaml files in Global
2.3.3
	+ The editable attribute of the types now accept a reference to a function
	  to dinamically enable or disable the field.
	+ In progress bar CGIs AJAX call checks the availability of the
	  next page before loading it
	+ Replaced community logo
	+ Adapted messages in the UI for new editions
	+ Changed cookie name to remove forbidden characters to avoid
	  incompatibilities with some applications
	+ Added methods to enable/disable restart triggers
2.3.2
	+ Fixed redis unix socket permissions problem with usercorner
	+ Get row ids without safe characters checking
	+ Added EBox::Util::Random as random string generator
	+ Set log level to debug when cannot compute md5 for a nonexistent file
	+ Filtering in tables is now case insensitive
	+ ProgressIndicator no longer leaves zombie processes in the system
	+ Implemented mysqldump for logs database
	+ Remove zentyal-events cron script which should not be longer necessary
	+ Bugfix: set executable permissions to cron scripts and example hooks
	+ Added a global method to retrieve installed server edition
	+ Log also duration and compMessage to events.log
2.3.1
	+ Updated Standards-Version to 3.9.2
	+ Fixed JS client side table sorting issue due to Prototype
	  library upgrade
	+ Disable InnoDB by default to reduce memory consumption of MySQL
	+ Now events are logged in a new file (events.log) in a more
	  human-readable format
	+ Added legend to DataTables with custom actions
	+ Changed JS to allow the restore of the action cell when a delete
	  action fails
	+ Set milestone to 3.0 when creating bug reports in the trac
	+ Avoid temporal modelInstance errors when adding or removing
	  modules with LogWatchers or LogDispatcher
	+ Unallow administration port change when the port is in use
2.3
	+ Do not launch a passwordless redis instance during first install
	+ New 'types' field in LogObserver and storers/acquirers to store special
	  types like IPs or MACs in an space-efficient way
	+ Use MySQL for the logs database instead of PostgreSQL
	+ Bugfix: logs database is now properly recreated after purge & install
	+ Avoid use of AUTOLOAD to execute redis commands, improves performance
	+ Use UNIX socket to connect to redis for better performance and
	  update default redis 2.2 settings
	+ Use "sudo" group instead of "admin" one for the UI access control
	+ Added EBox::Module::Base::version() to get package version
	+ Fixed problem in consalidation report when accumulating results
	  from queries having a "group by table.field"
	+ Added missing US and Etc zones in timezone selector
	+ Replaced autotools with zbuildtools
	+ Refuse to restore configuration backup from version lesser than
	  2.1 unless forced
	+ Do not retrieve format.js in every graph to improve performance
	+ The purge-module scripts are always managed as root user
	+ New grep-redis tool to search for patterns in redis keys or
	  values
	+ Use partitionFileSystems method from EBox::FileSystem
2.2.4
	+ New internal 'call' command in Zentyal shell to 'auto-use' the module
	+ Zentyal shell now can execute commandline arguments
	+ Bugfix: EBox::Types::IPAddr::isEqualTo allows to change netmask now
	+ Removed some undefined concatenation and compare warnings in error.log
	+ Ignore check operation in RAID event watcher
	+ Skip IP addresses ending in .0 in EBox::Types::IPRange::addresses()
	+ Do not store in redis trailing dots in Host and DomainName types
	+ Added internal command to instance models and other improvements in shell
	+ Now the whole /etc/zentyal directory is backed up and a copy of the
	  previous contents is stored at /var/backups before restoring
	+ Removing a module with a LogWatcher no longer breaks the LogWatcher
	  Configuration page anymore
	+ Fixed error in change-hostname script it does not longer match substrings
	+ Bugfix: Show breadcrumbs even from models which live in a
	  composite
	+ HTTPLink now returns empty string if no HTTPUrlView is defined
	  in DataTable class
	+ Added mising use sentence in EBox::Event::Watcher::Base
2.2.3
	+ Bugfix: Avoid url rewrite to ebox.cgi when requesting to /slave
	+ Fixed logrotate configuration
	+ More resilient way to handle with missing indexes in _find
	+ Added more informative text when mispelling methods whose prefix
	  is an AUTOLOAD action
	+ A more resilient solution to load events components in EventDaemon
	+ Added one and two years to the purge logs periods
	+ Fixed downloads from EBox::Type::File
2.2.2
	+ Revert cookie name change to avoid session loss in upgrades
	+ Do not try to change owner before user ebox is created
2.2.1
	+ Removed obsolete references to /zentyal URL
	+ Create configuration backup directories on install to avoid warnings
	  accessing the samba share when there are no backups
	+ Log result of save changes, either successful or with warnings
	+ Changed cookie name to remove forbidden characters to avoid
	  incompatibilities with some applications
	+ Removed duplicated and incorrect auding logging for password change
	+ Fixed some non-translatable strings
	+ Create automatic bug reports under 2.2.X milestone instead of 2.2
	+ Fixed bug changing background color on selected software packages
2.1.34
	+ Volatile types called password are now also masked in audit log
	+ Adjust padding for module descriptions in basic software view
	+ Removed beta icon
2.1.33
	+ Fixed modal add problems when using unique option on the type
	+ Fixed error management in the first screen of modal add
	+ Unify software selection and progress colors in CSS
	+ Set proper message type in Configure Events model
	+ Fixed error checking permanentMessage types in templates/msg.mas
2.1.32
	+ Added progress bar colors to theme definition
	+ Remove no longer correct UTF8 decode in ProgressIndicator
	+ Fixed UTF8 double-encoding on unexpected error CGI
	+ Reviewed some subscription strings
	+ Always fork before apache restart to avoid port change problems
	+ Stop modules in the correct order (inverse dependencies order)
	+ Better logging of failed modules on restore
2.1.31
	+ Do not start managed daemons on boot if the module is disabled
	+ Better message on redis error
	+ Watch for dependencies before automatic enable of modules on first install
2.1.30
	+ Removed obsolete /ebox URL from RSS link
	+ Changed methods related with extra backup data in modules logs
	  to play along with changes in ebackup module
	+ Set a user for remote access for audit reasons
	+ Detect session loss on AJAX requests
2.1.29
	+ Startup does not fail if SIGPIPE received
2.1.28
	+ Added code to mitigate false positives on module existence
	+ Avoid error in logs full summary due to incorrect syntax in template
	+ Allow unsafe chars in EBox::Types::File to avoid problems in some browsers
	+ Reviewed some subscription strings
	+ Warning about language-packs installed works again after Global changes
	+ Show n components update when only zentyal packages are left to
	  upgrade in the system widget
	+ Do not show debconf warning when installing packages
	+ EBox::Types::IPAddr (and IPNetwork) now works with defaultValue
	+ Allow to hide menu items, separators and dashboard widgets via conf keys
2.1.27
	+ Do not create tables during Disaster Recovery installation
	+ Added new EBox::Util::Debconf::value to get debconf values
	+ DataTable controller does no longer try to get a deleted row
	  for gather elements values for audit log
	+ Check if Updates watcher can be enabled if the subscription
	  level is yet unknown
2.1.26
	+ Detection of broken packages works again after proper deletion
	  of dpkg_running file
	+ Keep first install redis server running until trigger
	+ Unified module restart for package trigger and init.d
	+ Use restart-trigger script in postinst for faster daemons restarting
	+ System -> Halt/Reboot works again after regression in 2.1.25
	+ Added framework to show warning messages after save changes
	+ Change caption of remote services link to Zentyal Cloud
	+ Do not show Cloud link if hide_cloud_link config key is defined
	+ Added widget_ignore_updates key to hide updates in the dashboard
	+ Differentiate ads from notes
	+ Allow custom message type on permanentMessage
	+ Only allow custom themes signed by Zentyal
	+ Removed /zentyal prefix from URLs
	+ Caps lock detection on login page now works again
	+ Added HiddenIfNotAble property to event watchers to be hidden if
	  it is unabled to monitor the event
	+ Dashboard values can be now error and good as well
	+ Include a new software updates widget
	+ Include a new alert for basic subscriptions informing about
	  software updates
	+ Add update-notifier-common to dependencies
	+ EBox::DataTable::enabledRows returns rows in proper order
	+ Use custom ads when available
	+ Disable bug report when hide_bug_report defined on theme
2.1.25
	+ Do not show disabled module warnings in usercorner
	+ Mask passwords and unify boolean values in audit log
	+ Do not override type attribute for EBox::Types::Text subtypes
	+ Corrected installation finished message after first install
	+ Added new disableAutocomplete attribute on DataTables
	+ Optional values can be unset
	+ Minor improvements on nmap scan
2.1.24
	+ Do not try to generate config for unconfigured services
	+ Remove unnecessary redis call getting _serviceConfigured value
	+ Safer sizes for audit log fields
	+ Fix non-translatable "show help" string
	+ Allow links to first install wizard showing a desired page
	+ Fixed bug in disk usage when we have both values greater and
	  lower than 1024 MB
	+ Always return a number in EBox::AuditLogging::isEnabled to avoid
	  issues when returning the module status
	+ Added noDataMsg attribute on DataTable to show a message when
	  there are no rows
2.1.23
	+ Removed some warnings during consolidation process
	+ Depend on libterm-readline-gnu-perl for history support in shells
	+ Fixed error trying to change the admin port with NTP enabled
	+ Fixed breadcrumb destination for full log query page
	+ Use printableActionName in DataTable setter
2.1.22
	+ Fixed parentRow method in EBox::Types::Row
	+ Added new optionalLabel flag to EBox::Types::Abstract to avoid
	  show the label on non-optional values that need to be set as
	  optional when using show/hide viewCustomizers
	+ Added initHTMLStateOrder to View::Customizer to avoid incorrect
	  initial states
	+ Improved exceptions info in CGIs to help bug reporting
	+ Do not show customActions when editing row on DataTables
2.1.21
	+ Fixed bug printing traces at Global.pm
	+ Check new dump_exceptions confkey instead of the debug one in CGIs
	+ Explicit conversion to int those values stored in our database
	  for correct dumping in reporting
	+ Quote values in update overwrite while consolidating for reporting
2.1.20
	+ Fixed regression in edition in place of booleans
	+ Better default balance of the dashboard based on the size of the widgets
	+ Added defaultSelectedType argument to PortRange
2.1.19
	+ Disable KeepAlive as it seems to give performance problems with Firefox
	  and set MaxClients value back to 1 in apache.conf
	+ Throw exceptions when calling methods not aplicable to RO instances
	+ Fixed problems when mixing read/write and read-only instances
	+ Date/Time and Timezone moved from NTP to core under System -> General
	+ Do not instance hidden widgets to improve dashboard performance
	+ New command shell with Zentyal environment at /usr/share/zentyal/shell
	+ Show warning when a language-pack is not installed
	+ Removed unnecessary dump/load operations to .bak yaml files
	+ AuditLogging and Logs constructor now receive the 'ro' parameter
	+ Do not show Audit Logging in Module Status widget
2.1.18
	+ New unificated zentyal-core.logrotate for all the internal logs
	+ Added forceEnabled option for logHelpers
	+ Moved carousel.js to wizard template
	+ Add ordering option to wizard pages
	+ Fixed cmp and isEqualTo methods for EBox::Types::IPAddr
	+ Fixed wrong Mb unit labels in Disk Usage and use GB when > 1024 MB
	+ Now global-action script can be called without progress indicator
	+ Fixed EBox::Types::File JavaScript setter code
	+ Added support for "Add new..." modal boxes in foreign selectors
	+ Each module can have now its customized purge-module script
	  that will be executed after the package is removed
	+ Added Administration Audit Logging to log sessions, configuration
	  changes, and show pending actions in save changes confirmation
	+ User name is stored in session
	+ Remove deprecated extendedRestore from the old Full Backup
2.1.17
	+ Fixed RAID event crash
	+ Added warning on models and composites when the module is disabled
	+ Fixed login page style with some languages
	+ Login page template can now be reused accepting title as parameter
	+ EBox::Types::File does not write on redis when it fails to
	  move the fail to its final destination
	+ Added quote column option for periodic log consolidation and
	  report consolidation
	+ Added exclude module option to backup restore
2.1.16
	+ Do not show incompatible navigator warning on Google Chrome
	+ Fixed syncRows override detection on DataTable find
	+ clean-conf script now deletes also state data
	+ Avoid 'undefined' message in selectors
2.1.15
	+ Move Disk Usage and RAID to the new Maintenance menu
	+ Always call syncRows on find (avoid data inconsistencies)
	+ Filename when downloading a conf backup now contains hostname
	+ Fixed bug in RAID template
	+ Set proper menu order in System menu (fixes NTP position)
	+ Fixed regresion in page size selector on DataTables
	+ Fixed legend style in Import/Export Configuration
2.1.14
	+ Fixed regresion with double quotes in HTML templates
	+ Fixed problems with libredis-perl version dependency
	+ Adding new apparmor profile management
2.1.13
	+ Better control of errors when saving changes
	+ Elements of Union type can be hidden
	+ Model elements can be hidden only in the viewer or the setter
	+ HTML attributtes are double-quoted
	+ Models can have sections of items
	+ Password view modified to show the confirmation field
	+ New multiselect type
	+ Redis backend now throws different kind of exceptions
2.1.12
	+ Revert no longer necessary parents workaround
	+ Hide action on viewCustomizer works now on DataTables
2.1.11
	+ Fixed bug which setted bad directory to models in tab view
	+ Union type: Use selected subtype on trailingText property if the
	  major type does not have the property
	+ Raise MaxClients to 2 to prevent apache slowness
2.1.10
	+ Security [ZSN-2-1]: Avoid XSS in process list widget
2.1.9
	+ Do not try to initialize redis client before EBox::init()
	+ Safer way to delete rows, deleting its id reference first
	+ Delete no longer needed workaround for gconf with "removed" attribute
	+ Fixed regression in port range setter
2.1.8
	+ Fixed regression in menu search
	+ Fixed missing messages of multi state actions
	+ Help toggler is shown if needed when dynamic content is received
	+ Fixed issue when disabling several actions at once in a data table view
	+ All the custom actions are disabled when one is clicked
	+ Submit wizard pages asynchronously and show loading indicator
	+ Added carousel.js for slide effects
2.1.7
	+ Fixed issues with wrong html attributes quotation
	+ Bugfix: volatile types can now calculate their value using other
	  the value from other elements in the row no matter their position
2.1.6
	+ Attach software.log to bug report if there are broken packages
	+ Added keyGenerator option to report queries
	+ Tuned apache conf to provide a better user experience
	+ Actions click handlers can contain custom javascript
	+ Restore configuration with force dependencies option continues
	  when modules referenced in the backup are not present
	+ Added new MultiStateAction type
2.1.5
	+ Avoid problems getting parent if the manager is uninitialized
	+ Rename some icon files with wrong extension
	+ Remove wrong optional attribute for read-only fields in Events
	+ Renamed all /EBox/ CGI URLs to /SysInfo/ for menu folder coherency
	+ Added support for custom actions in DataTables
	+ Replaced Halt/Reboot CGI with a model
	+ Message classes can be set from models
	+ Fixed error in Jabber dispatcher
	+ Show module name properly in log when restart from the dashboard fails
	+ Avoid warning when looking for inexistent PID in pidFileRunning
2.1.4
	+ Changed Component's parent/child relationships implementation
	+ Fixed WikiFormat on automatic bug report tickets
	+ Do not show available community version in Dashboard with QA
 	  updates
2.1.3
	+ Fall back to readonly data in config backup if there are unsaved changes
	+ Allow to automatically send a report in the unexpected error page
	+ Logs and Events are now submenus of the new Maintenance menu
	+ Configuration Report option is now present on the Import/Export section
	+ Require save changes operation after changing the language
	+ Added support for URL aliases via schemas/urls/*.urls files
	+ Allow to sort submenu items via 'order' attribute
	+ Automatically save changes after syncRows is called and mark the module
	  mark the module as unchanged unless it was previously changed
	+ Removed unnecessary ConfigureEvents composite
	+ Removed unnecessary code from syncRows in logs and events
	+ Restore configuration is safer when restoring /etc/zentyal files
	+ Fixed unescaped characters when showing an exception
	+ Fixed nested error page on AJAX requests
	+ Adapted dumpBackupExtraData to new expected return value
	+ Report remoteservices, when required, a change in administration
	  port
	+ Added continueOnModuleFail mode to configuration restore
	+ Fixed Firefox 4 issue when downloading backups
	+ Show scroll when needed in stacktraces (error page)
	+ More informative error messages when trying to restart locked modules
	  from the dashboard
	+ Creation of plpgsql language moved from EBox::Logs::initialSetup
	  to create-db script
	+ Redis backend now throws different kind of exceptions
	+ Avoid unnecesary warnings about PIDs
	+ Update Jabber dispatcher to use Net::XMPP with some refactoring
	+ Save changes messages are correctly shown with international charsets
	+ Support for bitmap option in RAID report
	+ Retry multiInsert line by line if there are encoding errors
	+ Adapted to new location of partitionsFileSystems in EBox::FileSystem
	+ Event messages are cleaned of null characters and truncated
	  before inserting in the database when is necessary
	+ Improve message for "Free storage space" event and send an info
	  message when a given partition is not full anymore
	+ Event messages now can contain newline characters
	+ Objects of select type are compared also by context
	+ Remove cache from optionsFromForeignModel since it produces
	  problems and it is useless
	+ Set title with server name if the server is subscribed
	+ Fix title HTML tag in views for Models and Composites
	+ Added lastEventsReport to be queried by remoteservices module
	+ Added EBox::Types::HTML type
	+ Added missing manage-logs script to the package
	+ Fixed problems with show/hide help switch and dynamic content
	+ Menus with subitems are now kept unfolded until a section on a
	  different menu is accessed
	+ Sliced restore mode fails correctly when schema file is missing,
	  added option to force restore without schema file
	+ Purge conf now purges the state keys as well
	+ Added EBox::Types::IPRange
2.1.2
	+ Now a menu folder can be closed clicking on it while is open
	+ Bugfix: cron scripts are renamed and no longer ignored by run-parts
	+ Added new EBox::Util::Nmap class implementing a nmap wrapper
2.1.1
	+ Fixed incoherency problems with 'on' and '1' in boolean indexes
	+ Move cron scripts from debian packaging to src/scripts/cron
	+ Trigger restart of logs and events when upgrading zentyal-core
	  without any other modules
	+ Don't restart apache twice when upgrading together with more modules
	+ Fixed params validation issues in addRow
2.1
	+ Replace YAML::Tiny with libyaml written in C through YAML::XS wrapper
	+ Minor bugfix: filter invalid '_' param added by Webkit-based browser
	  on EBox::CGI::Base::params() instead of _validateParams(), avoids
	  warning in zentyal.log when enabling modules
	+ All CGI urls renamed from /ebox to /zentyal
	+ New first() and deleteFirst() methods in EBox::Global to check
	  existence and delete the /var/lib/zentyal/.first file
	+ PO files are now included in the language-pack-zentyal-* packages
	+ Migrations are now always located under /usr/share/$package/migration
	  this change only affects to the events and logs migrations
	+ Delete no longer used domain and translationDomain methods/attributes
	+ Unified src/libexec and tools in the new src/scripts directory
	+ Remove the ebox- prefix on all the names of the /usr/share scripts
	+ New EBox::Util::SQL package with helpers to create and drop tables
	  from initial-setup and purge-module for each module
	+ Always drop tables when purging a package
	+ Delete 'ebox' user when purging zentyal-core
	+ Moved all SQL schemas from tools/sqllogs to schemas/sql
	+ SQL time-period tables are now located under schemas/sql/period
	+ Old ebox-clean-gconf renamed to /usr/share/zentyal/clean-conf and
	  ebox-unconfigure-module is now /usr/share/zentyal/unconfigure-module
	+ Added default implementation for enableActions, executing
	  /usr/share/zentyal-$modulename/enable-module if exists
	+ Optimization: Do not check if a row is unique if any field is unique
	+ Never call syncRows on read-only instances
	+ Big performance improvements using hashes and sets in redis
	  database to avoid calls to the keys command
	+ Delete useless calls to exists in EBox::Config::Redis
	+ New regen-redis-db tool to recreate the directory structure
	+ Renamed /etc/cron.hourly/90manageEBoxLogs to 90zentyal-manage-logs
	  and moved the actual code to /usr/share/zentyal/manage-logs
	+ Move /usr/share/ebox/zentyal-redisvi to /usr/share/zentyal/redisvi
	+ New /usr/share/zentyal/initial-setup script for modules postinst
	+ New /usr/share/zentyal/purge-module script for modules postrm
	+ Removed obsolete logs and events migrations
	+ Create plpgsql is now done on EBox::Logs::initialSetup
	+ Replace old ebox-migrate script with EBox::Module::Base::migrate
	+ Rotate duplicity-debug.log log if exists
	+ Bug fix: Port selected during installation is correctly saved
	+ Zentyal web UI is restarted if their dependencies are upgraded
	+ Bug fix: Logs don't include unrelated information now
	+ Add total in disk_usage report
	+ Bugfix: Events report by source now works again
	+ Do not include info messages in the events report
	+ Services event is triggered only after five failed checkings
	+ Do not add redundant includedir lines to /etc/sudoers
	+ Fixed encoding for strings read from redis server
	+ Support for redis-server 2.0 configuration
	+ Move core templates to /usr/share/zentyal/stubs/core
	+ Old /etc/ebox directory replaced with the new /etc/zentyal with
	  renamed core.conf, logs.conf and events.conf files
	+ Fixed broken link to alerts list
2.0.15
	+ Do not check the existence of cloud-prof package during the
	  restore since it is possible not to be installed while disaster
	  recovery process is done
	+ Renamed /etc/init.d/ebox to /etc/init.d/zentyal
	+ Use new zentyal-* package names
	+ Don't check .yaml existence for core modules
2.0.14
	+ Added compMessage in some events to distinguish among events if
	  required
	+ Make source in events non i18n
	+ After restore, set all the restored modules as changed
	+ Added module pre-checks for configuration backup
2.0.13
	+ Fixed dashboard graphs refresh
	+ Fixed module existence check when dpkg is running
	+ Fix typo in sudoers creation to make remote support work again
2.0.12
	+ Include status of packages in the downloadable bug report
	+ Bugfix: Avoid possible problems deleting redis.first file if not exist
2.0.11
	+ New methods entry_exists and st_entry_exists in config backend
2.0.10
	+ Now redis backend returns undef on get for undefined values
	+ Allow custom mason templates under /etc/ebox/stubs
	+ Better checks before restoring a configuration backup with
	  a set of modules different than the installed one
	+ Wait for 10 seconds to the child process when destroying the
	  progress indicator to avoid zombie processes
	+ Caught SIGPIPE when trying to contact Redis server and the
	  socket was already closed
	+ Do not stop redis server when restarting apache but only when
	  the service is asked to stop
	+ Improvements in import/export configuration (know before as
	  configuration backup)
	+ Improvements in ProgressIndicator
	+ Better behaviour of read-only rows with up/down arrows
	+ Added support for printableActionName in DataTable's
	+ Added information about automatic configuration backup
	+ Removed warning on non existent file digest
	+ Safer way to check if core modules exist during installation
2.0.9
	+ Treat wrong installed packages as not-existent modules
	+ Added a warning in dashboard informing about broken packages
	+ File sharing and mailfilter log event watchers works again since
	  it is managed several log tables per module
2.0.8
	+ Replaced zentyal-conf script with the more powerful zentyal-redisvi
	+ Set always the same default order for dashboard widgets
	+ Added help message to the configure widgets dialog
	+ Check for undefined values in logs consolidation
	+ Now dashboard notifies fails when restarting a service
	+ Fixed bug with some special characters in dashboard
	+ Fixed bug with some special characters in disk usage graph
2.0.7
	+ Pre-installation includes sudoers.d into sudoers file if it's not yet
	  installed
	+ Install apache-prefork instead of worker by default
	+ Rename service certificate to Zentyal Administration Web Server
2.0.6
	+ Use mod dependencies as default restore dependencies
	+ Fixed dependencies in events module
	+ Increased recursive dependency threshold to avoid
	  backup restoration problems
2.0.5
	+ Removed deprecated "Full backup" option from configuration backup
	+ Bugfix: SCP method works again after addition of SlicedBackup
	+ Added option in 90eboxpglogger.conf to disable logs consolidation
2.0.4
	+ Removed useless gconf backup during upgrade
	+ Fixed postinstall script problems during upgrade
2.0.3
	+ Added support for the sliced backup of the DB
	+ Hostname change is now visible in the form before saving changes
	+ Fixed config backend problems with _fileList call
	+ Added new bootDepends method to customize daemons boot order
	+ Added permanent message property to Composite
	+ Bugfix: Minor aesthetic fix in horizontal menu
	+ Bugfix: Disk usage is now reported in expected bytes
	+ Bugfix: Event dispatcher is not disabled when it is impossible
	  for it to dispatch the message
2.0.2
	+ Better message for the service status event
	+ Fixed modules configuration purge script
	+ Block enable module button after first click
	+ Avoid division by zero in progress indicator when total ticks is
	  zero
	+ Removed warning during postinst
	+ Added new subscription messages in logs, events and backup
2.0.1
	+ Bugfix: Login from Zentyal Cloud is passwordless again
	+ Some defensive code for the synchronization in Events models
	+ Bugfix: add EBox::Config::Redis::get to fetch scalar or list
	  values. Make GConfModule use it to avoid issues with directories
	  that have both sort of values.
1.5.14
	+ Fixed redis bug with dir keys prefix
	+ Improved login page style
	+ New login method using PAM instead of password file
	+ Allow to change admin passwords under System->General
	+ Avoid auto submit wizard forms
	+ Wizard skip buttons always available
	+ Rebranded post-installation questions
	+ Added zentyal-conf script to get/set redis config keys
1.5.13
	+ Added transition effect on first install slides
	+ Zentyal rebrand
	+ Added web page favicon
	+ Fixed already seen wizards apparition
	+ Fixed ro module creation with redis backend
	+ Use mason for links widgets
	+ Use new domain to official strings for subscriptions
1.5.12
	+ Added option to change hostname under System->General
	+ Show option "return to dashboard" when save changes fails.
1.5.11
	+ Added more tries on redis reconnection
	+ Fixed user corner access problems with redis server
	+ writeFile* methods reorganized
	+ Added cron as dependency as cron.hourly was never executed with anacron
	+ Improvements in consolidation of data for reports
1.5.10
	+ Fixed gconf to redis conversion for boolean values
1.5.9
	+ Improved migrations speed using the same perl interpreter
	+ Redis as configuration backend (instead of gconf)
	+ Improved error messages in ebox-software
	+ Set event source to 256 chars in database to adjust longer event
	  sources
	+ Progress bar AJAX updates are sent using JSON
	+ Fixed progress bar width problems
	+ Fixed top menu on wizards
	+ Improved error message when disconnecting a not connected database
	+ Abort installation if 'ebox' user already exists
	+ Bugfix: IP address is now properly registered if login fails
1.5.8
	+ Added template tableorderer.css.mas
	+ Added buttonless top menu option
	+ Bugfix: Save all modules on first installation
	+ Bugfix: General ebox database is now created if needed when
	  re/starting services
	+ Bugfix: Data to report are now uniform in number of elements per
	  value. This prevents errors when a value is present in a month and
	  not in another
	+ Bugfix: Don't show already visited wizard pages again
1.5.7
	+ Bugfix: Avoid error when RAID is not present
	+ Bugfix: Add ebox-consolidate-reportinfo call in daily cron script
	+ Bugfix: Called multiInsert and unbufferedInsert when necessary
	  after the loggerd reimplementation
	+ Bugfix: EBox::ThirdParty::Apache2::AuthCookie and
	  EBox::ThirdParty::Apache2::AuthCookie::Util package defined just
	  once
	+ Added util SystemKernel
	+ Improved progress indicator
	+ Changes in sudo generation to allow sudo for remote support user
	+ Initial setup wizards support
1.5.6
	+ Reimplementation of loggerd using inotify instead of File::Tail
1.5.5
	+ Asynchronous load of dashboard widgets for a smoother interface
1.5.4
	+ Changed dbus-check script to accept config file as a parameter
1.5.3
	+ Function _isDaemonRunning works now with snort in lucid
	+ Javascript refreshing instead of meta tag in log pages
	+ Updated links in dashboard widget
	+ Add package versions to downloadable ebox.log
	+ Fixed postgresql data dir path for disk usage with pg 8.4
	+ GUI improvements in search box
1.5.2
	+ Security [ESN-1-1]: Validate referer to avoid CSRF attacks
	+ Added reporting structure to events module
	+ Added new CGI to download the last lines of ebox.log
1.5.1
	+ Bugfix: Catch exception when upstart daemon does not exist and
	  return a stopped status
	+ Added method in logs module to dump database in behalf of
	ebackup module
	+ Bugfix: Do not check in row uniqueness for optional fields that
	are not passed as parameters
	+ Improve the output of ebox module status, to be consistent with the one
	  shown in the interface
	+ Add options to the report generation to allow queries to be more
	  flexible
	+ Events: Add possibility to enable watchers by default
	+ Bugfix: Adding a new field to a model now uses default
	  value instead of an empty value
	+ Added script and web interface for configuration report, added
	  more log files to the configuration report
1.5
	+ Use built-in authentication
	+ Use new upstart directory "init" instead of "event.d"
	+ Use new libjson-perl API
	+ Increase PerlInterpMaxRequests to 200
	+ Increase MaxRequestsPerChild (mpm-worker) to 200
	+ Fix issue with enconding in Ajax error responses
	+ Loggerd: if we don't have any file to watch we just sleep otherwise the process
	  will finish and upstart will try to start it over again and again.
	+ Make /etc/init.d/ebox depend on $network virtual facility
	+ Show uptime and users on General Information widget.
1.4.2
	+ Start services in the appropriate order (by dependencies) to fix a problem
	  when running /etc/init.d/ebox start in slaves (mail and other modules
	  were started before usersandgroups and thus failed)
1.4.1
	+ Remove network workarounds from /etc/init.d/ebox as we don't bring
	  interfaces down anymore
1.4
	+ Bug fix: i18n. setDomain in composites and models.
1.3.19
	+ Make the module dashboard widget update as the rest of the widgets
	+ Fix problem regarding translation of module names: fixes untranslated
	  module names in the dashboard, module status and everywhere else where
	  a module name is written
1.3.18
	+ Add version comparing function and use it instead of 'gt' in the
	  general widget
1.3.17
	+ Minor bug fix: check if value is defined in EBox::Type::Union
1.3.16
	+ Move enable field to first row in ConfigureDispatcherDataTable
	+ Add a warning to let users know that a module with unsaved changes
	  is disabled
	+ Remove events migration directory:
		- 0001_add_conf_configureeventtable.pl
		- 0002_add_conf_diskfree_watcher.pl
	+ Bug fix: We don't use names to stringify date to avoid issues
	  with DB insertions and localisation in event logging
	+ Bug fix: do not warn about disabled services which return false from
	  showModuleStatus()
	+ Add blank line under "Module Status"
	+ Installed and latest available versions of the core are now displayed
	  in the General Information widget
1.3.15
	+ Bug fix: Call EBox::Global::sortModulesByDependencies when
	  saving all modules and remove infinite loop in that method.
	  EBox::Global::modifiedModules now requires an argument to sort
	  its result dependending on enableDepends or depends attribute.
	+ Bug fix: keep menu folders open during page reloads
	+ Bug fix: enable the log events dispatcher by default now works
	+ Bug fix: fixed _lock function in EBox::Module::Base
	+ Bug fix: composites honor menuFolder()
	+ Add support for in-place edition for boolean types. (Closes
	  #1664)
	+ Add method to add new database table columnts to EBox::Migration::Helpers
	+ Bug fix: enable "Save Changes" button after an in-place edition
1.3.14
	+ Bug fix: fix critical bug in migration helper that caused some log
	  log tables to disappear
	+ Create events table
	+ Bug fix: log watcher works again
	+ Bug fix: delete cache if log index is not found as it could be
	  disabled
1.3.13
	+ Bug fix: critical error in EventDaemon that prevented properly start
	+ Cron script for manage logs does not run if another is already
	  running, hope that this will avoid problems with large logs
	+ Increased maximum size of message field in events
	+ Added script to purge logs
	+ Bug fix: multi-domain logs can be enabled again
1.3.12
	+ Added type for EBox::Dashboard::Value to stand out warning
	  messages in dashboard
	+ Added EBox::MigrationHelpers to include migration helpers, for now,
	  include a db table renaming one
	+ Bug fix: Fix mismatch in event table field names
	+ Bug fix: Add migration to create language plpgsql in database
	+ Bug fix: Add missing script for report log consolidation
	+ Bug fix: Don't show modules in logs if they are not configured. This
	  prevents some crashes when modules need information only available when
	  configured, such as mail which holds the vdomains in LDAP
	+ Added method EBox::Global::lastModificationTime to know when
	  eBox configuration was modified for last time
	+ Add support for breadcrumbs on the UI
	+ Bug fix: in Loggerd files are only parsed one time regardless of
	  how many LogHelper reference them
	+ Added precondition for Loggerd: it does not run if there isnt
	anything to watch
1.3.11
	+ Support customFilter in models for big tables
	+ Added EBox::Events::sendEvent method to send events using Perl
	  code (used by ebackup module)
	+ Bug fix: EBox::Type::Service::cmp now works when only the
	  protocols are different
	+ Check $self is defined in PgDBEngine::DESTROY
	+ Do not watch files in ebox-loggerd related to disabled modules and
	  other improvements in the daemon
	+ Silent some exceptions that are used for flow control
	+ Improve the message from Service Event Watcher
1.3.10
	+ Show warning when accesing the UI with unsupported browsers
	+ Add disableApparmorProfile to EBox::Module::Service
	+ Bug fix: add missing use
	+ Bug fix: Make EventDaemon more robust against malformed sent
	  events by only accepting EBox::Event objects
1.3.8
	+ Bug fix: fixed order in EBox::Global::modified modules. Now
	  Global and Backup use the same method to order the module list
	  by dependencies
1.3.7
	+ Bug fix: generate public.css and login.css in dynamic-www directory
	  which is /var/lib/zentyal/dynamicwww/css/ and not in /usr/share/ebox/www/css
	  as these files are generate every time eBox's apache is
	  restarted
	+ Bug fix: modules are restored now in the correct dependency
	  order
	+ ebox-make-backup accepts --destinaton flag to set backup's file name
	+ Add support for permanent messages to EBox::View::Customizer
1.3.6
	+ Bug fix: override _ids in EBox::Events::Watcher::Log to not return ids
	which do not exist
	+ Bug fix: fixed InverseMatchSelect type which is used by Firewall module
	+ New widget for the dashboard showing useful support information
	+ Bugfix: wrong permissions on CSS files caused problem with usercorner
	+ CSS are now templates for easier rebranding
	+ Added default.theme with eBox colors
1.3.5
	+ Bugfix: Allow unsafe characters in password type
	+ Add FollowSymLinks in eBox apache configuration. This is useful
	  if we use js libraries provided by packages
1.3.4
	+ Updated company name in the footer
	+ Bugfix: humanEventMessage works with multiple tableInfos now
	+ Add ebox-dbus-check to test if we can actually connect to dbus
1.3.4
	+ bugfix: empty cache before calling updatedRowNotify
	+ enable Log dispatcher by default and not allow users to disable
	it
	+ consolidation process continues in disabled but configured modules
	+ bugfix: Save Changes button doesn't turn red when accessing events for
	first time
1.3.2
	+ bugfix: workaround issue with dhcp configured interfaces at boot time
1.3.1
	+ bugfix: wrong regex in service status check
1.3.0
	+ bugfix: make full backup work again
1.1.30
	+ Change footer to new company holder
	+  RAID does not generate 'change in completion events, some text
	problems fixed with RAID events
	+ Report graphics had a datapoints limit dependent on the active
	time unit
	+ Apache certificate can be replaced by CA module
	+ Fixed regression in detailed report: total row now aggregates
	properly
	+ More characters allowed when changing password from web GUI
	+ Fixed regression with already used values in select types
	+ Do not a button to restart eBox's apache
	+ Fixed auth problem when dumping and restoring postgre database
1.1.20
	+ Added custom view support
	+ Bugfix: report models now can use the limit parameter in
	  reportRows() method
	+ use a regexp to fetch the PID in a pidfile, some files such as
	postfix's add tabs and spaces before the actual number
	+ Changed "pidfile" to "pidfiles" in _daemons() to allow checking more than
one (now it is a array ref instead of scalar)
	+ Modified Service.pm to support another output format for /etc/init.d daemon
status that returns [OK] instead of "running".
	+ unuformized case in menu entries and some more visual fixes
1.1.10
	+ Fix issue when there's a file managed by one module that has been modified
	  when saving changes
	+ Bugfix: events models are working again even if an event aware
	module is uninstalled and it is in a backup to restore
	+ Select.pm returns first value in options as default
       + Added 'parentModule' to model class to avoid recursive problems
	+ Added Float type
	+ Apache module allows to add configuration includes from other modules
	+ Display remote services button if subscribed
	+ Event daemon may received events through a named pipe
	+ Bugfix. SysInfo revokes its config correctly
	+ Added storer property to types in order to store the data in
	somewhere different from GConf
	+ Added protected property 'volatile' to the models to indicate
	that they store nothing in GConf but in somewhere different
	+ System Menu item element 'RAID' is always visible even when RAID
	is not installed
	+ Files in deleted rows are deleted when the changes are saved
	+ Fixed some bug whens backing and restore files
	+ Components can be subModels of the HasMany type
	+ Added EBox::Types::Text::WriteOnce type
	+ Do not use rows(), use row to force iteration over the rows and increase
	performance and reduce memory use.
	+ Do not suggest_sync after read operations in gconf
	+ Increase MaxRequestsPerChild to 200 in eBox's apache
	+ Make apache spawn only one child process
	+ Log module is backed up and restored normally because the old
	problem is not longer here
	+ Backup is more gentle with no backup files in backup directory,
	now it does not delete them
	+ HasMany  can retrieve again the model and row after the weak
	refence is garbage-collected. (Added to solve a bug in the doenload
	bundle dialog)
	+ EBox::Types::DomainName no longer accepts IP addresses as domain
	names
	+ Bugfix: modules that fail at configuration stage no longer appear as enabled
	+ Add parameter to EBox::Types::Select to disable options cache

0.12.103
	+ Bugfix: fix SQL statement to fetch last rows to consolidate
0.12.102
	+ Bugfix: consolidate logs using the last date and not starting from scratch
0.12.101
	+ Bugfix: DomainName type make comparisons case insensitive
	according to RFC 1035
0.12.100
	+ Bugfix: Never skip user's modifications if it set to true
	override user's changes
	+ EBox::Module::writeConfFile and EBox::Service scape file's path
	+ Bugfix. Configure logrotate to actually rotate ebox logs
	+ Fixed bug in ForcePurge logs model
	+ Fixed bug in DataTable: ModelManaged was called with tableName
	instead of context Name
	+ Fixing an `img` tag closed now properly and adding alternative
	text to match W3C validation in head title
	+ Backup pages now includes the size of the archive
	+ Fixed bug in ForcePurge logs model
	+ Now the modules can have more than one tableInfo for logging information
	+ Improve model debugging
	+ Improve restart debugging
	+ Backups and bug reports can be made from the command line
	+ Bugfix: `isEqualTo` is working now for `Boolean` types
	+ Bugfix: check if we must disable file modification checks in
	Manager::skipModification

0.12.99
	+ Add support for reporting
	+ Refresh logs automatically
	+ Reverse log order
	+ Remove temp file after it is downloaded with FromTempDir controller
0.12.3
	+ Bug fix: use the new API in purge method. Now purging logs is working
	again.
0.12.2
	+ Increase random string length used to generate the cookie to
	2048 bits
	+ Logs are show in inverse chronological order
0.12.1
	+ Bug fix: use unsafeParam for progress indicator or some i18 strings
	will fail when saving changes
0.12
	+ Bugfix: Don't assume timecol is 'timestamp' but defined by
	module developer. This allows to purge some logs tables again
	+ Add page titles to models
	+ Set default values when not given in `add` method in models
	+ Add method to manage page size in model
	+ Add hidden field to help with Ajax request and automated testing with
	  ANSTE
	+ Bugfix: cast sql types to filter fields in logs
	+ Bugfix: Restricted resources are back again to make RSS
	access policy work again
	+ Workaround bogus mason warnings
	+ Make postinst script less verbose
	+ Disable keepalive in eBox apache
	+ Do not run a startup script in eBox apache
	+ Set default purge time for logs stored in eBox db to 1 week
	+ Disable LogAdmin actions in `ebox-global-action` until LogAdmin
	feature is completely done
0.11.103
	+ Modify EBox::Types::HasMany to create directory based on its row
	+ Add _setRelationship method to set up relationships between models
	  and submodels
	+ Use the new EBox::Model::Row api
	+ Add help method to EBox::Types::Abstract
	+ Decrease size for percentage value in disk free watcher
	+ Increase channel link field size in RSS dispatcher
0.11.102
	+ Bugfix: cmp in EBox::Types::HostIP now sorts correctly
	+ updatedRowNotify in EBox::Model::DataTable receives old row as
	well as the recently updated row
	+ Added `override_user_modification` configuration parameter to
	avoid user modification checkings and override them without asking
	+ Added EBox::Model::Row to ease the management of data returned
	by models
	+ Added support to pre-save and post-save executable files. They
	must be placed at /etc/ebox/pre-save or /etc/ebox/post-save
	+ Added `findRow` method to ease find and set
0.11.101
	+ Bugfix: Fix memory leak in models while cloning types. Now
	cloning is controlled by clone method in types
	+ Bugfix: Union type now checks for its uniqueness
	+ DESTROY is not an autoloaded method anymore
	+ HasOne fields now may set printable value from the foreign field
	to set its value
	+ findId now searches as well using printableValue
	+ Bugfix. Minor bug found when key is an IP address in autoloaded
	methods
	+ Ordered tables may insert values at the beginning or the end of
	the table by "insertPosition" attribute
	+ Change notConfigured template to fix English and add link to the
	  module status section
	+ Add loading gif to module status actions
	+ Remove debug from ServiceInterface.pm
	+ Add support for custom separators to be used as index separators on
	  exposedMethods
	+ Bugfix. Stop eBox correctly when it's removed
	+ Improve apache-restart to make it more reliable.
0.11.100
	+ Bugfix. Fix issue with event filters and empty hashes
	+ Bugfix. Cache stuff in log and soap watcher to avoid memory leaks
	+ Bugfix. Fix bug that prevented the user from being warned when a row to
	  be deleted is being used by other model
	+ Bugfix. Add missing use of EBox::Global in State event watcher
	+ Added progress screen, now pogress screen keeps track of the changed
	  state of the modules and change the top page element properly
	+ Do not exec() to restart apache outside mod_perl
	+ Improve apache restart script
	+ Improve progress screen
0.11.99
	+ DataTable contains the property 'enableProperty' to set a column
	called 'enabled' to enable/disable rows from the user point of
	view. The 'enabled' column is put the first
	+ Added state to the RAID report instead of simpler active boolean
        + Fix bug when installing new event components and event GConf
	subtree has not changed
	+ Add RSS dispatcher to show eBox events under a RSS feed
	+ Rotate log files when they reach 10MB for 7 rotations
	+ Configurable minimum free space left for being notified by means
	of percentage
	+ Add File type including uploading and downloading
	+ Event daemon now checks if it is possible to send an event
	before actually sending it
	+ Added Action forms to perform an action without modifying
	persistent data
	+ Log queries are faster if there is no results
	+ Show no data stored when there are no logs for a domain
	+ Log watcher is added in order to notify when an event has
	happened. You can configure which log watcher you may enable and
	what you want to be notify by a determined filter and/or event.
	+ RAID watcher is added to check the RAID events that may happen
	when the RAID subsystem is configured in the eBox machine
	+ Change colour dataset in pie chart used for disk usage reporting
	+ Progress indicator now contains a returned value and error
	message as well
	+ Lock session file for HTTP session to avoid bugs
	related to multiple requests (AJAX) in a short time
	+ Upgrade runit dependency until 1.8.0 to avoid runit related
	issues
0.11
	+ Use apache2
	+ Add ebox-unblock-exec to unset signal mask before running  a executable
	+ Fix issue with multiple models and models with params.
	  This triggered a bug in DHCP when there was just one static
	  interface
	+ Fix _checkRowIsUnique and _checkFieldIsUnique
	+ Fix paging
	+ Trim long strings in log table, show tooltip with the whole string
	  and show links for URLs starting with "http://"
0.10.99
	+ Add disk usage information
	+ Show progress in backup process
	+ Add option to purge logs
	+ Create a link from /var/lib/zentyal/log to /var/log/ebox
	+ Fix bug with backup descriptions containing spaces
	+ Add removeAll method on data models
	+ Add HostIP, DomainName and Port types
	+ Add readonly forms to display static information
	+ Add Danish translation thanks to Allan Jacobsen
0.10
	+ New release
0.9.100
	+ Add checking for SOAP session opened
	+ Add EventDaemon
	+ Add Watcher and Dispatch framework to support an event
	  architecture on eBox
	+ Add volatile EBox::Types in order not to store their values
	  on GConf
	+ Add generic form
	+ Improvements on generic table
	+ Added Swedish translation

0.9.99
	+ Added Portuguese from Portugal translation
	+ Added Russian translation
	+ Bugfix: bad changed state in modules after restore

0.9.3
	+ New release

0.9.2
	+ Add browser warning when uploading files
	+ Enable/disable logging modules
0.9.1
	+ Fix backup issue with changed state
	+ Generic table supports custom ordering
0.9
	+ Added Polish translation
        + Bug in recognition of old CD-R writting devices fixed
	+ Added Aragonese translation
	+ Added Dutch translation
	+ Added German translation
	+ Added Portuguese translation

0.8.99
	+ Add data table model for generic Ajax tables
	+ Add types to be used by models
	+ Add MigrationBase and ebox-migrate to upgrade data models
	+ Some English fixes
0.8.1
	+ New release
0.8
	+ Fix backup issue related to bug reports
	+ Improved backup GUI
0.7.99
        + changed sudo stub to be more permissive
	+ added startup file to apache web server
	+ enhanced backup module
	+ added basic CD/DVD support to backup module
	+ added test stubs to simplify testing
	+ added test class in the spirit of Test::Class
	+ Html.pm now uses mason templates
0.7.1
	+ use Apache::Reload to reload modules when changed
	+ GUI consistency (#12)
	+ Fixed a bug for passwords longer than 16 chars
	+ ebox-sudoers-friendly added to not overwrite /etc/sudoers each time
0.7
	+ First public release
0.6
	+ Move to client
	+ Remove obsolete TODO list
	+ Remove firewall module from  base system
	+ Remove objects module from base system
	+ Remove network module from base system
	+ Add modInstances and modInstancesOfType
	+ Raname Base to ClientBase
	+ Remove calls to deprecated methods
	+ API documented using naturaldocs
	+ Update INSTALL
	+ Use a new method to get configkeys, now configkey reads every
	  [0.9
	+ Added Polish translation][0-9]+.conf file from the EBox::Config::etc() dir and
	  tries to get the value from the files in order.
	+ Display date in the correct languae in Summary
	+ Update debian scripts
	+ Several bugfixes
0.5.2
	+ Fix some packaging issues
0.5.1
	+ New menu system
	+ New firewall filtering rules
	+ 802.1q support

0.5
	+ New bug-free menus (actually Internet Explorer is the buggy piece
	  of... software that caused the reimplementation)
	+ Lots of small bugfixes
	+ Firewall: apply rules with no destination address to packets
	  routed through external interfaces only
	+ New debianize script
	+ Firewall: do not require port and protocol parameters as they
	  are now optional.
	+ Include SSL stuff in the dist tarball
	+ Let modules block changes in the network interfaces
	  configuration if they have references to the network config in
	  their config.
	+ Debian network configuration import script
	+ Fix the init.d script: it catches exceptions thrown by modules so that
	  it can try to start/stop all of them if an exception is thrown.
	+ Firewall: fix default policy bug in INPUT chains.
	+ Restore textdomain in exceptions
	+ New services section in the summary
	+ Added Error item to Summary. Catch exceptions from modules in
	  summary and generate error item
	+ Fix several errors with redirections and error handling in CGIs
	+ Several data validation functions were fixed, and a few others added
	+ Prevent the global module from keeping a reference to itself. And make
	  the read-only/read-write behavior of the factory consistent.
	+ Stop using ifconfig-wrapper and implement our own NetWrapper module
	  with wrappers for ifconfig and ip.
	+ Start/stop apache, network and firewall modules in first place.
	+ Ignore some network interface names such as irda, sit0, etc.
	+ The summary page uses read-only module instances.
	+ New DataInUse exception, old one renamed to DataExists.
	+ Network: do not overwrite resolv.conf if there are nameservers
	  given via dhcp.
	+ Do not set a default global policy for the ssh service.
	+ Check for forbiden characters when the parameter value is
	  requested by the CGI, this allows CGI's to handle the error,
	  and make some decissions before it happens.
	+ Create an "edit object" template and remove the object edition stuff
	  from the main objects page.
	+ Fix the apache restarting code.
	+ Network: Remove the route reordering feature, the kernel handles that
	  automatically.
	+ Fix tons of bugs in the network restarting code.
	+ Network: removed the 3rd nameserver configuration.
	+ Network: Get gateway info in the dhcp hook.
	+ Network: Removed default configuration from the gconf schema.
	+ New function for config-file generation
	+ New functions for pid file handling

0.4
	+ debian package
	+ added module to export/import configuration
	+ changes in firewall's API
	+ Added content filter based on dansguardian
	+ Added French translation
	+ Added Catalan translation
	+ Sudoers file is generated automatically based on module's needs
	+ Apache config file is generated by ebox  now
	+ Use SSL
	+ Added ebox.conf file
	+ Added module template generator

0.3
	+ Supports i18n
	+ API name consistency
	+ Use Mason for templates
	+ added tips to GUI
	+ added dhcp hooks
	+ administration port configuration
	+ Fixed bugs to IE compliant
	+ Revoke changes after logout
	+ Several bugfixes

0.2
	+ All modules are now based on gconf.
	+ Removed dependencies on xml-simple, xerces and xpath
	+ New MAC address field in Object members.
	+ Several bugfixes.

0.1
	+ Initial release<|MERGE_RESOLUTION|>--- conflicted
+++ resolved
@@ -1,5 +1,4 @@
 HEAD
-<<<<<<< HEAD
 	+ Recover from widget function exceptions
 3.3
 	+ Use the same Mason interpreter for most HTML templates
@@ -8,9 +7,7 @@
 	+ Added missing use to EBox::CGI::Base
 	+ Allow to submit apport crash reports if debug=yes
 	+ Switch from Error to TryCatch for exception handling
-=======
 	+ Fixed audit logging of delete actions
->>>>>>> 0accefd5
 	+ Fixed errors with row ID in ManageAdmins table
 	+ Added missing EBox::Exceptions uses
 	+ Fixed bug in selectSetter which hitted selects on DataForm with
