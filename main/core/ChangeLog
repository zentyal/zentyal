--- conflicted
+++ resolved
@@ -1,13 +1,10 @@
 3.4
-<<<<<<< HEAD
 	+ Updated nginx to server static files directly always so apache shouldn't
 	  ever get this kind of requests
 	+ Use uWSGI instead of Apache mod_perl for running CGIs
-=======
 	+ Updated automatic bug report URL to new bug report endpoint.
 	+ Give support to custom actions without image. Those actions will
 	  not appear in the legend.
->>>>>>> 6d2e9144
 	+ Added to findValueMultipleFields and findValue the nosync parameter
 	+ Added support for haproxy 1.5
 	+ Moved nginx to listen on localhost
