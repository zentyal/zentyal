<<<<<<< HEAD
HEAD
	+ Set 3.2 versions and non-beta logo
	+ Audit now depends on logs to fix unsaved changes problem
=======
3.1.12
	+ Do not crash if /etc/timezone does not exist
	+ Clean /var/lib/zentyal/tmp at the first moments of boot instead of
	  when running zentyal start, this fixes problems with leftover locks
	  that affect dhclient hooks
	+ Fixed wrong case in some class names for the save changes button
	+ Fixed autoscroll in dashboard widgets
	+ Added placeholder for drag & drop of table rows
	+ No autoscroll is done when overflow happens. This makes sortable
	  work in chromium
	+ Set audit after logs when enabling in first install
	+ Avoid getting unsaved changes by using readonly instance in manage-logs
>>>>>>> f323e644
3.1.11
	+ Initial setup for webadmin is now executed in postinst
	+ Fixed webadmin port migration
3.1.10
	+ Use DATETIME type in date column for consolidation tables
	+ Summarised reports shows graphs again
	+ Events summarised report has breadcrumbs now
	+ Base EBox::Logs::Composite::SummarizedReport to let summarised
	  reports have common breadcrumbs
	+ Added migration from 3.0 (apache -> webadmin)
3.1.9
	+ Fixed in-place boolean edit with non-basic types different to Union
	+ Removed some warnings in error.log
	+ Fixed confirmation dialogs warning style
	+ Fixed configure widgets width and drop behavior
	+ Fixed regression in dashboard register link after jQuery migration
	+ Always set as changed without checking RO value, this fixes some
	  situations in which the save changes button was not enabled
	+ Fixed regression in audit log IP addresses after nginx integration
	+ Added datetime time formatter to JS graphs which show dates in X
	  axis and date and time in the tracker
	+ Fixed bug sending parameters in Zentyal.Tabs prototype
	+ Fixed side-effect in Model::Manager::_modelHasMultipleInstances() that
	  tried to load composite as model by mistake, the bug was at least
	  present sometimes when trying to generate the configuration report
	+ Throw internal exception in valueByName if elementByName is undef
	+ Added captiveportal icons to CSS
	+ Restore configuration backup from file now works again after JS
	  framework change
	+ Configuration backup download, restore and delete from the list
	  works again after the UI changes
	+ Fixed regression in tabbed composites with the jQuery changes
	+ Set proper title in dialogs when loading in an existent one
	+ Fixed regression on dashboard which allowed to move already
	  present dashboard widgets
3.1.8
	+ Always log Perl errors that are not Zentyal exceptions
	+ Move package icons from software to core as required for the menu
	+ Use dpkg --clear-avail to avoid incoherent updates information
	+ Show printableModelName in DataTables when precondition fails
	+ Fixed number of decimals in Disk Usage when unit is MB
	+ Fixed UTF-8 encoding problems in TreeView
	+ Copyright footer is now at the bottom of the menu
	+ Fixed regression on logs search caused by autoFilter changes
	+ Fix bytes formatter in graphs
	+ Simplified CSS and improved styles and icons
	+ Improved dashboard drag&drop behavior in Chrome
	+ Allow to define permanentMessage directly on models
	+ Show placeholder in dashboard widgets drag&drop
	+ Fixed crash reloading dashboard after configure widgets
	+ Only apply redirect port fix on administration port
	+ Fixed regression in user interface with DataInUse exceptions
	+ Fixed wrong behavior of software updates in dashboard widget
	+ Always show proper language name for english locales
	+ Fixed wrong redirects when using a non-default admin port
	+ Fixed regression in webadmin reload after changing the language
	+ Remove unnecessary and problematic desktop services code
	+ Added icons for disabled users.
3.1.7
	+ Avoid eval operation when using standard HtmlBlocks class
	+ Changed some code to not trigger some unnecesary warnings
	+ Fixed regression on active menu entry highlight
	+ No-committed changes does not appear in configuration changes
	  log table
	+ Added autoFilter property to method tableInfo
	+ Modules can now be marked for restart after save changes via
	  post_save_modules redis key of the global module
	+ Make all dashboards div of the same height to ease drag and drop
	+ Don't allow invalid email in create report CGI
	+ DBEngineFactory is now a singleton
	+ EBox::Util::Random mentions /dev/urandom in its error messages
	  to ease troubleshooting
	+ Assure that type's references to its row are not lost in the
	  edit form template methods
3.1.6
	+ Restyled UI
	+ Added form.js
	+ Added better 502 error page for nginx with redirect when apache is ready
	+ Always call udpateRowNotify in row update, even when the new
	  values are the same than old ones
	+ Fixed bad call to EBox::CGI::Run::urlToClass in EBox::CGi::Base
	+ Added icons for top-level menu entries and module status page
	+ Fixed bad arguments in CGI::Controller::Composite call to SUPER::new()
	+ More flexible EBox::CGI::run for inheritance
	+ Fixed encoding of parameters in confirmation dialogs
	+ Check backup integrity by listing the tar file, throw
	  InvalidData exception if the tar is corrupted
	+ Do not use hidden form fields for generating confirmation dialog JS
	+ Fixed log bugs: use correct RO mode in loggerd, fixed behaviour
	  when all log helpers are disabled, enable logs correctly when
	  added by first time to configure logs table
	+ Fixed bad interpolation in JS code in booleanInPlaceViewer.mas
	+ WizardPage CGIs can now return JSON replies as response
	+ unconfigure-module script disables also the module
	+ Restart firewall module when a firewall observer module is
	  stopped/started using zentyal init.d script
	+ Added temporary stopped state to a Service module to know if a
	  module is stopped but enabled
	+ Redirect to / from /ebox using remote access to avoid blank page
	+ Removed no longer necessary jQuery noConflict()
	+ Added combobox.js
	+ Added EBox::Model::Base as base for DataTable and the new TreeView
	+ Adapted EBox::CGI::Run for the new TreeView models
	+ Fixed DataTable row removal from the UI with 100% volatile models with
	  'ids' method overriden.
3.1.5
	+ Increased webadmin default timeout.
	+ Disable drag & drop on tables with only one row
3.1.4
	+ Don't allow to move read-only rows
	+ Better prefix for user configuration redis keys
	+ Hide disabled carousel buttons, fix modal template
	+ Fixed modal dialog template
	+ Mark save changes button as changed when moving rows
	+ Remove unused parameter in Zentyal.DataTable.changeRow
3.1.3
	+ Enhanced UI styles: dialogs, progress bars, carousel, colors and images
	+ Rows of tables can now be moved using drag & drop
	+ Added logout dialog with option of discarding changes
	+ Remember page size options per users, added 'View all' page size option
	+ Added storage of options per user
	+ Enable and/or conifgure module dependencies automatically in
	  Module Status page
	+ Adapted CGIs to new modal dialogs
	+ Ported graphs from flotr.js to flot.js
	+ Ported JS code to jQuery and jQuery-ui
	+ Removed Modalbox.js, table_orderer.js and carousel.js
	+ Left menu keyword search is now case insensitive
3.1.2
	+ Make manage administrators table resilent against invalid users
	+ Remove deprecated backup domains related from logs module
	+ Added EBox::Types::URI type
	+ Added saveReload method to use reload instead of restart to
	  reduce service downtime. Use with care and programatically
	+ Added findValueMultipleFields() to DataTable and refactor _find()
	  to allow search by multiple fields
	+ Fixed disk usage report for logs component
3.1.1
	+ Do not dump unnecessary .bak files to /var/lib/zentyal/conf
	+ Restart all the core daemons instead of only apache after logrotate
	+ Fixed graph template so it could be feed with data using decimal
	  comma, it will convert it to a JS array without problems
	+ Fixed regression parsing ModalController urls
	+ Fixed regression non-model CGIs with aliases
	+ Added a way to retrieve all Models inside a Composite and its children.
	+ Increased the size limit for file uploads.
	+ Implemented a way to include configuration files for Nginx so the SOAP
	  services are able to use Nginx for SSL.
3.1
	+ Improved the message shown when there are no changes pending to save on
	  logout.
	+ Use the X-Forwarded-Proto header for redirects construction.
	+ Added nginx as the public HTTP server of Zentyal.
	+ Renamed 'Apache' module to 'WebAdmin' module. If you need to restart the
	  web administration you must use 'service zentyal webadmin restart'.
	+ Set trac milestone for reported bugs to 3.1.X
	+ CGIs are now EBox::Module::CGI::* instead of EBox::CGI::Module::*
	+ Daemons are now disabled when configuring a module, so Zentyal can
	  manage them directly instead of being autostarted by the system
	+ EBox::Model::DataForm::formSubmitted called even where there is no
	  previous row
	+ Added Pre-Depends on mysql-server to avoid problems with upgrades
	+ Depend on mysql-server metapackage instead of mysql-server-5.5
	+ Depend on zentyal-common 3.1
3.0.20
	+ Check against inexistent path in EBox::Util::SHM::subkeys
	+ Silent diff in EBox::Types::File::isEqualTo
	+ Print correctly UTF8 characters from configuration backup description
	+ When host name is changed, update /etc/hostname
	+ Proper link to remote in configuration backup page
3.0.19
	+ Removed full restore option for restore-backup tool and
	  EBox:Backup relevant methods
	+ Optimise loading Test::Deep::NoTest to avoid test environment creation
	+ Use EBox::Module::Base::writeConfFileNoCheck to write apache
	  configuration file
	+ Log events after dispatching them in the EventDaemon and catch exception
	  to avoid crashes when mysql is already stopped
	+ Emit events on zentyal start and stop
	+ Refactor some events-related code
	+ Changed MB_widedialog CSS class to use all width available in
	  the screen
	+ Fixed a broken link to SysInfo/Composite/General when activating the
	  WebServer module.
3.0.18
	+ Pass model instance when invoking EBox::Types::Select populate function
	+ Improve dynamic editable property detection for framework types
	+ Override _validateReferer method in Desktop services CGI
	+ Don't abort configuration backup when we get a error retrieving the
	  partition table information
	+ In EBox:Model::Row, refactored elementExists and
	  elementByName to make them to have similiar code structure
	+ Improvement in test help classes and added test fakes for
	  EBox::Model::Manager and EBox::Util::SHMLock
	+ Prevented unuseful warning in
	  EBox::Model::DataTable::setDirectory when the old directory is undef
	+ Fixed unit tests under EBox/Model/t, backup configuration tests and
	  some others
	+ Remove unused method EBox::Auth::alreadyLogged()
	+ Apache::setRestrictedResource updates properly if already exists
	+ Global and Module::Config allow to set redis instance to ease testing
	+ Now EBox::GlobalImpl::lastModificationTime also checks
	  modification time of configuration files
	+ Rows in events models are now synced before running EventDaemon
	+ Better way of checking if event daemon is needed
3.0.17
	+ Allow numeric zero as search filter
	+ When filtering rows don't match agains link urls or hidden values
	+ Avoid CA file check when removing it from Apache module
	+ Silent removeCA and removeInclude exceptions when removing
	  non-existant element
	+ Fixed rollback operation in redis config backend
	+ Desktop services CGI now only returns JSON responses
	+ Log error when dynamic loading a class fails in
	  ConfigureDispatchers model
	+ Update total ticks dynamically in progress indicator if ticks overflow
3.0.16
	+ Fixed regression in boolean in-place edit with Union types
	+ Added some missing timezones to EBox::Types::TimeZone
	+ Add a new method to DBEngine 'checkForColumn' to retrieve columns
	  definition from a given table
	+ Reload models info in model manager if new modules are installed
3.0.15
	+ Make sure that halt/reboot button can be clicked only once
	+ Cleaner way of disabling dependant modules when the parent is disabled,
	  avoiding unnecessary calls to enableService each time the module status
	  page is loaded.
	+ Show confirmation dialog when trying to change host or domain
	  if zentyal-samba is installed and provisioned
	+ Modified data table controller so edit boolean in place reuses
	  the code of regular edits, avoiding getting incorrect read-only
	  values from cache
3.0.14
	+ Allow search filters with a leading '*'
	+ Better error reporting when choosing a bad search filter
	+ External exceptions from _print method are caught correctly in CGIs
	+ EBox::CGI::run now supports correct handling of APR::Error
	+ Fixed dashboard check updates ajax requests in Chrome
	+ Fixed errors with zero digits components in time type
3.0.13
	+ Better warning if size file is missing in a backup when
	  restoring it
	+ Fixed table cache behaviour on cache miss in logs module
	+ Fix wrong button label when deleting rows in 'datainuse' template
	+ Removed unused method EBox::Model::DataTable::_tailoredOrder
	+ Added force default mode and permission to writeConfFileNoCheck(),
	  writeFile() and derivatives
	+ Fixed bug in EBox:::Logs::CGI::Index with internationalized
	  parameter names
	+ DataTables with sortedBy are now orderer alphabetically with
	  proper case treatment
	+ Display messages in model even when there are not elements and
	  table body is not shown
3.0.12
	+ Improve change-hostname script, delete all references to current name
	+ Faster dashboard loading with asynchronous check of software updates
	+ Workaround for when the progress id parameter has been lost
	+ Fixed problems calling upstart coomands from cron jobs with wrong PATH
	+ Decode CGI unsafeParams as utf8
	+ Avoid double encoding when printing JSON response in EBox::CGI::Base
	+ Remove warning in EBox::Menu::Folder when currentfolder is not defined
	+ Removed unnecesary and misleading method new from EBox::Auth package
3.0.11
	+ Avoid flickering loading pages when switching between menu entries
	+ Incorrect regular expression in logs search page are correctly handled
	+ Fix input badly hidden in the logs screen
	+ reloadTable from DataTable now remove cached fields as well
3.0.10
	+ Fixed unsafe characters error when getting title of progress
	  indicator in progress dialog
	+ Added use utf8 to dashboard template to fix look of closable messages
3.0.9
	+ Adapted file downloads to the new utf8 fixes
	+ Write backup files in raw mode to avoid utf8 problems
	+ Print always utf8 in STDOUT on all CGIs
	+ Decode CGI params of values entered at the interface as utf8
	+ Proper encode/decode of utf8 with also pretty JSON
	+ Fixed utf8 decoding in date shown at dashboard
	+ Removed old workarounds for utf8 problems
	+ Added new recoveryEnabled() helper method to Module::Base
	+ Added recoveryDomainName() method to SyncProvider interface
	+ Restore backup can now install missing modules in Disaster Recovery
	+ Show specific slides when installing a commercial edition
	+ Redirect to proper CGI after login in disaster recovery mode
	+ Removed old debconf workaround for first stage installation
	+ Log redis start message as debug instead of info to avoid flood
	+ Use unsafeParam in EBox::CGI::Base::paramsAsHash
	+ EBox::Module::Service does not raise exception and logs
	  nothing when using init.d status
	+ Fixed glitch in backup CGI which sometimes showed
	  the modal dialog with a incorrect template
3.0.8
	+ Use path for default name in SyncFolders::Folder
	+ Do not restrict characters in data table searchs
	+ Fixed automatic bug report regression
	+ Fixed refresh of the table and temporal control states
	  in customActionClicked callback
	+ Modified modalbox-zentyal.js to accept wideDialog parameter
	+ Fixed template method in MultiStateAction to return the default
	  template when it is not any supplied to the object
	+ Fixed sendInPlaceBooleanValue method from table-helper.js; it
	  aborted because bad parameters of Ajax.Updater
	+ Fixed bug that made that the lock was shared between owners
	+ Some fixes in the function to add the rule for desktops services
	  to the firewall
	+ Delete obsolete EBox::CGI::MenuCSS package
3.0.7
	+ Add new EBox::Module::Service::Observer to notify modules about
	  changes in the service status
	+ Administration accounts management reflects the changes in
	  system accounts in ids() or row() method call
	+ Some fixes in the RAID event watcher
	+ foreignModelInstance returns undef if foreignModel is
	  undef. This happens when a module has been uninstalled and it is
	  referenced in other installed module (events)
	+ loggerd shows loaded LogHelpers when in debug mode
	+ Added additional info to events from RAID watcher
	+ Use sudo to remove temporal files/diectories in backup, avoiding
	  permissions errors
	+ Added exception for cloud-prof module to events dependencies
3.0.6
	+ Skip keys deleted in cache in Redis::_keys()
	+ Fixed events modules dependencies to depend on any module which
	  provides watchers or dispatchers
	+ Always call enableActions before enableService when configuring modules
	+ Added needsSaveAfterConfig state to service modules
	+ Better exceptions logging in EBox::CGI::Run
	+ Fixed 'element not exists' error when enabling a log watcher
	+ Scroll up when showing modal dialog
	+ Added fqdnChanged methods to SysInfo::Observer
	+ Fixed SSL configuration conflicts betwen SOAPClient and RESTClient
3.0.5
	+ Template ajax/simpleModalDialog.mas can now accept text
	+ Used poweroff instead of halt to assure that system is powered
	  off after halt
	+ Fixed log audit database insert error when halting or rebooting
	+ Added time-based closable notification messages
	+ Adapted to new EBox::setLocaleEnvironment method
	+ EBox::Type::File now allows ebox user to own files in directories
	  which are not writable by him
	+ Removed cron daily invocation of deprecated report scripts
3.0.4
	+ Added EBox::SyncFolders interface
	+ Fixed invokation of tar for backup of model files
	+ New observer for sysinfo module to notify modules implementing the
	  SysInfo::Observer interface when the host name or host domain is
	  changed by the user, before and after the change takes effect
	+ Stop and start apache after language change to force environment reload
	+ Reload page after language change
	+ EBox::Module::Service::isRunning() skips daemons whose precondition fail
	+ Fixed undefined reference in DataTable controller for log audit
	+ Added and used serviceId field for service certificates
	+ Fixed SQL quoting of column names in unbuffered inserts and consolidation
3.0.3
	+ Fixed bug which prevented highlight of selected item in menu
	+ Fixed base class of event dispatcher to be compatible with the
	  changes dispatcher configuration table
	+ Fixed event daemon to use dumped variables
	+ Fixed need of double-click when closing menu items in some cases
	+ Fixed logs consolidation to avoid high CPU usage
	+ In view log table: correctly align previous and first page buttons
	+ Improve host name and domain validation.
	+ Forbidden the use of a qualified hostname in change hostname form
	+ Update samba hostname-dependent fields when hostname is changed
	+ Confirmation dialog when the local domain is changed and with a
	  warning if local domain which ends in .local
3.0.2
	+ The synchronization of redis cache refuses with log message to set
	  undefined values
	+ Fixed wrong sql statement which cause unwanted logs purge
	+ DataForm does not check for uniqueness of its fields, as it only
	  contains a single row
	+ In ConfigureLogs, restored printable names for log domains
	+ Fixed dashboard update error on modules widget, counter-graph
	  widget and widget without sections
	+ Better way to fix non-root warnings during boot without interfering
	  on manual restart commands in the shell
3.0.1
	+ Properly set default language as the first element of the Select to
	  avoid its loss on the first apache restart
	+ Set milestone to 3.0.X when creating tickets in trac.zentyal.org
	+ Removed forced setting of LANG variables in mod_perl which made progress
	  indicator fail when using any language different to English
	+ Removed some frequent undef warnings
	+ Added executeOnBrothers method to EBox::Model::Component
	+ Fixed repetition of 'add' and 'number change' events in RAID watcher
	+ Fixed incorrect display of edit button in tables without editField action
	+ Cache MySQL password to avoid reading it all the time
	+ Fixed request came from non-root user warnings during boot
	+ Send info event in Runit watcher only if the service was down
	  MAX_DOWN_PERIODS
3.0
	+ Removed beta logo
	+ Set 'firstInstall' flag on modules when installing during initial install
	+ Set 'restoringBackup' flag on modules when restoring backup
	+ Call enableService after initialSetup while restoring backup
	+ Registration link in widget now have appropiate content when either
	  remoteservices or software are not installed
	+ Fixed style for disabled buttons
	+ Composite and DataTable viewers recover from errors in pageTitle method
	+ Fixed intermitent failure in progress when there are no slides
	+ Rollback redis transaction on otherwise instead finally block
	+ Members of the 'admin' group can now login again on Zentyal
	+ Multi-admin management for commercial editions
	+ First and last move row buttons are now disabled instead of hidden
	+ In save changes dialog set focus always in the 'save' button
	+ Fixed i18n problem in some cases where environment variables
	  were different than the selected locale on Zentyal UI, now
	  LANG and LC_MESSAGES are explicitly passed to mod_perl
	+ Reviewed registration strings
	+ Added template attribute to MultiStateAction to provide any kind
	  of HTML to display an action
	+ Changed icon, name and link for Zentyal Remote
	+ Fixed some compatibility issues with Internet Explorer 9
	+ Show warning with Internet Explorer 8 or older
	+ Improved dashboard buttons colors
2.3.24
	+ Do not cache undef values in EBox::Config::Redis::get()
	+ Code fix on subscription retrieval for Updates event
	+ Update validate referer to new Remote Services module API
	+ In-place booleans now properly mark the module as changed
	+ Do not try to read slides if software module is not installed
	+ Fixed wrong call in Events::isEnabledDispatcher()
	+ Updated 'created by' footer
2.3.23
	+ Change the default domain name from 'zentyal.lan' to
	  'zentyal-domain.lan'
	+ Changes in first enable to avoid letting modules unsaved
	+ Type File now accepts spaces in the file name
	+ Added setTimezone method to MyDBEngine
	+ Enable consolidation after reviewing and pruning
	+ Code typo fix in Events::isEnabledWatcher
	+ Remove all report code from core
	+ Move SysInfo report related to remoteservices module
	+ Fixed regression which removed scroll bars from popups
	+ New carousel transition for the installation slides
	+ Added option to not show final notes in progress bar
	+ EBox::Model::Component::modelGetter does not die when trying to
	  get a model for an uninstalled module
	+ Added previous/next buttons to manually switch installation slides
	+ New installation slides format
	+ Added compatibility with MS Internet Explorer >= 8
2.3.22
	+ Changed first installation workflow and wizard infraestructure
	+ Improved firewall icons
	+ Set hover style for configure rules button in firewall
	+ Do not disable InnoDB in mysql if there are other databases
	+ Progress indicator no longer calls showAds if it is undefined
	+ Send cache headers on static files to improve browsing speed
	+ Added foreignNoSyncRows and foreignFilter options to EBox::Types::Select
	+ Improved settings icon
	+ Fixed modalboxes style
	+ Improve host domain validation. Single label domains are not allowed.
2.3.21
	+ Fixes on notifyActions
	+ Check for isDaemonRunning now compatible with asterisk status
	+ Fixed warning call in EBox::Types::HasMany
2.3.20
	+ New look & feel for the web interface
	+ Adjust slides transition timeout during installation
	+ Audit changes table in save changes popup has scroll and better style
	+ Model messages are printed below model title
	+ noDataMsg now allows to add elements if it makes sense
	+ Fixed ajax/form.mas to avoid phantom change button
	+ EBox::Model::Manager::_setupModelDepends uses full paths so the
	  dependecies can discriminate between models with the same name
	+ Default row addition in DataForm does not fires validateTypedRow
	+ Code typo fix in change administration port model
	+ Set only Remote as option to export/import configuration to a
	  remote site
	+ Return undef in HasMany type when a model is not longer
	  available due to being uninstalled
	+ Added onclick atribute to the link.mas template
	+ Fix exception raising when no event component is found
	+ table_ordered.js : more robust trClick event method
	+ Changed dashboard JS which sometimes halted widget updates
	+ Added popup dialogs for import/export configuration
	+ Changes in styles and sizes of the save/revoke dialog
	+ Removed redudant code in ConfigureWatchers::syncRows which made module
	  to have an incorrect modified state
	+ Dont show in bug report removed packages with configuration
	  held as broken packages
	+ DataTable::size() now calls to syncRows()
	+ EBox::Module::Config::set_list quivalent now has the same
	  behaviour than EBox::Module::Config::set
2.3.19
	+ Manually set up models for events to take into account the
	  dynamic models from the log watcher filtering models
	+ Fixed warnings when deleting a row which is referenced in other model
	+ Disable HTML form autocompletion in admin password change model
	+ Fixed incorrect non-editable warnings in change date and time model
	+ Fixed parsing value bug in EBox::Types::Date and EBox::Types::Time
	+ Reworked mdstat parsing, added failure_spare status
	+ Configuration backup implicitly preserves ownership of files
	+ Changes in styles and sizes of the save/revoke dialog
	+ New data form row is copied from default row, avoiding letting hidden
	  fields without its default value and causing missing fields errors
	+ Always fill abstract type with its default value, this avoids
	  errors with hidden fields with default value
	+ Different page to show errors when there are broken software packages
	+ InverseMatchSelect and InverseMatchUnion use 'not' instead of '!' to
	  denote inverse match. This string is configurable with a type argument
	+ Fixed types EBox::Type::InverseMatchSelect and InverseMatchUnion
	+ Fixed bug in DataTable::setTypedRow() which produced an incorrect 'id'
	  row element in DataTable::updateRowNotify()
	+ In tableBody.mas template: decomposed table topToolbar section in methods
	+ Fixed bug in discard changes dialog
	+ Confirmation dialogs now use styled modalboxes
	+ Do not reload page after save changes dialog if operation is successful
	+ Maintenance menu is now kept open when visiting the logs index page
2.3.18
	+ Manual clone of row in DataTable::setTypedRow to avoid segfault
	+ Avoid undef warnings in EBox::Model::DataTable::_find when the
	  element value is undef
	+ Fixed kill of ebox processes during postrm
	+ Set MySQL root password in create-db script and added mysql script
	  to /usr/share/zentyal for easy access to the zentyal database
	+ Increased timeout redirecting to wizards on installation to 5 seconds
	  to avoid problems on some slow or loaded machines
	+ Save changes dialog do not appear if there are no changes
	+ Delete no longer needed duplicated code
	+ Do not go to save changes after a regular package installation
	  they are saved only in the first install
	+ Progress bar in installation refactored
2.3.17
	+ Do not use modal box for save changes during installation
	+ Hidden fields in DataTables are no longer considered compulsory
	+ Select type has now its own viewer that allows use of filter function
	+ User is now enabled together with the rest of modules on first install
2.3.16
	+ Fix 'oldRow' parameter in UpdatedRowNotify
	+ Use Clone::Fast instead of Clone
	+ Modal dialog for the save and discard changes operations
	+ Use a different lock file for the usercorner redis
	+ Improved look of tables when checkAll controls are present
	+ Better icons for clone action
	+ Added confirmation dialog feature to models; added confirmation
	  dialog to change hostname model
	+ Dynamic default values are now properly updated when adding a row
	+ Kill processes owned by the ebox user before trying to delete it
	+ Do not use sudo to call status command at EBox::Service::running
	+ Fixed regression setting default CSS class in notes
2.3.15
	+ Added missing call to updateRowNotify in DataForms
	+ Fixed silent error in EBox::Types::File templates for non-readable
	  by ebox files
	+ Use pkill instead of killall in postinst
	+ Use unset instead of delete_dir when removing rows
	+ Do not set order list for DataForms
	+ Only try to clean tmp dir on global system start
2.3.14
	+ Error message for failure in package cache creation
	+ Fixed regression when showing a data table in a modal view
	+ Do not do a redis transaction for network module init actions
	+ Fixed EBox::Module::Config::st_unset()
	+ Allowed error class in msg template
2.3.13
	+ Fixed problems in EventDaemon with JSON and blessed references
	+ More crashes avoided when watchers or dispatchers doesn't exist
	+ Proper RAID watcher reimplementation using the new state API
	+ EBox::Config::Redis singleton has now a instance() method instead of new()
	+ Deleted wrong use in ForcePurge model
2.3.12
	+ Fixed problem with watchers and dispatchers after a module deletion
	+ Fixed EBox::Model::DataTable::_checkFieldIsUnique, it failed when the
	  printableValue of the element was different to its value
	+ Fixed separation between Add table link and table body
	+ Adaptation of EventDaemon to model and field changes
	+ Disabled logs consolidation on purge until it is reworked, fixed
	  missing use in purge logs model
	+ Fixed Componet::parentRow, it not longer tries to get a row with
	  undefined id
	+ Fix typo in ConfigureLogs model
	+ Mark files for removing before deleting the row from backend in
	  removeRow
	+ The Includes directives are set just for the main virtual host
	+ Fixed EventDaemon crash
2.3.11
	+ Mark files for removing before deleting the row from backend in removeRow
	+ Dashboard widgets now always read the information from RO
	+ Enable actions are now executed before enableService()
	+ Fixed regression which prevented update of the administration service
	  port when it was changed in the interface
	+ New EBox::Model::Composite::componentNames() for dynamic composites
	+ Remove _exposedMethods() feature to reduce use of AUTOLOAD
	+ Removed any message set in the model in syncRows method
	+ Added global() method to modules and components to get a coherent
	  read-write or read-only instance depending on the context
	+ Removed Model::Report and Composite::Report namespaces to simplify model
	  management and specification
	+ New redis key naming, with $mod/conf/*, $mod/state and $mod/ro/* replacing
	  /ebox/modules/$mod/*, /ebox/state/$mod/* and /ebox-ro/modules/$mod/*
	+ Removed unnecessary parentComposite methods in EBox::Model::Component
	+ Only mark modules as changed when data has really changed
	+ EBox::Global::modChange() throws exception if instance is readonly
	+ New get_state() and set_state() methods, st_* methods are kept for
	  backwards compatibility, but they are deprecated
	+ Simplified events module internals with Watcher and Dispatcher providers
	+ Model Manager is now able to properly manage read-only instances
	+ Composites can now use parentModule() like Models
	+ Renamed old EBox::GConfModule to EBox::Module::Config
	+ Unified model and composite management in the new EBox::Model::Manager
	+ Model and composites are loaded on demand to reduce memory consumption
	+ Model and composite information is now stored in .yaml schemas
	+ ModelProvider and CompositeProvider are no longer necessary
	+ Simplified DataForm using more code from DataTable
	+ Adapted RAID and restrictedResources() to the new JSON objects in redis
	+ Remove unused override modifications code
	+ Added /usr/share/zentyal/redis-cli wrapper for low-level debugging
	+ Use simpler "key: value" format for dumps instead of YAML
	+ Row id prefixes are now better chosen to avoid confusion
	+ Use JSON instead of list and hash redis types (some operations,
	  specially on lists, are up to 50% faster and caching is much simpler)
	+ Store rows as hashes instead of separated keys
	+ Remove deprecated all_dirs and all_entries methods
	+ Remove obsolete EBox::Order package
	+ Remove no longer needed redis directory tree sets
	+ Fixed isEqualTo() method on EBox::Types::Time
	+ EBox::Types::Abstract now provides default implementations of fields(),
	  _storeInGConf() and _restoreFromHash() using the new _attrs() method
	+ Remove indexes on DataTables to reduce complexity, no longer needed
	+ Simplified ProgressIndicator implementation using shared memory
	+ New EBox::Util::SHMLock package
	+ Implemented transactions for redis operations
	+ Replace old MVC cache system with a new low-level redis one
	+ Delete no longer necessary regen-redis-db tool
	+ Added new checkAll property to DataTable description to allow
	  multiple check/uncheck of boolean columns
2.3.10
	+ Added Desktop::ServiceProvider to allow modules to implement
	  requests from Zentyal desktop
	+ Added VirtualHost to manage desktop requests to Zentyal server
	+ Fix EventDaemon in the transition to MySQL
	+ Send EventDaemon errors to new rotated log file /var/log/zentyal/events.err
	+ Send an event to Zentyal Cloud when the updates are up-to-date
	+ Send an info event when modules come back to running
	+ Include additional info for current event watchers
	+ Fixed RAID report for some cases of spare devices and bitmaps
	+ Fixed log purge, SQL call must be a statement not a query
	+ Fixed regex syntax in user log queries
	+ Added missing "use Filesys::Df" to SysInfo
	+ Disabled consolidation by default until is fixed or reimplemented
	+ Fixed regresion in full log page for events
	+ Added clone action to data tables
	+ Fixed regression in modal popup when showing element table
	+ Added new type EBox::Types::KrbRealm
	+ Fix broken packages when dist-upgrading from old versions: stop ebox
	  owned processes before changing home directory
	+ Log the start and finish of start/stop modules actions
	+ Added usesPort() method to apache module
2.3.9
	+ Enable SSLInsecureRenegotiation to avoid master -> slave SOAP handsake
	  problems
	+ Added validateRowRemoval method to EBox::Model::DataTable
	+ Use rm -rf instead of remove_tree to avoid chdir permission problems
	+ Avoid problems restarting apache when .pid file does not exist
	+ Do not use graceful on apache to allow proper change of listen port
	+ Simplified apache restart mechanism and avoid some problems
2.3.8
	+ Create tables using MyISAM engine by default
	+ Delete obsolete 'admin' table
2.3.7
	+ Fixed printableName for apache module and remove entry in status widget
	+ Merged tableBodyWithoutActions.mas into tableBody.mas
	+ Removed tableBodyWithoutEdit.mas because it is no longer used
	+ Better form validation message when there are no ids for
	  foreign rows in select control with add new popup
	+ Fixed branding of RSS channel items
	+ Fixed destination path when copying zentyal.cnf to /etc/mysql/conf.d
	+ Packaging fixes for precise
2.3.6
	+ Switch from CGIs to models in System -> General
	+ New value() and setValue() methods in DataForm::setValue() for cleaner
	  code avoiding use of AUTOLOAD
	+ Added new EBox::Types::Time, EBox::Types::Date and EBox::Types::TimeZone
	+ Added new attribute 'enabled' to the Action and MultiStateAction types
	  to allow disabling an action. Accepts a scalar or a CODE ref
	+ The 'defaultValue' parameter of the types now accept a CODE ref that
	  returns the default value.
2.3.5
	+ Added force parameter in validateTypedRow
	+ Fixed 'hidden' on types when using method references
	+ Removed some console problematic characters from Util::Random::generate
	+ Added methods to manage apache CA certificates
	+ Use IO::Socket::SSL for SOAPClient connections
	+ Removed apache rewrite from old slaves implementation
	+ Do not show RSS image if custom_prefix defined
2.3.4
	+ Avoid 'negative radius' error in DiskUsage chart
	+ Fixed call to partitionFileSystems in EBox::SysInfo::logReportInfo
	+ Log audit does not ignore fields which their values could be interpreted
	  as boolean false
	+ Avoid ebox.cgi failure when showing certain strings in the error template
	+ Do not calculate md5 digests if override_user_modification is enabled
	+ Clean /var/lib/zentyal/tmp on boot
	+ Stop apache gracefully and delete unused code in Apache.pm
	+ Cache contents of module.yaml files in Global
2.3.3
	+ The editable attribute of the types now accept a reference to a function
	  to dinamically enable or disable the field.
	+ In progress bar CGIs AJAX call checks the availability of the
	  next page before loading it
	+ Replaced community logo
	+ Adapted messages in the UI for new editions
	+ Changed cookie name to remove forbidden characters to avoid
	  incompatibilities with some applications
	+ Added methods to enable/disable restart triggers
2.3.2
	+ Fixed redis unix socket permissions problem with usercorner
	+ Get row ids without safe characters checking
	+ Added EBox::Util::Random as random string generator
	+ Set log level to debug when cannot compute md5 for a nonexistent file
	+ Filtering in tables is now case insensitive
	+ ProgressIndicator no longer leaves zombie processes in the system
	+ Implemented mysqldump for logs database
	+ Remove zentyal-events cron script which should not be longer necessary
	+ Bugfix: set executable permissions to cron scripts and example hooks
	+ Added a global method to retrieve installed server edition
	+ Log also duration and compMessage to events.log
2.3.1
	+ Updated Standards-Version to 3.9.2
	+ Fixed JS client side table sorting issue due to Prototype
	  library upgrade
	+ Disable InnoDB by default to reduce memory consumption of MySQL
	+ Now events are logged in a new file (events.log) in a more
	  human-readable format
	+ Added legend to DataTables with custom actions
	+ Changed JS to allow the restore of the action cell when a delete
	  action fails
	+ Set milestone to 3.0 when creating bug reports in the trac
	+ Avoid temporal modelInstance errors when adding or removing
	  modules with LogWatchers or LogDispatcher
	+ Unallow administration port change when the port is in use
2.3
	+ Do not launch a passwordless redis instance during first install
	+ New 'types' field in LogObserver and storers/acquirers to store special
	  types like IPs or MACs in an space-efficient way
	+ Use MySQL for the logs database instead of PostgreSQL
	+ Bugfix: logs database is now properly recreated after purge & install
	+ Avoid use of AUTOLOAD to execute redis commands, improves performance
	+ Use UNIX socket to connect to redis for better performance and
	  update default redis 2.2 settings
	+ Use "sudo" group instead of "admin" one for the UI access control
	+ Added EBox::Module::Base::version() to get package version
	+ Fixed problem in consalidation report when accumulating results
	  from queries having a "group by table.field"
	+ Added missing US and Etc zones in timezone selector
	+ Replaced autotools with zbuildtools
	+ Refuse to restore configuration backup from version lesser than
	  2.1 unless forced
	+ Do not retrieve format.js in every graph to improve performance
	+ The purge-module scripts are always managed as root user
	+ New grep-redis tool to search for patterns in redis keys or
	  values
	+ Use partitionFileSystems method from EBox::FileSystem
2.2.4
	+ New internal 'call' command in Zentyal shell to 'auto-use' the module
	+ Zentyal shell now can execute commandline arguments
	+ Bugfix: EBox::Types::IPAddr::isEqualTo allows to change netmask now
	+ Removed some undefined concatenation and compare warnings in error.log
	+ Ignore check operation in RAID event watcher
	+ Skip IP addresses ending in .0 in EBox::Types::IPRange::addresses()
	+ Do not store in redis trailing dots in Host and DomainName types
	+ Added internal command to instance models and other improvements in shell
	+ Now the whole /etc/zentyal directory is backed up and a copy of the
	  previous contents is stored at /var/backups before restoring
	+ Removing a module with a LogWatcher no longer breaks the LogWatcher
	  Configuration page anymore
	+ Fixed error in change-hostname script it does not longer match substrings
	+ Bugfix: Show breadcrumbs even from models which live in a
	  composite
	+ HTTPLink now returns empty string if no HTTPUrlView is defined
	  in DataTable class
	+ Added mising use sentence in EBox::Event::Watcher::Base
2.2.3
	+ Bugfix: Avoid url rewrite to ebox.cgi when requesting to /slave
	+ Fixed logrotate configuration
	+ More resilient way to handle with missing indexes in _find
	+ Added more informative text when mispelling methods whose prefix
	  is an AUTOLOAD action
	+ A more resilient solution to load events components in EventDaemon
	+ Added one and two years to the purge logs periods
	+ Fixed downloads from EBox::Type::File
2.2.2
	+ Revert cookie name change to avoid session loss in upgrades
	+ Do not try to change owner before user ebox is created
2.2.1
	+ Removed obsolete references to /zentyal URL
	+ Create configuration backup directories on install to avoid warnings
	  accessing the samba share when there are no backups
	+ Log result of save changes, either successful or with warnings
	+ Changed cookie name to remove forbidden characters to avoid
	  incompatibilities with some applications
	+ Removed duplicated and incorrect auding logging for password change
	+ Fixed some non-translatable strings
	+ Create automatic bug reports under 2.2.X milestone instead of 2.2
	+ Fixed bug changing background color on selected software packages
2.1.34
	+ Volatile types called password are now also masked in audit log
	+ Adjust padding for module descriptions in basic software view
	+ Removed beta icon
2.1.33
	+ Fixed modal add problems when using unique option on the type
	+ Fixed error management in the first screen of modal add
	+ Unify software selection and progress colors in CSS
	+ Set proper message type in Configure Events model
	+ Fixed error checking permanentMessage types in templates/msg.mas
2.1.32
	+ Added progress bar colors to theme definition
	+ Remove no longer correct UTF8 decode in ProgressIndicator
	+ Fixed UTF8 double-encoding on unexpected error CGI
	+ Reviewed some subscription strings
	+ Always fork before apache restart to avoid port change problems
	+ Stop modules in the correct order (inverse dependencies order)
	+ Better logging of failed modules on restore
2.1.31
	+ Do not start managed daemons on boot if the module is disabled
	+ Better message on redis error
	+ Watch for dependencies before automatic enable of modules on first install
2.1.30
	+ Removed obsolete /ebox URL from RSS link
	+ Changed methods related with extra backup data in modules logs
	  to play along with changes in ebackup module
	+ Set a user for remote access for audit reasons
	+ Detect session loss on AJAX requests
2.1.29
	+ Startup does not fail if SIGPIPE received
2.1.28
	+ Added code to mitigate false positives on module existence
	+ Avoid error in logs full summary due to incorrect syntax in template
	+ Allow unsafe chars in EBox::Types::File to avoid problems in some browsers
	+ Reviewed some subscription strings
	+ Warning about language-packs installed works again after Global changes
	+ Show n components update when only zentyal packages are left to
	  upgrade in the system widget
	+ Do not show debconf warning when installing packages
	+ EBox::Types::IPAddr (and IPNetwork) now works with defaultValue
	+ Allow to hide menu items, separators and dashboard widgets via conf keys
2.1.27
	+ Do not create tables during Disaster Recovery installation
	+ Added new EBox::Util::Debconf::value to get debconf values
	+ DataTable controller does no longer try to get a deleted row
	  for gather elements values for audit log
	+ Check if Updates watcher can be enabled if the subscription
	  level is yet unknown
2.1.26
	+ Detection of broken packages works again after proper deletion
	  of dpkg_running file
	+ Keep first install redis server running until trigger
	+ Unified module restart for package trigger and init.d
	+ Use restart-trigger script in postinst for faster daemons restarting
	+ System -> Halt/Reboot works again after regression in 2.1.25
	+ Added framework to show warning messages after save changes
	+ Change caption of remote services link to Zentyal Cloud
	+ Do not show Cloud link if hide_cloud_link config key is defined
	+ Added widget_ignore_updates key to hide updates in the dashboard
	+ Differentiate ads from notes
	+ Allow custom message type on permanentMessage
	+ Only allow custom themes signed by Zentyal
	+ Removed /zentyal prefix from URLs
	+ Caps lock detection on login page now works again
	+ Added HiddenIfNotAble property to event watchers to be hidden if
	  it is unabled to monitor the event
	+ Dashboard values can be now error and good as well
	+ Include a new software updates widget
	+ Include a new alert for basic subscriptions informing about
	  software updates
	+ Add update-notifier-common to dependencies
	+ EBox::DataTable::enabledRows returns rows in proper order
	+ Use custom ads when available
	+ Disable bug report when hide_bug_report defined on theme
2.1.25
	+ Do not show disabled module warnings in usercorner
	+ Mask passwords and unify boolean values in audit log
	+ Do not override type attribute for EBox::Types::Text subtypes
	+ Corrected installation finished message after first install
	+ Added new disableAutocomplete attribute on DataTables
	+ Optional values can be unset
	+ Minor improvements on nmap scan
2.1.24
	+ Do not try to generate config for unconfigured services
	+ Remove unnecessary redis call getting _serviceConfigured value
	+ Safer sizes for audit log fields
	+ Fix non-translatable "show help" string
	+ Allow links to first install wizard showing a desired page
	+ Fixed bug in disk usage when we have both values greater and
	  lower than 1024 MB
	+ Always return a number in EBox::AuditLogging::isEnabled to avoid
	  issues when returning the module status
	+ Added noDataMsg attribute on DataTable to show a message when
	  there are no rows
2.1.23
	+ Removed some warnings during consolidation process
	+ Depend on libterm-readline-gnu-perl for history support in shells
	+ Fixed error trying to change the admin port with NTP enabled
	+ Fixed breadcrumb destination for full log query page
	+ Use printableActionName in DataTable setter
2.1.22
	+ Fixed parentRow method in EBox::Types::Row
	+ Added new optionalLabel flag to EBox::Types::Abstract to avoid
	  show the label on non-optional values that need to be set as
	  optional when using show/hide viewCustomizers
	+ Added initHTMLStateOrder to View::Customizer to avoid incorrect
	  initial states
	+ Improved exceptions info in CGIs to help bug reporting
	+ Do not show customActions when editing row on DataTables
2.1.21
	+ Fixed bug printing traces at Global.pm
	+ Check new dump_exceptions confkey instead of the debug one in CGIs
	+ Explicit conversion to int those values stored in our database
	  for correct dumping in reporting
	+ Quote values in update overwrite while consolidating for reporting
2.1.20
	+ Fixed regression in edition in place of booleans
	+ Better default balance of the dashboard based on the size of the widgets
	+ Added defaultSelectedType argument to PortRange
2.1.19
	+ Disable KeepAlive as it seems to give performance problems with Firefox
	  and set MaxClients value back to 1 in apache.conf
	+ Throw exceptions when calling methods not aplicable to RO instances
	+ Fixed problems when mixing read/write and read-only instances
	+ Date/Time and Timezone moved from NTP to core under System -> General
	+ Do not instance hidden widgets to improve dashboard performance
	+ New command shell with Zentyal environment at /usr/share/zentyal/shell
	+ Show warning when a language-pack is not installed
	+ Removed unnecessary dump/load operations to .bak yaml files
	+ AuditLogging and Logs constructor now receive the 'ro' parameter
	+ Do not show Audit Logging in Module Status widget
2.1.18
	+ New unificated zentyal-core.logrotate for all the internal logs
	+ Added forceEnabled option for logHelpers
	+ Moved carousel.js to wizard template
	+ Add ordering option to wizard pages
	+ Fixed cmp and isEqualTo methods for EBox::Types::IPAddr
	+ Fixed wrong Mb unit labels in Disk Usage and use GB when > 1024 MB
	+ Now global-action script can be called without progress indicator
	+ Fixed EBox::Types::File JavaScript setter code
	+ Added support for "Add new..." modal boxes in foreign selectors
	+ Each module can have now its customized purge-module script
	  that will be executed after the package is removed
	+ Added Administration Audit Logging to log sessions, configuration
	  changes, and show pending actions in save changes confirmation
	+ User name is stored in session
	+ Remove deprecated extendedRestore from the old Full Backup
2.1.17
	+ Fixed RAID event crash
	+ Added warning on models and composites when the module is disabled
	+ Fixed login page style with some languages
	+ Login page template can now be reused accepting title as parameter
	+ EBox::Types::File does not write on redis when it fails to
	  move the fail to its final destination
	+ Added quote column option for periodic log consolidation and
	  report consolidation
	+ Added exclude module option to backup restore
2.1.16
	+ Do not show incompatible navigator warning on Google Chrome
	+ Fixed syncRows override detection on DataTable find
	+ clean-conf script now deletes also state data
	+ Avoid 'undefined' message in selectors
2.1.15
	+ Move Disk Usage and RAID to the new Maintenance menu
	+ Always call syncRows on find (avoid data inconsistencies)
	+ Filename when downloading a conf backup now contains hostname
	+ Fixed bug in RAID template
	+ Set proper menu order in System menu (fixes NTP position)
	+ Fixed regresion in page size selector on DataTables
	+ Fixed legend style in Import/Export Configuration
2.1.14
	+ Fixed regresion with double quotes in HTML templates
	+ Fixed problems with libredis-perl version dependency
	+ Adding new apparmor profile management
2.1.13
	+ Better control of errors when saving changes
	+ Elements of Union type can be hidden
	+ Model elements can be hidden only in the viewer or the setter
	+ HTML attributtes are double-quoted
	+ Models can have sections of items
	+ Password view modified to show the confirmation field
	+ New multiselect type
	+ Redis backend now throws different kind of exceptions
2.1.12
	+ Revert no longer necessary parents workaround
	+ Hide action on viewCustomizer works now on DataTables
2.1.11
	+ Fixed bug which setted bad directory to models in tab view
	+ Union type: Use selected subtype on trailingText property if the
	  major type does not have the property
	+ Raise MaxClients to 2 to prevent apache slowness
2.1.10
	+ Security [ZSN-2-1]: Avoid XSS in process list widget
2.1.9
	+ Do not try to initialize redis client before EBox::init()
	+ Safer way to delete rows, deleting its id reference first
	+ Delete no longer needed workaround for gconf with "removed" attribute
	+ Fixed regression in port range setter
2.1.8
	+ Fixed regression in menu search
	+ Fixed missing messages of multi state actions
	+ Help toggler is shown if needed when dynamic content is received
	+ Fixed issue when disabling several actions at once in a data table view
	+ All the custom actions are disabled when one is clicked
	+ Submit wizard pages asynchronously and show loading indicator
	+ Added carousel.js for slide effects
2.1.7
	+ Fixed issues with wrong html attributes quotation
	+ Bugfix: volatile types can now calculate their value using other
	  the value from other elements in the row no matter their position
2.1.6
	+ Attach software.log to bug report if there are broken packages
	+ Added keyGenerator option to report queries
	+ Tuned apache conf to provide a better user experience
	+ Actions click handlers can contain custom javascript
	+ Restore configuration with force dependencies option continues
	  when modules referenced in the backup are not present
	+ Added new MultiStateAction type
2.1.5
	+ Avoid problems getting parent if the manager is uninitialized
	+ Rename some icon files with wrong extension
	+ Remove wrong optional attribute for read-only fields in Events
	+ Renamed all /EBox/ CGI URLs to /SysInfo/ for menu folder coherency
	+ Added support for custom actions in DataTables
	+ Replaced Halt/Reboot CGI with a model
	+ Message classes can be set from models
	+ Fixed error in Jabber dispatcher
	+ Show module name properly in log when restart from the dashboard fails
	+ Avoid warning when looking for inexistent PID in pidFileRunning
2.1.4
	+ Changed Component's parent/child relationships implementation
	+ Fixed WikiFormat on automatic bug report tickets
	+ Do not show available community version in Dashboard with QA
 	  updates
2.1.3
	+ Fall back to readonly data in config backup if there are unsaved changes
	+ Allow to automatically send a report in the unexpected error page
	+ Logs and Events are now submenus of the new Maintenance menu
	+ Configuration Report option is now present on the Import/Export section
	+ Require save changes operation after changing the language
	+ Added support for URL aliases via schemas/urls/*.urls files
	+ Allow to sort submenu items via 'order' attribute
	+ Automatically save changes after syncRows is called and mark the module
	  mark the module as unchanged unless it was previously changed
	+ Removed unnecessary ConfigureEvents composite
	+ Removed unnecessary code from syncRows in logs and events
	+ Restore configuration is safer when restoring /etc/zentyal files
	+ Fixed unescaped characters when showing an exception
	+ Fixed nested error page on AJAX requests
	+ Adapted dumpBackupExtraData to new expected return value
	+ Report remoteservices, when required, a change in administration
	  port
	+ Added continueOnModuleFail mode to configuration restore
	+ Fixed Firefox 4 issue when downloading backups
	+ Show scroll when needed in stacktraces (error page)
	+ More informative error messages when trying to restart locked modules
	  from the dashboard
	+ Creation of plpgsql language moved from EBox::Logs::initialSetup
	  to create-db script
	+ Redis backend now throws different kind of exceptions
	+ Avoid unnecesary warnings about PIDs
	+ Update Jabber dispatcher to use Net::XMPP with some refactoring
	+ Save changes messages are correctly shown with international charsets
	+ Support for bitmap option in RAID report
	+ Retry multiInsert line by line if there are encoding errors
	+ Adapted to new location of partitionsFileSystems in EBox::FileSystem
	+ Event messages are cleaned of null characters and truncated
	  before inserting in the database when is necessary
	+ Improve message for "Free storage space" event and send an info
	  message when a given partition is not full anymore
	+ Event messages now can contain newline characters
	+ Objects of select type are compared also by context
	+ Remove cache from optionsFromForeignModel since it produces
	  problems and it is useless
	+ Set title with server name if the server is subscribed
	+ Fix title HTML tag in views for Models and Composites
	+ Added lastEventsReport to be queried by remoteservices module
	+ Added EBox::Types::HTML type
	+ Added missing manage-logs script to the package
	+ Fixed problems with show/hide help switch and dynamic content
	+ Menus with subitems are now kept unfolded until a section on a
	  different menu is accessed
	+ Sliced restore mode fails correctly when schema file is missing,
	  added option to force restore without schema file
	+ Purge conf now purges the state keys as well
	+ Added EBox::Types::IPRange
2.1.2
	+ Now a menu folder can be closed clicking on it while is open
	+ Bugfix: cron scripts are renamed and no longer ignored by run-parts
	+ Added new EBox::Util::Nmap class implementing a nmap wrapper
2.1.1
	+ Fixed incoherency problems with 'on' and '1' in boolean indexes
	+ Move cron scripts from debian packaging to src/scripts/cron
	+ Trigger restart of logs and events when upgrading zentyal-core
	  without any other modules
	+ Don't restart apache twice when upgrading together with more modules
	+ Fixed params validation issues in addRow
2.1
	+ Replace YAML::Tiny with libyaml written in C through YAML::XS wrapper
	+ Minor bugfix: filter invalid '_' param added by Webkit-based browser
	  on EBox::CGI::Base::params() instead of _validateParams(), avoids
	  warning in zentyal.log when enabling modules
	+ All CGI urls renamed from /ebox to /zentyal
	+ New first() and deleteFirst() methods in EBox::Global to check
	  existence and delete the /var/lib/zentyal/.first file
	+ PO files are now included in the language-pack-zentyal-* packages
	+ Migrations are now always located under /usr/share/$package/migration
	  this change only affects to the events and logs migrations
	+ Delete no longer used domain and translationDomain methods/attributes
	+ Unified src/libexec and tools in the new src/scripts directory
	+ Remove the ebox- prefix on all the names of the /usr/share scripts
	+ New EBox::Util::SQL package with helpers to create and drop tables
	  from initial-setup and purge-module for each module
	+ Always drop tables when purging a package
	+ Delete 'ebox' user when purging zentyal-core
	+ Moved all SQL schemas from tools/sqllogs to schemas/sql
	+ SQL time-period tables are now located under schemas/sql/period
	+ Old ebox-clean-gconf renamed to /usr/share/zentyal/clean-conf and
	  ebox-unconfigure-module is now /usr/share/zentyal/unconfigure-module
	+ Added default implementation for enableActions, executing
	  /usr/share/zentyal-$modulename/enable-module if exists
	+ Optimization: Do not check if a row is unique if any field is unique
	+ Never call syncRows on read-only instances
	+ Big performance improvements using hashes and sets in redis
	  database to avoid calls to the keys command
	+ Delete useless calls to exists in EBox::Config::Redis
	+ New regen-redis-db tool to recreate the directory structure
	+ Renamed /etc/cron.hourly/90manageEBoxLogs to 90zentyal-manage-logs
	  and moved the actual code to /usr/share/zentyal/manage-logs
	+ Move /usr/share/ebox/zentyal-redisvi to /usr/share/zentyal/redisvi
	+ New /usr/share/zentyal/initial-setup script for modules postinst
	+ New /usr/share/zentyal/purge-module script for modules postrm
	+ Removed obsolete logs and events migrations
	+ Create plpgsql is now done on EBox::Logs::initialSetup
	+ Replace old ebox-migrate script with EBox::Module::Base::migrate
	+ Rotate duplicity-debug.log log if exists
	+ Bug fix: Port selected during installation is correctly saved
	+ Zentyal web UI is restarted if their dependencies are upgraded
	+ Bug fix: Logs don't include unrelated information now
	+ Add total in disk_usage report
	+ Bugfix: Events report by source now works again
	+ Do not include info messages in the events report
	+ Services event is triggered only after five failed checkings
	+ Do not add redundant includedir lines to /etc/sudoers
	+ Fixed encoding for strings read from redis server
	+ Support for redis-server 2.0 configuration
	+ Move core templates to /usr/share/zentyal/stubs/core
	+ Old /etc/ebox directory replaced with the new /etc/zentyal with
	  renamed core.conf, logs.conf and events.conf files
	+ Fixed broken link to alerts list
2.0.15
	+ Do not check the existence of cloud-prof package during the
	  restore since it is possible not to be installed while disaster
	  recovery process is done
	+ Renamed /etc/init.d/ebox to /etc/init.d/zentyal
	+ Use new zentyal-* package names
	+ Don't check .yaml existence for core modules
2.0.14
	+ Added compMessage in some events to distinguish among events if
	  required
	+ Make source in events non i18n
	+ After restore, set all the restored modules as changed
	+ Added module pre-checks for configuration backup
2.0.13
	+ Fixed dashboard graphs refresh
	+ Fixed module existence check when dpkg is running
	+ Fix typo in sudoers creation to make remote support work again
2.0.12
	+ Include status of packages in the downloadable bug report
	+ Bugfix: Avoid possible problems deleting redis.first file if not exist
2.0.11
	+ New methods entry_exists and st_entry_exists in config backend
2.0.10
	+ Now redis backend returns undef on get for undefined values
	+ Allow custom mason templates under /etc/ebox/stubs
	+ Better checks before restoring a configuration backup with
	  a set of modules different than the installed one
	+ Wait for 10 seconds to the child process when destroying the
	  progress indicator to avoid zombie processes
	+ Caught SIGPIPE when trying to contact Redis server and the
	  socket was already closed
	+ Do not stop redis server when restarting apache but only when
	  the service is asked to stop
	+ Improvements in import/export configuration (know before as
	  configuration backup)
	+ Improvements in ProgressIndicator
	+ Better behaviour of read-only rows with up/down arrows
	+ Added support for printableActionName in DataTable's
	+ Added information about automatic configuration backup
	+ Removed warning on non existent file digest
	+ Safer way to check if core modules exist during installation
2.0.9
	+ Treat wrong installed packages as not-existent modules
	+ Added a warning in dashboard informing about broken packages
	+ File sharing and mailfilter log event watchers works again since
	  it is managed several log tables per module
2.0.8
	+ Replaced zentyal-conf script with the more powerful zentyal-redisvi
	+ Set always the same default order for dashboard widgets
	+ Added help message to the configure widgets dialog
	+ Check for undefined values in logs consolidation
	+ Now dashboard notifies fails when restarting a service
	+ Fixed bug with some special characters in dashboard
	+ Fixed bug with some special characters in disk usage graph
2.0.7
	+ Pre-installation includes sudoers.d into sudoers file if it's not yet
	  installed
	+ Install apache-prefork instead of worker by default
	+ Rename service certificate to Zentyal Administration Web Server
2.0.6
	+ Use mod dependencies as default restore dependencies
	+ Fixed dependencies in events module
	+ Increased recursive dependency threshold to avoid
	  backup restoration problems
2.0.5
	+ Removed deprecated "Full backup" option from configuration backup
	+ Bugfix: SCP method works again after addition of SlicedBackup
	+ Added option in 90eboxpglogger.conf to disable logs consolidation
2.0.4
	+ Removed useless gconf backup during upgrade
	+ Fixed postinstall script problems during upgrade
2.0.3
	+ Added support for the sliced backup of the DB
	+ Hostname change is now visible in the form before saving changes
	+ Fixed config backend problems with _fileList call
	+ Added new bootDepends method to customize daemons boot order
	+ Added permanent message property to Composite
	+ Bugfix: Minor aesthetic fix in horizontal menu
	+ Bugfix: Disk usage is now reported in expected bytes
	+ Bugfix: Event dispatcher is not disabled when it is impossible
	  for it to dispatch the message
2.0.2
	+ Better message for the service status event
	+ Fixed modules configuration purge script
	+ Block enable module button after first click
	+ Avoid division by zero in progress indicator when total ticks is
	  zero
	+ Removed warning during postinst
	+ Added new subscription messages in logs, events and backup
2.0.1
	+ Bugfix: Login from Zentyal Cloud is passwordless again
	+ Some defensive code for the synchronization in Events models
	+ Bugfix: add EBox::Config::Redis::get to fetch scalar or list
	  values. Make GConfModule use it to avoid issues with directories
	  that have both sort of values.
1.5.14
	+ Fixed redis bug with dir keys prefix
	+ Improved login page style
	+ New login method using PAM instead of password file
	+ Allow to change admin passwords under System->General
	+ Avoid auto submit wizard forms
	+ Wizard skip buttons always available
	+ Rebranded post-installation questions
	+ Added zentyal-conf script to get/set redis config keys
1.5.13
	+ Added transition effect on first install slides
	+ Zentyal rebrand
	+ Added web page favicon
	+ Fixed already seen wizards apparition
	+ Fixed ro module creation with redis backend
	+ Use mason for links widgets
	+ Use new domain to official strings for subscriptions
1.5.12
	+ Added option to change hostname under System->General
	+ Show option "return to dashboard" when save changes fails.
1.5.11
	+ Added more tries on redis reconnection
	+ Fixed user corner access problems with redis server
	+ writeFile* methods reorganized
	+ Added cron as dependency as cron.hourly was never executed with anacron
	+ Improvements in consolidation of data for reports
1.5.10
	+ Fixed gconf to redis conversion for boolean values
1.5.9
	+ Improved migrations speed using the same perl interpreter
	+ Redis as configuration backend (instead of gconf)
	+ Improved error messages in ebox-software
	+ Set event source to 256 chars in database to adjust longer event
	  sources
	+ Progress bar AJAX updates are sent using JSON
	+ Fixed progress bar width problems
	+ Fixed top menu on wizards
	+ Improved error message when disconnecting a not connected database
	+ Abort installation if 'ebox' user already exists
	+ Bugfix: IP address is now properly registered if login fails
1.5.8
	+ Added template tableorderer.css.mas
	+ Added buttonless top menu option
	+ Bugfix: Save all modules on first installation
	+ Bugfix: General ebox database is now created if needed when
	  re/starting services
	+ Bugfix: Data to report are now uniform in number of elements per
	  value. This prevents errors when a value is present in a month and
	  not in another
	+ Bugfix: Don't show already visited wizard pages again
1.5.7
	+ Bugfix: Avoid error when RAID is not present
	+ Bugfix: Add ebox-consolidate-reportinfo call in daily cron script
	+ Bugfix: Called multiInsert and unbufferedInsert when necessary
	  after the loggerd reimplementation
	+ Bugfix: EBox::ThirdParty::Apache2::AuthCookie and
	  EBox::ThirdParty::Apache2::AuthCookie::Util package defined just
	  once
	+ Added util SystemKernel
	+ Improved progress indicator
	+ Changes in sudo generation to allow sudo for remote support user
	+ Initial setup wizards support
1.5.6
	+ Reimplementation of loggerd using inotify instead of File::Tail
1.5.5
	+ Asynchronous load of dashboard widgets for a smoother interface
1.5.4
	+ Changed dbus-check script to accept config file as a parameter
1.5.3
	+ Function _isDaemonRunning works now with snort in lucid
	+ Javascript refreshing instead of meta tag in log pages
	+ Updated links in dashboard widget
	+ Add package versions to downloadable ebox.log
	+ Fixed postgresql data dir path for disk usage with pg 8.4
	+ GUI improvements in search box
1.5.2
	+ Security [ESN-1-1]: Validate referer to avoid CSRF attacks
	+ Added reporting structure to events module
	+ Added new CGI to download the last lines of ebox.log
1.5.1
	+ Bugfix: Catch exception when upstart daemon does not exist and
	  return a stopped status
	+ Added method in logs module to dump database in behalf of
	ebackup module
	+ Bugfix: Do not check in row uniqueness for optional fields that
	are not passed as parameters
	+ Improve the output of ebox module status, to be consistent with the one
	  shown in the interface
	+ Add options to the report generation to allow queries to be more
	  flexible
	+ Events: Add possibility to enable watchers by default
	+ Bugfix: Adding a new field to a model now uses default
	  value instead of an empty value
	+ Added script and web interface for configuration report, added
	  more log files to the configuration report
1.5
	+ Use built-in authentication
	+ Use new upstart directory "init" instead of "event.d"
	+ Use new libjson-perl API
	+ Increase PerlInterpMaxRequests to 200
	+ Increase MaxRequestsPerChild (mpm-worker) to 200
	+ Fix issue with enconding in Ajax error responses
	+ Loggerd: if we don't have any file to watch we just sleep otherwise the process
	  will finish and upstart will try to start it over again and again.
	+ Make /etc/init.d/ebox depend on $network virtual facility
	+ Show uptime and users on General Information widget.
1.4.2
	+ Start services in the appropriate order (by dependencies) to fix a problem
	  when running /etc/init.d/ebox start in slaves (mail and other modules
	  were started before usersandgroups and thus failed)
1.4.1
	+ Remove network workarounds from /etc/init.d/ebox as we don't bring
	  interfaces down anymore
1.4
	+ Bug fix: i18n. setDomain in composites and models.
1.3.19
	+ Make the module dashboard widget update as the rest of the widgets
	+ Fix problem regarding translation of module names: fixes untranslated
	  module names in the dashboard, module status and everywhere else where
	  a module name is written
1.3.18
	+ Add version comparing function and use it instead of 'gt' in the
	  general widget
1.3.17
	+ Minor bug fix: check if value is defined in EBox::Type::Union
1.3.16
	+ Move enable field to first row in ConfigureDispatcherDataTable
	+ Add a warning to let users know that a module with unsaved changes
	  is disabled
	+ Remove events migration directory:
		- 0001_add_conf_configureeventtable.pl
		- 0002_add_conf_diskfree_watcher.pl
	+ Bug fix: We don't use names to stringify date to avoid issues
	  with DB insertions and localisation in event logging
	+ Bug fix: do not warn about disabled services which return false from
	  showModuleStatus()
	+ Add blank line under "Module Status"
	+ Installed and latest available versions of the core are now displayed
	  in the General Information widget
1.3.15
	+ Bug fix: Call EBox::Global::sortModulesByDependencies when
	  saving all modules and remove infinite loop in that method.
	  EBox::Global::modifiedModules now requires an argument to sort
	  its result dependending on enableDepends or depends attribute.
	+ Bug fix: keep menu folders open during page reloads
	+ Bug fix: enable the log events dispatcher by default now works
	+ Bug fix: fixed _lock function in EBox::Module::Base
	+ Bug fix: composites honor menuFolder()
	+ Add support for in-place edition for boolean types. (Closes
	  #1664)
	+ Add method to add new database table columnts to EBox::Migration::Helpers
	+ Bug fix: enable "Save Changes" button after an in-place edition
1.3.14
	+ Bug fix: fix critical bug in migration helper that caused some log
	  log tables to disappear
	+ Create events table
	+ Bug fix: log watcher works again
	+ Bug fix: delete cache if log index is not found as it could be
	  disabled
1.3.13
	+ Bug fix: critical error in EventDaemon that prevented properly start
	+ Cron script for manage logs does not run if another is already
	  running, hope that this will avoid problems with large logs
	+ Increased maximum size of message field in events
	+ Added script to purge logs
	+ Bug fix: multi-domain logs can be enabled again
1.3.12
	+ Added type for EBox::Dashboard::Value to stand out warning
	  messages in dashboard
	+ Added EBox::MigrationHelpers to include migration helpers, for now,
	  include a db table renaming one
	+ Bug fix: Fix mismatch in event table field names
	+ Bug fix: Add migration to create language plpgsql in database
	+ Bug fix: Add missing script for report log consolidation
	+ Bug fix: Don't show modules in logs if they are not configured. This
	  prevents some crashes when modules need information only available when
	  configured, such as mail which holds the vdomains in LDAP
	+ Added method EBox::Global::lastModificationTime to know when
	  eBox configuration was modified for last time
	+ Add support for breadcrumbs on the UI
	+ Bug fix: in Loggerd files are only parsed one time regardless of
	  how many LogHelper reference them
	+ Added precondition for Loggerd: it does not run if there isnt
	anything to watch
1.3.11
	+ Support customFilter in models for big tables
	+ Added EBox::Events::sendEvent method to send events using Perl
	  code (used by ebackup module)
	+ Bug fix: EBox::Type::Service::cmp now works when only the
	  protocols are different
	+ Check $self is defined in PgDBEngine::DESTROY
	+ Do not watch files in ebox-loggerd related to disabled modules and
	  other improvements in the daemon
	+ Silent some exceptions that are used for flow control
	+ Improve the message from Service Event Watcher
1.3.10
	+ Show warning when accesing the UI with unsupported browsers
	+ Add disableApparmorProfile to EBox::Module::Service
	+ Bug fix: add missing use
	+ Bug fix: Make EventDaemon more robust against malformed sent
	  events by only accepting EBox::Event objects
1.3.8
	+ Bug fix: fixed order in EBox::Global::modified modules. Now
	  Global and Backup use the same method to order the module list
	  by dependencies
1.3.7
	+ Bug fix: generate public.css and login.css in dynamic-www directory
	  which is /var/lib/zentyal/dynamicwww/css/ and not in /usr/share/ebox/www/css
	  as these files are generate every time eBox's apache is
	  restarted
	+ Bug fix: modules are restored now in the correct dependency
	  order
	+ ebox-make-backup accepts --destinaton flag to set backup's file name
	+ Add support for permanent messages to EBox::View::Customizer
1.3.6
	+ Bug fix: override _ids in EBox::Events::Watcher::Log to not return ids
	which do not exist
	+ Bug fix: fixed InverseMatchSelect type which is used by Firewall module
	+ New widget for the dashboard showing useful support information
	+ Bugfix: wrong permissions on CSS files caused problem with usercorner
	+ CSS are now templates for easier rebranding
	+ Added default.theme with eBox colors
1.3.5
	+ Bugfix: Allow unsafe characters in password type
	+ Add FollowSymLinks in eBox apache configuration. This is useful
	  if we use js libraries provided by packages
1.3.4
	+ Updated company name in the footer
	+ Bugfix: humanEventMessage works with multiple tableInfos now
	+ Add ebox-dbus-check to test if we can actually connect to dbus
1.3.4
	+ bugfix: empty cache before calling updatedRowNotify
	+ enable Log dispatcher by default and not allow users to disable
	it
	+ consolidation process continues in disabled but configured modules
	+ bugfix: Save Changes button doesn't turn red when accessing events for
	first time
1.3.2
	+ bugfix: workaround issue with dhcp configured interfaces at boot time
1.3.1
	+ bugfix: wrong regex in service status check
1.3.0
	+ bugfix: make full backup work again
1.1.30
	+ Change footer to new company holder
	+  RAID does not generate 'change in completion events, some text
	problems fixed with RAID events
	+ Report graphics had a datapoints limit dependent on the active
	time unit
	+ Apache certificate can be replaced by CA module
	+ Fixed regression in detailed report: total row now aggregates
	properly
	+ More characters allowed when changing password from web GUI
	+ Fixed regression with already used values in select types
	+ Do not a button to restart eBox's apache
	+ Fixed auth problem when dumping and restoring postgre database
1.1.20
	+ Added custom view support
	+ Bugfix: report models now can use the limit parameter in
	  reportRows() method
	+ use a regexp to fetch the PID in a pidfile, some files such as
	postfix's add tabs and spaces before the actual number
	+ Changed "pidfile" to "pidfiles" in _daemons() to allow checking more than
one (now it is a array ref instead of scalar)
	+ Modified Service.pm to support another output format for /etc/init.d daemon
status that returns [OK] instead of "running".
	+ unuformized case in menu entries and some more visual fixes
1.1.10
	+ Fix issue when there's a file managed by one module that has been modified
	  when saving changes
	+ Bugfix: events models are working again even if an event aware
	module is uninstalled and it is in a backup to restore
	+ Select.pm returns first value in options as default
       + Added 'parentModule' to model class to avoid recursive problems
	+ Added Float type
	+ Apache module allows to add configuration includes from other modules
	+ Display remote services button if subscribed
	+ Event daemon may received events through a named pipe
	+ Bugfix. SysInfo revokes its config correctly
	+ Added storer property to types in order to store the data in
	somewhere different from GConf
	+ Added protected property 'volatile' to the models to indicate
	that they store nothing in GConf but in somewhere different
	+ System Menu item element 'RAID' is always visible even when RAID
	is not installed
	+ Files in deleted rows are deleted when the changes are saved
	+ Fixed some bug whens backing and restore files
	+ Components can be subModels of the HasMany type
	+ Added EBox::Types::Text::WriteOnce type
	+ Do not use rows(), use row to force iteration over the rows and increase
	performance and reduce memory use.
	+ Do not suggest_sync after read operations in gconf
	+ Increase MaxRequestsPerChild to 200 in eBox's apache
	+ Make apache spawn only one child process
	+ Log module is backed up and restored normally because the old
	problem is not longer here
	+ Backup is more gentle with no backup files in backup directory,
	now it does not delete them
	+ HasMany  can retrieve again the model and row after the weak
	refence is garbage-collected. (Added to solve a bug in the doenload
	bundle dialog)
	+ EBox::Types::DomainName no longer accepts IP addresses as domain
	names
	+ Bugfix: modules that fail at configuration stage no longer appear as enabled
	+ Add parameter to EBox::Types::Select to disable options cache

0.12.103
	+ Bugfix: fix SQL statement to fetch last rows to consolidate
0.12.102
	+ Bugfix: consolidate logs using the last date and not starting from scratch
0.12.101
	+ Bugfix: DomainName type make comparisons case insensitive
	according to RFC 1035
0.12.100
	+ Bugfix: Never skip user's modifications if it set to true
	override user's changes
	+ EBox::Module::writeConfFile and EBox::Service scape file's path
	+ Bugfix. Configure logrotate to actually rotate ebox logs
	+ Fixed bug in ForcePurge logs model
	+ Fixed bug in DataTable: ModelManaged was called with tableName
	instead of context Name
	+ Fixing an `img` tag closed now properly and adding alternative
	text to match W3C validation in head title
	+ Backup pages now includes the size of the archive
	+ Fixed bug in ForcePurge logs model
	+ Now the modules can have more than one tableInfo for logging information
	+ Improve model debugging
	+ Improve restart debugging
	+ Backups and bug reports can be made from the command line
	+ Bugfix: `isEqualTo` is working now for `Boolean` types
	+ Bugfix: check if we must disable file modification checks in
	Manager::skipModification

0.12.99
	+ Add support for reporting
	+ Refresh logs automatically
	+ Reverse log order
	+ Remove temp file after it is downloaded with FromTempDir controller
0.12.3
	+ Bug fix: use the new API in purge method. Now purging logs is working
	again.
0.12.2
	+ Increase random string length used to generate the cookie to
	2048 bits
	+ Logs are show in inverse chronological order
0.12.1
	+ Bug fix: use unsafeParam for progress indicator or some i18 strings
	will fail when saving changes
0.12
	+ Bugfix: Don't assume timecol is 'timestamp' but defined by
	module developer. This allows to purge some logs tables again
	+ Add page titles to models
	+ Set default values when not given in `add` method in models
	+ Add method to manage page size in model
	+ Add hidden field to help with Ajax request and automated testing with
	  ANSTE
	+ Bugfix: cast sql types to filter fields in logs
	+ Bugfix: Restricted resources are back again to make RSS
	access policy work again
	+ Workaround bogus mason warnings
	+ Make postinst script less verbose
	+ Disable keepalive in eBox apache
	+ Do not run a startup script in eBox apache
	+ Set default purge time for logs stored in eBox db to 1 week
	+ Disable LogAdmin actions in `ebox-global-action` until LogAdmin
	feature is completely done
0.11.103
	+ Modify EBox::Types::HasMany to create directory based on its row
	+ Add _setRelationship method to set up relationships between models
	  and submodels
	+ Use the new EBox::Model::Row api
	+ Add help method to EBox::Types::Abstract
	+ Decrease size for percentage value in disk free watcher
	+ Increase channel link field size in RSS dispatcher
0.11.102
	+ Bugfix: cmp in EBox::Types::HostIP now sorts correctly
	+ updatedRowNotify in EBox::Model::DataTable receives old row as
	well as the recently updated row
	+ Added `override_user_modification` configuration parameter to
	avoid user modification checkings and override them without asking
	+ Added EBox::Model::Row to ease the management of data returned
	by models
	+ Added support to pre-save and post-save executable files. They
	must be placed at /etc/ebox/pre-save or /etc/ebox/post-save
	+ Added `findRow` method to ease find and set
0.11.101
	+ Bugfix: Fix memory leak in models while cloning types. Now
	cloning is controlled by clone method in types
	+ Bugfix: Union type now checks for its uniqueness
	+ DESTROY is not an autoloaded method anymore
	+ HasOne fields now may set printable value from the foreign field
	to set its value
	+ findId now searches as well using printableValue
	+ Bugfix. Minor bug found when key is an IP address in autoloaded
	methods
	+ Ordered tables may insert values at the beginning or the end of
	the table by "insertPosition" attribute
	+ Change notConfigured template to fix English and add link to the
	  module status section
	+ Add loading gif to module status actions
	+ Remove debug from ServiceInterface.pm
	+ Add support for custom separators to be used as index separators on
	  exposedMethods
	+ Bugfix. Stop eBox correctly when it's removed
	+ Improve apache-restart to make it more reliable.
0.11.100
	+ Bugfix. Fix issue with event filters and empty hashes
	+ Bugfix. Cache stuff in log and soap watcher to avoid memory leaks
	+ Bugfix. Fix bug that prevented the user from being warned when a row to
	  be deleted is being used by other model
	+ Bugfix. Add missing use of EBox::Global in State event watcher
	+ Added progress screen, now pogress screen keeps track of the changed
	  state of the modules and change the top page element properly
	+ Do not exec() to restart apache outside mod_perl
	+ Improve apache restart script
	+ Improve progress screen
0.11.99
	+ DataTable contains the property 'enableProperty' to set a column
	called 'enabled' to enable/disable rows from the user point of
	view. The 'enabled' column is put the first
	+ Added state to the RAID report instead of simpler active boolean
        + Fix bug when installing new event components and event GConf
	subtree has not changed
	+ Add RSS dispatcher to show eBox events under a RSS feed
	+ Rotate log files when they reach 10MB for 7 rotations
	+ Configurable minimum free space left for being notified by means
	of percentage
	+ Add File type including uploading and downloading
	+ Event daemon now checks if it is possible to send an event
	before actually sending it
	+ Added Action forms to perform an action without modifying
	persistent data
	+ Log queries are faster if there is no results
	+ Show no data stored when there are no logs for a domain
	+ Log watcher is added in order to notify when an event has
	happened. You can configure which log watcher you may enable and
	what you want to be notify by a determined filter and/or event.
	+ RAID watcher is added to check the RAID events that may happen
	when the RAID subsystem is configured in the eBox machine
	+ Change colour dataset in pie chart used for disk usage reporting
	+ Progress indicator now contains a returned value and error
	message as well
	+ Lock session file for HTTP session to avoid bugs
	related to multiple requests (AJAX) in a short time
	+ Upgrade runit dependency until 1.8.0 to avoid runit related
	issues
0.11
	+ Use apache2
	+ Add ebox-unblock-exec to unset signal mask before running  a executable
	+ Fix issue with multiple models and models with params.
	  This triggered a bug in DHCP when there was just one static
	  interface
	+ Fix _checkRowIsUnique and _checkFieldIsUnique
	+ Fix paging
	+ Trim long strings in log table, show tooltip with the whole string
	  and show links for URLs starting with "http://"
0.10.99
	+ Add disk usage information
	+ Show progress in backup process
	+ Add option to purge logs
	+ Create a link from /var/lib/zentyal/log to /var/log/ebox
	+ Fix bug with backup descriptions containing spaces
	+ Add removeAll method on data models
	+ Add HostIP, DomainName and Port types
	+ Add readonly forms to display static information
	+ Add Danish translation thanks to Allan Jacobsen
0.10
	+ New release
0.9.100
	+ Add checking for SOAP session opened
	+ Add EventDaemon
	+ Add Watcher and Dispatch framework to support an event
	  architecture on eBox
	+ Add volatile EBox::Types in order not to store their values
	  on GConf
	+ Add generic form
	+ Improvements on generic table
	+ Added Swedish translation

0.9.99
	+ Added Portuguese from Portugal translation
	+ Added Russian translation
	+ Bugfix: bad changed state in modules after restore

0.9.3
	+ New release

0.9.2
	+ Add browser warning when uploading files
	+ Enable/disable logging modules
0.9.1
	+ Fix backup issue with changed state
	+ Generic table supports custom ordering
0.9
	+ Added Polish translation
        + Bug in recognition of old CD-R writting devices fixed
	+ Added Aragonese translation
	+ Added Dutch translation
	+ Added German translation
	+ Added Portuguese translation

0.8.99
	+ Add data table model for generic Ajax tables
	+ Add types to be used by models
	+ Add MigrationBase and ebox-migrate to upgrade data models
	+ Some English fixes
0.8.1
	+ New release
0.8
	+ Fix backup issue related to bug reports
	+ Improved backup GUI
0.7.99
        + changed sudo stub to be more permissive
	+ added startup file to apache web server
	+ enhanced backup module
	+ added basic CD/DVD support to backup module
	+ added test stubs to simplify testing
	+ added test class in the spirit of Test::Class
	+ Html.pm now uses mason templates
0.7.1
	+ use Apache::Reload to reload modules when changed
	+ GUI consistency (#12)
	+ Fixed a bug for passwords longer than 16 chars
	+ ebox-sudoers-friendly added to not overwrite /etc/sudoers each time
0.7
	+ First public release
0.6
	+ Move to client
	+ Remove obsolete TODO list
	+ Remove firewall module from  base system
	+ Remove objects module from base system
	+ Remove network module from base system
	+ Add modInstances and modInstancesOfType
	+ Raname Base to ClientBase
	+ Remove calls to deprecated methods
	+ API documented using naturaldocs
	+ Update INSTALL
	+ Use a new method to get configkeys, now configkey reads every
	  [0.9
	+ Added Polish translation][0-9]+.conf file from the EBox::Config::etc() dir and
	  tries to get the value from the files in order.
	+ Display date in the correct languae in Summary
	+ Update debian scripts
	+ Several bugfixes
0.5.2
	+ Fix some packaging issues
0.5.1
	+ New menu system
	+ New firewall filtering rules
	+ 802.1q support

0.5
	+ New bug-free menus (actually Internet Explorer is the buggy piece
	  of... software that caused the reimplementation)
	+ Lots of small bugfixes
	+ Firewall: apply rules with no destination address to packets
	  routed through external interfaces only
	+ New debianize script
	+ Firewall: do not require port and protocol parameters as they
	  are now optional.
	+ Include SSL stuff in the dist tarball
	+ Let modules block changes in the network interfaces
	  configuration if they have references to the network config in
	  their config.
	+ Debian network configuration import script
	+ Fix the init.d script: it catches exceptions thrown by modules so that
	  it can try to start/stop all of them if an exception is thrown.
	+ Firewall: fix default policy bug in INPUT chains.
	+ Restore textdomain in exceptions
	+ New services section in the summary
	+ Added Error item to Summary. Catch exceptions from modules in
	  summary and generate error item
	+ Fix several errors with redirections and error handling in CGIs
	+ Several data validation functions were fixed, and a few others added
	+ Prevent the global module from keeping a reference to itself. And make
	  the read-only/read-write behavior of the factory consistent.
	+ Stop using ifconfig-wrapper and implement our own NetWrapper module
	  with wrappers for ifconfig and ip.
	+ Start/stop apache, network and firewall modules in first place.
	+ Ignore some network interface names such as irda, sit0, etc.
	+ The summary page uses read-only module instances.
	+ New DataInUse exception, old one renamed to DataExists.
	+ Network: do not overwrite resolv.conf if there are nameservers
	  given via dhcp.
	+ Do not set a default global policy for the ssh service.
	+ Check for forbiden characters when the parameter value is
	  requested by the CGI, this allows CGI's to handle the error,
	  and make some decissions before it happens.
	+ Create an "edit object" template and remove the object edition stuff
	  from the main objects page.
	+ Fix the apache restarting code.
	+ Network: Remove the route reordering feature, the kernel handles that
	  automatically.
	+ Fix tons of bugs in the network restarting code.
	+ Network: removed the 3rd nameserver configuration.
	+ Network: Get gateway info in the dhcp hook.
	+ Network: Removed default configuration from the gconf schema.
	+ New function for config-file generation
	+ New functions for pid file handling

0.4
	+ debian package
	+ added module to export/import configuration
	+ changes in firewall's API
	+ Added content filter based on dansguardian
	+ Added French translation
	+ Added Catalan translation
	+ Sudoers file is generated automatically based on module's needs
	+ Apache config file is generated by ebox  now
	+ Use SSL
	+ Added ebox.conf file
	+ Added module template generator

0.3
	+ Supports i18n
	+ API name consistency
	+ Use Mason for templates
	+ added tips to GUI
	+ added dhcp hooks
	+ administration port configuration
	+ Fixed bugs to IE compliant
	+ Revoke changes after logout
	+ Several bugfixes

0.2
	+ All modules are now based on gconf.
	+ Removed dependencies on xml-simple, xerces and xpath
	+ New MAC address field in Object members.
	+ Several bugfixes.

0.1
	+ Initial release<|MERGE_RESOLUTION|>--- conflicted
+++ resolved
@@ -1,8 +1,6 @@
-<<<<<<< HEAD
 HEAD
 	+ Set 3.2 versions and non-beta logo
 	+ Audit now depends on logs to fix unsaved changes problem
-=======
 3.1.12
 	+ Do not crash if /etc/timezone does not exist
 	+ Clean /var/lib/zentyal/tmp at the first moments of boot instead of
@@ -15,7 +13,6 @@
 	  work in chromium
 	+ Set audit after logs when enabling in first install
 	+ Avoid getting unsaved changes by using readonly instance in manage-logs
->>>>>>> f323e644
 3.1.11
 	+ Initial setup for webadmin is now executed in postinst
 	+ Fixed webadmin port migration
