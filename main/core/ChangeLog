HEAD
<<<<<<< HEAD
	+ Added previous/next buttons to manually switch installation slides
	+ New installation slides format
=======
	+ EBox::Model::Component::modelGetter does not dies when trying to
	get a model for a uninstalled module
>>>>>>> 83bf6516
	+ Added compatibility with MS Internet Explorer >= 8
2.3.22
	+ Changed first installation workflow and wizard infraestructure
	+ Improved firewall icons
	+ Set hover style for configure rules button in firewall
	+ Do not disable InnoDB in mysql if there are other databases
	+ Progress indicator no longer calls showAds if it is undefined
	+ Send cache headers on static files to improve browsing speed
	+ Added foreignNoSyncRows and foreignFilter options to EBox::Types::Select
	+ Improved settings icon
	+ Fixed modalboxes style
	+ Improve host domain validation. Single label domains are not allowed.
2.3.21
	+ Fixes on notifyActions
	+ Check for isDaemonRunning now compatible with asterisk status
	+ Fixed warning call in EBox::Types::HasMany
2.3.20
	+ New look & feel for the web interface
	+ Adjust slides transition timeout during installation
	+ Audit changes table in save changes popup has scroll and better style
	+ Model messages are printed below model title
	+ noDataMsg now allows to add elements if it makes sense
	+ Fixed ajax/form.mas to avoid phantom change button
	+ EBox::Model::Manager::_setupModelDepends uses full paths so the
	  dependecies can discriminate between models with the same name
	+ Default row addition in DataForm does not fires validateTypedRow
	+ Code typo fix in change administration port model
	+ Set only Remote as option to export/import configuration to a
	  remote site
	+ Return undef in HasMany type when a model is not longer
	  available due to being uninstalled
	+ Added onclick atribute to the link.mas template
	+ Fix exception raising when no event component is found
	+ table_ordered.js : more robust trClick event method
	+ Changed dashboard JS which sometimes halted widget updates
	+ Added popup dialogs for import/export configuration
	+ Changes in styles and sizes of the save/revoke dialog
	+ Removed redudant code in ConfigureWatchers::syncRows which made module
	  to have an incorrect modified state
	+ Dont show in bug report removed packages with configuration
	  held as broken packages
	+ DataTable::size() now calls to syncRows()
	+ EBox::Module::Config::set_list quivalent now has the same
	  behaviour than EBox::Module::Config::set
2.3.19
	+ Manually set up models for events to take into account the
	  dynamic models from the log watcher filtering models
	+ Fixed warnings when deleting a row which is referenced in other model
	+ Disable HTML form autocompletion in admin password change model
	+ Fixed incorrect non-editable warnings in change date and time model
	+ Fixed parsing value bug in EBox::Types::Date and EBox::Types::Time
	+ Reworked mdstat parsing, added failure_spare status
	+ Configuration backup implicitly preserves ownership of files
	+ Changes in styles and sizes of the save/revoke dialog
	+ New data form row is copied from default row, avoiding letting hidden
	  fields without its default value and causing missing fields errors
	+ Always fill abstract type with its default value, this avoids
	  errors with hidden fields with default value
	+ Different page to show errors when there are broken software packages
	+ InverseMatchSelect and InverseMatchUnion use 'not' instead of '!' to
	  denote inverse match. This string is configurable with a type argument
	+ Fixed types EBox::Type::InverseMatchSelect and InverseMatchUnion
	+ Fixed bug in DataTable::setTypedRow() which produced an incorrect 'id'
	  row element in DataTable::updateRowNotify()
	+ In tableBody.mas template: decomposed table topToolbar section in methods
	+ Fixed bug in discard changes dialog
	+ Confirmation dialogs now use styled modalboxes
	+ Do not reload page after save changes dialog if operation is successful
	+ Maintenance menu is now kept open when visiting the logs index page
2.3.18
	+ Manual clone of row in DataTable::setTypedRow to avoid segfault
	+ Avoid undef warnings in EBox::Model::DataTable::_find when the
	  element value is undef
	+ Fixed kill of ebox processes during postrm
	+ Set MySQL root password in create-db script and added mysql script
	  to /usr/share/zentyal for easy access to the zentyal database
	+ Increased timeout redirecting to wizards on installation to 5 seconds
	  to avoid problems on some slow or loaded machines
	+ Save changes dialog do not appear if there are no changes
	+ Delete no longer needed duplicated code
	+ Do not go to save changes after a regular package installation
	  they are saved only in the first install
	+ Progress bar in installation refactored
2.3.17
	+ Do not use modal box for save changes during installation
	+ Hidden fields in DataTables are no longer considered compulsory
	+ Select type has now its own viewer that allows use of filter function
	+ User is now enabled together with the rest of modules on first install
2.3.16
	+ Fix 'oldRow' parameter in UpdatedRowNotify
	+ Use Clone::Fast instead of Clone
	+ Modal dialog for the save and discard changes operations
	+ Use a different lock file for the usercorner redis
	+ Improved look of tables when checkAll controls are present
	+ Better icons for clone action
	+ Added confirmation dialog feature to models; added confirmation
	  dialog to change hostname model
	+ Dynamic default values are now properly updated when adding a row
	+ Kill processes owned by the ebox user before trying to delete it
	+ Do not use sudo to call status command at EBox::Service::running
	+ Fixed regression setting default CSS class in notes
2.3.15
	+ Added missing call to updateRowNotify in DataForms
	+ Fixed silent error in EBox::Types::File templates for non-readable
	  by ebox files
	+ Use pkill instead of killall in postinst
	+ Use unset instead of delete_dir when removing rows
	+ Do not set order list for DataForms
	+ Only try to clean tmp dir on global system start
2.3.14
	+ Error message for failure in package cache creation
	+ Fixed regression when showing a data table in a modal view
	+ Do not do a redis transaction for network module init actions
	+ Fixed EBox::Module::Config::st_unset()
	+ Allowed error class in msg template
2.3.13
	+ Fixed problems in EventDaemon with JSON and blessed references
	+ More crashes avoided when watchers or dispatchers doesn't exist
	+ Proper RAID watcher reimplementation using the new state API
	+ EBox::Config::Redis singleton has now a instance() method instead of new()
	+ Deleted wrong use in ForcePurge model
2.3.12
	+ Fixed problem with watchers and dispatchers after a module deletion
	+ Fixed EBox::Model::DataTable::_checkFieldIsUnique, it failed when the
	  printableValue of the element was different to its value
	+ Fixed separation between Add table link and table body
	+ Adaptation of EventDaemon to model and field changes
	+ Disabled logs consolidation on purge until it is reworked, fixed
	  missing use in purge logs model
	+ Fixed Componet::parentRow, it not longer tries to get a row with
	  undefined id
	+ Fix typo in ConfigureLogs model
	+ Mark files for removing before deleting the row from backend in
	  removeRow
	+ The Includes directives are set just for the main virtual host
	+ Fixed EventDaemon crash
2.3.11
	+ Mark files for removing before deleting the row from backend in removeRow
	+ Dashboard widgets now always read the information from RO
	+ Enable actions are now executed before enableService()
	+ Fixed regression which prevented update of the administration service
	  port when it was changed in the interface
	+ New EBox::Model::Composite::componentNames() for dynamic composites
	+ Remove _exposedMethods() feature to reduce use of AUTOLOAD
	+ Removed any message set in the model in syncRows method
	+ Added global() method to modules and components to get a coherent
	  read-write or read-only instance depending on the context
	+ Removed Model::Report and Composite::Report namespaces to simplify model
	  management and specification
	+ New redis key naming, with $mod/conf/*, $mod/state and $mod/ro/* replacing
	  /ebox/modules/$mod/*, /ebox/state/$mod/* and /ebox-ro/modules/$mod/*
	+ Removed unnecessary parentComposite methods in EBox::Model::Component
	+ Only mark modules as changed when data has really changed
	+ EBox::Global::modChange() throws exception if instance is readonly
	+ New get_state() and set_state() methods, st_* methods are kept for
	  backwards compatibility, but they are deprecated
	+ Simplified events module internals with Watcher and Dispatcher providers
	+ Model Manager is now able to properly manage read-only instances
	+ Composites can now use parentModule() like Models
	+ Renamed old EBox::GConfModule to EBox::Module::Config
	+ Unified model and composite management in the new EBox::Model::Manager
	+ Model and composites are loaded on demand to reduce memory consumption
	+ Model and composite information is now stored in .yaml schemas
	+ ModelProvider and CompositeProvider are no longer necessary
	+ Simplified DataForm using more code from DataTable
	+ Adapted RAID and restrictedResources() to the new JSON objects in redis
	+ Remove unused override modifications code
	+ Added /usr/share/zentyal/redis-cli wrapper for low-level debugging
	+ Use simpler "key: value" format for dumps instead of YAML
	+ Row id prefixes are now better chosen to avoid confusion
	+ Use JSON instead of list and hash redis types (some operations,
	  specially on lists, are up to 50% faster and caching is much simpler)
	+ Store rows as hashes instead of separated keys
	+ Remove deprecated all_dirs and all_entries methods
	+ Remove obsolete EBox::Order package
	+ Remove no longer needed redis directory tree sets
	+ Fixed isEqualTo() method on EBox::Types::Time
	+ EBox::Types::Abstract now provides default implementations of fields(),
	  _storeInGConf() and _restoreFromHash() using the new _attrs() method
	+ Remove indexes on DataTables to reduce complexity, no longer needed
	+ Simplified ProgressIndicator implementation using shared memory
	+ New EBox::Util::SHMLock package
	+ Implemented transactions for redis operations
	+ Replace old MVC cache system with a new low-level redis one
	+ Delete no longer necessary regen-redis-db tool
	+ Added new checkAll property to DataTable description to allow
	  multiple check/uncheck of boolean columns
2.3.10
	+ Added Desktop::ServiceProvider to allow modules to implement
	  requests from Zentyal desktop
	+ Added VirtualHost to manage desktop requests to Zentyal server
	+ Fix EventDaemon in the transition to MySQL
	+ Send EventDaemon errors to new rotated log file /var/log/zentyal/events.err
	+ Send an event to Zentyal Cloud when the updates are up-to-date
	+ Send an info event when modules come back to running
	+ Include additional info for current event watchers
	+ Fixed RAID report for some cases of spare devices and bitmaps
	+ Fixed log purge, SQL call must be a statement not a query
	+ Fixed regex syntax in user log queries
	+ Added missing "use Filesys::Df" to SysInfo
	+ Disabled consolidation by default until is fixed or reimplemented
	+ Fixed regresion in full log page for events
	+ Added clone action to data tables
	+ Fixed regression in modal popup when showing element table
	+ Added new type EBox::Types::KrbRealm
	+ Fix broken packages when dist-upgrading from old versions: stop ebox
	  owned processes before changing home directory
	+ Log the start and finish of start/stop modules actions
	+ Added usesPort() method to apache module
2.3.9
	+ Enable SSLInsecureRenegotiation to avoid master -> slave SOAP handsake
	  problems
	+ Added validateRowRemoval method to EBox::Model::DataTable
	+ Use rm -rf instead of remove_tree to avoid chdir permission problems
	+ Avoid problems restarting apache when .pid file does not exist
	+ Do not use graceful on apache to allow proper change of listen port
	+ Simplified apache restart mechanism and avoid some problems
2.3.8
	+ Create tables using MyISAM engine by default
	+ Delete obsolete 'admin' table
2.3.7
	+ Fixed printableName for apache module and remove entry in status widget
	+ Merged tableBodyWithoutActions.mas into tableBody.mas
	+ Removed tableBodyWithoutEdit.mas because it is no longer used
	+ Better form validation message when there are no ids for
	  foreign rows in select control with add new popup
	+ Fixed branding of RSS channel items
	+ Fixed destination path when copying zentyal.cnf to /etc/mysql/conf.d
	+ Packaging fixes for precise
2.3.6
	+ Switch from CGIs to models in System -> General
	+ New value() and setValue() methods in DataForm::setValue() for cleaner
	  code avoiding use of AUTOLOAD
	+ Added new EBox::Types::Time, EBox::Types::Date and EBox::Types::TimeZone
	+ Added new attribute 'enabled' to the Action and MultiStateAction types
	  to allow disabling an action. Accepts a scalar or a CODE ref
	+ The 'defaultValue' parameter of the types now accept a CODE ref that
	  returns the default value.
2.3.5
	+ Added force parameter in validateTypedRow
	+ Fixed 'hidden' on types when using method references
	+ Removed some console problematic characters from Util::Random::generate
	+ Added methods to manage apache CA certificates
	+ Use IO::Socket::SSL for SOAPClient connections
	+ Removed apache rewrite from old slaves implementation
	+ Do not show RSS image if custom_prefix defined
2.3.4
	+ Avoid 'negative radius' error in DiskUsage chart
	+ Fixed call to partitionFileSystems in EBox::SysInfo::logReportInfo
	+ Log audit does not ignore fields which their values could be interpreted
	  as boolean false
	+ Avoid ebox.cgi failure when showing certain strings in the error template
	+ Do not calculate md5 digests if override_user_modification is enabled
	+ Clean /var/lib/zentyal/tmp on boot
	+ Stop apache gracefully and delete unused code in Apache.pm
	+ Cache contents of module.yaml files in Global
2.3.3
	+ The editable attribute of the types now accept a reference to a function
	  to dinamically enable or disable the field.
	+ In progress bar CGIs AJAX call checks the availability of the
	  next page before loading it
	+ Replaced community logo
	+ Adapted messages in the UI for new editions
	+ Changed cookie name to remove forbidden characters to avoid
	  incompatibilities with some applications
	+ Added methods to enable/disable restart triggers
2.3.2
	+ Fixed redis unix socket permissions problem with usercorner
	+ Get row ids without safe characters checking
	+ Added EBox::Util::Random as random string generator
	+ Set log level to debug when cannot compute md5 for a nonexistent file
	+ Filtering in tables is now case insensitive
	+ ProgressIndicator no longer leaves zombie processes in the system
	+ Implemented mysqldump for logs database
	+ Remove zentyal-events cron script which should not be longer necessary
	+ Bugfix: set executable permissions to cron scripts and example hooks
	+ Added a global method to retrieve installed server edition
	+ Log also duration and compMessage to events.log
2.3.1
	+ Updated Standards-Version to 3.9.2
	+ Fixed JS client side table sorting issue due to Prototype
	  library upgrade
	+ Disable InnoDB by default to reduce memory consumption of MySQL
	+ Now events are logged in a new file (events.log) in a more
	  human-readable format
	+ Added legend to DataTables with custom actions
	+ Changed JS to allow the restore of the action cell when a delete
	  action fails
	+ Set milestone to 3.0 when creating bug reports in the trac
	+ Avoid temporal modelInstance errors when adding or removing
	  modules with LogWatchers or LogDispatcher
	+ Unallow administration port change when the port is in use
2.3
	+ Do not launch a passwordless redis instance during first install
	+ New 'types' field in LogObserver and storers/acquirers to store special
	  types like IPs or MACs in an space-efficient way
	+ Use MySQL for the logs database instead of PostgreSQL
	+ Bugfix: logs database is now properly recreated after purge & install
	+ Avoid use of AUTOLOAD to execute redis commands, improves performance
	+ Use UNIX socket to connect to redis for better performance and
	  update default redis 2.2 settings
	+ Use "sudo" group instead of "admin" one for the UI access control
	+ Added EBox::Module::Base::version() to get package version
	+ Fixed problem in consalidation report when accumulating results
	  from queries having a "group by table.field"
	+ Added missing US and Etc zones in timezone selector
	+ Replaced autotools with zbuildtools
	+ Refuse to restore configuration backup from version lesser than
	  2.1 unless forced
	+ Do not retrieve format.js in every graph to improve performance
	+ The purge-module scripts are always managed as root user
	+ New grep-redis tool to search for patterns in redis keys or
	  values
	+ Use partitionFileSystems method from EBox::FileSystem
2.2.4
	+ New internal 'call' command in Zentyal shell to 'auto-use' the module
	+ Zentyal shell now can execute commandline arguments
	+ Bugfix: EBox::Types::IPAddr::isEqualTo allows to change netmask now
	+ Removed some undefined concatenation and compare warnings in error.log
	+ Ignore check operation in RAID event watcher
	+ Skip IP addresses ending in .0 in EBox::Types::IPRange::addresses()
	+ Do not store in redis trailing dots in Host and DomainName types
	+ Added internal command to instance models and other improvements in shell
	+ Now the whole /etc/zentyal directory is backed up and a copy of the
	  previous contents is stored at /var/backups before restoring
	+ Removing a module with a LogWatcher no longer breaks the LogWatcher
	  Configuration page anymore
	+ Fixed error in change-hostname script it does not longer match substrings
	+ Bugfix: Show breadcrumbs even from models which live in a
	  composite
	+ HTTPLink now returns empty string if no HTTPUrlView is defined
	  in DataTable class
	+ Added mising use sentence in EBox::Event::Watcher::Base
2.2.3
	+ Bugfix: Avoid url rewrite to ebox.cgi when requesting to /slave
	+ Fixed logrotate configuration
	+ More resilient way to handle with missing indexes in _find
	+ Added more informative text when mispelling methods whose prefix
	  is an AUTOLOAD action
	+ A more resilient solution to load events components in EventDaemon
	+ Added one and two years to the purge logs periods
	+ Fixed downloads from EBox::Type::File
2.2.2
	+ Revert cookie name change to avoid session loss in upgrades
	+ Do not try to change owner before user ebox is created
2.2.1
	+ Removed obsolete references to /zentyal URL
	+ Create configuration backup directories on install to avoid warnings
	  accessing the samba share when there are no backups
	+ Log result of save changes, either successful or with warnings
	+ Changed cookie name to remove forbidden characters to avoid
	  incompatibilities with some applications
	+ Removed duplicated and incorrect auding logging for password change
	+ Fixed some non-translatable strings
	+ Create automatic bug reports under 2.2.X milestone instead of 2.2
	+ Fixed bug changing background color on selected software packages
2.1.34
	+ Volatile types called password are now also masked in audit log
	+ Adjust padding for module descriptions in basic software view
	+ Removed beta icon
2.1.33
	+ Fixed modal add problems when using unique option on the type
	+ Fixed error management in the first screen of modal add
	+ Unify software selection and progress colors in CSS
	+ Set proper message type in Configure Events model
	+ Fixed error checking permanentMessage types in templates/msg.mas
2.1.32
	+ Added progress bar colors to theme definition
	+ Remove no longer correct UTF8 decode in ProgressIndicator
	+ Fixed UTF8 double-encoding on unexpected error CGI
	+ Reviewed some subscription strings
	+ Always fork before apache restart to avoid port change problems
	+ Stop modules in the correct order (inverse dependencies order)
	+ Better logging of failed modules on restore
2.1.31
	+ Do not start managed daemons on boot if the module is disabled
	+ Better message on redis error
	+ Watch for dependencies before automatic enable of modules on first install
2.1.30
	+ Removed obsolete /ebox URL from RSS link
	+ Changed methods related with extra backup data in modules logs
	  to play along with changes in ebackup module
	+ Set a user for remote access for audit reasons
	+ Detect session loss on AJAX requests
2.1.29
	+ Startup does not fail if SIGPIPE received
2.1.28
	+ Added code to mitigate false positives on module existence
	+ Avoid error in logs full summary due to incorrect syntax in template
	+ Allow unsafe chars in EBox::Types::File to avoid problems in some browsers
	+ Reviewed some subscription strings
	+ Warning about language-packs installed works again after Global changes
	+ Show n components update when only zentyal packages are left to
	  upgrade in the system widget
	+ Do not show debconf warning when installing packages
	+ EBox::Types::IPAddr (and IPNetwork) now works with defaultValue
	+ Allow to hide menu items, separators and dashboard widgets via conf keys
2.1.27
	+ Do not create tables during Disaster Recovery installation
	+ Added new EBox::Util::Debconf::value to get debconf values
	+ DataTable controller does no longer try to get a deleted row
	  for gather elements values for audit log
	+ Check if Updates watcher can be enabled if the subscription
	  level is yet unknown
2.1.26
	+ Detection of broken packages works again after proper deletion
	  of dpkg_running file
	+ Keep first install redis server running until trigger
	+ Unified module restart for package trigger and init.d
	+ Use restart-trigger script in postinst for faster daemons restarting
	+ System -> Halt/Reboot works again after regression in 2.1.25
	+ Added framework to show warning messages after save changes
	+ Change caption of remote services link to Zentyal Cloud
	+ Do not show Cloud link if hide_cloud_link config key is defined
	+ Added widget_ignore_updates key to hide updates in the dashboard
	+ Differentiate ads from notes
	+ Allow custom message type on permanentMessage
	+ Only allow custom themes signed by Zentyal
	+ Removed /zentyal prefix from URLs
	+ Caps lock detection on login page now works again
	+ Added HiddenIfNotAble property to event watchers to be hidden if
	  it is unabled to monitor the event
	+ Dashboard values can be now error and good as well
	+ Include a new software updates widget
	+ Include a new alert for basic subscriptions informing about
	  software updates
	+ Add update-notifier-common to dependencies
	+ EBox::DataTable::enabledRows returns rows in proper order
	+ Use custom ads when available
	+ Disable bug report when hide_bug_report defined on theme
2.1.25
	+ Do not show disabled module warnings in usercorner
	+ Mask passwords and unify boolean values in audit log
	+ Do not override type attribute for EBox::Types::Text subtypes
	+ Corrected installation finished message after first install
	+ Added new disableAutocomplete attribute on DataTables
	+ Optional values can be unset
	+ Minor improvements on nmap scan
2.1.24
	+ Do not try to generate config for unconfigured services
	+ Remove unnecessary redis call getting _serviceConfigured value
	+ Safer sizes for audit log fields
	+ Fix non-translatable "show help" string
	+ Allow links to first install wizard showing a desired page
	+ Fixed bug in disk usage when we have both values greater and
	  lower than 1024 MB
	+ Always return a number in EBox::AuditLogging::isEnabled to avoid
	  issues when returning the module status
	+ Added noDataMsg attribute on DataTable to show a message when
	  there are no rows
2.1.23
	+ Removed some warnings during consolidation process
	+ Depend on libterm-readline-gnu-perl for history support in shells
	+ Fixed error trying to change the admin port with NTP enabled
	+ Fixed breadcrumb destination for full log query page
	+ Use printableActionName in DataTable setter
2.1.22
	+ Fixed parentRow method in EBox::Types::Row
	+ Added new optionalLabel flag to EBox::Types::Abstract to avoid
	  show the label on non-optional values that need to be set as
	  optional when using show/hide viewCustomizers
	+ Added initHTMLStateOrder to View::Customizer to avoid incorrect
	  initial states
	+ Improved exceptions info in CGIs to help bug reporting
	+ Do not show customActions when editing row on DataTables
2.1.21
	+ Fixed bug printing traces at Global.pm
	+ Check new dump_exceptions confkey instead of the debug one in CGIs
	+ Explicit conversion to int those values stored in our database
	  for correct dumping in reporting
	+ Quote values in update overwrite while consolidating for reporting
2.1.20
	+ Fixed regression in edition in place of booleans
	+ Better default balance of the dashboard based on the size of the widgets
	+ Added defaultSelectedType argument to PortRange
2.1.19
	+ Disable KeepAlive as it seems to give performance problems with Firefox
	  and set MaxClients value back to 1 in apache.conf
	+ Throw exceptions when calling methods not aplicable to RO instances
	+ Fixed problems when mixing read/write and read-only instances
	+ Date/Time and Timezone moved from NTP to core under System -> General
	+ Do not instance hidden widgets to improve dashboard performance
	+ New command shell with Zentyal environment at /usr/share/zentyal/shell
	+ Show warning when a language-pack is not installed
	+ Removed unnecessary dump/load operations to .bak yaml files
	+ AuditLogging and Logs constructor now receive the 'ro' parameter
	+ Do not show Audit Logging in Module Status widget
2.1.18
	+ New unificated zentyal-core.logrotate for all the internal logs
	+ Added forceEnabled option for logHelpers
	+ Moved carousel.js to wizard template
	+ Add ordering option to wizard pages
	+ Fixed cmp and isEqualTo methods for EBox::Types::IPAddr
	+ Fixed wrong Mb unit labels in Disk Usage and use GB when > 1024 MB
	+ Now global-action script can be called without progress indicator
	+ Fixed EBox::Types::File JavaScript setter code
	+ Added support for "Add new..." modal boxes in foreign selectors
	+ Each module can have now its customized purge-module script
	  that will be executed after the package is removed
	+ Added Administration Audit Logging to log sessions, configuration
	  changes, and show pending actions in save changes confirmation
	+ User name is stored in session
	+ Remove deprecated extendedRestore from the old Full Backup
2.1.17
	+ Fixed RAID event crash
	+ Added warning on models and composites when the module is disabled
	+ Fixed login page style with some languages
	+ Login page template can now be reused accepting title as parameter
	+ EBox::Types::File does not write on redis when it fails to
	  move the fail to its final destination
	+ Added quote column option for periodic log consolidation and
	  report consolidation
	+ Added exclude module option to backup restore
2.1.16
	+ Do not show incompatible navigator warning on Google Chrome
	+ Fixed syncRows override detection on DataTable find
	+ clean-conf script now deletes also state data
	+ Avoid 'undefined' message in selectors
2.1.15
	+ Move Disk Usage and RAID to the new Maintenance menu
	+ Always call syncRows on find (avoid data inconsistencies)
	+ Filename when downloading a conf backup now contains hostname
	+ Fixed bug in RAID template
	+ Set proper menu order in System menu (fixes NTP position)
	+ Fixed regresion in page size selector on DataTables
	+ Fixed legend style in Import/Export Configuration
2.1.14
	+ Fixed regresion with double quotes in HTML templates
	+ Fixed problems with libredis-perl version dependency
	+ Adding new apparmor profile management
2.1.13
	+ Better control of errors when saving changes
	+ Elements of Union type can be hidden
	+ Model elements can be hidden only in the viewer or the setter
	+ HTML attributtes are double-quoted
	+ Models can have sections of items
	+ Password view modified to show the confirmation field
	+ New multiselect type
	+ Redis backend now throws different kind of exceptions
2.1.12
	+ Revert no longer necessary parents workaround
	+ Hide action on viewCustomizer works now on DataTables
2.1.11
	+ Fixed bug which setted bad directory to models in tab view
	+ Union type: Use selected subtype on trailingText property if the
	  major type does not have the property
	+ Raise MaxClients to 2 to prevent apache slowness
2.1.10
	+ Security [ZSN-2-1]: Avoid XSS in process list widget
2.1.9
	+ Do not try to initialize redis client before EBox::init()
	+ Safer way to delete rows, deleting its id reference first
	+ Delete no longer needed workaround for gconf with "removed" attribute
	+ Fixed regression in port range setter
2.1.8
	+ Fixed regression in menu search
	+ Fixed missing messages of multi state actions
	+ Help toggler is shown if needed when dynamic content is received
	+ Fixed issue when disabling several actions at once in a data table view
	+ All the custom actions are disabled when one is clicked
	+ Submit wizard pages asynchronously and show loading indicator
	+ Added carousel.js for slide effects
2.1.7
	+ Fixed issues with wrong html attributes quotation
	+ Bugfix: volatile types can now calculate their value using other
	  the value from other elements in the row no matter their position
2.1.6
	+ Attach software.log to bug report if there are broken packages
	+ Added keyGenerator option to report queries
	+ Tuned apache conf to provide a better user experience
	+ Actions click handlers can contain custom javascript
	+ Restore configuration with force dependencies option continues
	  when modules referenced in the backup are not present
	+ Added new MultiStateAction type
2.1.5
	+ Avoid problems getting parent if the manager is uninitialized
	+ Rename some icon files with wrong extension
	+ Remove wrong optional attribute for read-only fields in Events
	+ Renamed all /EBox/ CGI URLs to /SysInfo/ for menu folder coherency
	+ Added support for custom actions in DataTables
	+ Replaced Halt/Reboot CGI with a model
	+ Message classes can be set from models
	+ Fixed error in Jabber dispatcher
	+ Show module name properly in log when restart from the dashboard fails
	+ Avoid warning when looking for inexistent PID in pidFileRunning
2.1.4
	+ Changed Component's parent/child relationships implementation
	+ Fixed WikiFormat on automatic bug report tickets
	+ Do not show available community version in Dashboard with QA
 	  updates
2.1.3
	+ Fall back to readonly data in config backup if there are unsaved changes
	+ Allow to automatically send a report in the unexpected error page
	+ Logs and Events are now submenus of the new Maintenance menu
	+ Configuration Report option is now present on the Import/Export section
	+ Require save changes operation after changing the language
	+ Added support for URL aliases via schemas/urls/*.urls files
	+ Allow to sort submenu items via 'order' attribute
	+ Automatically save changes after syncRows is called and mark the module
	  mark the module as unchanged unless it was previously changed
	+ Removed unnecessary ConfigureEvents composite
	+ Removed unnecessary code from syncRows in logs and events
	+ Restore configuration is safer when restoring /etc/zentyal files
	+ Fixed unescaped characters when showing an exception
	+ Fixed nested error page on AJAX requests
	+ Adapted dumpBackupExtraData to new expected return value
	+ Report remoteservices, when required, a change in administration
	  port
	+ Added continueOnModuleFail mode to configuration restore
	+ Fixed Firefox 4 issue when downloading backups
	+ Show scroll when needed in stacktraces (error page)
	+ More informative error messages when trying to restart locked modules
	  from the dashboard
	+ Creation of plpgsql language moved from EBox::Logs::initialSetup
	  to create-db script
	+ Redis backend now throws different kind of exceptions
	+ Avoid unnecesary warnings about PIDs
	+ Update Jabber dispatcher to use Net::XMPP with some refactoring
	+ Save changes messages are correctly shown with international charsets
	+ Support for bitmap option in RAID report
	+ Retry multiInsert line by line if there are encoding errors
	+ Adapted to new location of partitionsFileSystems in EBox::FileSystem
	+ Event messages are cleaned of null characters and truncated
	  before inserting in the database when is necessary
	+ Improve message for "Free storage space" event and send an info
	  message when a given partition is not full anymore
	+ Event messages now can contain newline characters
	+ Objects of select type are compared also by context
	+ Remove cache from optionsFromForeignModel since it produces
	  problems and it is useless
	+ Set title with server name if the server is subscribed
	+ Fix title HTML tag in views for Models and Composites
	+ Added lastEventsReport to be queried by remoteservices module
	+ Added EBox::Types::HTML type
	+ Added missing manage-logs script to the package
	+ Fixed problems with show/hide help switch and dynamic content
	+ Menus with subitems are now kept unfolded until a section on a
	  different menu is accessed
	+ Sliced restore mode fails correctly when schema file is missing,
	  added option to force restore without schema file
	+ Purge conf now purges the state keys as well
	+ Added EBox::Types::IPRange
2.1.2
	+ Now a menu folder can be closed clicking on it while is open
	+ Bugfix: cron scripts are renamed and no longer ignored by run-parts
	+ Added new EBox::Util::Nmap class implementing a nmap wrapper
2.1.1
	+ Fixed incoherency problems with 'on' and '1' in boolean indexes
	+ Move cron scripts from debian packaging to src/scripts/cron
	+ Trigger restart of logs and events when upgrading zentyal-core
	  without any other modules
	+ Don't restart apache twice when upgrading together with more modules
	+ Fixed params validation issues in addRow
2.1
	+ Replace YAML::Tiny with libyaml written in C through YAML::XS wrapper
	+ Minor bugfix: filter invalid '_' param added by Webkit-based browser
	  on EBox::CGI::Base::params() instead of _validateParams(), avoids
	  warning in zentyal.log when enabling modules
	+ All CGI urls renamed from /ebox to /zentyal
	+ New first() and deleteFirst() methods in EBox::Global to check
	  existence and delete the /var/lib/zentyal/.first file
	+ PO files are now included in the language-pack-zentyal-* packages
	+ Migrations are now always located under /usr/share/$package/migration
	  this change only affects to the events and logs migrations
	+ Delete no longer used domain and translationDomain methods/attributes
	+ Unified src/libexec and tools in the new src/scripts directory
	+ Remove the ebox- prefix on all the names of the /usr/share scripts
	+ New EBox::Util::SQL package with helpers to create and drop tables
	  from initial-setup and purge-module for each module
	+ Always drop tables when purging a package
	+ Delete 'ebox' user when purging zentyal-core
	+ Moved all SQL schemas from tools/sqllogs to schemas/sql
	+ SQL time-period tables are now located under schemas/sql/period
	+ Old ebox-clean-gconf renamed to /usr/share/zentyal/clean-conf and
	  ebox-unconfigure-module is now /usr/share/zentyal/unconfigure-module
	+ Added default implementation for enableActions, executing
	  /usr/share/zentyal-$modulename/enable-module if exists
	+ Optimization: Do not check if a row is unique if any field is unique
	+ Never call syncRows on read-only instances
	+ Big performance improvements using hashes and sets in redis
	  database to avoid calls to the keys command
	+ Delete useless calls to exists in EBox::Config::Redis
	+ New regen-redis-db tool to recreate the directory structure
	+ Renamed /etc/cron.hourly/90manageEBoxLogs to 90zentyal-manage-logs
	  and moved the actual code to /usr/share/zentyal/manage-logs
	+ Move /usr/share/ebox/zentyal-redisvi to /usr/share/zentyal/redisvi
	+ New /usr/share/zentyal/initial-setup script for modules postinst
	+ New /usr/share/zentyal/purge-module script for modules postrm
	+ Removed obsolete logs and events migrations
	+ Create plpgsql is now done on EBox::Logs::initialSetup
	+ Replace old ebox-migrate script with EBox::Module::Base::migrate
	+ Rotate duplicity-debug.log log if exists
	+ Bug fix: Port selected during installation is correctly saved
	+ Zentyal web UI is restarted if their dependencies are upgraded
	+ Bug fix: Logs don't include unrelated information now
	+ Add total in disk_usage report
	+ Bugfix: Events report by source now works again
	+ Do not include info messages in the events report
	+ Services event is triggered only after five failed checkings
	+ Do not add redundant includedir lines to /etc/sudoers
	+ Fixed encoding for strings read from redis server
	+ Support for redis-server 2.0 configuration
	+ Move core templates to /usr/share/zentyal/stubs/core
	+ Old /etc/ebox directory replaced with the new /etc/zentyal with
	  renamed core.conf, logs.conf and events.conf files
	+ Fixed broken link to alerts list
2.0.15
	+ Do not check the existence of cloud-prof package during the
	  restore since it is possible not to be installed while disaster
	  recovery process is done
	+ Renamed /etc/init.d/ebox to /etc/init.d/zentyal
	+ Use new zentyal-* package names
	+ Don't check .yaml existence for core modules
2.0.14
	+ Added compMessage in some events to distinguish among events if
	  required
	+ Make source in events non i18n
	+ After restore, set all the restored modules as changed
	+ Added module pre-checks for configuration backup
2.0.13
	+ Fixed dashboard graphs refresh
	+ Fixed module existence check when dpkg is running
	+ Fix typo in sudoers creation to make remote support work again
2.0.12
	+ Include status of packages in the downloadable bug report
	+ Bugfix: Avoid possible problems deleting redis.first file if not exist
2.0.11
	+ New methods entry_exists and st_entry_exists in config backend
2.0.10
	+ Now redis backend returns undef on get for undefined values
	+ Allow custom mason templates under /etc/ebox/stubs
	+ Better checks before restoring a configuration backup with
	  a set of modules different than the installed one
	+ Wait for 10 seconds to the child process when destroying the
	  progress indicator to avoid zombie processes
	+ Caught SIGPIPE when trying to contact Redis server and the
	  socket was already closed
	+ Do not stop redis server when restarting apache but only when
	  the service is asked to stop
	+ Improvements in import/export configuration (know before as
	  configuration backup)
	+ Improvements in ProgressIndicator
	+ Better behaviour of read-only rows with up/down arrows
	+ Added support for printableActionName in DataTable's
	+ Added information about automatic configuration backup
	+ Removed warning on non existent file digest
	+ Safer way to check if core modules exist during installation
2.0.9
	+ Treat wrong installed packages as not-existent modules
	+ Added a warning in dashboard informing about broken packages
	+ File sharing and mailfilter log event watchers works again since
	  it is managed several log tables per module
2.0.8
	+ Replaced zentyal-conf script with the more powerful zentyal-redisvi
	+ Set always the same default order for dashboard widgets
	+ Added help message to the configure widgets dialog
	+ Check for undefined values in logs consolidation
	+ Now dashboard notifies fails when restarting a service
	+ Fixed bug with some special characters in dashboard
	+ Fixed bug with some special characters in disk usage graph
2.0.7
	+ Pre-installation includes sudoers.d into sudoers file if it's not yet
	  installed
	+ Install apache-prefork instead of worker by default
	+ Rename service certificate to Zentyal Administration Web Server
2.0.6
	+ Use mod dependencies as default restore dependencies
	+ Fixed dependencies in events module
	+ Increased recursive dependency threshold to avoid
	  backup restoration problems
2.0.5
	+ Removed deprecated "Full backup" option from configuration backup
	+ Bugfix: SCP method works again after addition of SlicedBackup
	+ Added option in 90eboxpglogger.conf to disable logs consolidation
2.0.4
	+ Removed useless gconf backup during upgrade
	+ Fixed postinstall script problems during upgrade
2.0.3
	+ Added support for the sliced backup of the DB
	+ Hostname change is now visible in the form before saving changes
	+ Fixed config backend problems with _fileList call
	+ Added new bootDepends method to customize daemons boot order
	+ Added permanent message property to Composite
	+ Bugfix: Minor aesthetic fix in horizontal menu
	+ Bugfix: Disk usage is now reported in expected bytes
	+ Bugfix: Event dispatcher is not disabled when it is impossible
	  for it to dispatch the message
2.0.2
	+ Better message for the service status event
	+ Fixed modules configuration purge script
	+ Block enable module button after first click
	+ Avoid division by zero in progress indicator when total ticks is
	  zero
	+ Removed warning during postinst
	+ Added new subscription messages in logs, events and backup
2.0.1
	+ Bugfix: Login from Zentyal Cloud is passwordless again
	+ Some defensive code for the synchronization in Events models
	+ Bugfix: add EBox::Config::Redis::get to fetch scalar or list
	  values. Make GConfModule use it to avoid issues with directories
	  that have both sort of values.
1.5.14
	+ Fixed redis bug with dir keys prefix
	+ Improved login page style
	+ New login method using PAM instead of password file
	+ Allow to change admin passwords under System->General
	+ Avoid auto submit wizard forms
	+ Wizard skip buttons always available
	+ Rebranded post-installation questions
	+ Added zentyal-conf script to get/set redis config keys
1.5.13
	+ Added transition effect on first install slides
	+ Zentyal rebrand
	+ Added web page favicon
	+ Fixed already seen wizards apparition
	+ Fixed ro module creation with redis backend
	+ Use mason for links widgets
	+ Use new domain to official strings for subscriptions
1.5.12
	+ Added option to change hostname under System->General
	+ Show option "return to dashboard" when save changes fails.
1.5.11
	+ Added more tries on redis reconnection
	+ Fixed user corner access problems with redis server
	+ writeFile* methods reorganized
	+ Added cron as dependency as cron.hourly was never executed with anacron
	+ Improvements in consolidation of data for reports
1.5.10
	+ Fixed gconf to redis conversion for boolean values
1.5.9
	+ Improved migrations speed using the same perl interpreter
	+ Redis as configuration backend (instead of gconf)
	+ Improved error messages in ebox-software
	+ Set event source to 256 chars in database to adjust longer event
	  sources
	+ Progress bar AJAX updates are sent using JSON
	+ Fixed progress bar width problems
	+ Fixed top menu on wizards
	+ Improved error message when disconnecting a not connected database
	+ Abort installation if 'ebox' user already exists
	+ Bugfix: IP address is now properly registered if login fails
1.5.8
	+ Added template tableorderer.css.mas
	+ Added buttonless top menu option
	+ Bugfix: Save all modules on first installation
	+ Bugfix: General ebox database is now created if needed when
	  re/starting services
	+ Bugfix: Data to report are now uniform in number of elements per
	  value. This prevents errors when a value is present in a month and
	  not in another
	+ Bugfix: Don't show already visited wizard pages again
1.5.7
	+ Bugfix: Avoid error when RAID is not present
	+ Bugfix: Add ebox-consolidate-reportinfo call in daily cron script
	+ Bugfix: Called multiInsert and unbufferedInsert when necessary
	  after the loggerd reimplementation
	+ Bugfix: EBox::ThirdParty::Apache2::AuthCookie and
	  EBox::ThirdParty::Apache2::AuthCookie::Util package defined just
	  once
	+ Added util SystemKernel
	+ Improved progress indicator
	+ Changes in sudo generation to allow sudo for remote support user
	+ Initial setup wizards support
1.5.6
	+ Reimplementation of loggerd using inotify instead of File::Tail
1.5.5
	+ Asynchronous load of dashboard widgets for a smoother interface
1.5.4
	+ Changed dbus-check script to accept config file as a parameter
1.5.3
	+ Function _isDaemonRunning works now with snort in lucid
	+ Javascript refreshing instead of meta tag in log pages
	+ Updated links in dashboard widget
	+ Add package versions to downloadable ebox.log
	+ Fixed postgresql data dir path for disk usage with pg 8.4
	+ GUI improvements in search box
1.5.2
	+ Security [ESN-1-1]: Validate referer to avoid CSRF attacks
	+ Added reporting structure to events module
	+ Added new CGI to download the last lines of ebox.log
1.5.1
	+ Bugfix: Catch exception when upstart daemon does not exist and
	  return a stopped status
	+ Added method in logs module to dump database in behalf of
	ebackup module
	+ Bugfix: Do not check in row uniqueness for optional fields that
	are not passed as parameters
	+ Improve the output of ebox module status, to be consistent with the one
	  shown in the interface
	+ Add options to the report generation to allow queries to be more
	  flexible
	+ Events: Add possibility to enable watchers by default
	+ Bugfix: Adding a new field to a model now uses default
	  value instead of an empty value
	+ Added script and web interface for configuration report, added
	  more log files to the configuration report
1.5
	+ Use built-in authentication
	+ Use new upstart directory "init" instead of "event.d"
	+ Use new libjson-perl API
	+ Increase PerlInterpMaxRequests to 200
	+ Increase MaxRequestsPerChild (mpm-worker) to 200
	+ Fix issue with enconding in Ajax error responses
	+ Loggerd: if we don't have any file to watch we just sleep otherwise the process
	  will finish and upstart will try to start it over again and again.
	+ Make /etc/init.d/ebox depend on $network virtual facility
	+ Show uptime and users on General Information widget.
1.4.2
	+ Start services in the appropriate order (by dependencies) to fix a problem
	  when running /etc/init.d/ebox start in slaves (mail and other modules
	  were started before usersandgroups and thus failed)
1.4.1
	+ Remove network workarounds from /etc/init.d/ebox as we don't bring
	  interfaces down anymore
1.4
	+ Bug fix: i18n. setDomain in composites and models.
1.3.19
	+ Make the module dashboard widget update as the rest of the widgets
	+ Fix problem regarding translation of module names: fixes untranslated
	  module names in the dashboard, module status and everywhere else where
	  a module name is written
1.3.18
	+ Add version comparing function and use it instead of 'gt' in the
	  general widget
1.3.17
	+ Minor bug fix: check if value is defined in EBox::Type::Union
1.3.16
	+ Move enable field to first row in ConfigureDispatcherDataTable
	+ Add a warning to let users know that a module with unsaved changes
	  is disabled
	+ Remove events migration directory:
		- 0001_add_conf_configureeventtable.pl
		- 0002_add_conf_diskfree_watcher.pl
	+ Bug fix: We don't use names to stringify date to avoid issues
	  with DB insertions and localisation in event logging
	+ Bug fix: do not warn about disabled services which return false from
	  showModuleStatus()
	+ Add blank line under "Module Status"
	+ Installed and latest available versions of the core are now displayed
	  in the General Information widget
1.3.15
	+ Bug fix: Call EBox::Global::sortModulesByDependencies when
	  saving all modules and remove infinite loop in that method.
	  EBox::Global::modifiedModules now requires an argument to sort
	  its result dependending on enableDepends or depends attribute.
	+ Bug fix: keep menu folders open during page reloads
	+ Bug fix: enable the log events dispatcher by default now works
	+ Bug fix: fixed _lock function in EBox::Module::Base
	+ Bug fix: composites honor menuFolder()
	+ Add support for in-place edition for boolean types. (Closes
	  #1664)
	+ Add method to add new database table columnts to EBox::Migration::Helpers
	+ Bug fix: enable "Save Changes" button after an in-place edition
1.3.14
	+ Bug fix: fix critical bug in migration helper that caused some log
	  log tables to disappear
	+ Create events table
	+ Bug fix: log watcher works again
	+ Bug fix: delete cache if log index is not found as it could be
	  disabled
1.3.13
	+ Bug fix: critical error in EventDaemon that prevented properly start
	+ Cron script for manage logs does not run if another is already
	  running, hope that this will avoid problems with large logs
	+ Increased maximum size of message field in events
	+ Added script to purge logs
	+ Bug fix: multi-domain logs can be enabled again
1.3.12
	+ Added type for EBox::Dashboard::Value to stand out warning
	  messages in dashboard
	+ Added EBox::MigrationHelpers to include migration helpers, for now,
	  include a db table renaming one
	+ Bug fix: Fix mismatch in event table field names
	+ Bug fix: Add migration to create language plpgsql in database
	+ Bug fix: Add missing script for report log consolidation
	+ Bug fix: Don't show modules in logs if they are not configured. This
	  prevents some crashes when modules need information only available when
	  configured, such as mail which holds the vdomains in LDAP
	+ Added method EBox::Global::lastModificationTime to know when
	  eBox configuration was modified for last time
	+ Add support for breadcrumbs on the UI
	+ Bug fix: in Loggerd files are only parsed one time regardless of
	  how many LogHelper reference them
	+ Added precondition for Loggerd: it does not run if there isnt
	anything to watch
1.3.11
	+ Support customFilter in models for big tables
	+ Added EBox::Events::sendEvent method to send events using Perl
	  code (used by ebackup module)
	+ Bug fix: EBox::Type::Service::cmp now works when only the
	  protocols are different
	+ Check $self is defined in PgDBEngine::DESTROY
	+ Do not watch files in ebox-loggerd related to disabled modules and
	  other improvements in the daemon
	+ Silent some exceptions that are used for flow control
	+ Improve the message from Service Event Watcher
1.3.10
	+ Show warning when accesing the UI with unsupported browsers
	+ Add disableApparmorProfile to EBox::Module::Service
	+ Bug fix: add missing use
	+ Bug fix: Make EventDaemon more robust against malformed sent
	  events by only accepting EBox::Event objects
1.3.8
	+ Bug fix: fixed order in EBox::Global::modified modules. Now
	  Global and Backup use the same method to order the module list
	  by dependencies
1.3.7
	+ Bug fix: generate public.css and login.css in dynamic-www directory
	  which is /var/lib/zentyal/dynamicwww/css/ and not in /usr/share/ebox/www/css
	  as these files are generate every time eBox's apache is
	  restarted
	+ Bug fix: modules are restored now in the correct dependency
	  order
	+ ebox-make-backup accepts --destinaton flag to set backup's file name
	+ Add support for permanent messages to EBox::View::Customizer
1.3.6
	+ Bug fix: override _ids in EBox::Events::Watcher::Log to not return ids
	which do not exist
	+ Bug fix: fixed InverseMatchSelect type which is used by Firewall module
	+ New widget for the dashboard showing useful support information
	+ Bugfix: wrong permissions on CSS files caused problem with usercorner
	+ CSS are now templates for easier rebranding
	+ Added default.theme with eBox colors
1.3.5
	+ Bugfix: Allow unsafe characters in password type
	+ Add FollowSymLinks in eBox apache configuration. This is useful
	  if we use js libraries provided by packages
1.3.4
	+ Updated company name in the footer
	+ Bugfix: humanEventMessage works with multiple tableInfos now
	+ Add ebox-dbus-check to test if we can actually connect to dbus
1.3.4
	+ bugfix: empty cache before calling updatedRowNotify
	+ enable Log dispatcher by default and not allow users to disable
	it
	+ consolidation process continues in disabled but configured modules
	+ bugfix: Save Changes button doesn't turn red when accessing events for
	first time
1.3.2
	+ bugfix: workaround issue with dhcp configured interfaces at boot time
1.3.1
	+ bugfix: wrong regex in service status check
1.3.0
	+ bugfix: make full backup work again
1.1.30
	+ Change footer to new company holder
	+  RAID does not generate 'change in completion events, some text
	problems fixed with RAID events
	+ Report graphics had a datapoints limit dependent on the active
	time unit
	+ Apache certificate can be replaced by CA module
	+ Fixed regression in detailed report: total row now aggregates
	properly
	+ More characters allowed when changing password from web GUI
	+ Fixed regression with already used values in select types
	+ Do not a button to restart eBox's apache
	+ Fixed auth problem when dumping and restoring postgre database
1.1.20
	+ Added custom view support
	+ Bugfix: report models now can use the limit parameter in
	  reportRows() method
	+ use a regexp to fetch the PID in a pidfile, some files such as
	postfix's add tabs and spaces before the actual number
	+ Changed "pidfile" to "pidfiles" in _daemons() to allow checking more than
one (now it is a array ref instead of scalar)
	+ Modified Service.pm to support another output format for /etc/init.d daemon
status that returns [OK] instead of "running".
	+ unuformized case in menu entries and some more visual fixes
1.1.10
	+ Fix issue when there's a file managed by one module that has been modified
	  when saving changes
	+ Bugfix: events models are working again even if an event aware
	module is uninstalled and it is in a backup to restore
	+ Select.pm returns first value in options as default
       + Added 'parentModule' to model class to avoid recursive problems
	+ Added Float type
	+ Apache module allows to add configuration includes from other modules
	+ Display remote services button if subscribed
	+ Event daemon may received events through a named pipe
	+ Bugfix. SysInfo revokes its config correctly
	+ Added storer property to types in order to store the data in
	somewhere different from GConf
	+ Added protected property 'volatile' to the models to indicate
	that they store nothing in GConf but in somewhere different
	+ System Menu item element 'RAID' is always visible even when RAID
	is not installed
	+ Files in deleted rows are deleted when the changes are saved
	+ Fixed some bug whens backing and restore files
	+ Components can be subModels of the HasMany type
	+ Added EBox::Types::Text::WriteOnce type
	+ Do not use rows(), use row to force iteration over the rows and increase
	performance and reduce memory use.
	+ Do not suggest_sync after read operations in gconf
	+ Increase MaxRequestsPerChild to 200 in eBox's apache
	+ Make apache spawn only one child process
	+ Log module is backed up and restored normally because the old
	problem is not longer here
	+ Backup is more gentle with no backup files in backup directory,
	now it does not delete them
	+ HasMany  can retrieve again the model and row after the weak
	refence is garbage-collected. (Added to solve a bug in the doenload
	bundle dialog)
	+ EBox::Types::DomainName no longer accepts IP addresses as domain
	names
	+ Bugfix: modules that fail at configuration stage no longer appear as enabled
	+ Add parameter to EBox::Types::Select to disable options cache

0.12.103
	+ Bugfix: fix SQL statement to fetch last rows to consolidate
0.12.102
	+ Bugfix: consolidate logs using the last date and not starting from scratch
0.12.101
	+ Bugfix: DomainName type make comparisons case insensitive
	according to RFC 1035
0.12.100
	+ Bugfix: Never skip user's modifications if it set to true
	override user's changes
	+ EBox::Module::writeConfFile and EBox::Service scape file's path
	+ Bugfix. Configure logrotate to actually rotate ebox logs
	+ Fixed bug in ForcePurge logs model
	+ Fixed bug in DataTable: ModelManaged was called with tableName
	instead of context Name
	+ Fixing an `img` tag closed now properly and adding alternative
	text to match W3C validation in head title
	+ Backup pages now includes the size of the archive
	+ Fixed bug in ForcePurge logs model
	+ Now the modules can have more than one tableInfo for logging information
	+ Improve model debugging
	+ Improve restart debugging
	+ Backups and bug reports can be made from the command line
	+ Bugfix: `isEqualTo` is working now for `Boolean` types
	+ Bugfix: check if we must disable file modification checks in
	Manager::skipModification

0.12.99
	+ Add support for reporting
	+ Refresh logs automatically
	+ Reverse log order
	+ Remove temp file after it is downloaded with FromTempDir controller
0.12.3
	+ Bug fix: use the new API in purge method. Now purging logs is working
	again.
0.12.2
	+ Increase random string length used to generate the cookie to
	2048 bits
	+ Logs are show in inverse chronological order
0.12.1
	+ Bug fix: use unsafeParam for progress indicator or some i18 strings
	will fail when saving changes
0.12
	+ Bugfix: Don't assume timecol is 'timestamp' but defined by
	module developer. This allows to purge some logs tables again
	+ Add page titles to models
	+ Set default values when not given in `add` method in models
	+ Add method to manage page size in model
	+ Add hidden field to help with Ajax request and automated testing with
	  ANSTE
	+ Bugfix: cast sql types to filter fields in logs
	+ Bugfix: Restricted resources are back again to make RSS
	access policy work again
	+ Workaround bogus mason warnings
	+ Make postinst script less verbose
	+ Disable keepalive in eBox apache
	+ Do not run a startup script in eBox apache
	+ Set default purge time for logs stored in eBox db to 1 week
	+ Disable LogAdmin actions in `ebox-global-action` until LogAdmin
	feature is completely done
0.11.103
	+ Modify EBox::Types::HasMany to create directory based on its row
	+ Add _setRelationship method to set up relationships between models
	  and submodels
	+ Use the new EBox::Model::Row api
	+ Add help method to EBox::Types::Abstract
	+ Decrease size for percentage value in disk free watcher
	+ Increase channel link field size in RSS dispatcher
0.11.102
	+ Bugfix: cmp in EBox::Types::HostIP now sorts correctly
	+ updatedRowNotify in EBox::Model::DataTable receives old row as
	well as the recently updated row
	+ Added `override_user_modification` configuration parameter to
	avoid user modification checkings and override them without asking
	+ Added EBox::Model::Row to ease the management of data returned
	by models
	+ Added support to pre-save and post-save executable files. They
	must be placed at /etc/ebox/pre-save or /etc/ebox/post-save
	+ Added `findRow` method to ease find and set
0.11.101
	+ Bugfix: Fix memory leak in models while cloning types. Now
	cloning is controlled by clone method in types
	+ Bugfix: Union type now checks for its uniqueness
	+ DESTROY is not an autoloaded method anymore
	+ HasOne fields now may set printable value from the foreign field
	to set its value
	+ findId now searches as well using printableValue
	+ Bugfix. Minor bug found when key is an IP address in autoloaded
	methods
	+ Ordered tables may insert values at the beginning or the end of
	the table by "insertPosition" attribute
	+ Change notConfigured template to fix English and add link to the
	  module status section
	+ Add loading gif to module status actions
	+ Remove debug from ServiceInterface.pm
	+ Add support for custom separators to be used as index separators on
	  exposedMethods
	+ Bugfix. Stop eBox correctly when it's removed
	+ Improve apache-restart to make it more reliable.
0.11.100
	+ Bugfix. Fix issue with event filters and empty hashes
	+ Bugfix. Cache stuff in log and soap watcher to avoid memory leaks
	+ Bugfix. Fix bug that prevented the user from being warned when a row to
	  be deleted is being used by other model
	+ Bugfix. Add missing use of EBox::Global in State event watcher
	+ Added progress screen, now pogress screen keeps track of the changed
	  state of the modules and change the top page element properly
	+ Do not exec() to restart apache outside mod_perl
	+ Improve apache restart script
	+ Improve progress screen
0.11.99
	+ DataTable contains the property 'enableProperty' to set a column
	called 'enabled' to enable/disable rows from the user point of
	view. The 'enabled' column is put the first
	+ Added state to the RAID report instead of simpler active boolean
        + Fix bug when installing new event components and event GConf
	subtree has not changed
	+ Add RSS dispatcher to show eBox events under a RSS feed
	+ Rotate log files when they reach 10MB for 7 rotations
	+ Configurable minimum free space left for being notified by means
	of percentage
	+ Add File type including uploading and downloading
	+ Event daemon now checks if it is possible to send an event
	before actually sending it
	+ Added Action forms to perform an action without modifying
	persistent data
	+ Log queries are faster if there is no results
	+ Show no data stored when there are no logs for a domain
	+ Log watcher is added in order to notify when an event has
	happened. You can configure which log watcher you may enable and
	what you want to be notify by a determined filter and/or event.
	+ RAID watcher is added to check the RAID events that may happen
	when the RAID subsystem is configured in the eBox machine
	+ Change colour dataset in pie chart used for disk usage reporting
	+ Progress indicator now contains a returned value and error
	message as well
	+ Lock session file for HTTP session to avoid bugs
	related to multiple requests (AJAX) in a short time
	+ Upgrade runit dependency until 1.8.0 to avoid runit related
	issues
0.11
	+ Use apache2
	+ Add ebox-unblock-exec to unset signal mask before running  a executable
	+ Fix issue with multiple models and models with params.
	  This triggered a bug in DHCP when there was just one static
	  interface
	+ Fix _checkRowIsUnique and _checkFieldIsUnique
	+ Fix paging
	+ Trim long strings in log table, show tooltip with the whole string
	  and show links for URLs starting with "http://"
0.10.99
	+ Add disk usage information
	+ Show progress in backup process
	+ Add option to purge logs
	+ Create a link from /var/lib/zentyal/log to /var/log/ebox
	+ Fix bug with backup descriptions containing spaces
	+ Add removeAll method on data models
	+ Add HostIP, DomainName and Port types
	+ Add readonly forms to display static information
	+ Add Danish translation thanks to Allan Jacobsen
0.10
	+ New release
0.9.100
	+ Add checking for SOAP session opened
	+ Add EventDaemon
	+ Add Watcher and Dispatch framework to support an event
	  architecture on eBox
	+ Add volatile EBox::Types in order not to store their values
	  on GConf
	+ Add generic form
	+ Improvements on generic table
	+ Added Swedish translation

0.9.99
	+ Added Portuguese from Portugal translation
	+ Added Russian translation
	+ Bugfix: bad changed state in modules after restore

0.9.3
	+ New release

0.9.2
	+ Add browser warning when uploading files
	+ Enable/disable logging modules
0.9.1
	+ Fix backup issue with changed state
	+ Generic table supports custom ordering
0.9
	+ Added Polish translation
        + Bug in recognition of old CD-R writting devices fixed
	+ Added Aragonese translation
	+ Added Dutch translation
	+ Added German translation
	+ Added Portuguese translation

0.8.99
	+ Add data table model for generic Ajax tables
	+ Add types to be used by models
	+ Add MigrationBase and ebox-migrate to upgrade data models
	+ Some English fixes
0.8.1
	+ New release
0.8
	+ Fix backup issue related to bug reports
	+ Improved backup GUI
0.7.99
        + changed sudo stub to be more permissive
	+ added startup file to apache web server
	+ enhanced backup module
	+ added basic CD/DVD support to backup module
	+ added test stubs to simplify testing
	+ added test class in the spirit of Test::Class
	+ Html.pm now uses mason templates
0.7.1
	+ use Apache::Reload to reload modules when changed
	+ GUI consistency (#12)
	+ Fixed a bug for passwords longer than 16 chars
	+ ebox-sudoers-friendly added to not overwrite /etc/sudoers each time
0.7
	+ First public release
0.6
	+ Move to client
	+ Remove obsolete TODO list
	+ Remove firewall module from  base system
	+ Remove objects module from base system
	+ Remove network module from base system
	+ Add modInstances and modInstancesOfType
	+ Raname Base to ClientBase
	+ Remove calls to deprecated methods
	+ API documented using naturaldocs
	+ Update INSTALL
	+ Use a new method to get configkeys, now configkey reads every
	  [0.9
	+ Added Polish translation][0-9]+.conf file from the EBox::Config::etc() dir and
	  tries to get the value from the files in order.
	+ Display date in the correct languae in Summary
	+ Update debian scripts
	+ Several bugfixes
0.5.2
	+ Fix some packaging issues
0.5.1
	+ New menu system
	+ New firewall filtering rules
	+ 802.1q support

0.5
	+ New bug-free menus (actually Internet Explorer is the buggy piece
	  of... software that caused the reimplementation)
	+ Lots of small bugfixes
	+ Firewall: apply rules with no destination address to packets
	  routed through external interfaces only
	+ New debianize script
	+ Firewall: do not require port and protocol parameters as they
	  are now optional.
	+ Include SSL stuff in the dist tarball
	+ Let modules block changes in the network interfaces
	  configuration if they have references to the network config in
	  their config.
	+ Debian network configuration import script
	+ Fix the init.d script: it catches exceptions thrown by modules so that
	  it can try to start/stop all of them if an exception is thrown.
	+ Firewall: fix default policy bug in INPUT chains.
	+ Restore textdomain in exceptions
	+ New services section in the summary
	+ Added Error item to Summary. Catch exceptions from modules in
	  summary and generate error item
	+ Fix several errors with redirections and error handling in CGIs
	+ Several data validation functions were fixed, and a few others added
	+ Prevent the global module from keeping a reference to itself. And make
	  the read-only/read-write behavior of the factory consistent.
	+ Stop using ifconfig-wrapper and implement our own NetWrapper module
	  with wrappers for ifconfig and ip.
	+ Start/stop apache, network and firewall modules in first place.
	+ Ignore some network interface names such as irda, sit0, etc.
	+ The summary page uses read-only module instances.
	+ New DataInUse exception, old one renamed to DataExists.
	+ Network: do not overwrite resolv.conf if there are nameservers
	  given via dhcp.
	+ Do not set a default global policy for the ssh service.
	+ Check for forbiden characters when the parameter value is
	  requested by the CGI, this allows CGI's to handle the error,
	  and make some decissions before it happens.
	+ Create an "edit object" template and remove the object edition stuff
	  from the main objects page.
	+ Fix the apache restarting code.
	+ Network: Remove the route reordering feature, the kernel handles that
	  automatically.
	+ Fix tons of bugs in the network restarting code.
	+ Network: removed the 3rd nameserver configuration.
	+ Network: Get gateway info in the dhcp hook.
	+ Network: Removed default configuration from the gconf schema.
	+ New function for config-file generation
	+ New functions for pid file handling

0.4
	+ debian package
	+ added module to export/import configuration
	+ changes in firewall's API
	+ Added content filter based on dansguardian
	+ Added French translation
	+ Added Catalan translation
	+ Sudoers file is generated automatically based on module's needs
	+ Apache config file is generated by ebox  now
	+ Use SSL
	+ Added ebox.conf file
	+ Added module template generator

0.3
	+ Supports i18n
	+ API name consistency
	+ Use Mason for templates
	+ added tips to GUI
	+ added dhcp hooks
	+ administration port configuration
	+ Fixed bugs to IE compliant
	+ Revoke changes after logout
	+ Several bugfixes

0.2
	+ All modules are now based on gconf.
	+ Removed dependencies on xml-simple, xerces and xpath
	+ New MAC address field in Object members.
	+ Several bugfixes.

0.1
	+ Initial release<|MERGE_RESOLUTION|>--- conflicted
+++ resolved
@@ -1,11 +1,8 @@
 HEAD
-<<<<<<< HEAD
+	+ EBox::Model::Component::modelGetter does not die when trying to
+	  get a model for an uninstalled module
 	+ Added previous/next buttons to manually switch installation slides
 	+ New installation slides format
-=======
-	+ EBox::Model::Component::modelGetter does not dies when trying to
-	get a model for a uninstalled module
->>>>>>> 83bf6516
 	+ Added compatibility with MS Internet Explorer >= 8
 2.3.22
 	+ Changed first installation workflow and wizard infraestructure
