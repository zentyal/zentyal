--- conflicted
+++ resolved
@@ -1,5 +1,5 @@
 HEAD
-<<<<<<< HEAD
+	+ Type File now accepts spaces in the file name
 	+ Added setTimezone method to MyDBEngine
 	+ Enable consolidation after reviewing and pruning
 	+ Code typo fix in Events::isEnabledWatcher
@@ -28,9 +28,6 @@
 	+ Fixes on notifyActions
 	+ Check for isDaemonRunning now compatible with asterisk status
 	+ Fixed warning call in EBox::Types::HasMany
-=======
-	+ Type File now accepts spaces in the file name
->>>>>>> 99e19af9
 2.3.20
 	+ New look & feel for the web interface
 	+ Adjust slides transition timeout during installation
