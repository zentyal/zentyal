--- conflicted
+++ resolved
@@ -1,4 +1,3 @@
-<<<<<<< HEAD
 3.4
 	+ Avoid to show two 'module not enabled' messages in composites
 	+ All non external exceptions from normal requests are now shown
@@ -90,12 +89,9 @@
 	+ Adapted apache configuration to 2.4
 	+ Adapted EBox::Config::Redis to the new libredis-perl API
 	+ Adapted redis.conf to redis 2.6
-=======
-HEAD
 	+ Zentyal MySQL custom conf is now written on initial-setup of logs
 	  using a mason template
 	+ Write logs configuration only when the module is enabled
->>>>>>> 62f2a2f3
 	+ Use replace instead of href to redirect in Controller::DataTable
 	  (This avoids infinite loops if the user press back button)
 	+ Move EBox::CGI::Downloader::* modules  to EBox::Downloader to
