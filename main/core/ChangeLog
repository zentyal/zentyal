4.0
<<<<<<< HEAD
	+ Better check of versions numbers in backup restore
	+ Make EBox::MyDBEngine more reusable
=======
	+ sudoers-friendly take user to whatever module which implenents extraSudoerUsers
>>>>>>> 74c21d3a
	+ Implement data in use in JS for forms
	+ Fixed ManageAdmins model and offer it in all editions
	+ Pass row argument to editable function handler
	+ Enable automatic updates on commercial servers by default
	+ Remove excessive top margin for first child fields in forms
	+ Better warning in change hostname confirmation dialog
	+ Confirmation dialog action recovers correctly from errors
	+ Make webadmin certificate modifiable via CA module
	+ Better control of error in local backup confirmation dialog
	+ Fixed i18n bug in progress dialog
	+ Updated remoteservices dependencies
	+ Rename Import/Export Configuration to Configuration Backup
	+ Removed subscription from community editions
	+ Remote services now resides on this package
	+ Reload after save changes when urls have hash part
	+ Default webadmin port is now 8443
	+ Remove haproxy which is no longer needed for Outlook Anywhere
	+ UI is now responsive to different resolutions
	+ New System -> Date/Time menu which also includes NTP when available
	+ New header style
	+ Search box moved from menu to header
	+ Menu reorganization and re-style
	+ Added search for configuration data
	+ Improved installation wizards
	+ Set version to 4.0
	+ Use upload-crash-report.py tool from OpenChange upstream instead
	  of a custom one
	+ Optionally submit the email while uploading the crash report
	+ More robust dashboard against widget and remoteservices errors
	+ Added missing use in hasManyViewer.mas
	+ Only allow restore from backups from versions with the same two
	  first version numbers
	+ Escape double quotes in non-editable text fields
	+ When doing a login redirect to the full given URI
	+ Fixed mysql commands executed with wrong parameters or credentials
	+ Fix isEqualTo types comparision, check for defined return value from cmp
	+ Added option to disable Peer Verification in EBox::RESTClient
	+ pathHTTPSSSLCertificate() always returns a list
	+ Added one more tip to component not found page
	+ Removed duplicate code for page not found
	+ Fix some warnings in log
	+ Fix error in send crash report script
	+ Remove all maintenance functionality except logs
	+ Remove no longer needed apparmor custom profile for mysqld
3.5.1
	+ Fixed dashboard links to official manual
	+ Model backup/revoke/save files are no longer called implicitly
	+ Remove warning on formSubmitJS
	+ Don't let database error to cancel halt or reboot processes
	+ More warnings on smart match feature removed
3.5
	+ Avoid warning flag on smart match experimental feature
	+ Remove duplicated code in EBox::Model::DataTable::removeRow
	  and EBox::Model::Manager::removeRowsUsingId
	+ Rethrow properly when exception is a plain string
	+ Fix EBox::Model::Manager::_modelHasMultipleInstances when the
	  model is a children whose model parent is its grandfather or older
	+ Fixed notifyActions by using isIdUsed method and removing
	  slashes to fetch the observable models
	+ Fixed spurious warnings when loadings ads and loading dashboard
	+ Assure that all data under a row directory is removed
	+ EBox::Types::DomainName always return lowercase values
	+ EBox::Types::Host always return lowercase values
	+ Added helper script to improve crash reports
	+ Old timezones supported
	+ Fixed regression on presetUpdate interface actions
	+ Error page for component not found
	+ Included the Dependencies field in crash report
	+ Do not mark services as temporary stopped when shutting down
	+ Enhanced Lock to have exclusive lock with blocking timeout
	+ Added redirection on no parameters support to CGIs
	+ Added and used in save changes process the method Zentyal.reloadTable
	+ Fixed regression in page not found CGI which displayed always a
	  invalid referer error
	+ Included the package field in crash report
	+ Remove RSS and Jabber dispatchers
	+ Added Warning in Dashboard when reboot is requierd by software
	  update
	+ Removed deprecated sliced mode backup
	+ Fix MIME type for returning JSON (application/json)
	+ Added setMessage() and popMessageAndClass() methods to TreeView
	+ Enable InnoDB engine when there are only 4 previous databases
	+ Active session check does not check subapp authenticated
	  requests now
	+ Fixed incorrect URLs with double ports in redirects
	+ Fix typo in general widget
	+ Updated nginx to server static files directly always so apache shouldn't
	  ever get this kind of requests
	+ Set version to 3.5
	+ Support for redirection when loading URL in existent dialog
	+ Added webadmin port tag to haproxy configuration file
	+ Fix dashboard UI freeze when widgets were being updated
	+ Add audit to post save when enabling logs
	+ Fix enabled save changes button after installing packages
	+ Changed CGI base to show correctly referer errors and
	  generating response errors
	+ Override daemons does not fail if a daemon is already stopped
	+ Added missing use to row.mas
	+ More tolerant referer validation so we can access to submodels
	  with an URL
	+ Restored reconnect option for mysql connections
	+ EBox::WebAdmin::addNginxServer does not longer raises exception
	  if file not yet exists
	+ create-db script can repair login problems
	+ Migrate previous configuration from 3.3 when upgrading
	+ Admin password change handled by AuthPAM
	+ Fix version available check in dashboard when file does not exist
	+ Do not show success note if there is no note
	+ Fix data in use behaviour on edition
	+ Fixed revert of changes in redisvi
	+ Better input validation in EBox::Conf::Redis::import_dir_from_file
	+ Give support to data in use exception for in-place booleans
	+ Fix warnOnChangeId framework
	+ Give real no support to /media in Disk Usage even when modules
	  use it
	+ Added release upgrade code (disabled until 3.5)
	+ Hide passwords on admin user model on error and debug on
	+ Set proper version for bugreport issues
3.4
	+ Do not launch exceptions on EBox::MyDBEngine DESTROY
	+ Ask for trace object to non-handled EBox::Exceptions::Base
	  exceptions in the UnhandledError middleware. This will gives us
	  useful stack traces.
	+ When requesting from type a non-existing value use acquirer
	  if it is a volatile type
	+ EBox::WebAdmin::addNginxInclude does not longer raises exception
	  if file not yet exists
	+ Improve post save modules algorithm
	+ Added local apparmor profile for mysqld
	+ Avoid to show two 'module not enabled' messages in composites
	+ All non external exceptions from normal requests are now shown
	  in the UI with the stack trace to report as a bug
	+ All non external exceptions from AJAX requests are now shown in
	  the UI with the stack trace to report as a bug
	+ Template exceptions in normal requests are now handled in webadmin
	+ Set templated files encoding to UTF-8
	+ Send Perl warnings to Zentyal log file in webadmin app
	+ Added keepFile parameter to EBox::Downloader::CGI::FromTempDir
	+ Remove idle and dead code from EBox::Module::Service::writeConfFile
	+ Added auditable property to EBox::Model::DataTable
	+ Added HAProxyPreSetConf to HaProxy::ServiceBase
	+ Moved management of webadmin certificate to HAProxy module
	+ Enable ReverseProxy middleware always
	+ MySQL is restarted before creating database
	+ Use root ownership for webadmin certificates
	+ Execute change hostname actions only if the hostname has really changed
	+ Don't expire session on finish software wizard page
	+ Fixed show help JS to avoid to have help elements with different
	  show state
	+ Use window.location.replace instead of window.location.href
	  to redirect using JS
	+ In EBox::Type::Select, use element value as printableValue for
	  unknown options or options without printableValue
	+ Save haproxy config as changed after webadmin's initialSetup
	+ Send restartUI flag to restart service when restarting a module
	  from the UI
	+ Fix calculation of page number when using go to last page control
	+ Update tracker url in dashboard widget
	+ Continue installation without ads if there is a error getting them
	+ Added EBox::WebAdmin::Middleware::SubAppAuth to validate
	  WebAdmin sub-app requests
	+ Ported restricted resources to use nginx
	+ Removed EBox::Base::upload method because that's 100% handled by Plack
	  now.
	+ Increased the buffer size for uwsgi applications to allow big submits
	  like the one from automatic error report
	+ Added a UnhandledError middleware to catch any die or exception not
	  handled by Zentyal
	+ Added a Devel::StackTrace helper view that shows pretty backtraces
	+ Enable crash reports by default
	+ Added template for download link
	+ Created EBox::Util::Certificate, refactored create-certificate
	  script
	+ Changes in haproxy port validation and allow haproxy internal services
	+ Restore AdminPort model for WebAdmin to improve usability
	+ Added EBox::Module::Config::replicationExcludeKeys()
	+ Added EBox::WebAdmin::PortObserver to be used by ha and
	  remoteservices modules by the moment
	+ Added EBox::GlobalImpl::addModuleToPostSave to save modules
	  after normal save changes process
	+ Added a way for HAProxy to retrieve the CA certificate entry that should
	  be used
	+ Added a left-right composite layout
	+ Search and pagination forms can be omitted using showFilterForm
	  and showPaginationForm properties
	+ Show nice error when global-action fails using die + scalar
	+ EBox::Util::Random now accepts a set of chars to have a random string
	+ Notify HA when a module which must have a single instance in the
	  cluster is enabled/disabled.
	+ Added enabled action to /etc/init.d/zentyal to display whether a
	  module is enabled or disabled
	+ Pass model, type and id to enabled subroutine in
	  EBox::Types::MultiStateAction to be ortoghonal to handler property
	+ Fixed JS error on showing errors in customActionClicked
	+ Added middleware to have auth based on a env variable
	+ Updated nginx to server static files directly always so apache shouldn't
	  ever get this kind of requests
	+ Use uWSGI instead of Apache mod_perl for running CGIs
	+ Updated automatic bug report URL to new bug report endpoint.
	+ Give support to custom actions without image. Those actions will
	  not appear in the legend.
	+ Added to findValueMultipleFields and findValue the nosync parameter
	+ Added support for haproxy 1.5
	+ Moved nginx to listen on localhost
	+ Integration with HA module in save changes process
	+ Added icon for new zentyal-ha module
	+ Migrate rs_verify_servers in remoteservices.conf to
	  rest_verify_servers core.conf
	+ Include basic support to free-format Template models to be
	  included in Composites
	+ Move run-pending-ops script from remoteservices to core
	+ Rename EBox::RemoteServices::RESTResult to EBox::RESTClient::Result
	+ Move EBox::RemoteServices::RESTClient to EBox::RESTClient as it
	  is used in ha and remoteservices module.
	+ Adapt init.d and upstart running checks to Ubuntu 13.10
	+ Use service instead of deprecated invoke-rc.d for init.d scripts
	+ Adapted apache configuration to 2.4
	+ Adapted EBox::Config::Redis to the new libredis-perl API
	+ Adapted redis.conf to redis 2.6
	+ Zentyal MySQL custom conf is now written on initial-setup of logs
	  using a mason template
	+ Write logs configuration only when the module is enabled
	+ Use replace instead of href to redirect in Controller::DataTable
	  (This avoids infinite loops if the user press back button)
	+ Move EBox::CGI::Downloader::* modules  to EBox::Downloader to
	  make file downloads work again
	+ Avoid division by zero while using page navigation
	+ Automatic report text formatting adapted to Redmine
	+ Fix tab selection in tabbed composite from URL path anchor,
	  for instance, /Maintenance/Events#ConfigureDispatchers
	+ Avoid errors triggered on web administration port validation
	+ ManageAdmins model now also add/removes lpadmin group
	+ Show nice error when global-action fails using die + scalar
	+ Fixed JS error on showing errors in customActionClicked
	+ Fixed rethrown of exception in restartService() and
	  EBox::CGI::Base::upload methods
	+ Remove lock file in EBox::Util::Lock::unlock()
	+ Fixed mason component root for custom stubs
	+ Fixed regression in clone action
	+ Decode to utf8 the MySQL database results
	+ Create log database using utf8 charset
	+ Better way to set MySQL password for all the root accounts
	+ Use same JSON reply file for changeRowForm and dataInUse
	+ Fixed regression in AJAX changes with raised error when a
	  data in use exception was found
	+ Fixed css error that hide information in the logs tables
	+ Use sharedscripts in zentyal-core logrotate to avoid triggering
	  in every log file
	+ Take into account view customizer on audit logging
	+ Show complex types (more than one field) in audit log
	  while editing by storing the dump of the value
	+ Fix EBox::Types::Composite::cmp to store changes when only last type
	  is modified
	+ Fixed general widget packages to avoid error on 'packages to
	  upgrade' section
	+ Fixed regression when table size is set to 'view all'
	+ Set version to 3.4
3.3.1
	+ Fixed redirects in table/form JSON replies
	+ Set automated ticket report milestone to 3.3.X
3.3
	+ Refactored module not enabled warning
	+ Add version to header logo
	+ HTML body can now have different styles based on the menu section
	+ Hide close button on saving changes and backup progess
	  dialogs. Don't allow to close it with esc key on those cases.
	+ Fix error when pageSize parameter is not supplied to the model controller
	+ Workaround against modules changed when saving all changes
	+ Recover from widget function exceptions
	+ Use the same Mason interpreter for most HTML templates
	+ Use more granular AJAX for table actions
	+ Use stand-alone AJAX call to refresh save changes button
	+ Added missing use to EBox::CGI::Base
	+ Allow to submit apport crash reports if debug=yes
	+ Switch from Error to TryCatch for exception handling
	+ Added new communityEdition() helper method in EBox::Global
	+ Add version to header logo
	+ Always reload page after saving changes
	+ Use AJAX call to refresh save change buttons
	+ Copy all the redis keys from 'conf' to 'ro' when saving changes of
	  any module to prevent incoherences
	+ Delete unused stopAllModules() and restartAllModules() in EBox::Global
	+ Workaround against modules changed when saving all changes
	+ Display remote services messages if they exist on Dashboard
	+ Recover from widget function exceptions
	+ Fixed mdstat output processing to remove "(auto-read-only)"
	+ Fixed audit logging of delete actions
	+ Fixed errors with row ID in ManageAdmins table
	+ Added missing EBox::Exceptions uses
	+ Fixed bug in selectSetter which hitted selects on DataForm with
	  'unique' option enabled
	+ EBox::WebServer::removeNginxInclude does not longer throws
	  a exception if the path to remove is not included
	+ Copy all the redis keys from 'conf' to 'ro' when saving changes of
	  any module to prevent incoherences
	+ Delete unused stopAllModules() and restartAllModules() in EBox::Global
	+ Use printableName in Configure Module popup
	+ Replace fork of Apache2::AuthCookie with libapache2-authcookie-perl
	+ Added EBox::Types::IPRange::addressesFromBeginToEnd class method
	+ Set proper trial link in advertisements
	+ Show register link in local backup when not registered
	+ Strip the 'C:\fakepath\' that chrome adds to the file input
	+ Make dump_exceptions key work also for mason exceptions
	+ Pass HTTP_PROXY system environment variable to CGIs as they are
	  used in Zentyal modules
	+ Waiting for Zentyal ready page check is more robust now
	+ Fixed error in the recursive method for getting module dependencies
	+ Fixed JS typo which disabled export backup dialog
	+ Added dbus dependency to avoid problems on some minimal installations
	+ When restoring pre-3.2 backups take in account that apache
	  module was renamed to webadmin
	+ Make sure that we always commit/discard audit of changes when we
	  save/revoke all modules
	+ Add new row attribute "disabled"
	+ Fixed JS glitch which broke the dashboard periodical updates
	+ Better check of referer which skips cloud domain if it does not exists
	+ Avoid warning when stopping a module without FirewallHelper
	+ Include contents of /etc/resolv.conf in bug report
	+ Avoid Apache error screen in login when entering through Zentyal
	  Remote using password
	+ Fix warning comparing undefined string in DomainName type
	+ Rewrite row isEqualTo method using hashElements instead of elements
	+ Only allow to move dashboard widget by its handle
	+ Do not fail if zentyal-mysql.passwd ends with a newline character
	+ Removed old migration code from 3.0 to 3.2
	+ Added Number.prototype.toTimeDiffString in format.js
	+ Added .btn-black CSS class
	+ Set version to 3.3
	+ Added enableInnoDbIfNeeded() to MyDBEngine
	+ Fix loading on custom action buttons
	+ Add icon for openchange module
	+ Add missing use statement in EBox::Types::MultiStateAction
	+ Add icon for openchange module
	+ Service type setter works again
3.2
	+ Set 3.2 versions and non-beta logo
3.1.13
	+ Added missing EBox::Gettext uses, fixes crash in view logs refresh
	+ Minor CSS style fixes
	+ Added missing use statement in EBox::Types::MultiStateAction
3.1.12
	+ Do not crash if /etc/timezone does not exist
	+ Clean /var/lib/zentyal/tmp at the first moments of boot instead of
	  when running zentyal start, this fixes problems with leftover locks
	  that affect dhclient hooks
	+ Fixed wrong case in some class names for the save changes button
	+ Fixed autoscroll in dashboard widgets
	+ Added placeholder for drag & drop of table rows
	+ No autoscroll is done when overflow happens. This makes sortable
	  work in chromium
	+ Set audit after logs when enabling in first install
	+ Avoid getting unsaved changes by using readonly instance in manage-logs
3.1.11
	+ Initial setup for webadmin is now executed in postinst
	+ Fixed webadmin port migration
3.1.10
	+ Use DATETIME type in date column for consolidation tables
	+ Summarised reports shows graphs again
	+ Events summarised report has breadcrumbs now
	+ Base EBox::Logs::Composite::SummarizedReport to let summarised
	  reports have common breadcrumbs
	+ Added migration from 3.0 (apache -> webadmin)
3.1.9
	+ Fixed in-place boolean edit with non-basic types different to Union
	+ Removed some warnings in error.log
	+ Fixed confirmation dialogs warning style
	+ Fixed configure widgets width and drop behavior
	+ Fixed regression in dashboard register link after jQuery migration
	+ Always set as changed without checking RO value, this fixes some
	  situations in which the save changes button was not enabled
	+ Fixed regression in audit log IP addresses after nginx integration
	+ Added datetime time formatter to JS graphs which show dates in X
	  axis and date and time in the tracker
	+ Fixed bug sending parameters in Zentyal.Tabs prototype
	+ Fixed side-effect in Model::Manager::_modelHasMultipleInstances() that
	  tried to load composite as model by mistake, the bug was at least
	  present sometimes when trying to generate the configuration report
	+ Throw internal exception in valueByName if elementByName is undef
	+ Added captiveportal icons to CSS
	+ Restore configuration backup from file now works again after JS
	  framework change
	+ Configuration backup download, restore and delete from the list
	  works again after the UI changes
	+ Fixed regression in tabbed composites with the jQuery changes
	+ Set proper title in dialogs when loading in an existent one
	+ Fixed regression on dashboard which allowed to move already
	  present dashboard widgets
3.1.8
	+ Always log Perl errors that are not Zentyal exceptions
	+ Move package icons from software to core as required for the menu
	+ Use dpkg --clear-avail to avoid incoherent updates information
	+ Show printableModelName in DataTables when precondition fails
	+ Fixed number of decimals in Disk Usage when unit is MB
	+ Fixed UTF-8 encoding problems in TreeView
	+ Copyright footer is now at the bottom of the menu
	+ Fixed regression on logs search caused by autoFilter changes
	+ Fix bytes formatter in graphs
	+ Simplified CSS and improved styles and icons
	+ Improved dashboard drag&drop behavior in Chrome
	+ Allow to define permanentMessage directly on models
	+ Show placeholder in dashboard widgets drag&drop
	+ Fixed crash reloading dashboard after configure widgets
	+ Only apply redirect port fix on administration port
	+ Fixed regression in user interface with DataInUse exceptions
	+ Fixed wrong behavior of software updates in dashboard widget
	+ Always show proper language name for english locales
	+ Fixed wrong redirects when using a non-default admin port
	+ Fixed regression in webadmin reload after changing the language
	+ Remove unnecessary and problematic desktop services code
	+ Added icons for disabled users.
3.1.7
	+ Avoid eval operation when using standard HtmlBlocks class
	+ Changed some code to not trigger some unnecesary warnings
	+ Fixed regression on active menu entry highlight
	+ No-committed changes does not appear in configuration changes
	  log table
	+ Added autoFilter property to method tableInfo
	+ Modules can now be marked for restart after save changes via
	  post_save_modules redis key of the global module
	+ Make all dashboards div of the same height to ease drag and drop
	+ Don't allow invalid email in create report CGI
	+ DBEngineFactory is now a singleton
	+ EBox::Util::Random mentions /dev/urandom in its error messages
	  to ease troubleshooting
	+ Assure that type's references to its row are not lost in the
	  edit form template methods
3.1.6
	+ Restyled UI
	+ Added form.js
	+ Added better 502 error page for nginx with redirect when apache is ready
	+ Always call udpateRowNotify in row update, even when the new
	  values are the same than old ones
	+ Fixed bad call to EBox::CGI::Run::urlToClass in EBox::CGi::Base
	+ Added icons for top-level menu entries and module status page
	+ Fixed bad arguments in CGI::Controller::Composite call to SUPER::new()
	+ More flexible EBox::CGI::run for inheritance
	+ Fixed encoding of parameters in confirmation dialogs
	+ Check backup integrity by listing the tar file, throw
	  InvalidData exception if the tar is corrupted
	+ Do not use hidden form fields for generating confirmation dialog JS
	+ Fixed log bugs: use correct RO mode in loggerd, fixed behaviour
	  when all log helpers are disabled, enable logs correctly when
	  added by first time to configure logs table
	+ Fixed bad interpolation in JS code in booleanInPlaceViewer.mas
	+ WizardPage CGIs can now return JSON replies as response
	+ unconfigure-module script disables also the module
	+ Restart firewall module when a firewall observer module is
	  stopped/started using zentyal init.d script
	+ Added temporary stopped state to a Service module to know if a
	  module is stopped but enabled
	+ Redirect to / from /ebox using remote access to avoid blank page
	+ Removed no longer necessary jQuery noConflict()
	+ Added combobox.js
	+ Added EBox::Model::Base as base for DataTable and the new TreeView
	+ Adapted EBox::CGI::Run for the new TreeView models
	+ Fixed DataTable row removal from the UI with 100% volatile models with
	  'ids' method overriden.
3.1.5
	+ Increased webadmin default timeout.
	+ Disable drag & drop on tables with only one row
3.1.4
	+ Don't allow to move read-only rows
	+ Better prefix for user configuration redis keys
	+ Hide disabled carousel buttons, fix modal template
	+ Fixed modal dialog template
	+ Mark save changes button as changed when moving rows
	+ Remove unused parameter in Zentyal.DataTable.changeRow
3.1.3
	+ Enhanced UI styles: dialogs, progress bars, carousel, colors and images
	+ Rows of tables can now be moved using drag & drop
	+ Added logout dialog with option of discarding changes
	+ Remember page size options per users, added 'View all' page size option
	+ Added storage of options per user
	+ Enable and/or conifgure module dependencies automatically in
	  Module Status page
	+ Adapted CGIs to new modal dialogs
	+ Ported graphs from flotr.js to flot.js
	+ Ported JS code to jQuery and jQuery-ui
	+ Removed Modalbox.js, table_orderer.js and carousel.js
	+ Left menu keyword search is now case insensitive
3.1.2
	+ Make manage administrators table resilent against invalid users
	+ Remove deprecated backup domains related from logs module
	+ Added EBox::Types::URI type
	+ Added saveReload method to use reload instead of restart to
	  reduce service downtime. Use with care and programatically
	+ Added findValueMultipleFields() to DataTable and refactor _find()
	  to allow search by multiple fields
	+ Fixed disk usage report for logs component
3.1.1
	+ Do not dump unnecessary .bak files to /var/lib/zentyal/conf
	+ Restart all the core daemons instead of only apache after logrotate
	+ Fixed graph template so it could be feed with data using decimal
	  comma, it will convert it to a JS array without problems
	+ Fixed regression parsing ModalController urls
	+ Fixed regression non-model CGIs with aliases
	+ Added a way to retrieve all Models inside a Composite and its children.
	+ Increased the size limit for file uploads.
	+ Implemented a way to include configuration files for Nginx so the SOAP
	  services are able to use Nginx for SSL.
3.1
	+ Improved the message shown when there are no changes pending to save on
	  logout.
	+ Use the X-Forwarded-Proto header for redirects construction.
	+ Added nginx as the public HTTP server of Zentyal.
	+ Renamed 'Apache' module to 'WebAdmin' module. If you need to restart the
	  web administration you must use 'service zentyal webadmin restart'.
	+ Set trac milestone for reported bugs to 3.1.X
	+ CGIs are now EBox::Module::CGI::* instead of EBox::CGI::Module::*
	+ Daemons are now disabled when configuring a module, so Zentyal can
	  manage them directly instead of being autostarted by the system
	+ EBox::Model::DataForm::formSubmitted called even where there is no
	  previous row
	+ Added Pre-Depends on mysql-server to avoid problems with upgrades
	+ Depend on mysql-server metapackage instead of mysql-server-5.5
	+ Depend on zentyal-common 3.1
3.0.20
	+ Check against inexistent path in EBox::Util::SHM::subkeys
	+ Silent diff in EBox::Types::File::isEqualTo
	+ Print correctly UTF8 characters from configuration backup description
	+ When host name is changed, update /etc/hostname
	+ Proper link to remote in configuration backup page
3.0.19
	+ Removed full restore option for restore-backup tool and
	  EBox:Backup relevant methods
	+ Optimise loading Test::Deep::NoTest to avoid test environment creation
	+ Use EBox::Module::Base::writeConfFileNoCheck to write apache
	  configuration file
	+ Log events after dispatching them in the EventDaemon and catch exception
	  to avoid crashes when mysql is already stopped
	+ Emit events on zentyal start and stop
	+ Refactor some events-related code
	+ Changed MB_widedialog CSS class to use all width available in
	  the screen
	+ Fixed a broken link to SysInfo/Composite/General when activating the
	  WebServer module.
3.0.18
	+ Pass model instance when invoking EBox::Types::Select populate function
	+ Improve dynamic editable property detection for framework types
	+ Override _validateReferer method in Desktop services CGI
	+ Don't abort configuration backup when we get a error retrieving the
	  partition table information
	+ In EBox:Model::Row, refactored elementExists and
	  elementByName to make them to have similiar code structure
	+ Improvement in test help classes and added test fakes for
	  EBox::Model::Manager and EBox::Util::SHMLock
	+ Prevented unuseful warning in
	  EBox::Model::DataTable::setDirectory when the old directory is undef
	+ Fixed unit tests under EBox/Model/t, backup configuration tests and
	  some others
	+ Remove unused method EBox::Auth::alreadyLogged()
	+ Apache::setRestrictedResource updates properly if already exists
	+ Global and Module::Config allow to set redis instance to ease testing
	+ Now EBox::GlobalImpl::lastModificationTime also checks
	  modification time of configuration files
	+ Rows in events models are now synced before running EventDaemon
	+ Better way of checking if event daemon is needed
3.0.17
	+ Allow numeric zero as search filter
	+ When filtering rows don't match agains link urls or hidden values
	+ Avoid CA file check when removing it from Apache module
	+ Silent removeCA and removeInclude exceptions when removing
	  non-existant element
	+ Fixed rollback operation in redis config backend
	+ Desktop services CGI now only returns JSON responses
	+ Log error when dynamic loading a class fails in
	  ConfigureDispatchers model
	+ Update total ticks dynamically in progress indicator if ticks overflow
3.0.16
	+ Fixed regression in boolean in-place edit with Union types
	+ Added some missing timezones to EBox::Types::TimeZone
	+ Add a new method to DBEngine 'checkForColumn' to retrieve columns
	  definition from a given table
	+ Reload models info in model manager if new modules are installed
3.0.15
	+ Make sure that halt/reboot button can be clicked only once
	+ Cleaner way of disabling dependant modules when the parent is disabled,
	  avoiding unnecessary calls to enableService each time the module status
	  page is loaded.
	+ Show confirmation dialog when trying to change host or domain
	  if zentyal-samba is installed and provisioned
	+ Modified data table controller so edit boolean in place reuses
	  the code of regular edits, avoiding getting incorrect read-only
	  values from cache
3.0.14
	+ Allow search filters with a leading '*'
	+ Better error reporting when choosing a bad search filter
	+ External exceptions from _print method are caught correctly in CGIs
	+ EBox::CGI::run now supports correct handling of APR::Error
	+ Fixed dashboard check updates ajax requests in Chrome
	+ Fixed errors with zero digits components in time type
3.0.13
	+ Better warning if size file is missing in a backup when
	  restoring it
	+ Fixed table cache behaviour on cache miss in logs module
	+ Fix wrong button label when deleting rows in 'datainuse' template
	+ Removed unused method EBox::Model::DataTable::_tailoredOrder
	+ Added force default mode and permission to writeConfFileNoCheck(),
	  writeFile() and derivatives
	+ Fixed bug in EBox:::Logs::CGI::Index with internationalized
	  parameter names
	+ DataTables with sortedBy are now orderer alphabetically with
	  proper case treatment
	+ Display messages in model even when there are not elements and
	  table body is not shown
3.0.12
	+ Improve change-hostname script, delete all references to current name
	+ Faster dashboard loading with asynchronous check of software updates
	+ Workaround for when the progress id parameter has been lost
	+ Fixed problems calling upstart coomands from cron jobs with wrong PATH
	+ Decode CGI unsafeParams as utf8
	+ Avoid double encoding when printing JSON response in EBox::CGI::Base
	+ Remove warning in EBox::Menu::Folder when currentfolder is not defined
	+ Removed unnecesary and misleading method new from EBox::Auth package
3.0.11
	+ Avoid flickering loading pages when switching between menu entries
	+ Incorrect regular expression in logs search page are correctly handled
	+ Fix input badly hidden in the logs screen
	+ reloadTable from DataTable now remove cached fields as well
3.0.10
	+ Fixed unsafe characters error when getting title of progress
	  indicator in progress dialog
	+ Added use utf8 to dashboard template to fix look of closable messages
3.0.9
	+ Adapted file downloads to the new utf8 fixes
	+ Write backup files in raw mode to avoid utf8 problems
	+ Print always utf8 in STDOUT on all CGIs
	+ Decode CGI params of values entered at the interface as utf8
	+ Proper encode/decode of utf8 with also pretty JSON
	+ Fixed utf8 decoding in date shown at dashboard
	+ Removed old workarounds for utf8 problems
	+ Added new recoveryEnabled() helper method to Module::Base
	+ Added recoveryDomainName() method to SyncProvider interface
	+ Restore backup can now install missing modules in Disaster Recovery
	+ Show specific slides when installing a commercial edition
	+ Redirect to proper CGI after login in disaster recovery mode
	+ Removed old debconf workaround for first stage installation
	+ Log redis start message as debug instead of info to avoid flood
	+ Use unsafeParam in EBox::CGI::Base::paramsAsHash
	+ EBox::Module::Service does not raise exception and logs
	  nothing when using init.d status
	+ Fixed glitch in backup CGI which sometimes showed
	  the modal dialog with a incorrect template
3.0.8
	+ Use path for default name in SyncFolders::Folder
	+ Do not restrict characters in data table searchs
	+ Fixed automatic bug report regression
	+ Fixed refresh of the table and temporal control states
	  in customActionClicked callback
	+ Modified modalbox-zentyal.js to accept wideDialog parameter
	+ Fixed template method in MultiStateAction to return the default
	  template when it is not any supplied to the object
	+ Fixed sendInPlaceBooleanValue method from table-helper.js; it
	  aborted because bad parameters of Ajax.Updater
	+ Fixed bug that made that the lock was shared between owners
	+ Some fixes in the function to add the rule for desktops services
	  to the firewall
	+ Delete obsolete EBox::CGI::MenuCSS package
3.0.7
	+ Add new EBox::Module::Service::Observer to notify modules about
	  changes in the service status
	+ Administration accounts management reflects the changes in
	  system accounts in ids() or row() method call
	+ Some fixes in the RAID event watcher
	+ foreignModelInstance returns undef if foreignModel is
	  undef. This happens when a module has been uninstalled and it is
	  referenced in other installed module (events)
	+ loggerd shows loaded LogHelpers when in debug mode
	+ Added additional info to events from RAID watcher
	+ Use sudo to remove temporal files/diectories in backup, avoiding
	  permissions errors
	+ Added exception for cloud-prof module to events dependencies
3.0.6
	+ Skip keys deleted in cache in Redis::_keys()
	+ Fixed events modules dependencies to depend on any module which
	  provides watchers or dispatchers
	+ Always call enableActions before enableService when configuring modules
	+ Added needsSaveAfterConfig state to service modules
	+ Better exceptions logging in EBox::CGI::Run
	+ Fixed 'element not exists' error when enabling a log watcher
	+ Scroll up when showing modal dialog
	+ Added fqdnChanged methods to SysInfo::Observer
	+ Fixed SSL configuration conflicts betwen SOAPClient and RESTClient
3.0.5
	+ Template ajax/simpleModalDialog.mas can now accept text
	+ Used poweroff instead of halt to assure that system is powered
	  off after halt
	+ Fixed log audit database insert error when halting or rebooting
	+ Added time-based closable notification messages
	+ Adapted to new EBox::setLocaleEnvironment method
	+ EBox::Type::File now allows ebox user to own files in directories
	  which are not writable by him
	+ Removed cron daily invocation of deprecated report scripts
3.0.4
	+ Added EBox::SyncFolders interface
	+ Fixed invokation of tar for backup of model files
	+ New observer for sysinfo module to notify modules implementing the
	  SysInfo::Observer interface when the host name or host domain is
	  changed by the user, before and after the change takes effect
	+ Stop and start apache after language change to force environment reload
	+ Reload page after language change
	+ EBox::Module::Service::isRunning() skips daemons whose precondition fail
	+ Fixed undefined reference in DataTable controller for log audit
	+ Added and used serviceId field for service certificates
	+ Fixed SQL quoting of column names in unbuffered inserts and consolidation
3.0.3
	+ Fixed bug which prevented highlight of selected item in menu
	+ Fixed base class of event dispatcher to be compatible with the
	  changes dispatcher configuration table
	+ Fixed event daemon to use dumped variables
	+ Fixed need of double-click when closing menu items in some cases
	+ Fixed logs consolidation to avoid high CPU usage
	+ In view log table: correctly align previous and first page buttons
	+ Improve host name and domain validation.
	+ Forbidden the use of a qualified hostname in change hostname form
	+ Update samba hostname-dependent fields when hostname is changed
	+ Confirmation dialog when the local domain is changed and with a
	  warning if local domain which ends in .local
3.0.2
	+ The synchronization of redis cache refuses with log message to set
	  undefined values
	+ Fixed wrong sql statement which cause unwanted logs purge
	+ DataForm does not check for uniqueness of its fields, as it only
	  contains a single row
	+ In ConfigureLogs, restored printable names for log domains
	+ Fixed dashboard update error on modules widget, counter-graph
	  widget and widget without sections
	+ Better way to fix non-root warnings during boot without interfering
	  on manual restart commands in the shell
3.0.1
	+ Properly set default language as the first element of the Select to
	  avoid its loss on the first apache restart
	+ Set milestone to 3.0.X when creating tickets in trac.zentyal.org
	+ Removed forced setting of LANG variables in mod_perl which made progress
	  indicator fail when using any language different to English
	+ Removed some frequent undef warnings
	+ Added executeOnBrothers method to EBox::Model::Component
	+ Fixed repetition of 'add' and 'number change' events in RAID watcher
	+ Fixed incorrect display of edit button in tables without editField action
	+ Cache MySQL password to avoid reading it all the time
	+ Fixed request came from non-root user warnings during boot
	+ Send info event in Runit watcher only if the service was down
	  MAX_DOWN_PERIODS
3.0
	+ Removed beta logo
	+ Set 'firstInstall' flag on modules when installing during initial install
	+ Set 'restoringBackup' flag on modules when restoring backup
	+ Call enableService after initialSetup while restoring backup
	+ Registration link in widget now have appropiate content when either
	  remoteservices or software are not installed
	+ Fixed style for disabled buttons
	+ Composite and DataTable viewers recover from errors in pageTitle method
	+ Fixed intermitent failure in progress when there are no slides
	+ Rollback redis transaction on otherwise instead finally block
	+ Members of the 'admin' group can now login again on Zentyal
	+ Multi-admin management for commercial editions
	+ First and last move row buttons are now disabled instead of hidden
	+ In save changes dialog set focus always in the 'save' button
	+ Fixed i18n problem in some cases where environment variables
	  were different than the selected locale on Zentyal UI, now
	  LANG and LC_MESSAGES are explicitly passed to mod_perl
	+ Reviewed registration strings
	+ Added template attribute to MultiStateAction to provide any kind
	  of HTML to display an action
	+ Changed icon, name and link for Zentyal Remote
	+ Fixed some compatibility issues with Internet Explorer 9
	+ Show warning with Internet Explorer 8 or older
	+ Improved dashboard buttons colors
2.3.24
	+ Do not cache undef values in EBox::Config::Redis::get()
	+ Code fix on subscription retrieval for Updates event
	+ Update validate referer to new Remote Services module API
	+ In-place booleans now properly mark the module as changed
	+ Do not try to read slides if software module is not installed
	+ Fixed wrong call in Events::isEnabledDispatcher()
	+ Updated 'created by' footer
2.3.23
	+ Change the default domain name from 'zentyal.lan' to
	  'zentyal-domain.lan'
	+ Changes in first enable to avoid letting modules unsaved
	+ Type File now accepts spaces in the file name
	+ Added setTimezone method to MyDBEngine
	+ Enable consolidation after reviewing and pruning
	+ Code typo fix in Events::isEnabledWatcher
	+ Remove all report code from core
	+ Move SysInfo report related to remoteservices module
	+ Fixed regression which removed scroll bars from popups
	+ New carousel transition for the installation slides
	+ Added option to not show final notes in progress bar
	+ EBox::Model::Component::modelGetter does not die when trying to
	  get a model for an uninstalled module
	+ Added previous/next buttons to manually switch installation slides
	+ New installation slides format
	+ Added compatibility with MS Internet Explorer >= 8
2.3.22
	+ Changed first installation workflow and wizard infraestructure
	+ Improved firewall icons
	+ Set hover style for configure rules button in firewall
	+ Do not disable InnoDB in mysql if there are other databases
	+ Progress indicator no longer calls showAds if it is undefined
	+ Send cache headers on static files to improve browsing speed
	+ Added foreignNoSyncRows and foreignFilter options to EBox::Types::Select
	+ Improved settings icon
	+ Fixed modalboxes style
	+ Improve host domain validation. Single label domains are not allowed.
2.3.21
	+ Fixes on notifyActions
	+ Check for isDaemonRunning now compatible with asterisk status
	+ Fixed warning call in EBox::Types::HasMany
2.3.20
	+ New look & feel for the web interface
	+ Adjust slides transition timeout during installation
	+ Audit changes table in save changes popup has scroll and better style
	+ Model messages are printed below model title
	+ noDataMsg now allows to add elements if it makes sense
	+ Fixed ajax/form.mas to avoid phantom change button
	+ EBox::Model::Manager::_setupModelDepends uses full paths so the
	  dependecies can discriminate between models with the same name
	+ Default row addition in DataForm does not fires validateTypedRow
	+ Code typo fix in change administration port model
	+ Set only Remote as option to export/import configuration to a
	  remote site
	+ Return undef in HasMany type when a model is not longer
	  available due to being uninstalled
	+ Added onclick atribute to the link.mas template
	+ Fix exception raising when no event component is found
	+ table_ordered.js : more robust trClick event method
	+ Changed dashboard JS which sometimes halted widget updates
	+ Added popup dialogs for import/export configuration
	+ Changes in styles and sizes of the save/revoke dialog
	+ Removed redudant code in ConfigureWatchers::syncRows which made module
	  to have an incorrect modified state
	+ Dont show in bug report removed packages with configuration
	  held as broken packages
	+ DataTable::size() now calls to syncRows()
	+ EBox::Module::Config::set_list quivalent now has the same
	  behaviour than EBox::Module::Config::set
2.3.19
	+ Manually set up models for events to take into account the
	  dynamic models from the log watcher filtering models
	+ Fixed warnings when deleting a row which is referenced in other model
	+ Disable HTML form autocompletion in admin password change model
	+ Fixed incorrect non-editable warnings in change date and time model
	+ Fixed parsing value bug in EBox::Types::Date and EBox::Types::Time
	+ Reworked mdstat parsing, added failure_spare status
	+ Configuration backup implicitly preserves ownership of files
	+ Changes in styles and sizes of the save/revoke dialog
	+ New data form row is copied from default row, avoiding letting hidden
	  fields without its default value and causing missing fields errors
	+ Always fill abstract type with its default value, this avoids
	  errors with hidden fields with default value
	+ Different page to show errors when there are broken software packages
	+ InverseMatchSelect and InverseMatchUnion use 'not' instead of '!' to
	  denote inverse match. This string is configurable with a type argument
	+ Fixed types EBox::Type::InverseMatchSelect and InverseMatchUnion
	+ Fixed bug in DataTable::setTypedRow() which produced an incorrect 'id'
	  row element in DataTable::updateRowNotify()
	+ In tableBody.mas template: decomposed table topToolbar section in methods
	+ Fixed bug in discard changes dialog
	+ Confirmation dialogs now use styled modalboxes
	+ Do not reload page after save changes dialog if operation is successful
	+ Maintenance menu is now kept open when visiting the logs index page
2.3.18
	+ Manual clone of row in DataTable::setTypedRow to avoid segfault
	+ Avoid undef warnings in EBox::Model::DataTable::_find when the
	  element value is undef
	+ Fixed kill of ebox processes during postrm
	+ Set MySQL root password in create-db script and added mysql script
	  to /usr/share/zentyal for easy access to the zentyal database
	+ Increased timeout redirecting to wizards on installation to 5 seconds
	  to avoid problems on some slow or loaded machines
	+ Save changes dialog do not appear if there are no changes
	+ Delete no longer needed duplicated code
	+ Do not go to save changes after a regular package installation
	  they are saved only in the first install
	+ Progress bar in installation refactored
2.3.17
	+ Do not use modal box for save changes during installation
	+ Hidden fields in DataTables are no longer considered compulsory
	+ Select type has now its own viewer that allows use of filter function
	+ User is now enabled together with the rest of modules on first install
2.3.16
	+ Fix 'oldRow' parameter in UpdatedRowNotify
	+ Use Clone::Fast instead of Clone
	+ Modal dialog for the save and discard changes operations
	+ Use a different lock file for the usercorner redis
	+ Improved look of tables when checkAll controls are present
	+ Better icons for clone action
	+ Added confirmation dialog feature to models; added confirmation
	  dialog to change hostname model
	+ Dynamic default values are now properly updated when adding a row
	+ Kill processes owned by the ebox user before trying to delete it
	+ Do not use sudo to call status command at EBox::Service::running
	+ Fixed regression setting default CSS class in notes
2.3.15
	+ Added missing call to updateRowNotify in DataForms
	+ Fixed silent error in EBox::Types::File templates for non-readable
	  by ebox files
	+ Use pkill instead of killall in postinst
	+ Use unset instead of delete_dir when removing rows
	+ Do not set order list for DataForms
	+ Only try to clean tmp dir on global system start
2.3.14
	+ Error message for failure in package cache creation
	+ Fixed regression when showing a data table in a modal view
	+ Do not do a redis transaction for network module init actions
	+ Fixed EBox::Module::Config::st_unset()
	+ Allowed error class in msg template
2.3.13
	+ Fixed problems in EventDaemon with JSON and blessed references
	+ More crashes avoided when watchers or dispatchers doesn't exist
	+ Proper RAID watcher reimplementation using the new state API
	+ EBox::Config::Redis singleton has now a instance() method instead of new()
	+ Deleted wrong use in ForcePurge model
2.3.12
	+ Fixed problem with watchers and dispatchers after a module deletion
	+ Fixed EBox::Model::DataTable::_checkFieldIsUnique, it failed when the
	  printableValue of the element was different to its value
	+ Fixed separation between Add table link and table body
	+ Adaptation of EventDaemon to model and field changes
	+ Disabled logs consolidation on purge until it is reworked, fixed
	  missing use in purge logs model
	+ Fixed Componet::parentRow, it not longer tries to get a row with
	  undefined id
	+ Fix typo in ConfigureLogs model
	+ Mark files for removing before deleting the row from backend in
	  removeRow
	+ The Includes directives are set just for the main virtual host
	+ Fixed EventDaemon crash
2.3.11
	+ Mark files for removing before deleting the row from backend in removeRow
	+ Dashboard widgets now always read the information from RO
	+ Enable actions are now executed before enableService()
	+ Fixed regression which prevented update of the administration service
	  port when it was changed in the interface
	+ New EBox::Model::Composite::componentNames() for dynamic composites
	+ Remove _exposedMethods() feature to reduce use of AUTOLOAD
	+ Removed any message set in the model in syncRows method
	+ Added global() method to modules and components to get a coherent
	  read-write or read-only instance depending on the context
	+ Removed Model::Report and Composite::Report namespaces to simplify model
	  management and specification
	+ New redis key naming, with $mod/conf/*, $mod/state and $mod/ro/* replacing
	  /ebox/modules/$mod/*, /ebox/state/$mod/* and /ebox-ro/modules/$mod/*
	+ Removed unnecessary parentComposite methods in EBox::Model::Component
	+ Only mark modules as changed when data has really changed
	+ EBox::Global::modChange() throws exception if instance is readonly
	+ New get_state() and set_state() methods, st_* methods are kept for
	  backwards compatibility, but they are deprecated
	+ Simplified events module internals with Watcher and Dispatcher providers
	+ Model Manager is now able to properly manage read-only instances
	+ Composites can now use parentModule() like Models
	+ Renamed old EBox::GConfModule to EBox::Module::Config
	+ Unified model and composite management in the new EBox::Model::Manager
	+ Model and composites are loaded on demand to reduce memory consumption
	+ Model and composite information is now stored in .yaml schemas
	+ ModelProvider and CompositeProvider are no longer necessary
	+ Simplified DataForm using more code from DataTable
	+ Adapted RAID and restrictedResources() to the new JSON objects in redis
	+ Remove unused override modifications code
	+ Added /usr/share/zentyal/redis-cli wrapper for low-level debugging
	+ Use simpler "key: value" format for dumps instead of YAML
	+ Row id prefixes are now better chosen to avoid confusion
	+ Use JSON instead of list and hash redis types (some operations,
	  specially on lists, are up to 50% faster and caching is much simpler)
	+ Store rows as hashes instead of separated keys
	+ Remove deprecated all_dirs and all_entries methods
	+ Remove obsolete EBox::Order package
	+ Remove no longer needed redis directory tree sets
	+ Fixed isEqualTo() method on EBox::Types::Time
	+ EBox::Types::Abstract now provides default implementations of fields(),
	  _storeInGConf() and _restoreFromHash() using the new _attrs() method
	+ Remove indexes on DataTables to reduce complexity, no longer needed
	+ Simplified ProgressIndicator implementation using shared memory
	+ New EBox::Util::SHMLock package
	+ Implemented transactions for redis operations
	+ Replace old MVC cache system with a new low-level redis one
	+ Delete no longer necessary regen-redis-db tool
	+ Added new checkAll property to DataTable description to allow
	  multiple check/uncheck of boolean columns
2.3.10
	+ Added Desktop::ServiceProvider to allow modules to implement
	  requests from Zentyal desktop
	+ Added VirtualHost to manage desktop requests to Zentyal server
	+ Fix EventDaemon in the transition to MySQL
	+ Send EventDaemon errors to new rotated log file /var/log/zentyal/events.err
	+ Send an event to Zentyal Cloud when the updates are up-to-date
	+ Send an info event when modules come back to running
	+ Include additional info for current event watchers
	+ Fixed RAID report for some cases of spare devices and bitmaps
	+ Fixed log purge, SQL call must be a statement not a query
	+ Fixed regex syntax in user log queries
	+ Added missing "use Filesys::Df" to SysInfo
	+ Disabled consolidation by default until is fixed or reimplemented
	+ Fixed regresion in full log page for events
	+ Added clone action to data tables
	+ Fixed regression in modal popup when showing element table
	+ Added new type EBox::Types::KrbRealm
	+ Fix broken packages when dist-upgrading from old versions: stop ebox
	  owned processes before changing home directory
	+ Log the start and finish of start/stop modules actions
	+ Added usesPort() method to apache module
2.3.9
	+ Enable SSLInsecureRenegotiation to avoid master -> slave SOAP handsake
	  problems
	+ Added validateRowRemoval method to EBox::Model::DataTable
	+ Use rm -rf instead of remove_tree to avoid chdir permission problems
	+ Avoid problems restarting apache when .pid file does not exist
	+ Do not use graceful on apache to allow proper change of listen port
	+ Simplified apache restart mechanism and avoid some problems
2.3.8
	+ Create tables using MyISAM engine by default
	+ Delete obsolete 'admin' table
2.3.7
	+ Fixed printableName for apache module and remove entry in status widget
	+ Merged tableBodyWithoutActions.mas into tableBody.mas
	+ Removed tableBodyWithoutEdit.mas because it is no longer used
	+ Better form validation message when there are no ids for
	  foreign rows in select control with add new popup
	+ Fixed branding of RSS channel items
	+ Fixed destination path when copying zentyal.cnf to /etc/mysql/conf.d
	+ Packaging fixes for precise
2.3.6
	+ Switch from CGIs to models in System -> General
	+ New value() and setValue() methods in DataForm::setValue() for cleaner
	  code avoiding use of AUTOLOAD
	+ Added new EBox::Types::Time, EBox::Types::Date and EBox::Types::TimeZone
	+ Added new attribute 'enabled' to the Action and MultiStateAction types
	  to allow disabling an action. Accepts a scalar or a CODE ref
	+ The 'defaultValue' parameter of the types now accept a CODE ref that
	  returns the default value.
2.3.5
	+ Added force parameter in validateTypedRow
	+ Fixed 'hidden' on types when using method references
	+ Removed some console problematic characters from Util::Random::generate
	+ Added methods to manage apache CA certificates
	+ Use IO::Socket::SSL for SOAPClient connections
	+ Removed apache rewrite from old slaves implementation
	+ Do not show RSS image if custom_prefix defined
2.3.4
	+ Avoid 'negative radius' error in DiskUsage chart
	+ Fixed call to partitionFileSystems in EBox::SysInfo::logReportInfo
	+ Log audit does not ignore fields which their values could be interpreted
	  as boolean false
	+ Avoid ebox.cgi failure when showing certain strings in the error template
	+ Do not calculate md5 digests if override_user_modification is enabled
	+ Clean /var/lib/zentyal/tmp on boot
	+ Stop apache gracefully and delete unused code in Apache.pm
	+ Cache contents of module.yaml files in Global
2.3.3
	+ The editable attribute of the types now accept a reference to a function
	  to dinamically enable or disable the field.
	+ In progress bar CGIs AJAX call checks the availability of the
	  next page before loading it
	+ Replaced community logo
	+ Adapted messages in the UI for new editions
	+ Changed cookie name to remove forbidden characters to avoid
	  incompatibilities with some applications
	+ Added methods to enable/disable restart triggers
2.3.2
	+ Fixed redis unix socket permissions problem with usercorner
	+ Get row ids without safe characters checking
	+ Added EBox::Util::Random as random string generator
	+ Set log level to debug when cannot compute md5 for a nonexistent file
	+ Filtering in tables is now case insensitive
	+ ProgressIndicator no longer leaves zombie processes in the system
	+ Implemented mysqldump for logs database
	+ Remove zentyal-events cron script which should not be longer necessary
	+ Bugfix: set executable permissions to cron scripts and example hooks
	+ Added a global method to retrieve installed server edition
	+ Log also duration and compMessage to events.log
2.3.1
	+ Updated Standards-Version to 3.9.2
	+ Fixed JS client side table sorting issue due to Prototype
	  library upgrade
	+ Disable InnoDB by default to reduce memory consumption of MySQL
	+ Now events are logged in a new file (events.log) in a more
	  human-readable format
	+ Added legend to DataTables with custom actions
	+ Changed JS to allow the restore of the action cell when a delete
	  action fails
	+ Set milestone to 3.0 when creating bug reports in the trac
	+ Avoid temporal modelInstance errors when adding or removing
	  modules with LogWatchers or LogDispatcher
	+ Unallow administration port change when the port is in use
2.3
	+ Do not launch a passwordless redis instance during first install
	+ New 'types' field in LogObserver and storers/acquirers to store special
	  types like IPs or MACs in an space-efficient way
	+ Use MySQL for the logs database instead of PostgreSQL
	+ Bugfix: logs database is now properly recreated after purge & install
	+ Avoid use of AUTOLOAD to execute redis commands, improves performance
	+ Use UNIX socket to connect to redis for better performance and
	  update default redis 2.2 settings
	+ Use "sudo" group instead of "admin" one for the UI access control
	+ Added EBox::Module::Base::version() to get package version
	+ Fixed problem in consalidation report when accumulating results
	  from queries having a "group by table.field"
	+ Added missing US and Etc zones in timezone selector
	+ Replaced autotools with zbuildtools
	+ Refuse to restore configuration backup from version lesser than
	  2.1 unless forced
	+ Do not retrieve format.js in every graph to improve performance
	+ The purge-module scripts are always managed as root user
	+ New grep-redis tool to search for patterns in redis keys or
	  values
	+ Use partitionFileSystems method from EBox::FileSystem
2.2.4
	+ New internal 'call' command in Zentyal shell to 'auto-use' the module
	+ Zentyal shell now can execute commandline arguments
	+ Bugfix: EBox::Types::IPAddr::isEqualTo allows to change netmask now
	+ Removed some undefined concatenation and compare warnings in error.log
	+ Ignore check operation in RAID event watcher
	+ Skip IP addresses ending in .0 in EBox::Types::IPRange::addresses()
	+ Do not store in redis trailing dots in Host and DomainName types
	+ Added internal command to instance models and other improvements in shell
	+ Now the whole /etc/zentyal directory is backed up and a copy of the
	  previous contents is stored at /var/backups before restoring
	+ Removing a module with a LogWatcher no longer breaks the LogWatcher
	  Configuration page anymore
	+ Fixed error in change-hostname script it does not longer match substrings
	+ Bugfix: Show breadcrumbs even from models which live in a
	  composite
	+ HTTPLink now returns empty string if no HTTPUrlView is defined
	  in DataTable class
	+ Added mising use sentence in EBox::Event::Watcher::Base
2.2.3
	+ Bugfix: Avoid url rewrite to ebox.cgi when requesting to /slave
	+ Fixed logrotate configuration
	+ More resilient way to handle with missing indexes in _find
	+ Added more informative text when mispelling methods whose prefix
	  is an AUTOLOAD action
	+ A more resilient solution to load events components in EventDaemon
	+ Added one and two years to the purge logs periods
	+ Fixed downloads from EBox::Type::File
2.2.2
	+ Revert cookie name change to avoid session loss in upgrades
	+ Do not try to change owner before user ebox is created
2.2.1
	+ Removed obsolete references to /zentyal URL
	+ Create configuration backup directories on install to avoid warnings
	  accessing the samba share when there are no backups
	+ Log result of save changes, either successful or with warnings
	+ Changed cookie name to remove forbidden characters to avoid
	  incompatibilities with some applications
	+ Removed duplicated and incorrect auding logging for password change
	+ Fixed some non-translatable strings
	+ Create automatic bug reports under 2.2.X milestone instead of 2.2
	+ Fixed bug changing background color on selected software packages
2.1.34
	+ Volatile types called password are now also masked in audit log
	+ Adjust padding for module descriptions in basic software view
	+ Removed beta icon
2.1.33
	+ Fixed modal add problems when using unique option on the type
	+ Fixed error management in the first screen of modal add
	+ Unify software selection and progress colors in CSS
	+ Set proper message type in Configure Events model
	+ Fixed error checking permanentMessage types in templates/msg.mas
2.1.32
	+ Added progress bar colors to theme definition
	+ Remove no longer correct UTF8 decode in ProgressIndicator
	+ Fixed UTF8 double-encoding on unexpected error CGI
	+ Reviewed some subscription strings
	+ Always fork before apache restart to avoid port change problems
	+ Stop modules in the correct order (inverse dependencies order)
	+ Better logging of failed modules on restore
2.1.31
	+ Do not start managed daemons on boot if the module is disabled
	+ Better message on redis error
	+ Watch for dependencies before automatic enable of modules on first install
2.1.30
	+ Removed obsolete /ebox URL from RSS link
	+ Changed methods related with extra backup data in modules logs
	  to play along with changes in ebackup module
	+ Set a user for remote access for audit reasons
	+ Detect session loss on AJAX requests
2.1.29
	+ Startup does not fail if SIGPIPE received
2.1.28
	+ Added code to mitigate false positives on module existence
	+ Avoid error in logs full summary due to incorrect syntax in template
	+ Allow unsafe chars in EBox::Types::File to avoid problems in some browsers
	+ Reviewed some subscription strings
	+ Warning about language-packs installed works again after Global changes
	+ Show n components update when only zentyal packages are left to
	  upgrade in the system widget
	+ Do not show debconf warning when installing packages
	+ EBox::Types::IPAddr (and IPNetwork) now works with defaultValue
	+ Allow to hide menu items, separators and dashboard widgets via conf keys
2.1.27
	+ Do not create tables during Disaster Recovery installation
	+ Added new EBox::Util::Debconf::value to get debconf values
	+ DataTable controller does no longer try to get a deleted row
	  for gather elements values for audit log
	+ Check if Updates watcher can be enabled if the subscription
	  level is yet unknown
2.1.26
	+ Detection of broken packages works again after proper deletion
	  of dpkg_running file
	+ Keep first install redis server running until trigger
	+ Unified module restart for package trigger and init.d
	+ Use restart-trigger script in postinst for faster daemons restarting
	+ System -> Halt/Reboot works again after regression in 2.1.25
	+ Added framework to show warning messages after save changes
	+ Change caption of remote services link to Zentyal Cloud
	+ Do not show Cloud link if hide_cloud_link config key is defined
	+ Added widget_ignore_updates key to hide updates in the dashboard
	+ Differentiate ads from notes
	+ Allow custom message type on permanentMessage
	+ Only allow custom themes signed by Zentyal
	+ Removed /zentyal prefix from URLs
	+ Caps lock detection on login page now works again
	+ Added HiddenIfNotAble property to event watchers to be hidden if
	  it is unabled to monitor the event
	+ Dashboard values can be now error and good as well
	+ Include a new software updates widget
	+ Include a new alert for basic subscriptions informing about
	  software updates
	+ Add update-notifier-common to dependencies
	+ EBox::DataTable::enabledRows returns rows in proper order
	+ Use custom ads when available
	+ Disable bug report when hide_bug_report defined on theme
2.1.25
	+ Do not show disabled module warnings in usercorner
	+ Mask passwords and unify boolean values in audit log
	+ Do not override type attribute for EBox::Types::Text subtypes
	+ Corrected installation finished message after first install
	+ Added new disableAutocomplete attribute on DataTables
	+ Optional values can be unset
	+ Minor improvements on nmap scan
2.1.24
	+ Do not try to generate config for unconfigured services
	+ Remove unnecessary redis call getting _serviceConfigured value
	+ Safer sizes for audit log fields
	+ Fix non-translatable "show help" string
	+ Allow links to first install wizard showing a desired page
	+ Fixed bug in disk usage when we have both values greater and
	  lower than 1024 MB
	+ Always return a number in EBox::AuditLogging::isEnabled to avoid
	  issues when returning the module status
	+ Added noDataMsg attribute on DataTable to show a message when
	  there are no rows
2.1.23
	+ Removed some warnings during consolidation process
	+ Depend on libterm-readline-gnu-perl for history support in shells
	+ Fixed error trying to change the admin port with NTP enabled
	+ Fixed breadcrumb destination for full log query page
	+ Use printableActionName in DataTable setter
2.1.22
	+ Fixed parentRow method in EBox::Types::Row
	+ Added new optionalLabel flag to EBox::Types::Abstract to avoid
	  show the label on non-optional values that need to be set as
	  optional when using show/hide viewCustomizers
	+ Added initHTMLStateOrder to View::Customizer to avoid incorrect
	  initial states
	+ Improved exceptions info in CGIs to help bug reporting
	+ Do not show customActions when editing row on DataTables
2.1.21
	+ Fixed bug printing traces at Global.pm
	+ Check new dump_exceptions confkey instead of the debug one in CGIs
	+ Explicit conversion to int those values stored in our database
	  for correct dumping in reporting
	+ Quote values in update overwrite while consolidating for reporting
2.1.20
	+ Fixed regression in edition in place of booleans
	+ Better default balance of the dashboard based on the size of the widgets
	+ Added defaultSelectedType argument to PortRange
2.1.19
	+ Disable KeepAlive as it seems to give performance problems with Firefox
	  and set MaxClients value back to 1 in apache.conf
	+ Throw exceptions when calling methods not aplicable to RO instances
	+ Fixed problems when mixing read/write and read-only instances
	+ Date/Time and Timezone moved from NTP to core under System -> General
	+ Do not instance hidden widgets to improve dashboard performance
	+ New command shell with Zentyal environment at /usr/share/zentyal/shell
	+ Show warning when a language-pack is not installed
	+ Removed unnecessary dump/load operations to .bak yaml files
	+ AuditLogging and Logs constructor now receive the 'ro' parameter
	+ Do not show Audit Logging in Module Status widget
2.1.18
	+ New unificated zentyal-core.logrotate for all the internal logs
	+ Added forceEnabled option for logHelpers
	+ Moved carousel.js to wizard template
	+ Add ordering option to wizard pages
	+ Fixed cmp and isEqualTo methods for EBox::Types::IPAddr
	+ Fixed wrong Mb unit labels in Disk Usage and use GB when > 1024 MB
	+ Now global-action script can be called without progress indicator
	+ Fixed EBox::Types::File JavaScript setter code
	+ Added support for "Add new..." modal boxes in foreign selectors
	+ Each module can have now its customized purge-module script
	  that will be executed after the package is removed
	+ Added Administration Audit Logging to log sessions, configuration
	  changes, and show pending actions in save changes confirmation
	+ User name is stored in session
	+ Remove deprecated extendedRestore from the old Full Backup
2.1.17
	+ Fixed RAID event crash
	+ Added warning on models and composites when the module is disabled
	+ Fixed login page style with some languages
	+ Login page template can now be reused accepting title as parameter
	+ EBox::Types::File does not write on redis when it fails to
	  move the fail to its final destination
	+ Added quote column option for periodic log consolidation and
	  report consolidation
	+ Added exclude module option to backup restore
2.1.16
	+ Do not show incompatible navigator warning on Google Chrome
	+ Fixed syncRows override detection on DataTable find
	+ clean-conf script now deletes also state data
	+ Avoid 'undefined' message in selectors
2.1.15
	+ Move Disk Usage and RAID to the new Maintenance menu
	+ Always call syncRows on find (avoid data inconsistencies)
	+ Filename when downloading a conf backup now contains hostname
	+ Fixed bug in RAID template
	+ Set proper menu order in System menu (fixes NTP position)
	+ Fixed regresion in page size selector on DataTables
	+ Fixed legend style in Import/Export Configuration
2.1.14
	+ Fixed regresion with double quotes in HTML templates
	+ Fixed problems with libredis-perl version dependency
	+ Adding new apparmor profile management
2.1.13
	+ Better control of errors when saving changes
	+ Elements of Union type can be hidden
	+ Model elements can be hidden only in the viewer or the setter
	+ HTML attributtes are double-quoted
	+ Models can have sections of items
	+ Password view modified to show the confirmation field
	+ New multiselect type
	+ Redis backend now throws different kind of exceptions
2.1.12
	+ Revert no longer necessary parents workaround
	+ Hide action on viewCustomizer works now on DataTables
2.1.11
	+ Fixed bug which setted bad directory to models in tab view
	+ Union type: Use selected subtype on trailingText property if the
	  major type does not have the property
	+ Raise MaxClients to 2 to prevent apache slowness
2.1.10
	+ Security [ZSN-2-1]: Avoid XSS in process list widget
2.1.9
	+ Do not try to initialize redis client before EBox::init()
	+ Safer way to delete rows, deleting its id reference first
	+ Delete no longer needed workaround for gconf with "removed" attribute
	+ Fixed regression in port range setter
2.1.8
	+ Fixed regression in menu search
	+ Fixed missing messages of multi state actions
	+ Help toggler is shown if needed when dynamic content is received
	+ Fixed issue when disabling several actions at once in a data table view
	+ All the custom actions are disabled when one is clicked
	+ Submit wizard pages asynchronously and show loading indicator
	+ Added carousel.js for slide effects
2.1.7
	+ Fixed issues with wrong html attributes quotation
	+ Bugfix: volatile types can now calculate their value using other
	  the value from other elements in the row no matter their position
2.1.6
	+ Attach software.log to bug report if there are broken packages
	+ Added keyGenerator option to report queries
	+ Tuned apache conf to provide a better user experience
	+ Actions click handlers can contain custom javascript
	+ Restore configuration with force dependencies option continues
	  when modules referenced in the backup are not present
	+ Added new MultiStateAction type
2.1.5
	+ Avoid problems getting parent if the manager is uninitialized
	+ Rename some icon files with wrong extension
	+ Remove wrong optional attribute for read-only fields in Events
	+ Renamed all /EBox/ CGI URLs to /SysInfo/ for menu folder coherency
	+ Added support for custom actions in DataTables
	+ Replaced Halt/Reboot CGI with a model
	+ Message classes can be set from models
	+ Fixed error in Jabber dispatcher
	+ Show module name properly in log when restart from the dashboard fails
	+ Avoid warning when looking for inexistent PID in pidFileRunning
2.1.4
	+ Changed Component's parent/child relationships implementation
	+ Fixed WikiFormat on automatic bug report tickets
	+ Do not show available community version in Dashboard with QA
 	  updates
2.1.3
	+ Fall back to readonly data in config backup if there are unsaved changes
	+ Allow to automatically send a report in the unexpected error page
	+ Logs and Events are now submenus of the new Maintenance menu
	+ Configuration Report option is now present on the Import/Export section
	+ Require save changes operation after changing the language
	+ Added support for URL aliases via schemas/urls/*.urls files
	+ Allow to sort submenu items via 'order' attribute
	+ Automatically save changes after syncRows is called and mark the module
	  mark the module as unchanged unless it was previously changed
	+ Removed unnecessary ConfigureEvents composite
	+ Removed unnecessary code from syncRows in logs and events
	+ Restore configuration is safer when restoring /etc/zentyal files
	+ Fixed unescaped characters when showing an exception
	+ Fixed nested error page on AJAX requests
	+ Adapted dumpBackupExtraData to new expected return value
	+ Report remoteservices, when required, a change in administration
	  port
	+ Added continueOnModuleFail mode to configuration restore
	+ Fixed Firefox 4 issue when downloading backups
	+ Show scroll when needed in stacktraces (error page)
	+ More informative error messages when trying to restart locked modules
	  from the dashboard
	+ Creation of plpgsql language moved from EBox::Logs::initialSetup
	  to create-db script
	+ Redis backend now throws different kind of exceptions
	+ Avoid unnecesary warnings about PIDs
	+ Update Jabber dispatcher to use Net::XMPP with some refactoring
	+ Save changes messages are correctly shown with international charsets
	+ Support for bitmap option in RAID report
	+ Retry multiInsert line by line if there are encoding errors
	+ Adapted to new location of partitionsFileSystems in EBox::FileSystem
	+ Event messages are cleaned of null characters and truncated
	  before inserting in the database when is necessary
	+ Improve message for "Free storage space" event and send an info
	  message when a given partition is not full anymore
	+ Event messages now can contain newline characters
	+ Objects of select type are compared also by context
	+ Remove cache from optionsFromForeignModel since it produces
	  problems and it is useless
	+ Set title with server name if the server is subscribed
	+ Fix title HTML tag in views for Models and Composites
	+ Added lastEventsReport to be queried by remoteservices module
	+ Added EBox::Types::HTML type
	+ Added missing manage-logs script to the package
	+ Fixed problems with show/hide help switch and dynamic content
	+ Menus with subitems are now kept unfolded until a section on a
	  different menu is accessed
	+ Sliced restore mode fails correctly when schema file is missing,
	  added option to force restore without schema file
	+ Purge conf now purges the state keys as well
	+ Added EBox::Types::IPRange
2.1.2
	+ Now a menu folder can be closed clicking on it while is open
	+ Bugfix: cron scripts are renamed and no longer ignored by run-parts
	+ Added new EBox::Util::Nmap class implementing a nmap wrapper
2.1.1
	+ Fixed incoherency problems with 'on' and '1' in boolean indexes
	+ Move cron scripts from debian packaging to src/scripts/cron
	+ Trigger restart of logs and events when upgrading zentyal-core
	  without any other modules
	+ Don't restart apache twice when upgrading together with more modules
	+ Fixed params validation issues in addRow
2.1
	+ Replace YAML::Tiny with libyaml written in C through YAML::XS wrapper
	+ Minor bugfix: filter invalid '_' param added by Webkit-based browser
	  on EBox::CGI::Base::params() instead of _validateParams(), avoids
	  warning in zentyal.log when enabling modules
	+ All CGI urls renamed from /ebox to /zentyal
	+ New first() and deleteFirst() methods in EBox::Global to check
	  existence and delete the /var/lib/zentyal/.first file
	+ PO files are now included in the language-pack-zentyal-* packages
	+ Migrations are now always located under /usr/share/$package/migration
	  this change only affects to the events and logs migrations
	+ Delete no longer used domain and translationDomain methods/attributes
	+ Unified src/libexec and tools in the new src/scripts directory
	+ Remove the ebox- prefix on all the names of the /usr/share scripts
	+ New EBox::Util::SQL package with helpers to create and drop tables
	  from initial-setup and purge-module for each module
	+ Always drop tables when purging a package
	+ Delete 'ebox' user when purging zentyal-core
	+ Moved all SQL schemas from tools/sqllogs to schemas/sql
	+ SQL time-period tables are now located under schemas/sql/period
	+ Old ebox-clean-gconf renamed to /usr/share/zentyal/clean-conf and
	  ebox-unconfigure-module is now /usr/share/zentyal/unconfigure-module
	+ Added default implementation for enableActions, executing
	  /usr/share/zentyal-$modulename/enable-module if exists
	+ Optimization: Do not check if a row is unique if any field is unique
	+ Never call syncRows on read-only instances
	+ Big performance improvements using hashes and sets in redis
	  database to avoid calls to the keys command
	+ Delete useless calls to exists in EBox::Config::Redis
	+ New regen-redis-db tool to recreate the directory structure
	+ Renamed /etc/cron.hourly/90manageEBoxLogs to 90zentyal-manage-logs
	  and moved the actual code to /usr/share/zentyal/manage-logs
	+ Move /usr/share/ebox/zentyal-redisvi to /usr/share/zentyal/redisvi
	+ New /usr/share/zentyal/initial-setup script for modules postinst
	+ New /usr/share/zentyal/purge-module script for modules postrm
	+ Removed obsolete logs and events migrations
	+ Create plpgsql is now done on EBox::Logs::initialSetup
	+ Replace old ebox-migrate script with EBox::Module::Base::migrate
	+ Rotate duplicity-debug.log log if exists
	+ Bug fix: Port selected during installation is correctly saved
	+ Zentyal web UI is restarted if their dependencies are upgraded
	+ Bug fix: Logs don't include unrelated information now
	+ Add total in disk_usage report
	+ Bugfix: Events report by source now works again
	+ Do not include info messages in the events report
	+ Services event is triggered only after five failed checkings
	+ Do not add redundant includedir lines to /etc/sudoers
	+ Fixed encoding for strings read from redis server
	+ Support for redis-server 2.0 configuration
	+ Move core templates to /usr/share/zentyal/stubs/core
	+ Old /etc/ebox directory replaced with the new /etc/zentyal with
	  renamed core.conf, logs.conf and events.conf files
	+ Fixed broken link to alerts list
2.0.15
	+ Do not check the existence of cloud-prof package during the
	  restore since it is possible not to be installed while disaster
	  recovery process is done
	+ Renamed /etc/init.d/ebox to /etc/init.d/zentyal
	+ Use new zentyal-* package names
	+ Don't check .yaml existence for core modules
2.0.14
	+ Added compMessage in some events to distinguish among events if
	  required
	+ Make source in events non i18n
	+ After restore, set all the restored modules as changed
	+ Added module pre-checks for configuration backup
2.0.13
	+ Fixed dashboard graphs refresh
	+ Fixed module existence check when dpkg is running
	+ Fix typo in sudoers creation to make remote support work again
2.0.12
	+ Include status of packages in the downloadable bug report
	+ Bugfix: Avoid possible problems deleting redis.first file if not exist
2.0.11
	+ New methods entry_exists and st_entry_exists in config backend
2.0.10
	+ Now redis backend returns undef on get for undefined values
	+ Allow custom mason templates under /etc/ebox/stubs
	+ Better checks before restoring a configuration backup with
	  a set of modules different than the installed one
	+ Wait for 10 seconds to the child process when destroying the
	  progress indicator to avoid zombie processes
	+ Caught SIGPIPE when trying to contact Redis server and the
	  socket was already closed
	+ Do not stop redis server when restarting apache but only when
	  the service is asked to stop
	+ Improvements in import/export configuration (know before as
	  configuration backup)
	+ Improvements in ProgressIndicator
	+ Better behaviour of read-only rows with up/down arrows
	+ Added support for printableActionName in DataTable's
	+ Added information about automatic configuration backup
	+ Removed warning on non existent file digest
	+ Safer way to check if core modules exist during installation
2.0.9
	+ Treat wrong installed packages as not-existent modules
	+ Added a warning in dashboard informing about broken packages
	+ File sharing and mailfilter log event watchers works again since
	  it is managed several log tables per module
2.0.8
	+ Replaced zentyal-conf script with the more powerful zentyal-redisvi
	+ Set always the same default order for dashboard widgets
	+ Added help message to the configure widgets dialog
	+ Check for undefined values in logs consolidation
	+ Now dashboard notifies fails when restarting a service
	+ Fixed bug with some special characters in dashboard
	+ Fixed bug with some special characters in disk usage graph
2.0.7
	+ Pre-installation includes sudoers.d into sudoers file if it's not yet
	  installed
	+ Install apache-prefork instead of worker by default
	+ Rename service certificate to Zentyal Administration Web Server
2.0.6
	+ Use mod dependencies as default restore dependencies
	+ Fixed dependencies in events module
	+ Increased recursive dependency threshold to avoid
	  backup restoration problems
2.0.5
	+ Removed deprecated "Full backup" option from configuration backup
	+ Bugfix: SCP method works again after addition of SlicedBackup
	+ Added option in 90eboxpglogger.conf to disable logs consolidation
2.0.4
	+ Removed useless gconf backup during upgrade
	+ Fixed postinstall script problems during upgrade
2.0.3
	+ Added support for the sliced backup of the DB
	+ Hostname change is now visible in the form before saving changes
	+ Fixed config backend problems with _fileList call
	+ Added new bootDepends method to customize daemons boot order
	+ Added permanent message property to Composite
	+ Bugfix: Minor aesthetic fix in horizontal menu
	+ Bugfix: Disk usage is now reported in expected bytes
	+ Bugfix: Event dispatcher is not disabled when it is impossible
	  for it to dispatch the message
2.0.2
	+ Better message for the service status event
	+ Fixed modules configuration purge script
	+ Block enable module button after first click
	+ Avoid division by zero in progress indicator when total ticks is
	  zero
	+ Removed warning during postinst
	+ Added new subscription messages in logs, events and backup
2.0.1
	+ Bugfix: Login from Zentyal Cloud is passwordless again
	+ Some defensive code for the synchronization in Events models
	+ Bugfix: add EBox::Config::Redis::get to fetch scalar or list
	  values. Make GConfModule use it to avoid issues with directories
	  that have both sort of values.
1.5.14
	+ Fixed redis bug with dir keys prefix
	+ Improved login page style
	+ New login method using PAM instead of password file
	+ Allow to change admin passwords under System->General
	+ Avoid auto submit wizard forms
	+ Wizard skip buttons always available
	+ Rebranded post-installation questions
	+ Added zentyal-conf script to get/set redis config keys
1.5.13
	+ Added transition effect on first install slides
	+ Zentyal rebrand
	+ Added web page favicon
	+ Fixed already seen wizards apparition
	+ Fixed ro module creation with redis backend
	+ Use mason for links widgets
	+ Use new domain to official strings for subscriptions
1.5.12
	+ Added option to change hostname under System->General
	+ Show option "return to dashboard" when save changes fails.
1.5.11
	+ Added more tries on redis reconnection
	+ Fixed user corner access problems with redis server
	+ writeFile* methods reorganized
	+ Added cron as dependency as cron.hourly was never executed with anacron
	+ Improvements in consolidation of data for reports
1.5.10
	+ Fixed gconf to redis conversion for boolean values
1.5.9
	+ Improved migrations speed using the same perl interpreter
	+ Redis as configuration backend (instead of gconf)
	+ Improved error messages in ebox-software
	+ Set event source to 256 chars in database to adjust longer event
	  sources
	+ Progress bar AJAX updates are sent using JSON
	+ Fixed progress bar width problems
	+ Fixed top menu on wizards
	+ Improved error message when disconnecting a not connected database
	+ Abort installation if 'ebox' user already exists
	+ Bugfix: IP address is now properly registered if login fails
1.5.8
	+ Added template tableorderer.css.mas
	+ Added buttonless top menu option
	+ Bugfix: Save all modules on first installation
	+ Bugfix: General ebox database is now created if needed when
	  re/starting services
	+ Bugfix: Data to report are now uniform in number of elements per
	  value. This prevents errors when a value is present in a month and
	  not in another
	+ Bugfix: Don't show already visited wizard pages again
1.5.7
	+ Bugfix: Avoid error when RAID is not present
	+ Bugfix: Add ebox-consolidate-reportinfo call in daily cron script
	+ Bugfix: Called multiInsert and unbufferedInsert when necessary
	  after the loggerd reimplementation
	+ Bugfix: EBox::ThirdParty::Apache2::AuthCookie and
	  EBox::ThirdParty::Apache2::AuthCookie::Util package defined just
	  once
	+ Added util SystemKernel
	+ Improved progress indicator
	+ Changes in sudo generation to allow sudo for remote support user
	+ Initial setup wizards support
1.5.6
	+ Reimplementation of loggerd using inotify instead of File::Tail
1.5.5
	+ Asynchronous load of dashboard widgets for a smoother interface
1.5.4
	+ Changed dbus-check script to accept config file as a parameter
1.5.3
	+ Function _isDaemonRunning works now with snort in lucid
	+ Javascript refreshing instead of meta tag in log pages
	+ Updated links in dashboard widget
	+ Add package versions to downloadable ebox.log
	+ Fixed postgresql data dir path for disk usage with pg 8.4
	+ GUI improvements in search box
1.5.2
	+ Security [ESN-1-1]: Validate referer to avoid CSRF attacks
	+ Added reporting structure to events module
	+ Added new CGI to download the last lines of ebox.log
1.5.1
	+ Bugfix: Catch exception when upstart daemon does not exist and
	  return a stopped status
	+ Added method in logs module to dump database in behalf of
	ebackup module
	+ Bugfix: Do not check in row uniqueness for optional fields that
	are not passed as parameters
	+ Improve the output of ebox module status, to be consistent with the one
	  shown in the interface
	+ Add options to the report generation to allow queries to be more
	  flexible
	+ Events: Add possibility to enable watchers by default
	+ Bugfix: Adding a new field to a model now uses default
	  value instead of an empty value
	+ Added script and web interface for configuration report, added
	  more log files to the configuration report
1.5
	+ Use built-in authentication
	+ Use new upstart directory "init" instead of "event.d"
	+ Use new libjson-perl API
	+ Increase PerlInterpMaxRequests to 200
	+ Increase MaxRequestsPerChild (mpm-worker) to 200
	+ Fix issue with enconding in Ajax error responses
	+ Loggerd: if we don't have any file to watch we just sleep otherwise the process
	  will finish and upstart will try to start it over again and again.
	+ Make /etc/init.d/ebox depend on $network virtual facility
	+ Show uptime and users on General Information widget.
1.4.2
	+ Start services in the appropriate order (by dependencies) to fix a problem
	  when running /etc/init.d/ebox start in slaves (mail and other modules
	  were started before usersandgroups and thus failed)
1.4.1
	+ Remove network workarounds from /etc/init.d/ebox as we don't bring
	  interfaces down anymore
1.4
	+ Bug fix: i18n. setDomain in composites and models.
1.3.19
	+ Make the module dashboard widget update as the rest of the widgets
	+ Fix problem regarding translation of module names: fixes untranslated
	  module names in the dashboard, module status and everywhere else where
	  a module name is written
1.3.18
	+ Add version comparing function and use it instead of 'gt' in the
	  general widget
1.3.17
	+ Minor bug fix: check if value is defined in EBox::Type::Union
1.3.16
	+ Move enable field to first row in ConfigureDispatcherDataTable
	+ Add a warning to let users know that a module with unsaved changes
	  is disabled
	+ Remove events migration directory:
		- 0001_add_conf_configureeventtable.pl
		- 0002_add_conf_diskfree_watcher.pl
	+ Bug fix: We don't use names to stringify date to avoid issues
	  with DB insertions and localisation in event logging
	+ Bug fix: do not warn about disabled services which return false from
	  showModuleStatus()
	+ Add blank line under "Module Status"
	+ Installed and latest available versions of the core are now displayed
	  in the General Information widget
1.3.15
	+ Bug fix: Call EBox::Global::sortModulesByDependencies when
	  saving all modules and remove infinite loop in that method.
	  EBox::Global::modifiedModules now requires an argument to sort
	  its result dependending on enableDepends or depends attribute.
	+ Bug fix: keep menu folders open during page reloads
	+ Bug fix: enable the log events dispatcher by default now works
	+ Bug fix: fixed _lock function in EBox::Module::Base
	+ Bug fix: composites honor menuFolder()
	+ Add support for in-place edition for boolean types. (Closes
	  #1664)
	+ Add method to add new database table columnts to EBox::Migration::Helpers
	+ Bug fix: enable "Save Changes" button after an in-place edition
1.3.14
	+ Bug fix: fix critical bug in migration helper that caused some log
	  log tables to disappear
	+ Create events table
	+ Bug fix: log watcher works again
	+ Bug fix: delete cache if log index is not found as it could be
	  disabled
1.3.13
	+ Bug fix: critical error in EventDaemon that prevented properly start
	+ Cron script for manage logs does not run if another is already
	  running, hope that this will avoid problems with large logs
	+ Increased maximum size of message field in events
	+ Added script to purge logs
	+ Bug fix: multi-domain logs can be enabled again
1.3.12
	+ Added type for EBox::Dashboard::Value to stand out warning
	  messages in dashboard
	+ Added EBox::MigrationHelpers to include migration helpers, for now,
	  include a db table renaming one
	+ Bug fix: Fix mismatch in event table field names
	+ Bug fix: Add migration to create language plpgsql in database
	+ Bug fix: Add missing script for report log consolidation
	+ Bug fix: Don't show modules in logs if they are not configured. This
	  prevents some crashes when modules need information only available when
	  configured, such as mail which holds the vdomains in LDAP
	+ Added method EBox::Global::lastModificationTime to know when
	  eBox configuration was modified for last time
	+ Add support for breadcrumbs on the UI
	+ Bug fix: in Loggerd files are only parsed one time regardless of
	  how many LogHelper reference them
	+ Added precondition for Loggerd: it does not run if there isnt
	anything to watch
1.3.11
	+ Support customFilter in models for big tables
	+ Added EBox::Events::sendEvent method to send events using Perl
	  code (used by ebackup module)
	+ Bug fix: EBox::Type::Service::cmp now works when only the
	  protocols are different
	+ Check $self is defined in PgDBEngine::DESTROY
	+ Do not watch files in ebox-loggerd related to disabled modules and
	  other improvements in the daemon
	+ Silent some exceptions that are used for flow control
	+ Improve the message from Service Event Watcher
1.3.10
	+ Show warning when accesing the UI with unsupported browsers
	+ Add disableApparmorProfile to EBox::Module::Service
	+ Bug fix: add missing use
	+ Bug fix: Make EventDaemon more robust against malformed sent
	  events by only accepting EBox::Event objects
1.3.8
	+ Bug fix: fixed order in EBox::Global::modified modules. Now
	  Global and Backup use the same method to order the module list
	  by dependencies
1.3.7
	+ Bug fix: generate public.css and login.css in dynamic-www directory
	  which is /var/lib/zentyal/dynamicwww/css/ and not in /usr/share/ebox/www/css
	  as these files are generate every time eBox's apache is
	  restarted
	+ Bug fix: modules are restored now in the correct dependency
	  order
	+ ebox-make-backup accepts --destinaton flag to set backup's file name
	+ Add support for permanent messages to EBox::View::Customizer
1.3.6
	+ Bug fix: override _ids in EBox::Events::Watcher::Log to not return ids
	which do not exist
	+ Bug fix: fixed InverseMatchSelect type which is used by Firewall module
	+ New widget for the dashboard showing useful support information
	+ Bugfix: wrong permissions on CSS files caused problem with usercorner
	+ CSS are now templates for easier rebranding
	+ Added default.theme with eBox colors
1.3.5
	+ Bugfix: Allow unsafe characters in password type
	+ Add FollowSymLinks in eBox apache configuration. This is useful
	  if we use js libraries provided by packages
1.3.4
	+ Updated company name in the footer
	+ Bugfix: humanEventMessage works with multiple tableInfos now
	+ Add ebox-dbus-check to test if we can actually connect to dbus
1.3.4
	+ bugfix: empty cache before calling updatedRowNotify
	+ enable Log dispatcher by default and not allow users to disable
	it
	+ consolidation process continues in disabled but configured modules
	+ bugfix: Save Changes button doesn't turn red when accessing events for
	first time
1.3.2
	+ bugfix: workaround issue with dhcp configured interfaces at boot time
1.3.1
	+ bugfix: wrong regex in service status check
1.3.0
	+ bugfix: make full backup work again
1.1.30
	+ Change footer to new company holder
	+  RAID does not generate 'change in completion events, some text
	problems fixed with RAID events
	+ Report graphics had a datapoints limit dependent on the active
	time unit
	+ Apache certificate can be replaced by CA module
	+ Fixed regression in detailed report: total row now aggregates
	properly
	+ More characters allowed when changing password from web GUI
	+ Fixed regression with already used values in select types
	+ Do not a button to restart eBox's apache
	+ Fixed auth problem when dumping and restoring postgre database
1.1.20
	+ Added custom view support
	+ Bugfix: report models now can use the limit parameter in
	  reportRows() method
	+ use a regexp to fetch the PID in a pidfile, some files such as
	postfix's add tabs and spaces before the actual number
	+ Changed "pidfile" to "pidfiles" in _daemons() to allow checking more than
one (now it is a array ref instead of scalar)
	+ Modified Service.pm to support another output format for /etc/init.d daemon
status that returns [OK] instead of "running".
	+ unuformized case in menu entries and some more visual fixes
1.1.10
	+ Fix issue when there's a file managed by one module that has been modified
	  when saving changes
	+ Bugfix: events models are working again even if an event aware
	module is uninstalled and it is in a backup to restore
	+ Select.pm returns first value in options as default
       + Added 'parentModule' to model class to avoid recursive problems
	+ Added Float type
	+ Apache module allows to add configuration includes from other modules
	+ Display remote services button if subscribed
	+ Event daemon may received events through a named pipe
	+ Bugfix. SysInfo revokes its config correctly
	+ Added storer property to types in order to store the data in
	somewhere different from GConf
	+ Added protected property 'volatile' to the models to indicate
	that they store nothing in GConf but in somewhere different
	+ System Menu item element 'RAID' is always visible even when RAID
	is not installed
	+ Files in deleted rows are deleted when the changes are saved
	+ Fixed some bug whens backing and restore files
	+ Components can be subModels of the HasMany type
	+ Added EBox::Types::Text::WriteOnce type
	+ Do not use rows(), use row to force iteration over the rows and increase
	performance and reduce memory use.
	+ Do not suggest_sync after read operations in gconf
	+ Increase MaxRequestsPerChild to 200 in eBox's apache
	+ Make apache spawn only one child process
	+ Log module is backed up and restored normally because the old
	problem is not longer here
	+ Backup is more gentle with no backup files in backup directory,
	now it does not delete them
	+ HasMany  can retrieve again the model and row after the weak
	refence is garbage-collected. (Added to solve a bug in the doenload
	bundle dialog)
	+ EBox::Types::DomainName no longer accepts IP addresses as domain
	names
	+ Bugfix: modules that fail at configuration stage no longer appear as enabled
	+ Add parameter to EBox::Types::Select to disable options cache

0.12.103
	+ Bugfix: fix SQL statement to fetch last rows to consolidate
0.12.102
	+ Bugfix: consolidate logs using the last date and not starting from scratch
0.12.101
	+ Bugfix: DomainName type make comparisons case insensitive
	according to RFC 1035
0.12.100
	+ Bugfix: Never skip user's modifications if it set to true
	override user's changes
	+ EBox::Module::writeConfFile and EBox::Service scape file's path
	+ Bugfix. Configure logrotate to actually rotate ebox logs
	+ Fixed bug in ForcePurge logs model
	+ Fixed bug in DataTable: ModelManaged was called with tableName
	instead of context Name
	+ Fixing an `img` tag closed now properly and adding alternative
	text to match W3C validation in head title
	+ Backup pages now includes the size of the archive
	+ Fixed bug in ForcePurge logs model
	+ Now the modules can have more than one tableInfo for logging information
	+ Improve model debugging
	+ Improve restart debugging
	+ Backups and bug reports can be made from the command line
	+ Bugfix: `isEqualTo` is working now for `Boolean` types
	+ Bugfix: check if we must disable file modification checks in
	Manager::skipModification

0.12.99
	+ Add support for reporting
	+ Refresh logs automatically
	+ Reverse log order
	+ Remove temp file after it is downloaded with FromTempDir controller
0.12.3
	+ Bug fix: use the new API in purge method. Now purging logs is working
	again.
0.12.2
	+ Increase random string length used to generate the cookie to
	2048 bits
	+ Logs are show in inverse chronological order
0.12.1
	+ Bug fix: use unsafeParam for progress indicator or some i18 strings
	will fail when saving changes
0.12
	+ Bugfix: Don't assume timecol is 'timestamp' but defined by
	module developer. This allows to purge some logs tables again
	+ Add page titles to models
	+ Set default values when not given in `add` method in models
	+ Add method to manage page size in model
	+ Add hidden field to help with Ajax request and automated testing with
	  ANSTE
	+ Bugfix: cast sql types to filter fields in logs
	+ Bugfix: Restricted resources are back again to make RSS
	access policy work again
	+ Workaround bogus mason warnings
	+ Make postinst script less verbose
	+ Disable keepalive in eBox apache
	+ Do not run a startup script in eBox apache
	+ Set default purge time for logs stored in eBox db to 1 week
	+ Disable LogAdmin actions in `ebox-global-action` until LogAdmin
	feature is completely done
0.11.103
	+ Modify EBox::Types::HasMany to create directory based on its row
	+ Add _setRelationship method to set up relationships between models
	  and submodels
	+ Use the new EBox::Model::Row api
	+ Add help method to EBox::Types::Abstract
	+ Decrease size for percentage value in disk free watcher
	+ Increase channel link field size in RSS dispatcher
0.11.102
	+ Bugfix: cmp in EBox::Types::HostIP now sorts correctly
	+ updatedRowNotify in EBox::Model::DataTable receives old row as
	well as the recently updated row
	+ Added `override_user_modification` configuration parameter to
	avoid user modification checkings and override them without asking
	+ Added EBox::Model::Row to ease the management of data returned
	by models
	+ Added support to pre-save and post-save executable files. They
	must be placed at /etc/ebox/pre-save or /etc/ebox/post-save
	+ Added `findRow` method to ease find and set
0.11.101
	+ Bugfix: Fix memory leak in models while cloning types. Now
	cloning is controlled by clone method in types
	+ Bugfix: Union type now checks for its uniqueness
	+ DESTROY is not an autoloaded method anymore
	+ HasOne fields now may set printable value from the foreign field
	to set its value
	+ findId now searches as well using printableValue
	+ Bugfix. Minor bug found when key is an IP address in autoloaded
	methods
	+ Ordered tables may insert values at the beginning or the end of
	the table by "insertPosition" attribute
	+ Change notConfigured template to fix English and add link to the
	  module status section
	+ Add loading gif to module status actions
	+ Remove debug from ServiceInterface.pm
	+ Add support for custom separators to be used as index separators on
	  exposedMethods
	+ Bugfix. Stop eBox correctly when it's removed
	+ Improve apache-restart to make it more reliable.
0.11.100
	+ Bugfix. Fix issue with event filters and empty hashes
	+ Bugfix. Cache stuff in log and soap watcher to avoid memory leaks
	+ Bugfix. Fix bug that prevented the user from being warned when a row to
	  be deleted is being used by other model
	+ Bugfix. Add missing use of EBox::Global in State event watcher
	+ Added progress screen, now pogress screen keeps track of the changed
	  state of the modules and change the top page element properly
	+ Do not exec() to restart apache outside mod_perl
	+ Improve apache restart script
	+ Improve progress screen
0.11.99
	+ DataTable contains the property 'enableProperty' to set a column
	called 'enabled' to enable/disable rows from the user point of
	view. The 'enabled' column is put the first
	+ Added state to the RAID report instead of simpler active boolean
        + Fix bug when installing new event components and event GConf
	subtree has not changed
	+ Add RSS dispatcher to show eBox events under a RSS feed
	+ Rotate log files when they reach 10MB for 7 rotations
	+ Configurable minimum free space left for being notified by means
	of percentage
	+ Add File type including uploading and downloading
	+ Event daemon now checks if it is possible to send an event
	before actually sending it
	+ Added Action forms to perform an action without modifying
	persistent data
	+ Log queries are faster if there is no results
	+ Show no data stored when there are no logs for a domain
	+ Log watcher is added in order to notify when an event has
	happened. You can configure which log watcher you may enable and
	what you want to be notify by a determined filter and/or event.
	+ RAID watcher is added to check the RAID events that may happen
	when the RAID subsystem is configured in the eBox machine
	+ Change colour dataset in pie chart used for disk usage reporting
	+ Progress indicator now contains a returned value and error
	message as well
	+ Lock session file for HTTP session to avoid bugs
	related to multiple requests (AJAX) in a short time
	+ Upgrade runit dependency until 1.8.0 to avoid runit related
	issues
0.11
	+ Use apache2
	+ Add ebox-unblock-exec to unset signal mask before running  a executable
	+ Fix issue with multiple models and models with params.
	  This triggered a bug in DHCP when there was just one static
	  interface
	+ Fix _checkRowIsUnique and _checkFieldIsUnique
	+ Fix paging
	+ Trim long strings in log table, show tooltip with the whole string
	  and show links for URLs starting with "http://"
0.10.99
	+ Add disk usage information
	+ Show progress in backup process
	+ Add option to purge logs
	+ Create a link from /var/lib/zentyal/log to /var/log/ebox
	+ Fix bug with backup descriptions containing spaces
	+ Add removeAll method on data models
	+ Add HostIP, DomainName and Port types
	+ Add readonly forms to display static information
	+ Add Danish translation thanks to Allan Jacobsen
0.10
	+ New release
0.9.100
	+ Add checking for SOAP session opened
	+ Add EventDaemon
	+ Add Watcher and Dispatch framework to support an event
	  architecture on eBox
	+ Add volatile EBox::Types in order not to store their values
	  on GConf
	+ Add generic form
	+ Improvements on generic table
	+ Added Swedish translation

0.9.99
	+ Added Portuguese from Portugal translation
	+ Added Russian translation
	+ Bugfix: bad changed state in modules after restore

0.9.3
	+ New release

0.9.2
	+ Add browser warning when uploading files
	+ Enable/disable logging modules
0.9.1
	+ Fix backup issue with changed state
	+ Generic table supports custom ordering
0.9
	+ Added Polish translation
        + Bug in recognition of old CD-R writting devices fixed
	+ Added Aragonese translation
	+ Added Dutch translation
	+ Added German translation
	+ Added Portuguese translation

0.8.99
	+ Add data table model for generic Ajax tables
	+ Add types to be used by models
	+ Add MigrationBase and ebox-migrate to upgrade data models
	+ Some English fixes
0.8.1
	+ New release
0.8
	+ Fix backup issue related to bug reports
	+ Improved backup GUI
0.7.99
        + changed sudo stub to be more permissive
	+ added startup file to apache web server
	+ enhanced backup module
	+ added basic CD/DVD support to backup module
	+ added test stubs to simplify testing
	+ added test class in the spirit of Test::Class
	+ Html.pm now uses mason templates
0.7.1
	+ use Apache::Reload to reload modules when changed
	+ GUI consistency (#12)
	+ Fixed a bug for passwords longer than 16 chars
	+ ebox-sudoers-friendly added to not overwrite /etc/sudoers each time
0.7
	+ First public release
0.6
	+ Move to client
	+ Remove obsolete TODO list
	+ Remove firewall module from  base system
	+ Remove objects module from base system
	+ Remove network module from base system
	+ Add modInstances and modInstancesOfType
	+ Raname Base to ClientBase
	+ Remove calls to deprecated methods
	+ API documented using naturaldocs
	+ Update INSTALL
	+ Use a new method to get configkeys, now configkey reads every
	  [0.9
	+ Added Polish translation][0-9]+.conf file from the EBox::Config::etc() dir and
	  tries to get the value from the files in order.
	+ Display date in the correct languae in Summary
	+ Update debian scripts
	+ Several bugfixes
0.5.2
	+ Fix some packaging issues
0.5.1
	+ New menu system
	+ New firewall filtering rules
	+ 802.1q support

0.5
	+ New bug-free menus (actually Internet Explorer is the buggy piece
	  of... software that caused the reimplementation)
	+ Lots of small bugfixes
	+ Firewall: apply rules with no destination address to packets
	  routed through external interfaces only
	+ New debianize script
	+ Firewall: do not require port and protocol parameters as they
	  are now optional.
	+ Include SSL stuff in the dist tarball
	+ Let modules block changes in the network interfaces
	  configuration if they have references to the network config in
	  their config.
	+ Debian network configuration import script
	+ Fix the init.d script: it catches exceptions thrown by modules so that
	  it can try to start/stop all of them if an exception is thrown.
	+ Firewall: fix default policy bug in INPUT chains.
	+ Restore textdomain in exceptions
	+ New services section in the summary
	+ Added Error item to Summary. Catch exceptions from modules in
	  summary and generate error item
	+ Fix several errors with redirections and error handling in CGIs
	+ Several data validation functions were fixed, and a few others added
	+ Prevent the global module from keeping a reference to itself. And make
	  the read-only/read-write behavior of the factory consistent.
	+ Stop using ifconfig-wrapper and implement our own NetWrapper module
	  with wrappers for ifconfig and ip.
	+ Start/stop apache, network and firewall modules in first place.
	+ Ignore some network interface names such as irda, sit0, etc.
	+ The summary page uses read-only module instances.
	+ New DataInUse exception, old one renamed to DataExists.
	+ Network: do not overwrite resolv.conf if there are nameservers
	  given via dhcp.
	+ Do not set a default global policy for the ssh service.
	+ Check for forbiden characters when the parameter value is
	  requested by the CGI, this allows CGI's to handle the error,
	  and make some decissions before it happens.
	+ Create an "edit object" template and remove the object edition stuff
	  from the main objects page.
	+ Fix the apache restarting code.
	+ Network: Remove the route reordering feature, the kernel handles that
	  automatically.
	+ Fix tons of bugs in the network restarting code.
	+ Network: removed the 3rd nameserver configuration.
	+ Network: Get gateway info in the dhcp hook.
	+ Network: Removed default configuration from the gconf schema.
	+ New function for config-file generation
	+ New functions for pid file handling

0.4
	+ debian package
	+ added module to export/import configuration
	+ changes in firewall's API
	+ Added content filter based on dansguardian
	+ Added French translation
	+ Added Catalan translation
	+ Sudoers file is generated automatically based on module's needs
	+ Apache config file is generated by ebox  now
	+ Use SSL
	+ Added ebox.conf file
	+ Added module template generator

0.3
	+ Supports i18n
	+ API name consistency
	+ Use Mason for templates
	+ added tips to GUI
	+ added dhcp hooks
	+ administration port configuration
	+ Fixed bugs to IE compliant
	+ Revoke changes after logout
	+ Several bugfixes

0.2
	+ All modules are now based on gconf.
	+ Removed dependencies on xml-simple, xerces and xpath
	+ New MAC address field in Object members.
	+ Several bugfixes.

0.1
	+ Initial release<|MERGE_RESOLUTION|>--- conflicted
+++ resolved
@@ -1,10 +1,7 @@
 4.0
-<<<<<<< HEAD
 	+ Better check of versions numbers in backup restore
 	+ Make EBox::MyDBEngine more reusable
-=======
 	+ sudoers-friendly take user to whatever module which implenents extraSudoerUsers
->>>>>>> 74c21d3a
 	+ Implement data in use in JS for forms
 	+ Fixed ManageAdmins model and offer it in all editions
 	+ Pass row argument to editable function handler
