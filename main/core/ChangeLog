--- conflicted
+++ resolved
@@ -1,8 +1,5 @@
-<<<<<<< HEAD
-HEAD
+4.0
 	+ Added search for configuration data
-=======
-4.0
 	+ Improved installation wizards
 	+ Set version to 4.0
 	+ When doing a login redirect to the full given URI
@@ -20,7 +17,6 @@
 	+ Remove warning on formSubmitJS
 	+ Don't let database error to cancel halt or reboot processes
 	+ More warnings on smart match feature removed
->>>>>>> cbf48b61
 3.5
 	+ Avoid warning flag on smart match experimental feature
 	+ Remove duplicated code in EBox::Model::DataTable::removeRow
