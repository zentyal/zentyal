--- conflicted
+++ resolved
@@ -1,5 +1,4 @@
 HEAD
-<<<<<<< HEAD
 	+ Override daemons does not fail if a daemon is already stopped
 	+ More tolerant referer validation so we can access to submodels
 	  with an URL
@@ -18,10 +17,7 @@
 	+ Fix warnOnChangeId framework
 	+ Give real no support to /media in Disk Usage even when modules
 	  use it
-=======
-	+ Added script and UI to upgrade to 3.4
-3.3.7
->>>>>>> 8f7fc184
+	+ Added release upgrade code (disabled until 3.5)
 	+ Hide passwords on admin user model on error and debug on
 	+ Set proper version for bugreport issues
 3.4
