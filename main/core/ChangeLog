HEAD
<<<<<<< HEAD
	+ Added one more tip to component not found page
	+ Removed duplicate code for page not found
=======
	+ pathHTTPSSSLCertificate always returns a list
>>>>>>> b93a05be
	+ Fix some warnings in log
	+ Fix error in send crash report script
3.5.1
	+ Fixed dashboard links to official manual
	+ Model backup/revoke/save files are no longer called implicitly
	+ Remove warning on formSubmitJS
	+ Don't let database error to cancel halt or reboot processes
	+ More warnings on smart match feature removed
3.5
	+ Avoid warning flag on smart match experimental feature
	+ Remove duplicated code in EBox::Model::DataTable::removeRow
	  and EBox::Model::Manager::removeRowsUsingId
	+ Rethrow properly when exception is a plain string
	+ Fix EBox::Model::Manager::_modelHasMultipleInstances when the
	  model is a children whose model parent is its grandfather or older
	+ Fixed notifyActions by using isIdUsed method and removing
	  slashes to fetch the observable models
	+ Fixed spurious warnings when loadings ads and loading dashboard
	+ Assure that all data under a row directory is removed
	+ EBox::Types::DomainName always return lowercase values
	+ EBox::Types::Host always return lowercase values
	+ Added helper script to improve crash reports
	+ Old timezones supported
	+ Fixed regression on presetUpdate interface actions
	+ Error page for component not found
	+ Included the Dependencies field in crash report
	+ Do not mark services as temporary stopped when shutting down
	+ Enhanced Lock to have exclusive lock with blocking timeout
	+ Added redirection on no parameters support to CGIs
	+ Added and used in save changes process the method Zentyal.reloadTable
	+ Fixed regression in page not found CGI which displayed always a
	  invalid referer error
	+ Included the package field in crash report
	+ Remove RSS and Jabber dispatchers
	+ Added Warning in Dashboard when reboot is requierd by software
	  update
	+ Removed deprecated sliced mode backup
	+ Fix MIME type for returning JSON (application/json)
	+ Added setMessage() and popMessageAndClass() methods to TreeView
	+ Enable InnoDB engine when there are only 4 previous databases
	+ Active session check does not check subapp authenticated
	  requests now
	+ Fixed incorrect URLs with double ports in redirects
	+ Fix typo in general widget
	+ Updated nginx to server static files directly always so apache shouldn't
	  ever get this kind of requests
	+ Set version to 3.5
	+ Support for redirection when loading URL in existent dialog
	+ Added webadmin port tag to haproxy configuration file
	+ Fix dashboard UI freeze when widgets were being updated
	+ Add audit to post save when enabling logs
	+ Fix enabled save changes button after installing packages
	+ Changed CGI base to show correctly referer errors and
	  generating response errors
	+ Override daemons does not fail if a daemon is already stopped
	+ Added missing use to row.mas
	+ More tolerant referer validation so we can access to submodels
	  with an URL
	+ Restored reconnect option for mysql connections
	+ EBox::WebAdmin::addNginxServer does not longer raises exception
	  if file not yet exists
	+ create-db script can repair login problems
	+ Migrate previous configuration from 3.3 when upgrading
	+ Admin password change handled by AuthPAM
	+ Fix version available check in dashboard when file does not exist
	+ Do not show success note if there is no note
	+ Fix data in use behaviour on edition
	+ Fixed revert of changes in redisvi
	+ Better input validation in EBox::Conf::Redis::import_dir_from_file
	+ Give support to data in use exception for in-place booleans
	+ Fix warnOnChangeId framework
	+ Give real no support to /media in Disk Usage even when modules
	  use it
	+ Added release upgrade code (disabled until 3.5)
	+ Hide passwords on admin user model on error and debug on
	+ Set proper version for bugreport issues
3.4
	+ Do not launch exceptions on EBox::MyDBEngine DESTROY
	+ Ask for trace object to non-handled EBox::Exceptions::Base
	  exceptions in the UnhandledError middleware. This will gives us
	  useful stack traces.
	+ When requesting from type a non-existing value use acquirer
	  if it is a volatile type
	+ EBox::WebAdmin::addNginxInclude does not longer raises exception
	  if file not yet exists
	+ Improve post save modules algorithm
	+ Added local apparmor profile for mysqld
	+ Avoid to show two 'module not enabled' messages in composites
	+ All non external exceptions from normal requests are now shown
	  in the UI with the stack trace to report as a bug
	+ All non external exceptions from AJAX requests are now shown in
	  the UI with the stack trace to report as a bug
	+ Template exceptions in normal requests are now handled in webadmin
	+ Set templated files encoding to UTF-8
	+ Send Perl warnings to Zentyal log file in webadmin app
	+ Added keepFile parameter to EBox::Downloader::CGI::FromTempDir
	+ Remove idle and dead code from EBox::Module::Service::writeConfFile
	+ Added auditable property to EBox::Model::DataTable
	+ Added HAProxyPreSetConf to HaProxy::ServiceBase
	+ Moved management of webadmin certificate to HAProxy module
	+ Enable ReverseProxy middleware always
	+ MySQL is restarted before creating database
	+ Use root ownership for webadmin certificates
	+ Execute change hostname actions only if the hostname has really changed
	+ Don't expire session on finish software wizard page
	+ Fixed show help JS to avoid to have help elements with different
	  show state
	+ Use window.location.replace instead of window.location.href
	  to redirect using JS
	+ In EBox::Type::Select, use element value as printableValue for
	  unknown options or options without printableValue
	+ Save haproxy config as changed after webadmin's initialSetup
	+ Send restartUI flag to restart service when restarting a module
	  from the UI
	+ Fix calculation of page number when using go to last page control
	+ Update tracker url in dashboard widget
	+ Continue installation without ads if there is a error getting them
	+ Added EBox::WebAdmin::Middleware::SubAppAuth to validate
	  WebAdmin sub-app requests
	+ Ported restricted resources to use nginx
	+ Removed EBox::Base::upload method because that's 100% handled by Plack
	  now.
	+ Increased the buffer size for uwsgi applications to allow big submits
	  like the one from automatic error report
	+ Added a UnhandledError middleware to catch any die or exception not
	  handled by Zentyal
	+ Added a Devel::StackTrace helper view that shows pretty backtraces
	+ Enable crash reports by default
	+ Added template for download link
	+ Created EBox::Util::Certificate, refactored create-certificate
	  script
	+ Changes in haproxy port validation and allow haproxy internal services
	+ Restore AdminPort model for WebAdmin to improve usability
	+ Added EBox::Module::Config::replicationExcludeKeys()
	+ Added EBox::WebAdmin::PortObserver to be used by ha and
	  remoteservices modules by the moment
	+ Added EBox::GlobalImpl::addModuleToPostSave to save modules
	  after normal save changes process
	+ Added a way for HAProxy to retrieve the CA certificate entry that should
	  be used
	+ Added a left-right composite layout
	+ Search and pagination forms can be omitted using showFilterForm
	  and showPaginationForm properties
	+ Show nice error when global-action fails using die + scalar
	+ EBox::Util::Random now accepts a set of chars to have a random string
	+ Notify HA when a module which must have a single instance in the
	  cluster is enabled/disabled.
	+ Added enabled action to /etc/init.d/zentyal to display whether a
	  module is enabled or disabled
	+ Pass model, type and id to enabled subroutine in
	  EBox::Types::MultiStateAction to be ortoghonal to handler property
	+ Fixed JS error on showing errors in customActionClicked
	+ Added middleware to have auth based on a env variable
	+ Updated nginx to server static files directly always so apache shouldn't
	  ever get this kind of requests
	+ Use uWSGI instead of Apache mod_perl for running CGIs
	+ Updated automatic bug report URL to new bug report endpoint.
	+ Give support to custom actions without image. Those actions will
	  not appear in the legend.
	+ Added to findValueMultipleFields and findValue the nosync parameter
	+ Added support for haproxy 1.5
	+ Moved nginx to listen on localhost
	+ Integration with HA module in save changes process
	+ Added icon for new zentyal-ha module
	+ Migrate rs_verify_servers in remoteservices.conf to
	  rest_verify_servers core.conf
	+ Include basic support to free-format Template models to be
	  included in Composites
	+ Move run-pending-ops script from remoteservices to core
	+ Rename EBox::RemoteServices::RESTResult to EBox::RESTClient::Result
	+ Move EBox::RemoteServices::RESTClient to EBox::RESTClient as it
	  is used in ha and remoteservices module.
	+ Adapt init.d and upstart running checks to Ubuntu 13.10
	+ Use service instead of deprecated invoke-rc.d for init.d scripts
	+ Adapted apache configuration to 2.4
	+ Adapted EBox::Config::Redis to the new libredis-perl API
	+ Adapted redis.conf to redis 2.6
	+ Zentyal MySQL custom conf is now written on initial-setup of logs
	  using a mason template
	+ Write logs configuration only when the module is enabled
	+ Use replace instead of href to redirect in Controller::DataTable
	  (This avoids infinite loops if the user press back button)
	+ Move EBox::CGI::Downloader::* modules  to EBox::Downloader to
	  make file downloads work again
	+ Avoid division by zero while using page navigation
	+ Automatic report text formatting adapted to Redmine
	+ Fix tab selection in tabbed composite from URL path anchor,
	  for instance, /Maintenance/Events#ConfigureDispatchers
	+ Avoid errors triggered on web administration port validation
	+ ManageAdmins model now also add/removes lpadmin group
	+ Show nice error when global-action fails using die + scalar
	+ Fixed JS error on showing errors in customActionClicked
	+ Fixed rethrown of exception in restartService() and
	  EBox::CGI::Base::upload methods
	+ Remove lock file in EBox::Util::Lock::unlock()
	+ Fixed mason component root for custom stubs
	+ Fixed regression in clone action
	+ Decode to utf8 the MySQL database results
	+ Create log database using utf8 charset
	+ Better way to set MySQL password for all the root accounts
	+ Use same JSON reply file for changeRowForm and dataInUse
	+ Fixed regression in AJAX changes with raised error when a
	  data in use exception was found
	+ Fixed css error that hide information in the logs tables
	+ Use sharedscripts in zentyal-core logrotate to avoid triggering
	  in every log file
	+ Take into account view customizer on audit logging
	+ Show complex types (more than one field) in audit log
	  while editing by storing the dump of the value
	+ Fix EBox::Types::Composite::cmp to store changes when only last type
	  is modified
	+ Fixed general widget packages to avoid error on 'packages to
	  upgrade' section
	+ Fixed regression when table size is set to 'view all'
	+ Set version to 3.4
3.3.1
	+ Fixed redirects in table/form JSON replies
	+ Set automated ticket report milestone to 3.3.X
3.3
	+ Refactored module not enabled warning
	+ Add version to header logo
	+ HTML body can now have different styles based on the menu section
	+ Hide close button on saving changes and backup progess
	  dialogs. Don't allow to close it with esc key on those cases.
	+ Fix error when pageSize parameter is not supplied to the model controller
	+ Workaround against modules changed when saving all changes
	+ Recover from widget function exceptions
	+ Use the same Mason interpreter for most HTML templates
	+ Use more granular AJAX for table actions
	+ Use stand-alone AJAX call to refresh save changes button
	+ Added missing use to EBox::CGI::Base
	+ Allow to submit apport crash reports if debug=yes
	+ Switch from Error to TryCatch for exception handling
	+ Added new communityEdition() helper method in EBox::Global
	+ Add version to header logo
	+ Always reload page after saving changes
	+ Use AJAX call to refresh save change buttons
	+ Copy all the redis keys from 'conf' to 'ro' when saving changes of
	  any module to prevent incoherences
	+ Delete unused stopAllModules() and restartAllModules() in EBox::Global
	+ Workaround against modules changed when saving all changes
	+ Display remote services messages if they exist on Dashboard
	+ Recover from widget function exceptions
	+ Fixed mdstat output processing to remove "(auto-read-only)"
	+ Fixed audit logging of delete actions
	+ Fixed errors with row ID in ManageAdmins table
	+ Added missing EBox::Exceptions uses
	+ Fixed bug in selectSetter which hitted selects on DataForm with
	  'unique' option enabled
	+ EBox::WebServer::removeNginxInclude does not longer throws
	  a exception if the path to remove is not included
	+ Copy all the redis keys from 'conf' to 'ro' when saving changes of
	  any module to prevent incoherences
	+ Delete unused stopAllModules() and restartAllModules() in EBox::Global
	+ Use printableName in Configure Module popup
	+ Replace fork of Apache2::AuthCookie with libapache2-authcookie-perl
	+ Added EBox::Types::IPRange::addressesFromBeginToEnd class method
	+ Set proper trial link in advertisements
	+ Show register link in local backup when not registered
	+ Strip the 'C:\fakepath\' that chrome adds to the file input
	+ Make dump_exceptions key work also for mason exceptions
	+ Pass HTTP_PROXY system environment variable to CGIs as they are
	  used in Zentyal modules
	+ Waiting for Zentyal ready page check is more robust now
	+ Fixed error in the recursive method for getting module dependencies
	+ Fixed JS typo which disabled export backup dialog
	+ Added dbus dependency to avoid problems on some minimal installations
	+ When restoring pre-3.2 backups take in account that apache
	  module was renamed to webadmin
	+ Make sure that we always commit/discard audit of changes when we
	  save/revoke all modules
	+ Add new row attribute "disabled"
	+ Fixed JS glitch which broke the dashboard periodical updates
	+ Better check of referer which skips cloud domain if it does not exists
	+ Avoid warning when stopping a module without FirewallHelper
	+ Include contents of /etc/resolv.conf in bug report
	+ Avoid Apache error screen in login when entering through Zentyal
	  Remote using password
	+ Fix warning comparing undefined string in DomainName type
	+ Rewrite row isEqualTo method using hashElements instead of elements
	+ Only allow to move dashboard widget by its handle
	+ Do not fail if zentyal-mysql.passwd ends with a newline character
	+ Removed old migration code from 3.0 to 3.2
	+ Added Number.prototype.toTimeDiffString in format.js
	+ Added .btn-black CSS class
	+ Set version to 3.3
	+ Added enableInnoDbIfNeeded() to MyDBEngine
	+ Fix loading on custom action buttons
	+ Add icon for openchange module
	+ Add missing use statement in EBox::Types::MultiStateAction
	+ Add icon for openchange module
	+ Service type setter works again
3.2
	+ Set 3.2 versions and non-beta logo
3.1.13
	+ Added missing EBox::Gettext uses, fixes crash in view logs refresh
	+ Minor CSS style fixes
	+ Added missing use statement in EBox::Types::MultiStateAction
3.1.12
	+ Do not crash if /etc/timezone does not exist
	+ Clean /var/lib/zentyal/tmp at the first moments of boot instead of
	  when running zentyal start, this fixes problems with leftover locks
	  that affect dhclient hooks
	+ Fixed wrong case in some class names for the save changes button
	+ Fixed autoscroll in dashboard widgets
	+ Added placeholder for drag & drop of table rows
	+ No autoscroll is done when overflow happens. This makes sortable
	  work in chromium
	+ Set audit after logs when enabling in first install
	+ Avoid getting unsaved changes by using readonly instance in manage-logs
3.1.11
	+ Initial setup for webadmin is now executed in postinst
	+ Fixed webadmin port migration
3.1.10
	+ Use DATETIME type in date column for consolidation tables
	+ Summarised reports shows graphs again
	+ Events summarised report has breadcrumbs now
	+ Base EBox::Logs::Composite::SummarizedReport to let summarised
	  reports have common breadcrumbs
	+ Added migration from 3.0 (apache -> webadmin)
3.1.9
	+ Fixed in-place boolean edit with non-basic types different to Union
	+ Removed some warnings in error.log
	+ Fixed confirmation dialogs warning style
	+ Fixed configure widgets width and drop behavior
	+ Fixed regression in dashboard register link after jQuery migration
	+ Always set as changed without checking RO value, this fixes some
	  situations in which the save changes button was not enabled
	+ Fixed regression in audit log IP addresses after nginx integration
	+ Added datetime time formatter to JS graphs which show dates in X
	  axis and date and time in the tracker
	+ Fixed bug sending parameters in Zentyal.Tabs prototype
	+ Fixed side-effect in Model::Manager::_modelHasMultipleInstances() that
	  tried to load composite as model by mistake, the bug was at least
	  present sometimes when trying to generate the configuration report
	+ Throw internal exception in valueByName if elementByName is undef
	+ Added captiveportal icons to CSS
	+ Restore configuration backup from file now works again after JS
	  framework change
	+ Configuration backup download, restore and delete from the list
	  works again after the UI changes
	+ Fixed regression in tabbed composites with the jQuery changes
	+ Set proper title in dialogs when loading in an existent one
	+ Fixed regression on dashboard which allowed to move already
	  present dashboard widgets
3.1.8
	+ Always log Perl errors that are not Zentyal exceptions
	+ Move package icons from software to core as required for the menu
	+ Use dpkg --clear-avail to avoid incoherent updates information
	+ Show printableModelName in DataTables when precondition fails
	+ Fixed number of decimals in Disk Usage when unit is MB
	+ Fixed UTF-8 encoding problems in TreeView
	+ Copyright footer is now at the bottom of the menu
	+ Fixed regression on logs search caused by autoFilter changes
	+ Fix bytes formatter in graphs
	+ Simplified CSS and improved styles and icons
	+ Improved dashboard drag&drop behavior in Chrome
	+ Allow to define permanentMessage directly on models
	+ Show placeholder in dashboard widgets drag&drop
	+ Fixed crash reloading dashboard after configure widgets
	+ Only apply redirect port fix on administration port
	+ Fixed regression in user interface with DataInUse exceptions
	+ Fixed wrong behavior of software updates in dashboard widget
	+ Always show proper language name for english locales
	+ Fixed wrong redirects when using a non-default admin port
	+ Fixed regression in webadmin reload after changing the language
	+ Remove unnecessary and problematic desktop services code
	+ Added icons for disabled users.
3.1.7
	+ Avoid eval operation when using standard HtmlBlocks class
	+ Changed some code to not trigger some unnecesary warnings
	+ Fixed regression on active menu entry highlight
	+ No-committed changes does not appear in configuration changes
	  log table
	+ Added autoFilter property to method tableInfo
	+ Modules can now be marked for restart after save changes via
	  post_save_modules redis key of the global module
	+ Make all dashboards div of the same height to ease drag and drop
	+ Don't allow invalid email in create report CGI
	+ DBEngineFactory is now a singleton
	+ EBox::Util::Random mentions /dev/urandom in its error messages
	  to ease troubleshooting
	+ Assure that type's references to its row are not lost in the
	  edit form template methods
3.1.6
	+ Restyled UI
	+ Added form.js
	+ Added better 502 error page for nginx with redirect when apache is ready
	+ Always call udpateRowNotify in row update, even when the new
	  values are the same than old ones
	+ Fixed bad call to EBox::CGI::Run::urlToClass in EBox::CGi::Base
	+ Added icons for top-level menu entries and module status page
	+ Fixed bad arguments in CGI::Controller::Composite call to SUPER::new()
	+ More flexible EBox::CGI::run for inheritance
	+ Fixed encoding of parameters in confirmation dialogs
	+ Check backup integrity by listing the tar file, throw
	  InvalidData exception if the tar is corrupted
	+ Do not use hidden form fields for generating confirmation dialog JS
	+ Fixed log bugs: use correct RO mode in loggerd, fixed behaviour
	  when all log helpers are disabled, enable logs correctly when
	  added by first time to configure logs table
	+ Fixed bad interpolation in JS code in booleanInPlaceViewer.mas
	+ WizardPage CGIs can now return JSON replies as response
	+ unconfigure-module script disables also the module
	+ Restart firewall module when a firewall observer module is
	  stopped/started using zentyal init.d script
	+ Added temporary stopped state to a Service module to know if a
	  module is stopped but enabled
	+ Redirect to / from /ebox using remote access to avoid blank page
	+ Removed no longer necessary jQuery noConflict()
	+ Added combobox.js
	+ Added EBox::Model::Base as base for DataTable and the new TreeView
	+ Adapted EBox::CGI::Run for the new TreeView models
	+ Fixed DataTable row removal from the UI with 100% volatile models with
	  'ids' method overriden.
3.1.5
	+ Increased webadmin default timeout.
	+ Disable drag & drop on tables with only one row
3.1.4
	+ Don't allow to move read-only rows
	+ Better prefix for user configuration redis keys
	+ Hide disabled carousel buttons, fix modal template
	+ Fixed modal dialog template
	+ Mark save changes button as changed when moving rows
	+ Remove unused parameter in Zentyal.DataTable.changeRow
3.1.3
	+ Enhanced UI styles: dialogs, progress bars, carousel, colors and images
	+ Rows of tables can now be moved using drag & drop
	+ Added logout dialog with option of discarding changes
	+ Remember page size options per users, added 'View all' page size option
	+ Added storage of options per user
	+ Enable and/or conifgure module dependencies automatically in
	  Module Status page
	+ Adapted CGIs to new modal dialogs
	+ Ported graphs from flotr.js to flot.js
	+ Ported JS code to jQuery and jQuery-ui
	+ Removed Modalbox.js, table_orderer.js and carousel.js
	+ Left menu keyword search is now case insensitive
3.1.2
	+ Make manage administrators table resilent against invalid users
	+ Remove deprecated backup domains related from logs module
	+ Added EBox::Types::URI type
	+ Added saveReload method to use reload instead of restart to
	  reduce service downtime. Use with care and programatically
	+ Added findValueMultipleFields() to DataTable and refactor _find()
	  to allow search by multiple fields
	+ Fixed disk usage report for logs component
3.1.1
	+ Do not dump unnecessary .bak files to /var/lib/zentyal/conf
	+ Restart all the core daemons instead of only apache after logrotate
	+ Fixed graph template so it could be feed with data using decimal
	  comma, it will convert it to a JS array without problems
	+ Fixed regression parsing ModalController urls
	+ Fixed regression non-model CGIs with aliases
	+ Added a way to retrieve all Models inside a Composite and its children.
	+ Increased the size limit for file uploads.
	+ Implemented a way to include configuration files for Nginx so the SOAP
	  services are able to use Nginx for SSL.
3.1
	+ Improved the message shown when there are no changes pending to save on
	  logout.
	+ Use the X-Forwarded-Proto header for redirects construction.
	+ Added nginx as the public HTTP server of Zentyal.
	+ Renamed 'Apache' module to 'WebAdmin' module. If you need to restart the
	  web administration you must use 'service zentyal webadmin restart'.
	+ Set trac milestone for reported bugs to 3.1.X
	+ CGIs are now EBox::Module::CGI::* instead of EBox::CGI::Module::*
	+ Daemons are now disabled when configuring a module, so Zentyal can
	  manage them directly instead of being autostarted by the system
	+ EBox::Model::DataForm::formSubmitted called even where there is no
	  previous row
	+ Added Pre-Depends on mysql-server to avoid problems with upgrades
	+ Depend on mysql-server metapackage instead of mysql-server-5.5
	+ Depend on zentyal-common 3.1
3.0.20
	+ Check against inexistent path in EBox::Util::SHM::subkeys
	+ Silent diff in EBox::Types::File::isEqualTo
	+ Print correctly UTF8 characters from configuration backup description
	+ When host name is changed, update /etc/hostname
	+ Proper link to remote in configuration backup page
3.0.19
	+ Removed full restore option for restore-backup tool and
	  EBox:Backup relevant methods
	+ Optimise loading Test::Deep::NoTest to avoid test environment creation
	+ Use EBox::Module::Base::writeConfFileNoCheck to write apache
	  configuration file
	+ Log events after dispatching them in the EventDaemon and catch exception
	  to avoid crashes when mysql is already stopped
	+ Emit events on zentyal start and stop
	+ Refactor some events-related code
	+ Changed MB_widedialog CSS class to use all width available in
	  the screen
	+ Fixed a broken link to SysInfo/Composite/General when activating the
	  WebServer module.
3.0.18
	+ Pass model instance when invoking EBox::Types::Select populate function
	+ Improve dynamic editable property detection for framework types
	+ Override _validateReferer method in Desktop services CGI
	+ Don't abort configuration backup when we get a error retrieving the
	  partition table information
	+ In EBox:Model::Row, refactored elementExists and
	  elementByName to make them to have similiar code structure
	+ Improvement in test help classes and added test fakes for
	  EBox::Model::Manager and EBox::Util::SHMLock
	+ Prevented unuseful warning in
	  EBox::Model::DataTable::setDirectory when the old directory is undef
	+ Fixed unit tests under EBox/Model/t, backup configuration tests and
	  some others
	+ Remove unused method EBox::Auth::alreadyLogged()
	+ Apache::setRestrictedResource updates properly if already exists
	+ Global and Module::Config allow to set redis instance to ease testing
	+ Now EBox::GlobalImpl::lastModificationTime also checks
	  modification time of configuration files
	+ Rows in events models are now synced before running EventDaemon
	+ Better way of checking if event daemon is needed
3.0.17
	+ Allow numeric zero as search filter
	+ When filtering rows don't match agains link urls or hidden values
	+ Avoid CA file check when removing it from Apache module
	+ Silent removeCA and removeInclude exceptions when removing
	  non-existant element
	+ Fixed rollback operation in redis config backend
	+ Desktop services CGI now only returns JSON responses
	+ Log error when dynamic loading a class fails in
	  ConfigureDispatchers model
	+ Update total ticks dynamically in progress indicator if ticks overflow
3.0.16
	+ Fixed regression in boolean in-place edit with Union types
	+ Added some missing timezones to EBox::Types::TimeZone
	+ Add a new method to DBEngine 'checkForColumn' to retrieve columns
	  definition from a given table
	+ Reload models info in model manager if new modules are installed
3.0.15
	+ Make sure that halt/reboot button can be clicked only once
	+ Cleaner way of disabling dependant modules when the parent is disabled,
	  avoiding unnecessary calls to enableService each time the module status
	  page is loaded.
	+ Show confirmation dialog when trying to change host or domain
	  if zentyal-samba is installed and provisioned
	+ Modified data table controller so edit boolean in place reuses
	  the code of regular edits, avoiding getting incorrect read-only
	  values from cache
3.0.14
	+ Allow search filters with a leading '*'
	+ Better error reporting when choosing a bad search filter
	+ External exceptions from _print method are caught correctly in CGIs
	+ EBox::CGI::run now supports correct handling of APR::Error
	+ Fixed dashboard check updates ajax requests in Chrome
	+ Fixed errors with zero digits components in time type
3.0.13
	+ Better warning if size file is missing in a backup when
	  restoring it
	+ Fixed table cache behaviour on cache miss in logs module
	+ Fix wrong button label when deleting rows in 'datainuse' template
	+ Removed unused method EBox::Model::DataTable::_tailoredOrder
	+ Added force default mode and permission to writeConfFileNoCheck(),
	  writeFile() and derivatives
	+ Fixed bug in EBox:::Logs::CGI::Index with internationalized
	  parameter names
	+ DataTables with sortedBy are now orderer alphabetically with
	  proper case treatment
	+ Display messages in model even when there are not elements and
	  table body is not shown
3.0.12
	+ Improve change-hostname script, delete all references to current name
	+ Faster dashboard loading with asynchronous check of software updates
	+ Workaround for when the progress id parameter has been lost
	+ Fixed problems calling upstart coomands from cron jobs with wrong PATH
	+ Decode CGI unsafeParams as utf8
	+ Avoid double encoding when printing JSON response in EBox::CGI::Base
	+ Remove warning in EBox::Menu::Folder when currentfolder is not defined
	+ Removed unnecesary and misleading method new from EBox::Auth package
3.0.11
	+ Avoid flickering loading pages when switching between menu entries
	+ Incorrect regular expression in logs search page are correctly handled
	+ Fix input badly hidden in the logs screen
	+ reloadTable from DataTable now remove cached fields as well
3.0.10
	+ Fixed unsafe characters error when getting title of progress
	  indicator in progress dialog
	+ Added use utf8 to dashboard template to fix look of closable messages
3.0.9
	+ Adapted file downloads to the new utf8 fixes
	+ Write backup files in raw mode to avoid utf8 problems
	+ Print always utf8 in STDOUT on all CGIs
	+ Decode CGI params of values entered at the interface as utf8
	+ Proper encode/decode of utf8 with also pretty JSON
	+ Fixed utf8 decoding in date shown at dashboard
	+ Removed old workarounds for utf8 problems
	+ Added new recoveryEnabled() helper method to Module::Base
	+ Added recoveryDomainName() method to SyncProvider interface
	+ Restore backup can now install missing modules in Disaster Recovery
	+ Show specific slides when installing a commercial edition
	+ Redirect to proper CGI after login in disaster recovery mode
	+ Removed old debconf workaround for first stage installation
	+ Log redis start message as debug instead of info to avoid flood
	+ Use unsafeParam in EBox::CGI::Base::paramsAsHash
	+ EBox::Module::Service does not raise exception and logs
	  nothing when using init.d status
	+ Fixed glitch in backup CGI which sometimes showed
	  the modal dialog with a incorrect template
3.0.8
	+ Use path for default name in SyncFolders::Folder
	+ Do not restrict characters in data table searchs
	+ Fixed automatic bug report regression
	+ Fixed refresh of the table and temporal control states
	  in customActionClicked callback
	+ Modified modalbox-zentyal.js to accept wideDialog parameter
	+ Fixed template method in MultiStateAction to return the default
	  template when it is not any supplied to the object
	+ Fixed sendInPlaceBooleanValue method from table-helper.js; it
	  aborted because bad parameters of Ajax.Updater
	+ Fixed bug that made that the lock was shared between owners
	+ Some fixes in the function to add the rule for desktops services
	  to the firewall
	+ Delete obsolete EBox::CGI::MenuCSS package
3.0.7
	+ Add new EBox::Module::Service::Observer to notify modules about
	  changes in the service status
	+ Administration accounts management reflects the changes in
	  system accounts in ids() or row() method call
	+ Some fixes in the RAID event watcher
	+ foreignModelInstance returns undef if foreignModel is
	  undef. This happens when a module has been uninstalled and it is
	  referenced in other installed module (events)
	+ loggerd shows loaded LogHelpers when in debug mode
	+ Added additional info to events from RAID watcher
	+ Use sudo to remove temporal files/diectories in backup, avoiding
	  permissions errors
	+ Added exception for cloud-prof module to events dependencies
3.0.6
	+ Skip keys deleted in cache in Redis::_keys()
	+ Fixed events modules dependencies to depend on any module which
	  provides watchers or dispatchers
	+ Always call enableActions before enableService when configuring modules
	+ Added needsSaveAfterConfig state to service modules
	+ Better exceptions logging in EBox::CGI::Run
	+ Fixed 'element not exists' error when enabling a log watcher
	+ Scroll up when showing modal dialog
	+ Added fqdnChanged methods to SysInfo::Observer
	+ Fixed SSL configuration conflicts betwen SOAPClient and RESTClient
3.0.5
	+ Template ajax/simpleModalDialog.mas can now accept text
	+ Used poweroff instead of halt to assure that system is powered
	  off after halt
	+ Fixed log audit database insert error when halting or rebooting
	+ Added time-based closable notification messages
	+ Adapted to new EBox::setLocaleEnvironment method
	+ EBox::Type::File now allows ebox user to own files in directories
	  which are not writable by him
	+ Removed cron daily invocation of deprecated report scripts
3.0.4
	+ Added EBox::SyncFolders interface
	+ Fixed invokation of tar for backup of model files
	+ New observer for sysinfo module to notify modules implementing the
	  SysInfo::Observer interface when the host name or host domain is
	  changed by the user, before and after the change takes effect
	+ Stop and start apache after language change to force environment reload
	+ Reload page after language change
	+ EBox::Module::Service::isRunning() skips daemons whose precondition fail
	+ Fixed undefined reference in DataTable controller for log audit
	+ Added and used serviceId field for service certificates
	+ Fixed SQL quoting of column names in unbuffered inserts and consolidation
3.0.3
	+ Fixed bug which prevented highlight of selected item in menu
	+ Fixed base class of event dispatcher to be compatible with the
	  changes dispatcher configuration table
	+ Fixed event daemon to use dumped variables
	+ Fixed need of double-click when closing menu items in some cases
	+ Fixed logs consolidation to avoid high CPU usage
	+ In view log table: correctly align previous and first page buttons
	+ Improve host name and domain validation.
	+ Forbidden the use of a qualified hostname in change hostname form
	+ Update samba hostname-dependent fields when hostname is changed
	+ Confirmation dialog when the local domain is changed and with a
	  warning if local domain which ends in .local
3.0.2
	+ The synchronization of redis cache refuses with log message to set
	  undefined values
	+ Fixed wrong sql statement which cause unwanted logs purge
	+ DataForm does not check for uniqueness of its fields, as it only
	  contains a single row
	+ In ConfigureLogs, restored printable names for log domains
	+ Fixed dashboard update error on modules widget, counter-graph
	  widget and widget without sections
	+ Better way to fix non-root warnings during boot without interfering
	  on manual restart commands in the shell
3.0.1
	+ Properly set default language as the first element of the Select to
	  avoid its loss on the first apache restart
	+ Set milestone to 3.0.X when creating tickets in trac.zentyal.org
	+ Removed forced setting of LANG variables in mod_perl which made progress
	  indicator fail when using any language different to English
	+ Removed some frequent undef warnings
	+ Added executeOnBrothers method to EBox::Model::Component
	+ Fixed repetition of 'add' and 'number change' events in RAID watcher
	+ Fixed incorrect display of edit button in tables without editField action
	+ Cache MySQL password to avoid reading it all the time
	+ Fixed request came from non-root user warnings during boot
	+ Send info event in Runit watcher only if the service was down
	  MAX_DOWN_PERIODS
3.0
	+ Removed beta logo
	+ Set 'firstInstall' flag on modules when installing during initial install
	+ Set 'restoringBackup' flag on modules when restoring backup
	+ Call enableService after initialSetup while restoring backup
	+ Registration link in widget now have appropiate content when either
	  remoteservices or software are not installed
	+ Fixed style for disabled buttons
	+ Composite and DataTable viewers recover from errors in pageTitle method
	+ Fixed intermitent failure in progress when there are no slides
	+ Rollback redis transaction on otherwise instead finally block
	+ Members of the 'admin' group can now login again on Zentyal
	+ Multi-admin management for commercial editions
	+ First and last move row buttons are now disabled instead of hidden
	+ In save changes dialog set focus always in the 'save' button
	+ Fixed i18n problem in some cases where environment variables
	  were different than the selected locale on Zentyal UI, now
	  LANG and LC_MESSAGES are explicitly passed to mod_perl
	+ Reviewed registration strings
	+ Added template attribute to MultiStateAction to provide any kind
	  of HTML to display an action
	+ Changed icon, name and link for Zentyal Remote
	+ Fixed some compatibility issues with Internet Explorer 9
	+ Show warning with Internet Explorer 8 or older
	+ Improved dashboard buttons colors
2.3.24
	+ Do not cache undef values in EBox::Config::Redis::get()
	+ Code fix on subscription retrieval for Updates event
	+ Update validate referer to new Remote Services module API
	+ In-place booleans now properly mark the module as changed
	+ Do not try to read slides if software module is not installed
	+ Fixed wrong call in Events::isEnabledDispatcher()
	+ Updated 'created by' footer
2.3.23
	+ Change the default domain name from 'zentyal.lan' to
	  'zentyal-domain.lan'
	+ Changes in first enable to avoid letting modules unsaved
	+ Type File now accepts spaces in the file name
	+ Added setTimezone method to MyDBEngine
	+ Enable consolidation after reviewing and pruning
	+ Code typo fix in Events::isEnabledWatcher
	+ Remove all report code from core
	+ Move SysInfo report related to remoteservices module
	+ Fixed regression which removed scroll bars from popups
	+ New carousel transition for the installation slides
	+ Added option to not show final notes in progress bar
	+ EBox::Model::Component::modelGetter does not die when trying to
	  get a model for an uninstalled module
	+ Added previous/next buttons to manually switch installation slides
	+ New installation slides format
	+ Added compatibility with MS Internet Explorer >= 8
2.3.22
	+ Changed first installation workflow and wizard infraestructure
	+ Improved firewall icons
	+ Set hover style for configure rules button in firewall
	+ Do not disable InnoDB in mysql if there are other databases
	+ Progress indicator no longer calls showAds if it is undefined
	+ Send cache headers on static files to improve browsing speed
	+ Added foreignNoSyncRows and foreignFilter options to EBox::Types::Select
	+ Improved settings icon
	+ Fixed modalboxes style
	+ Improve host domain validation. Single label domains are not allowed.
2.3.21
	+ Fixes on notifyActions
	+ Check for isDaemonRunning now compatible with asterisk status
	+ Fixed warning call in EBox::Types::HasMany
2.3.20
	+ New look & feel for the web interface
	+ Adjust slides transition timeout during installation
	+ Audit changes table in save changes popup has scroll and better style
	+ Model messages are printed below model title
	+ noDataMsg now allows to add elements if it makes sense
	+ Fixed ajax/form.mas to avoid phantom change button
	+ EBox::Model::Manager::_setupModelDepends uses full paths so the
	  dependecies can discriminate between models with the same name
	+ Default row addition in DataForm does not fires validateTypedRow
	+ Code typo fix in change administration port model
	+ Set only Remote as option to export/import configuration to a
	  remote site
	+ Return undef in HasMany type when a model is not longer
	  available due to being uninstalled
	+ Added onclick atribute to the link.mas template
	+ Fix exception raising when no event component is found
	+ table_ordered.js : more robust trClick event method
	+ Changed dashboard JS which sometimes halted widget updates
	+ Added popup dialogs for import/export configuration
	+ Changes in styles and sizes of the save/revoke dialog
	+ Removed redudant code in ConfigureWatchers::syncRows which made module
	  to have an incorrect modified state
	+ Dont show in bug report removed packages with configuration
	  held as broken packages
	+ DataTable::size() now calls to syncRows()
	+ EBox::Module::Config::set_list quivalent now has the same
	  behaviour than EBox::Module::Config::set
2.3.19
	+ Manually set up models for events to take into account the
	  dynamic models from the log watcher filtering models
	+ Fixed warnings when deleting a row which is referenced in other model
	+ Disable HTML form autocompletion in admin password change model
	+ Fixed incorrect non-editable warnings in change date and time model
	+ Fixed parsing value bug in EBox::Types::Date and EBox::Types::Time
	+ Reworked mdstat parsing, added failure_spare status
	+ Configuration backup implicitly preserves ownership of files
	+ Changes in styles and sizes of the save/revoke dialog
	+ New data form row is copied from default row, avoiding letting hidden
	  fields without its default value and causing missing fields errors
	+ Always fill abstract type with its default value, this avoids
	  errors with hidden fields with default value
	+ Different page to show errors when there are broken software packages
	+ InverseMatchSelect and InverseMatchUnion use 'not' instead of '!' to
	  denote inverse match. This string is configurable with a type argument
	+ Fixed types EBox::Type::InverseMatchSelect and InverseMatchUnion
	+ Fixed bug in DataTable::setTypedRow() which produced an incorrect 'id'
	  row element in DataTable::updateRowNotify()
	+ In tableBody.mas template: decomposed table topToolbar section in methods
	+ Fixed bug in discard changes dialog
	+ Confirmation dialogs now use styled modalboxes
	+ Do not reload page after save changes dialog if operation is successful
	+ Maintenance menu is now kept open when visiting the logs index page
2.3.18
	+ Manual clone of row in DataTable::setTypedRow to avoid segfault
	+ Avoid undef warnings in EBox::Model::DataTable::_find when the
	  element value is undef
	+ Fixed kill of ebox processes during postrm
	+ Set MySQL root password in create-db script and added mysql script
	  to /usr/share/zentyal for easy access to the zentyal database
	+ Increased timeout redirecting to wizards on installation to 5 seconds
	  to avoid problems on some slow or loaded machines
	+ Save changes dialog do not appear if there are no changes
	+ Delete no longer needed duplicated code
	+ Do not go to save changes after a regular package installation
	  they are saved only in the first install
	+ Progress bar in installation refactored
2.3.17
	+ Do not use modal box for save changes during installation
	+ Hidden fields in DataTables are no longer considered compulsory
	+ Select type has now its own viewer that allows use of filter function
	+ User is now enabled together with the rest of modules on first install
2.3.16
	+ Fix 'oldRow' parameter in UpdatedRowNotify
	+ Use Clone::Fast instead of Clone
	+ Modal dialog for the save and discard changes operations
	+ Use a different lock file for the usercorner redis
	+ Improved look of tables when checkAll controls are present
	+ Better icons for clone action
	+ Added confirmation dialog feature to models; added confirmation
	  dialog to change hostname model
	+ Dynamic default values are now properly updated when adding a row
	+ Kill processes owned by the ebox user before trying to delete it
	+ Do not use sudo to call status command at EBox::Service::running
	+ Fixed regression setting default CSS class in notes
2.3.15
	+ Added missing call to updateRowNotify in DataForms
	+ Fixed silent error in EBox::Types::File templates for non-readable
	  by ebox files
	+ Use pkill instead of killall in postinst
	+ Use unset instead of delete_dir when removing rows
	+ Do not set order list for DataForms
	+ Only try to clean tmp dir on global system start
2.3.14
	+ Error message for failure in package cache creation
	+ Fixed regression when showing a data table in a modal view
	+ Do not do a redis transaction for network module init actions
	+ Fixed EBox::Module::Config::st_unset()
	+ Allowed error class in msg template
2.3.13
	+ Fixed problems in EventDaemon with JSON and blessed references
	+ More crashes avoided when watchers or dispatchers doesn't exist
	+ Proper RAID watcher reimplementation using the new state API
	+ EBox::Config::Redis singleton has now a instance() method instead of new()
	+ Deleted wrong use in ForcePurge model
2.3.12
	+ Fixed problem with watchers and dispatchers after a module deletion
	+ Fixed EBox::Model::DataTable::_checkFieldIsUnique, it failed when the
	  printableValue of the element was different to its value
	+ Fixed separation between Add table link and table body
	+ Adaptation of EventDaemon to model and field changes
	+ Disabled logs consolidation on purge until it is reworked, fixed
	  missing use in purge logs model
	+ Fixed Componet::parentRow, it not longer tries to get a row with
	  undefined id
	+ Fix typo in ConfigureLogs model
	+ Mark files for removing before deleting the row from backend in
	  removeRow
	+ The Includes directives are set just for the main virtual host
	+ Fixed EventDaemon crash
2.3.11
	+ Mark files for removing before deleting the row from backend in removeRow
	+ Dashboard widgets now always read the information from RO
	+ Enable actions are now executed before enableService()
	+ Fixed regression which prevented update of the administration service
	  port when it was changed in the interface
	+ New EBox::Model::Composite::componentNames() for dynamic composites
	+ Remove _exposedMethods() feature to reduce use of AUTOLOAD
	+ Removed any message set in the model in syncRows method
	+ Added global() method to modules and components to get a coherent
	  read-write or read-only instance depending on the context
	+ Removed Model::Report and Composite::Report namespaces to simplify model
	  management and specification
	+ New redis key naming, with $mod/conf/*, $mod/state and $mod/ro/* replacing
	  /ebox/modules/$mod/*, /ebox/state/$mod/* and /ebox-ro/modules/$mod/*
	+ Removed unnecessary parentComposite methods in EBox::Model::Component
	+ Only mark modules as changed when data has really changed
	+ EBox::Global::modChange() throws exception if instance is readonly
	+ New get_state() and set_state() methods, st_* methods are kept for
	  backwards compatibility, but they are deprecated
	+ Simplified events module internals with Watcher and Dispatcher providers
	+ Model Manager is now able to properly manage read-only instances
	+ Composites can now use parentModule() like Models
	+ Renamed old EBox::GConfModule to EBox::Module::Config
	+ Unified model and composite management in the new EBox::Model::Manager
	+ Model and composites are loaded on demand to reduce memory consumption
	+ Model and composite information is now stored in .yaml schemas
	+ ModelProvider and CompositeProvider are no longer necessary
	+ Simplified DataForm using more code from DataTable
	+ Adapted RAID and restrictedResources() to the new JSON objects in redis
	+ Remove unused override modifications code
	+ Added /usr/share/zentyal/redis-cli wrapper for low-level debugging
	+ Use simpler "key: value" format for dumps instead of YAML
	+ Row id prefixes are now better chosen to avoid confusion
	+ Use JSON instead of list and hash redis types (some operations,
	  specially on lists, are up to 50% faster and caching is much simpler)
	+ Store rows as hashes instead of separated keys
	+ Remove deprecated all_dirs and all_entries methods
	+ Remove obsolete EBox::Order package
	+ Remove no longer needed redis directory tree sets
	+ Fixed isEqualTo() method on EBox::Types::Time
	+ EBox::Types::Abstract now provides default implementations of fields(),
	  _storeInGConf() and _restoreFromHash() using the new _attrs() method
	+ Remove indexes on DataTables to reduce complexity, no longer needed
	+ Simplified ProgressIndicator implementation using shared memory
	+ New EBox::Util::SHMLock package
	+ Implemented transactions for redis operations
	+ Replace old MVC cache system with a new low-level redis one
	+ Delete no longer necessary regen-redis-db tool
	+ Added new checkAll property to DataTable description to allow
	  multiple check/uncheck of boolean columns
2.3.10
	+ Added Desktop::ServiceProvider to allow modules to implement
	  requests from Zentyal desktop
	+ Added VirtualHost to manage desktop requests to Zentyal server
	+ Fix EventDaemon in the transition to MySQL
	+ Send EventDaemon errors to new rotated log file /var/log/zentyal/events.err
	+ Send an event to Zentyal Cloud when the updates are up-to-date
	+ Send an info event when modules come back to running
	+ Include additional info for current event watchers
	+ Fixed RAID report for some cases of spare devices and bitmaps
	+ Fixed log purge, SQL call must be a statement not a query
	+ Fixed regex syntax in user log queries
	+ Added missing "use Filesys::Df" to SysInfo
	+ Disabled consolidation by default until is fixed or reimplemented
	+ Fixed regresion in full log page for events
	+ Added clone action to data tables
	+ Fixed regression in modal popup when showing element table
	+ Added new type EBox::Types::KrbRealm
	+ Fix broken packages when dist-upgrading from old versions: stop ebox
	  owned processes before changing home directory
	+ Log the start and finish of start/stop modules actions
	+ Added usesPort() method to apache module
2.3.9
	+ Enable SSLInsecureRenegotiation to avoid master -> slave SOAP handsake
	  problems
	+ Added validateRowRemoval method to EBox::Model::DataTable
	+ Use rm -rf instead of remove_tree to avoid chdir permission problems
	+ Avoid problems restarting apache when .pid file does not exist
	+ Do not use graceful on apache to allow proper change of listen port
	+ Simplified apache restart mechanism and avoid some problems
2.3.8
	+ Create tables using MyISAM engine by default
	+ Delete obsolete 'admin' table
2.3.7
	+ Fixed printableName for apache module and remove entry in status widget
	+ Merged tableBodyWithoutActions.mas into tableBody.mas
	+ Removed tableBodyWithoutEdit.mas because it is no longer used
	+ Better form validation message when there are no ids for
	  foreign rows in select control with add new popup
	+ Fixed branding of RSS channel items
	+ Fixed destination path when copying zentyal.cnf to /etc/mysql/conf.d
	+ Packaging fixes for precise
2.3.6
	+ Switch from CGIs to models in System -> General
	+ New value() and setValue() methods in DataForm::setValue() for cleaner
	  code avoiding use of AUTOLOAD
	+ Added new EBox::Types::Time, EBox::Types::Date and EBox::Types::TimeZone
	+ Added new attribute 'enabled' to the Action and MultiStateAction types
	  to allow disabling an action. Accepts a scalar or a CODE ref
	+ The 'defaultValue' parameter of the types now accept a CODE ref that
	  returns the default value.
2.3.5
	+ Added force parameter in validateTypedRow
	+ Fixed 'hidden' on types when using method references
	+ Removed some console problematic characters from Util::Random::generate
	+ Added methods to manage apache CA certificates
	+ Use IO::Socket::SSL for SOAPClient connections
	+ Removed apache rewrite from old slaves implementation
	+ Do not show RSS image if custom_prefix defined
2.3.4
	+ Avoid 'negative radius' error in DiskUsage chart
	+ Fixed call to partitionFileSystems in EBox::SysInfo::logReportInfo
	+ Log audit does not ignore fields which their values could be interpreted
	  as boolean false
	+ Avoid ebox.cgi failure when showing certain strings in the error template
	+ Do not calculate md5 digests if override_user_modification is enabled
	+ Clean /var/lib/zentyal/tmp on boot
	+ Stop apache gracefully and delete unused code in Apache.pm
	+ Cache contents of module.yaml files in Global
2.3.3
	+ The editable attribute of the types now accept a reference to a function
	  to dinamically enable or disable the field.
	+ In progress bar CGIs AJAX call checks the availability of the
	  next page before loading it
	+ Replaced community logo
	+ Adapted messages in the UI for new editions
	+ Changed cookie name to remove forbidden characters to avoid
	  incompatibilities with some applications
	+ Added methods to enable/disable restart triggers
2.3.2
	+ Fixed redis unix socket permissions problem with usercorner
	+ Get row ids without safe characters checking
	+ Added EBox::Util::Random as random string generator
	+ Set log level to debug when cannot compute md5 for a nonexistent file
	+ Filtering in tables is now case insensitive
	+ ProgressIndicator no longer leaves zombie processes in the system
	+ Implemented mysqldump for logs database
	+ Remove zentyal-events cron script which should not be longer necessary
	+ Bugfix: set executable permissions to cron scripts and example hooks
	+ Added a global method to retrieve installed server edition
	+ Log also duration and compMessage to events.log
2.3.1
	+ Updated Standards-Version to 3.9.2
	+ Fixed JS client side table sorting issue due to Prototype
	  library upgrade
	+ Disable InnoDB by default to reduce memory consumption of MySQL
	+ Now events are logged in a new file (events.log) in a more
	  human-readable format
	+ Added legend to DataTables with custom actions
	+ Changed JS to allow the restore of the action cell when a delete
	  action fails
	+ Set milestone to 3.0 when creating bug reports in the trac
	+ Avoid temporal modelInstance errors when adding or removing
	  modules with LogWatchers or LogDispatcher
	+ Unallow administration port change when the port is in use
2.3
	+ Do not launch a passwordless redis instance during first install
	+ New 'types' field in LogObserver and storers/acquirers to store special
	  types like IPs or MACs in an space-efficient way
	+ Use MySQL for the logs database instead of PostgreSQL
	+ Bugfix: logs database is now properly recreated after purge & install
	+ Avoid use of AUTOLOAD to execute redis commands, improves performance
	+ Use UNIX socket to connect to redis for better performance and
	  update default redis 2.2 settings
	+ Use "sudo" group instead of "admin" one for the UI access control
	+ Added EBox::Module::Base::version() to get package version
	+ Fixed problem in consalidation report when accumulating results
	  from queries having a "group by table.field"
	+ Added missing US and Etc zones in timezone selector
	+ Replaced autotools with zbuildtools
	+ Refuse to restore configuration backup from version lesser than
	  2.1 unless forced
	+ Do not retrieve format.js in every graph to improve performance
	+ The purge-module scripts are always managed as root user
	+ New grep-redis tool to search for patterns in redis keys or
	  values
	+ Use partitionFileSystems method from EBox::FileSystem
2.2.4
	+ New internal 'call' command in Zentyal shell to 'auto-use' the module
	+ Zentyal shell now can execute commandline arguments
	+ Bugfix: EBox::Types::IPAddr::isEqualTo allows to change netmask now
	+ Removed some undefined concatenation and compare warnings in error.log
	+ Ignore check operation in RAID event watcher
	+ Skip IP addresses ending in .0 in EBox::Types::IPRange::addresses()
	+ Do not store in redis trailing dots in Host and DomainName types
	+ Added internal command to instance models and other improvements in shell
	+ Now the whole /etc/zentyal directory is backed up and a copy of the
	  previous contents is stored at /var/backups before restoring
	+ Removing a module with a LogWatcher no longer breaks the LogWatcher
	  Configuration page anymore
	+ Fixed error in change-hostname script it does not longer match substrings
	+ Bugfix: Show breadcrumbs even from models which live in a
	  composite
	+ HTTPLink now returns empty string if no HTTPUrlView is defined
	  in DataTable class
	+ Added mising use sentence in EBox::Event::Watcher::Base
2.2.3
	+ Bugfix: Avoid url rewrite to ebox.cgi when requesting to /slave
	+ Fixed logrotate configuration
	+ More resilient way to handle with missing indexes in _find
	+ Added more informative text when mispelling methods whose prefix
	  is an AUTOLOAD action
	+ A more resilient solution to load events components in EventDaemon
	+ Added one and two years to the purge logs periods
	+ Fixed downloads from EBox::Type::File
2.2.2
	+ Revert cookie name change to avoid session loss in upgrades
	+ Do not try to change owner before user ebox is created
2.2.1
	+ Removed obsolete references to /zentyal URL
	+ Create configuration backup directories on install to avoid warnings
	  accessing the samba share when there are no backups
	+ Log result of save changes, either successful or with warnings
	+ Changed cookie name to remove forbidden characters to avoid
	  incompatibilities with some applications
	+ Removed duplicated and incorrect auding logging for password change
	+ Fixed some non-translatable strings
	+ Create automatic bug reports under 2.2.X milestone instead of 2.2
	+ Fixed bug changing background color on selected software packages
2.1.34
	+ Volatile types called password are now also masked in audit log
	+ Adjust padding for module descriptions in basic software view
	+ Removed beta icon
2.1.33
	+ Fixed modal add problems when using unique option on the type
	+ Fixed error management in the first screen of modal add
	+ Unify software selection and progress colors in CSS
	+ Set proper message type in Configure Events model
	+ Fixed error checking permanentMessage types in templates/msg.mas
2.1.32
	+ Added progress bar colors to theme definition
	+ Remove no longer correct UTF8 decode in ProgressIndicator
	+ Fixed UTF8 double-encoding on unexpected error CGI
	+ Reviewed some subscription strings
	+ Always fork before apache restart to avoid port change problems
	+ Stop modules in the correct order (inverse dependencies order)
	+ Better logging of failed modules on restore
2.1.31
	+ Do not start managed daemons on boot if the module is disabled
	+ Better message on redis error
	+ Watch for dependencies before automatic enable of modules on first install
2.1.30
	+ Removed obsolete /ebox URL from RSS link
	+ Changed methods related with extra backup data in modules logs
	  to play along with changes in ebackup module
	+ Set a user for remote access for audit reasons
	+ Detect session loss on AJAX requests
2.1.29
	+ Startup does not fail if SIGPIPE received
2.1.28
	+ Added code to mitigate false positives on module existence
	+ Avoid error in logs full summary due to incorrect syntax in template
	+ Allow unsafe chars in EBox::Types::File to avoid problems in some browsers
	+ Reviewed some subscription strings
	+ Warning about language-packs installed works again after Global changes
	+ Show n components update when only zentyal packages are left to
	  upgrade in the system widget
	+ Do not show debconf warning when installing packages
	+ EBox::Types::IPAddr (and IPNetwork) now works with defaultValue
	+ Allow to hide menu items, separators and dashboard widgets via conf keys
2.1.27
	+ Do not create tables during Disaster Recovery installation
	+ Added new EBox::Util::Debconf::value to get debconf values
	+ DataTable controller does no longer try to get a deleted row
	  for gather elements values for audit log
	+ Check if Updates watcher can be enabled if the subscription
	  level is yet unknown
2.1.26
	+ Detection of broken packages works again after proper deletion
	  of dpkg_running file
	+ Keep first install redis server running until trigger
	+ Unified module restart for package trigger and init.d
	+ Use restart-trigger script in postinst for faster daemons restarting
	+ System -> Halt/Reboot works again after regression in 2.1.25
	+ Added framework to show warning messages after save changes
	+ Change caption of remote services link to Zentyal Cloud
	+ Do not show Cloud link if hide_cloud_link config key is defined
	+ Added widget_ignore_updates key to hide updates in the dashboard
	+ Differentiate ads from notes
	+ Allow custom message type on permanentMessage
	+ Only allow custom themes signed by Zentyal
	+ Removed /zentyal prefix from URLs
	+ Caps lock detection on login page now works again
	+ Added HiddenIfNotAble property to event watchers to be hidden if
	  it is unabled to monitor the event
	+ Dashboard values can be now error and good as well
	+ Include a new software updates widget
	+ Include a new alert for basic subscriptions informing about
	  software updates
	+ Add update-notifier-common to dependencies
	+ EBox::DataTable::enabledRows returns rows in proper order
	+ Use custom ads when available
	+ Disable bug report when hide_bug_report defined on theme
2.1.25
	+ Do not show disabled module warnings in usercorner
	+ Mask passwords and unify boolean values in audit log
	+ Do not override type attribute for EBox::Types::Text subtypes
	+ Corrected installation finished message after first install
	+ Added new disableAutocomplete attribute on DataTables
	+ Optional values can be unset
	+ Minor improvements on nmap scan
2.1.24
	+ Do not try to generate config for unconfigured services
	+ Remove unnecessary redis call getting _serviceConfigured value
	+ Safer sizes for audit log fields
	+ Fix non-translatable "show help" string
	+ Allow links to first install wizard showing a desired page
	+ Fixed bug in disk usage when we have both values greater and
	  lower than 1024 MB
	+ Always return a number in EBox::AuditLogging::isEnabled to avoid
	  issues when returning the module status
	+ Added noDataMsg attribute on DataTable to show a message when
	  there are no rows
2.1.23
	+ Removed some warnings during consolidation process
	+ Depend on libterm-readline-gnu-perl for history support in shells
	+ Fixed error trying to change the admin port with NTP enabled
	+ Fixed breadcrumb destination for full log query page
	+ Use printableActionName in DataTable setter
2.1.22
	+ Fixed parentRow method in EBox::Types::Row
	+ Added new optionalLabel flag to EBox::Types::Abstract to avoid
	  show the label on non-optional values that need to be set as
	  optional when using show/hide viewCustomizers
	+ Added initHTMLStateOrder to View::Customizer to avoid incorrect
	  initial states
	+ Improved exceptions info in CGIs to help bug reporting
	+ Do not show customActions when editing row on DataTables
2.1.21
	+ Fixed bug printing traces at Global.pm
	+ Check new dump_exceptions confkey instead of the debug one in CGIs
	+ Explicit conversion to int those values stored in our database
	  for correct dumping in reporting
	+ Quote values in update overwrite while consolidating for reporting
2.1.20
	+ Fixed regression in edition in place of booleans
	+ Better default balance of the dashboard based on the size of the widgets
	+ Added defaultSelectedType argument to PortRange
2.1.19
	+ Disable KeepAlive as it seems to give performance problems with Firefox
	  and set MaxClients value back to 1 in apache.conf
	+ Throw exceptions when calling methods not aplicable to RO instances
	+ Fixed problems when mixing read/write and read-only instances
	+ Date/Time and Timezone moved from NTP to core under System -> General
	+ Do not instance hidden widgets to improve dashboard performance
	+ New command shell with Zentyal environment at /usr/share/zentyal/shell
	+ Show warning when a language-pack is not installed
	+ Removed unnecessary dump/load operations to .bak yaml files
	+ AuditLogging and Logs constructor now receive the 'ro' parameter
	+ Do not show Audit Logging in Module Status widget
2.1.18
	+ New unificated zentyal-core.logrotate for all the internal logs
	+ Added forceEnabled option for logHelpers
	+ Moved carousel.js to wizard template
	+ Add ordering option to wizard pages
	+ Fixed cmp and isEqualTo methods for EBox::Types::IPAddr
	+ Fixed wrong Mb unit labels in Disk Usage and use GB when > 1024 MB
	+ Now global-action script can be called without progress indicator
	+ Fixed EBox::Types::File JavaScript setter code
	+ Added support for "Add new..." modal boxes in foreign selectors
	+ Each module can have now its customized purge-module script
	  that will be executed after the package is removed
	+ Added Administration Audit Logging to log sessions, configuration
	  changes, and show pending actions in save changes confirmation
	+ User name is stored in session
	+ Remove deprecated extendedRestore from the old Full Backup
2.1.17
	+ Fixed RAID event crash
	+ Added warning on models and composites when the module is disabled
	+ Fixed login page style with some languages
	+ Login page template can now be reused accepting title as parameter
	+ EBox::Types::File does not write on redis when it fails to
	  move the fail to its final destination
	+ Added quote column option for periodic log consolidation and
	  report consolidation
	+ Added exclude module option to backup restore
2.1.16
	+ Do not show incompatible navigator warning on Google Chrome
	+ Fixed syncRows override detection on DataTable find
	+ clean-conf script now deletes also state data
	+ Avoid 'undefined' message in selectors
2.1.15
	+ Move Disk Usage and RAID to the new Maintenance menu
	+ Always call syncRows on find (avoid data inconsistencies)
	+ Filename when downloading a conf backup now contains hostname
	+ Fixed bug in RAID template
	+ Set proper menu order in System menu (fixes NTP position)
	+ Fixed regresion in page size selector on DataTables
	+ Fixed legend style in Import/Export Configuration
2.1.14
	+ Fixed regresion with double quotes in HTML templates
	+ Fixed problems with libredis-perl version dependency
	+ Adding new apparmor profile management
2.1.13
	+ Better control of errors when saving changes
	+ Elements of Union type can be hidden
	+ Model elements can be hidden only in the viewer or the setter
	+ HTML attributtes are double-quoted
	+ Models can have sections of items
	+ Password view modified to show the confirmation field
	+ New multiselect type
	+ Redis backend now throws different kind of exceptions
2.1.12
	+ Revert no longer necessary parents workaround
	+ Hide action on viewCustomizer works now on DataTables
2.1.11
	+ Fixed bug which setted bad directory to models in tab view
	+ Union type: Use selected subtype on trailingText property if the
	  major type does not have the property
	+ Raise MaxClients to 2 to prevent apache slowness
2.1.10
	+ Security [ZSN-2-1]: Avoid XSS in process list widget
2.1.9
	+ Do not try to initialize redis client before EBox::init()
	+ Safer way to delete rows, deleting its id reference first
	+ Delete no longer needed workaround for gconf with "removed" attribute
	+ Fixed regression in port range setter
2.1.8
	+ Fixed regression in menu search
	+ Fixed missing messages of multi state actions
	+ Help toggler is shown if needed when dynamic content is received
	+ Fixed issue when disabling several actions at once in a data table view
	+ All the custom actions are disabled when one is clicked
	+ Submit wizard pages asynchronously and show loading indicator
	+ Added carousel.js for slide effects
2.1.7
	+ Fixed issues with wrong html attributes quotation
	+ Bugfix: volatile types can now calculate their value using other
	  the value from other elements in the row no matter their position
2.1.6
	+ Attach software.log to bug report if there are broken packages
	+ Added keyGenerator option to report queries
	+ Tuned apache conf to provide a better user experience
	+ Actions click handlers can contain custom javascript
	+ Restore configuration with force dependencies option continues
	  when modules referenced in the backup are not present
	+ Added new MultiStateAction type
2.1.5
	+ Avoid problems getting parent if the manager is uninitialized
	+ Rename some icon files with wrong extension
	+ Remove wrong optional attribute for read-only fields in Events
	+ Renamed all /EBox/ CGI URLs to /SysInfo/ for menu folder coherency
	+ Added support for custom actions in DataTables
	+ Replaced Halt/Reboot CGI with a model
	+ Message classes can be set from models
	+ Fixed error in Jabber dispatcher
	+ Show module name properly in log when restart from the dashboard fails
	+ Avoid warning when looking for inexistent PID in pidFileRunning
2.1.4
	+ Changed Component's parent/child relationships implementation
	+ Fixed WikiFormat on automatic bug report tickets
	+ Do not show available community version in Dashboard with QA
 	  updates
2.1.3
	+ Fall back to readonly data in config backup if there are unsaved changes
	+ Allow to automatically send a report in the unexpected error page
	+ Logs and Events are now submenus of the new Maintenance menu
	+ Configuration Report option is now present on the Import/Export section
	+ Require save changes operation after changing the language
	+ Added support for URL aliases via schemas/urls/*.urls files
	+ Allow to sort submenu items via 'order' attribute
	+ Automatically save changes after syncRows is called and mark the module
	  mark the module as unchanged unless it was previously changed
	+ Removed unnecessary ConfigureEvents composite
	+ Removed unnecessary code from syncRows in logs and events
	+ Restore configuration is safer when restoring /etc/zentyal files
	+ Fixed unescaped characters when showing an exception
	+ Fixed nested error page on AJAX requests
	+ Adapted dumpBackupExtraData to new expected return value
	+ Report remoteservices, when required, a change in administration
	  port
	+ Added continueOnModuleFail mode to configuration restore
	+ Fixed Firefox 4 issue when downloading backups
	+ Show scroll when needed in stacktraces (error page)
	+ More informative error messages when trying to restart locked modules
	  from the dashboard
	+ Creation of plpgsql language moved from EBox::Logs::initialSetup
	  to create-db script
	+ Redis backend now throws different kind of exceptions
	+ Avoid unnecesary warnings about PIDs
	+ Update Jabber dispatcher to use Net::XMPP with some refactoring
	+ Save changes messages are correctly shown with international charsets
	+ Support for bitmap option in RAID report
	+ Retry multiInsert line by line if there are encoding errors
	+ Adapted to new location of partitionsFileSystems in EBox::FileSystem
	+ Event messages are cleaned of null characters and truncated
	  before inserting in the database when is necessary
	+ Improve message for "Free storage space" event and send an info
	  message when a given partition is not full anymore
	+ Event messages now can contain newline characters
	+ Objects of select type are compared also by context
	+ Remove cache from optionsFromForeignModel since it produces
	  problems and it is useless
	+ Set title with server name if the server is subscribed
	+ Fix title HTML tag in views for Models and Composites
	+ Added lastEventsReport to be queried by remoteservices module
	+ Added EBox::Types::HTML type
	+ Added missing manage-logs script to the package
	+ Fixed problems with show/hide help switch and dynamic content
	+ Menus with subitems are now kept unfolded until a section on a
	  different menu is accessed
	+ Sliced restore mode fails correctly when schema file is missing,
	  added option to force restore without schema file
	+ Purge conf now purges the state keys as well
	+ Added EBox::Types::IPRange
2.1.2
	+ Now a menu folder can be closed clicking on it while is open
	+ Bugfix: cron scripts are renamed and no longer ignored by run-parts
	+ Added new EBox::Util::Nmap class implementing a nmap wrapper
2.1.1
	+ Fixed incoherency problems with 'on' and '1' in boolean indexes
	+ Move cron scripts from debian packaging to src/scripts/cron
	+ Trigger restart of logs and events when upgrading zentyal-core
	  without any other modules
	+ Don't restart apache twice when upgrading together with more modules
	+ Fixed params validation issues in addRow
2.1
	+ Replace YAML::Tiny with libyaml written in C through YAML::XS wrapper
	+ Minor bugfix: filter invalid '_' param added by Webkit-based browser
	  on EBox::CGI::Base::params() instead of _validateParams(), avoids
	  warning in zentyal.log when enabling modules
	+ All CGI urls renamed from /ebox to /zentyal
	+ New first() and deleteFirst() methods in EBox::Global to check
	  existence and delete the /var/lib/zentyal/.first file
	+ PO files are now included in the language-pack-zentyal-* packages
	+ Migrations are now always located under /usr/share/$package/migration
	  this change only affects to the events and logs migrations
	+ Delete no longer used domain and translationDomain methods/attributes
	+ Unified src/libexec and tools in the new src/scripts directory
	+ Remove the ebox- prefix on all the names of the /usr/share scripts
	+ New EBox::Util::SQL package with helpers to create and drop tables
	  from initial-setup and purge-module for each module
	+ Always drop tables when purging a package
	+ Delete 'ebox' user when purging zentyal-core
	+ Moved all SQL schemas from tools/sqllogs to schemas/sql
	+ SQL time-period tables are now located under schemas/sql/period
	+ Old ebox-clean-gconf renamed to /usr/share/zentyal/clean-conf and
	  ebox-unconfigure-module is now /usr/share/zentyal/unconfigure-module
	+ Added default implementation for enableActions, executing
	  /usr/share/zentyal-$modulename/enable-module if exists
	+ Optimization: Do not check if a row is unique if any field is unique
	+ Never call syncRows on read-only instances
	+ Big performance improvements using hashes and sets in redis
	  database to avoid calls to the keys command
	+ Delete useless calls to exists in EBox::Config::Redis
	+ New regen-redis-db tool to recreate the directory structure
	+ Renamed /etc/cron.hourly/90manageEBoxLogs to 90zentyal-manage-logs
	  and moved the actual code to /usr/share/zentyal/manage-logs
	+ Move /usr/share/ebox/zentyal-redisvi to /usr/share/zentyal/redisvi
	+ New /usr/share/zentyal/initial-setup script for modules postinst
	+ New /usr/share/zentyal/purge-module script for modules postrm
	+ Removed obsolete logs and events migrations
	+ Create plpgsql is now done on EBox::Logs::initialSetup
	+ Replace old ebox-migrate script with EBox::Module::Base::migrate
	+ Rotate duplicity-debug.log log if exists
	+ Bug fix: Port selected during installation is correctly saved
	+ Zentyal web UI is restarted if their dependencies are upgraded
	+ Bug fix: Logs don't include unrelated information now
	+ Add total in disk_usage report
	+ Bugfix: Events report by source now works again
	+ Do not include info messages in the events report
	+ Services event is triggered only after five failed checkings
	+ Do not add redundant includedir lines to /etc/sudoers
	+ Fixed encoding for strings read from redis server
	+ Support for redis-server 2.0 configuration
	+ Move core templates to /usr/share/zentyal/stubs/core
	+ Old /etc/ebox directory replaced with the new /etc/zentyal with
	  renamed core.conf, logs.conf and events.conf files
	+ Fixed broken link to alerts list
2.0.15
	+ Do not check the existence of cloud-prof package during the
	  restore since it is possible not to be installed while disaster
	  recovery process is done
	+ Renamed /etc/init.d/ebox to /etc/init.d/zentyal
	+ Use new zentyal-* package names
	+ Don't check .yaml existence for core modules
2.0.14
	+ Added compMessage in some events to distinguish among events if
	  required
	+ Make source in events non i18n
	+ After restore, set all the restored modules as changed
	+ Added module pre-checks for configuration backup
2.0.13
	+ Fixed dashboard graphs refresh
	+ Fixed module existence check when dpkg is running
	+ Fix typo in sudoers creation to make remote support work again
2.0.12
	+ Include status of packages in the downloadable bug report
	+ Bugfix: Avoid possible problems deleting redis.first file if not exist
2.0.11
	+ New methods entry_exists and st_entry_exists in config backend
2.0.10
	+ Now redis backend returns undef on get for undefined values
	+ Allow custom mason templates under /etc/ebox/stubs
	+ Better checks before restoring a configuration backup with
	  a set of modules different than the installed one
	+ Wait for 10 seconds to the child process when destroying the
	  progress indicator to avoid zombie processes
	+ Caught SIGPIPE when trying to contact Redis server and the
	  socket was already closed
	+ Do not stop redis server when restarting apache but only when
	  the service is asked to stop
	+ Improvements in import/export configuration (know before as
	  configuration backup)
	+ Improvements in ProgressIndicator
	+ Better behaviour of read-only rows with up/down arrows
	+ Added support for printableActionName in DataTable's
	+ Added information about automatic configuration backup
	+ Removed warning on non existent file digest
	+ Safer way to check if core modules exist during installation
2.0.9
	+ Treat wrong installed packages as not-existent modules
	+ Added a warning in dashboard informing about broken packages
	+ File sharing and mailfilter log event watchers works again since
	  it is managed several log tables per module
2.0.8
	+ Replaced zentyal-conf script with the more powerful zentyal-redisvi
	+ Set always the same default order for dashboard widgets
	+ Added help message to the configure widgets dialog
	+ Check for undefined values in logs consolidation
	+ Now dashboard notifies fails when restarting a service
	+ Fixed bug with some special characters in dashboard
	+ Fixed bug with some special characters in disk usage graph
2.0.7
	+ Pre-installation includes sudoers.d into sudoers file if it's not yet
	  installed
	+ Install apache-prefork instead of worker by default
	+ Rename service certificate to Zentyal Administration Web Server
2.0.6
	+ Use mod dependencies as default restore dependencies
	+ Fixed dependencies in events module
	+ Increased recursive dependency threshold to avoid
	  backup restoration problems
2.0.5
	+ Removed deprecated "Full backup" option from configuration backup
	+ Bugfix: SCP method works again after addition of SlicedBackup
	+ Added option in 90eboxpglogger.conf to disable logs consolidation
2.0.4
	+ Removed useless gconf backup during upgrade
	+ Fixed postinstall script problems during upgrade
2.0.3
	+ Added support for the sliced backup of the DB
	+ Hostname change is now visible in the form before saving changes
	+ Fixed config backend problems with _fileList call
	+ Added new bootDepends method to customize daemons boot order
	+ Added permanent message property to Composite
	+ Bugfix: Minor aesthetic fix in horizontal menu
	+ Bugfix: Disk usage is now reported in expected bytes
	+ Bugfix: Event dispatcher is not disabled when it is impossible
	  for it to dispatch the message
2.0.2
	+ Better message for the service status event
	+ Fixed modules configuration purge script
	+ Block enable module button after first click
	+ Avoid division by zero in progress indicator when total ticks is
	  zero
	+ Removed warning during postinst
	+ Added new subscription messages in logs, events and backup
2.0.1
	+ Bugfix: Login from Zentyal Cloud is passwordless again
	+ Some defensive code for the synchronization in Events models
	+ Bugfix: add EBox::Config::Redis::get to fetch scalar or list
	  values. Make GConfModule use it to avoid issues with directories
	  that have both sort of values.
1.5.14
	+ Fixed redis bug with dir keys prefix
	+ Improved login page style
	+ New login method using PAM instead of password file
	+ Allow to change admin passwords under System->General
	+ Avoid auto submit wizard forms
	+ Wizard skip buttons always available
	+ Rebranded post-installation questions
	+ Added zentyal-conf script to get/set redis config keys
1.5.13
	+ Added transition effect on first install slides
	+ Zentyal rebrand
	+ Added web page favicon
	+ Fixed already seen wizards apparition
	+ Fixed ro module creation with redis backend
	+ Use mason for links widgets
	+ Use new domain to official strings for subscriptions
1.5.12
	+ Added option to change hostname under System->General
	+ Show option "return to dashboard" when save changes fails.
1.5.11
	+ Added more tries on redis reconnection
	+ Fixed user corner access problems with redis server
	+ writeFile* methods reorganized
	+ Added cron as dependency as cron.hourly was never executed with anacron
	+ Improvements in consolidation of data for reports
1.5.10
	+ Fixed gconf to redis conversion for boolean values
1.5.9
	+ Improved migrations speed using the same perl interpreter
	+ Redis as configuration backend (instead of gconf)
	+ Improved error messages in ebox-software
	+ Set event source to 256 chars in database to adjust longer event
	  sources
	+ Progress bar AJAX updates are sent using JSON
	+ Fixed progress bar width problems
	+ Fixed top menu on wizards
	+ Improved error message when disconnecting a not connected database
	+ Abort installation if 'ebox' user already exists
	+ Bugfix: IP address is now properly registered if login fails
1.5.8
	+ Added template tableorderer.css.mas
	+ Added buttonless top menu option
	+ Bugfix: Save all modules on first installation
	+ Bugfix: General ebox database is now created if needed when
	  re/starting services
	+ Bugfix: Data to report are now uniform in number of elements per
	  value. This prevents errors when a value is present in a month and
	  not in another
	+ Bugfix: Don't show already visited wizard pages again
1.5.7
	+ Bugfix: Avoid error when RAID is not present
	+ Bugfix: Add ebox-consolidate-reportinfo call in daily cron script
	+ Bugfix: Called multiInsert and unbufferedInsert when necessary
	  after the loggerd reimplementation
	+ Bugfix: EBox::ThirdParty::Apache2::AuthCookie and
	  EBox::ThirdParty::Apache2::AuthCookie::Util package defined just
	  once
	+ Added util SystemKernel
	+ Improved progress indicator
	+ Changes in sudo generation to allow sudo for remote support user
	+ Initial setup wizards support
1.5.6
	+ Reimplementation of loggerd using inotify instead of File::Tail
1.5.5
	+ Asynchronous load of dashboard widgets for a smoother interface
1.5.4
	+ Changed dbus-check script to accept config file as a parameter
1.5.3
	+ Function _isDaemonRunning works now with snort in lucid
	+ Javascript refreshing instead of meta tag in log pages
	+ Updated links in dashboard widget
	+ Add package versions to downloadable ebox.log
	+ Fixed postgresql data dir path for disk usage with pg 8.4
	+ GUI improvements in search box
1.5.2
	+ Security [ESN-1-1]: Validate referer to avoid CSRF attacks
	+ Added reporting structure to events module
	+ Added new CGI to download the last lines of ebox.log
1.5.1
	+ Bugfix: Catch exception when upstart daemon does not exist and
	  return a stopped status
	+ Added method in logs module to dump database in behalf of
	ebackup module
	+ Bugfix: Do not check in row uniqueness for optional fields that
	are not passed as parameters
	+ Improve the output of ebox module status, to be consistent with the one
	  shown in the interface
	+ Add options to the report generation to allow queries to be more
	  flexible
	+ Events: Add possibility to enable watchers by default
	+ Bugfix: Adding a new field to a model now uses default
	  value instead of an empty value
	+ Added script and web interface for configuration report, added
	  more log files to the configuration report
1.5
	+ Use built-in authentication
	+ Use new upstart directory "init" instead of "event.d"
	+ Use new libjson-perl API
	+ Increase PerlInterpMaxRequests to 200
	+ Increase MaxRequestsPerChild (mpm-worker) to 200
	+ Fix issue with enconding in Ajax error responses
	+ Loggerd: if we don't have any file to watch we just sleep otherwise the process
	  will finish and upstart will try to start it over again and again.
	+ Make /etc/init.d/ebox depend on $network virtual facility
	+ Show uptime and users on General Information widget.
1.4.2
	+ Start services in the appropriate order (by dependencies) to fix a problem
	  when running /etc/init.d/ebox start in slaves (mail and other modules
	  were started before usersandgroups and thus failed)
1.4.1
	+ Remove network workarounds from /etc/init.d/ebox as we don't bring
	  interfaces down anymore
1.4
	+ Bug fix: i18n. setDomain in composites and models.
1.3.19
	+ Make the module dashboard widget update as the rest of the widgets
	+ Fix problem regarding translation of module names: fixes untranslated
	  module names in the dashboard, module status and everywhere else where
	  a module name is written
1.3.18
	+ Add version comparing function and use it instead of 'gt' in the
	  general widget
1.3.17
	+ Minor bug fix: check if value is defined in EBox::Type::Union
1.3.16
	+ Move enable field to first row in ConfigureDispatcherDataTable
	+ Add a warning to let users know that a module with unsaved changes
	  is disabled
	+ Remove events migration directory:
		- 0001_add_conf_configureeventtable.pl
		- 0002_add_conf_diskfree_watcher.pl
	+ Bug fix: We don't use names to stringify date to avoid issues
	  with DB insertions and localisation in event logging
	+ Bug fix: do not warn about disabled services which return false from
	  showModuleStatus()
	+ Add blank line under "Module Status"
	+ Installed and latest available versions of the core are now displayed
	  in the General Information widget
1.3.15
	+ Bug fix: Call EBox::Global::sortModulesByDependencies when
	  saving all modules and remove infinite loop in that method.
	  EBox::Global::modifiedModules now requires an argument to sort
	  its result dependending on enableDepends or depends attribute.
	+ Bug fix: keep menu folders open during page reloads
	+ Bug fix: enable the log events dispatcher by default now works
	+ Bug fix: fixed _lock function in EBox::Module::Base
	+ Bug fix: composites honor menuFolder()
	+ Add support for in-place edition for boolean types. (Closes
	  #1664)
	+ Add method to add new database table columnts to EBox::Migration::Helpers
	+ Bug fix: enable "Save Changes" button after an in-place edition
1.3.14
	+ Bug fix: fix critical bug in migration helper that caused some log
	  log tables to disappear
	+ Create events table
	+ Bug fix: log watcher works again
	+ Bug fix: delete cache if log index is not found as it could be
	  disabled
1.3.13
	+ Bug fix: critical error in EventDaemon that prevented properly start
	+ Cron script for manage logs does not run if another is already
	  running, hope that this will avoid problems with large logs
	+ Increased maximum size of message field in events
	+ Added script to purge logs
	+ Bug fix: multi-domain logs can be enabled again
1.3.12
	+ Added type for EBox::Dashboard::Value to stand out warning
	  messages in dashboard
	+ Added EBox::MigrationHelpers to include migration helpers, for now,
	  include a db table renaming one
	+ Bug fix: Fix mismatch in event table field names
	+ Bug fix: Add migration to create language plpgsql in database
	+ Bug fix: Add missing script for report log consolidation
	+ Bug fix: Don't show modules in logs if they are not configured. This
	  prevents some crashes when modules need information only available when
	  configured, such as mail which holds the vdomains in LDAP
	+ Added method EBox::Global::lastModificationTime to know when
	  eBox configuration was modified for last time
	+ Add support for breadcrumbs on the UI
	+ Bug fix: in Loggerd files are only parsed one time regardless of
	  how many LogHelper reference them
	+ Added precondition for Loggerd: it does not run if there isnt
	anything to watch
1.3.11
	+ Support customFilter in models for big tables
	+ Added EBox::Events::sendEvent method to send events using Perl
	  code (used by ebackup module)
	+ Bug fix: EBox::Type::Service::cmp now works when only the
	  protocols are different
	+ Check $self is defined in PgDBEngine::DESTROY
	+ Do not watch files in ebox-loggerd related to disabled modules and
	  other improvements in the daemon
	+ Silent some exceptions that are used for flow control
	+ Improve the message from Service Event Watcher
1.3.10
	+ Show warning when accesing the UI with unsupported browsers
	+ Add disableApparmorProfile to EBox::Module::Service
	+ Bug fix: add missing use
	+ Bug fix: Make EventDaemon more robust against malformed sent
	  events by only accepting EBox::Event objects
1.3.8
	+ Bug fix: fixed order in EBox::Global::modified modules. Now
	  Global and Backup use the same method to order the module list
	  by dependencies
1.3.7
	+ Bug fix: generate public.css and login.css in dynamic-www directory
	  which is /var/lib/zentyal/dynamicwww/css/ and not in /usr/share/ebox/www/css
	  as these files are generate every time eBox's apache is
	  restarted
	+ Bug fix: modules are restored now in the correct dependency
	  order
	+ ebox-make-backup accepts --destinaton flag to set backup's file name
	+ Add support for permanent messages to EBox::View::Customizer
1.3.6
	+ Bug fix: override _ids in EBox::Events::Watcher::Log to not return ids
	which do not exist
	+ Bug fix: fixed InverseMatchSelect type which is used by Firewall module
	+ New widget for the dashboard showing useful support information
	+ Bugfix: wrong permissions on CSS files caused problem with usercorner
	+ CSS are now templates for easier rebranding
	+ Added default.theme with eBox colors
1.3.5
	+ Bugfix: Allow unsafe characters in password type
	+ Add FollowSymLinks in eBox apache configuration. This is useful
	  if we use js libraries provided by packages
1.3.4
	+ Updated company name in the footer
	+ Bugfix: humanEventMessage works with multiple tableInfos now
	+ Add ebox-dbus-check to test if we can actually connect to dbus
1.3.4
	+ bugfix: empty cache before calling updatedRowNotify
	+ enable Log dispatcher by default and not allow users to disable
	it
	+ consolidation process continues in disabled but configured modules
	+ bugfix: Save Changes button doesn't turn red when accessing events for
	first time
1.3.2
	+ bugfix: workaround issue with dhcp configured interfaces at boot time
1.3.1
	+ bugfix: wrong regex in service status check
1.3.0
	+ bugfix: make full backup work again
1.1.30
	+ Change footer to new company holder
	+  RAID does not generate 'change in completion events, some text
	problems fixed with RAID events
	+ Report graphics had a datapoints limit dependent on the active
	time unit
	+ Apache certificate can be replaced by CA module
	+ Fixed regression in detailed report: total row now aggregates
	properly
	+ More characters allowed when changing password from web GUI
	+ Fixed regression with already used values in select types
	+ Do not a button to restart eBox's apache
	+ Fixed auth problem when dumping and restoring postgre database
1.1.20
	+ Added custom view support
	+ Bugfix: report models now can use the limit parameter in
	  reportRows() method
	+ use a regexp to fetch the PID in a pidfile, some files such as
	postfix's add tabs and spaces before the actual number
	+ Changed "pidfile" to "pidfiles" in _daemons() to allow checking more than
one (now it is a array ref instead of scalar)
	+ Modified Service.pm to support another output format for /etc/init.d daemon
status that returns [OK] instead of "running".
	+ unuformized case in menu entries and some more visual fixes
1.1.10
	+ Fix issue when there's a file managed by one module that has been modified
	  when saving changes
	+ Bugfix: events models are working again even if an event aware
	module is uninstalled and it is in a backup to restore
	+ Select.pm returns first value in options as default
       + Added 'parentModule' to model class to avoid recursive problems
	+ Added Float type
	+ Apache module allows to add configuration includes from other modules
	+ Display remote services button if subscribed
	+ Event daemon may received events through a named pipe
	+ Bugfix. SysInfo revokes its config correctly
	+ Added storer property to types in order to store the data in
	somewhere different from GConf
	+ Added protected property 'volatile' to the models to indicate
	that they store nothing in GConf but in somewhere different
	+ System Menu item element 'RAID' is always visible even when RAID
	is not installed
	+ Files in deleted rows are deleted when the changes are saved
	+ Fixed some bug whens backing and restore files
	+ Components can be subModels of the HasMany type
	+ Added EBox::Types::Text::WriteOnce type
	+ Do not use rows(), use row to force iteration over the rows and increase
	performance and reduce memory use.
	+ Do not suggest_sync after read operations in gconf
	+ Increase MaxRequestsPerChild to 200 in eBox's apache
	+ Make apache spawn only one child process
	+ Log module is backed up and restored normally because the old
	problem is not longer here
	+ Backup is more gentle with no backup files in backup directory,
	now it does not delete them
	+ HasMany  can retrieve again the model and row after the weak
	refence is garbage-collected. (Added to solve a bug in the doenload
	bundle dialog)
	+ EBox::Types::DomainName no longer accepts IP addresses as domain
	names
	+ Bugfix: modules that fail at configuration stage no longer appear as enabled
	+ Add parameter to EBox::Types::Select to disable options cache

0.12.103
	+ Bugfix: fix SQL statement to fetch last rows to consolidate
0.12.102
	+ Bugfix: consolidate logs using the last date and not starting from scratch
0.12.101
	+ Bugfix: DomainName type make comparisons case insensitive
	according to RFC 1035
0.12.100
	+ Bugfix: Never skip user's modifications if it set to true
	override user's changes
	+ EBox::Module::writeConfFile and EBox::Service scape file's path
	+ Bugfix. Configure logrotate to actually rotate ebox logs
	+ Fixed bug in ForcePurge logs model
	+ Fixed bug in DataTable: ModelManaged was called with tableName
	instead of context Name
	+ Fixing an `img` tag closed now properly and adding alternative
	text to match W3C validation in head title
	+ Backup pages now includes the size of the archive
	+ Fixed bug in ForcePurge logs model
	+ Now the modules can have more than one tableInfo for logging information
	+ Improve model debugging
	+ Improve restart debugging
	+ Backups and bug reports can be made from the command line
	+ Bugfix: `isEqualTo` is working now for `Boolean` types
	+ Bugfix: check if we must disable file modification checks in
	Manager::skipModification

0.12.99
	+ Add support for reporting
	+ Refresh logs automatically
	+ Reverse log order
	+ Remove temp file after it is downloaded with FromTempDir controller
0.12.3
	+ Bug fix: use the new API in purge method. Now purging logs is working
	again.
0.12.2
	+ Increase random string length used to generate the cookie to
	2048 bits
	+ Logs are show in inverse chronological order
0.12.1
	+ Bug fix: use unsafeParam for progress indicator or some i18 strings
	will fail when saving changes
0.12
	+ Bugfix: Don't assume timecol is 'timestamp' but defined by
	module developer. This allows to purge some logs tables again
	+ Add page titles to models
	+ Set default values when not given in `add` method in models
	+ Add method to manage page size in model
	+ Add hidden field to help with Ajax request and automated testing with
	  ANSTE
	+ Bugfix: cast sql types to filter fields in logs
	+ Bugfix: Restricted resources are back again to make RSS
	access policy work again
	+ Workaround bogus mason warnings
	+ Make postinst script less verbose
	+ Disable keepalive in eBox apache
	+ Do not run a startup script in eBox apache
	+ Set default purge time for logs stored in eBox db to 1 week
	+ Disable LogAdmin actions in `ebox-global-action` until LogAdmin
	feature is completely done
0.11.103
	+ Modify EBox::Types::HasMany to create directory based on its row
	+ Add _setRelationship method to set up relationships between models
	  and submodels
	+ Use the new EBox::Model::Row api
	+ Add help method to EBox::Types::Abstract
	+ Decrease size for percentage value in disk free watcher
	+ Increase channel link field size in RSS dispatcher
0.11.102
	+ Bugfix: cmp in EBox::Types::HostIP now sorts correctly
	+ updatedRowNotify in EBox::Model::DataTable receives old row as
	well as the recently updated row
	+ Added `override_user_modification` configuration parameter to
	avoid user modification checkings and override them without asking
	+ Added EBox::Model::Row to ease the management of data returned
	by models
	+ Added support to pre-save and post-save executable files. They
	must be placed at /etc/ebox/pre-save or /etc/ebox/post-save
	+ Added `findRow` method to ease find and set
0.11.101
	+ Bugfix: Fix memory leak in models while cloning types. Now
	cloning is controlled by clone method in types
	+ Bugfix: Union type now checks for its uniqueness
	+ DESTROY is not an autoloaded method anymore
	+ HasOne fields now may set printable value from the foreign field
	to set its value
	+ findId now searches as well using printableValue
	+ Bugfix. Minor bug found when key is an IP address in autoloaded
	methods
	+ Ordered tables may insert values at the beginning or the end of
	the table by "insertPosition" attribute
	+ Change notConfigured template to fix English and add link to the
	  module status section
	+ Add loading gif to module status actions
	+ Remove debug from ServiceInterface.pm
	+ Add support for custom separators to be used as index separators on
	  exposedMethods
	+ Bugfix. Stop eBox correctly when it's removed
	+ Improve apache-restart to make it more reliable.
0.11.100
	+ Bugfix. Fix issue with event filters and empty hashes
	+ Bugfix. Cache stuff in log and soap watcher to avoid memory leaks
	+ Bugfix. Fix bug that prevented the user from being warned when a row to
	  be deleted is being used by other model
	+ Bugfix. Add missing use of EBox::Global in State event watcher
	+ Added progress screen, now pogress screen keeps track of the changed
	  state of the modules and change the top page element properly
	+ Do not exec() to restart apache outside mod_perl
	+ Improve apache restart script
	+ Improve progress screen
0.11.99
	+ DataTable contains the property 'enableProperty' to set a column
	called 'enabled' to enable/disable rows from the user point of
	view. The 'enabled' column is put the first
	+ Added state to the RAID report instead of simpler active boolean
        + Fix bug when installing new event components and event GConf
	subtree has not changed
	+ Add RSS dispatcher to show eBox events under a RSS feed
	+ Rotate log files when they reach 10MB for 7 rotations
	+ Configurable minimum free space left for being notified by means
	of percentage
	+ Add File type including uploading and downloading
	+ Event daemon now checks if it is possible to send an event
	before actually sending it
	+ Added Action forms to perform an action without modifying
	persistent data
	+ Log queries are faster if there is no results
	+ Show no data stored when there are no logs for a domain
	+ Log watcher is added in order to notify when an event has
	happened. You can configure which log watcher you may enable and
	what you want to be notify by a determined filter and/or event.
	+ RAID watcher is added to check the RAID events that may happen
	when the RAID subsystem is configured in the eBox machine
	+ Change colour dataset in pie chart used for disk usage reporting
	+ Progress indicator now contains a returned value and error
	message as well
	+ Lock session file for HTTP session to avoid bugs
	related to multiple requests (AJAX) in a short time
	+ Upgrade runit dependency until 1.8.0 to avoid runit related
	issues
0.11
	+ Use apache2
	+ Add ebox-unblock-exec to unset signal mask before running  a executable
	+ Fix issue with multiple models and models with params.
	  This triggered a bug in DHCP when there was just one static
	  interface
	+ Fix _checkRowIsUnique and _checkFieldIsUnique
	+ Fix paging
	+ Trim long strings in log table, show tooltip with the whole string
	  and show links for URLs starting with "http://"
0.10.99
	+ Add disk usage information
	+ Show progress in backup process
	+ Add option to purge logs
	+ Create a link from /var/lib/zentyal/log to /var/log/ebox
	+ Fix bug with backup descriptions containing spaces
	+ Add removeAll method on data models
	+ Add HostIP, DomainName and Port types
	+ Add readonly forms to display static information
	+ Add Danish translation thanks to Allan Jacobsen
0.10
	+ New release
0.9.100
	+ Add checking for SOAP session opened
	+ Add EventDaemon
	+ Add Watcher and Dispatch framework to support an event
	  architecture on eBox
	+ Add volatile EBox::Types in order not to store their values
	  on GConf
	+ Add generic form
	+ Improvements on generic table
	+ Added Swedish translation

0.9.99
	+ Added Portuguese from Portugal translation
	+ Added Russian translation
	+ Bugfix: bad changed state in modules after restore

0.9.3
	+ New release

0.9.2
	+ Add browser warning when uploading files
	+ Enable/disable logging modules
0.9.1
	+ Fix backup issue with changed state
	+ Generic table supports custom ordering
0.9
	+ Added Polish translation
        + Bug in recognition of old CD-R writting devices fixed
	+ Added Aragonese translation
	+ Added Dutch translation
	+ Added German translation
	+ Added Portuguese translation

0.8.99
	+ Add data table model for generic Ajax tables
	+ Add types to be used by models
	+ Add MigrationBase and ebox-migrate to upgrade data models
	+ Some English fixes
0.8.1
	+ New release
0.8
	+ Fix backup issue related to bug reports
	+ Improved backup GUI
0.7.99
        + changed sudo stub to be more permissive
	+ added startup file to apache web server
	+ enhanced backup module
	+ added basic CD/DVD support to backup module
	+ added test stubs to simplify testing
	+ added test class in the spirit of Test::Class
	+ Html.pm now uses mason templates
0.7.1
	+ use Apache::Reload to reload modules when changed
	+ GUI consistency (#12)
	+ Fixed a bug for passwords longer than 16 chars
	+ ebox-sudoers-friendly added to not overwrite /etc/sudoers each time
0.7
	+ First public release
0.6
	+ Move to client
	+ Remove obsolete TODO list
	+ Remove firewall module from  base system
	+ Remove objects module from base system
	+ Remove network module from base system
	+ Add modInstances and modInstancesOfType
	+ Raname Base to ClientBase
	+ Remove calls to deprecated methods
	+ API documented using naturaldocs
	+ Update INSTALL
	+ Use a new method to get configkeys, now configkey reads every
	  [0.9
	+ Added Polish translation][0-9]+.conf file from the EBox::Config::etc() dir and
	  tries to get the value from the files in order.
	+ Display date in the correct languae in Summary
	+ Update debian scripts
	+ Several bugfixes
0.5.2
	+ Fix some packaging issues
0.5.1
	+ New menu system
	+ New firewall filtering rules
	+ 802.1q support

0.5
	+ New bug-free menus (actually Internet Explorer is the buggy piece
	  of... software that caused the reimplementation)
	+ Lots of small bugfixes
	+ Firewall: apply rules with no destination address to packets
	  routed through external interfaces only
	+ New debianize script
	+ Firewall: do not require port and protocol parameters as they
	  are now optional.
	+ Include SSL stuff in the dist tarball
	+ Let modules block changes in the network interfaces
	  configuration if they have references to the network config in
	  their config.
	+ Debian network configuration import script
	+ Fix the init.d script: it catches exceptions thrown by modules so that
	  it can try to start/stop all of them if an exception is thrown.
	+ Firewall: fix default policy bug in INPUT chains.
	+ Restore textdomain in exceptions
	+ New services section in the summary
	+ Added Error item to Summary. Catch exceptions from modules in
	  summary and generate error item
	+ Fix several errors with redirections and error handling in CGIs
	+ Several data validation functions were fixed, and a few others added
	+ Prevent the global module from keeping a reference to itself. And make
	  the read-only/read-write behavior of the factory consistent.
	+ Stop using ifconfig-wrapper and implement our own NetWrapper module
	  with wrappers for ifconfig and ip.
	+ Start/stop apache, network and firewall modules in first place.
	+ Ignore some network interface names such as irda, sit0, etc.
	+ The summary page uses read-only module instances.
	+ New DataInUse exception, old one renamed to DataExists.
	+ Network: do not overwrite resolv.conf if there are nameservers
	  given via dhcp.
	+ Do not set a default global policy for the ssh service.
	+ Check for forbiden characters when the parameter value is
	  requested by the CGI, this allows CGI's to handle the error,
	  and make some decissions before it happens.
	+ Create an "edit object" template and remove the object edition stuff
	  from the main objects page.
	+ Fix the apache restarting code.
	+ Network: Remove the route reordering feature, the kernel handles that
	  automatically.
	+ Fix tons of bugs in the network restarting code.
	+ Network: removed the 3rd nameserver configuration.
	+ Network: Get gateway info in the dhcp hook.
	+ Network: Removed default configuration from the gconf schema.
	+ New function for config-file generation
	+ New functions for pid file handling

0.4
	+ debian package
	+ added module to export/import configuration
	+ changes in firewall's API
	+ Added content filter based on dansguardian
	+ Added French translation
	+ Added Catalan translation
	+ Sudoers file is generated automatically based on module's needs
	+ Apache config file is generated by ebox  now
	+ Use SSL
	+ Added ebox.conf file
	+ Added module template generator

0.3
	+ Supports i18n
	+ API name consistency
	+ Use Mason for templates
	+ added tips to GUI
	+ added dhcp hooks
	+ administration port configuration
	+ Fixed bugs to IE compliant
	+ Revoke changes after logout
	+ Several bugfixes

0.2
	+ All modules are now based on gconf.
	+ Removed dependencies on xml-simple, xerces and xpath
	+ New MAC address field in Object members.
	+ Several bugfixes.

0.1
	+ Initial release<|MERGE_RESOLUTION|>--- conflicted
+++ resolved
@@ -1,10 +1,7 @@
 HEAD
-<<<<<<< HEAD
+	+ pathHTTPSSSLCertificate() always returns a list
 	+ Added one more tip to component not found page
 	+ Removed duplicate code for page not found
-=======
-	+ pathHTTPSSSLCertificate always returns a list
->>>>>>> b93a05be
 	+ Fix some warnings in log
 	+ Fix error in send crash report script
 3.5.1
