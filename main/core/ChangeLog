--- conflicted
+++ resolved
@@ -1,10 +1,7 @@
 HEAD
-<<<<<<< HEAD
+	+ When doing a login redirect to the full given URI
 	+ Fixed mysql commands executed with wrong parameters or credentials
 	+ Fix isEqualTo types comparision, check for defined return value from cmp
-=======
-	+ When doing a login redirect to the full given URI
->>>>>>> 4244f428
 	+ Added option to disable Peer Verification in EBox::RESTClient
 	+ pathHTTPSSSLCertificate() always returns a list
 	+ Added one more tip to component not found page
