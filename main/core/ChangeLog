<<<<<<< HEAD
3.3
=======
HEAD
	+ Added dbus dependency to avoid problems on some minimal installations
3.2.2
>>>>>>> 4579a8b2
	+ When restoring pre-3.2 backups take in account that apache
	  module was renamed to webadmin
	+ Make sure that we always commit/discard audit of changes when we
	  save/revoke all modules
	+ Add new row attribute "disabled"
	+ Fixed JS glitch which broke the dashboard periodical updates
	+ Better check of referer which skips cloud domain if it does not exists
	+ Avoid warning when stopping a module without FirewallHelper
	+ Include contents of /etc/resolv.conf in bug report
	+ Avoid Apache error screen in login when entering through Zentyal
	  Remote using password
	+ Fix warning comparing undefined string in DomainName type
	+ Rewrite row isEqualTo method using hashElements instead of elements
	+ Only allow to move dashboard widget by its handle
	+ Do not fail if zentyal-mysql.passwd ends with a newline character
	+ Removed old migration code from 3.0 to 3.2
	+ Added Number.prototype.toTimeDiffString in format.js
	+ Added .btn-black CSS class
	+ Set version to 3.3
	+ Added enableInnoDbIfNeeded() to MyDBEngine
	+ Fix loading on custom action buttons
	+ Add icon for openchange module
	+ Add missing use statement in EBox::Types::MultiStateAction
	+ Add icon for openchange module
	+ Service type setter works again
3.2
	+ Set 3.2 versions and non-beta logo
3.1.13
	+ Added missing EBox::Gettext uses, fixes crash in view logs refresh
	+ Minor CSS style fixes
	+ Added missing use statement in EBox::Types::MultiStateAction
3.1.12
	+ Do not crash if /etc/timezone does not exist
	+ Clean /var/lib/zentyal/tmp at the first moments of boot instead of
	  when running zentyal start, this fixes problems with leftover locks
	  that affect dhclient hooks
	+ Fixed wrong case in some class names for the save changes button
	+ Fixed autoscroll in dashboard widgets
	+ Added placeholder for drag & drop of table rows
	+ No autoscroll is done when overflow happens. This makes sortable
	  work in chromium
	+ Set audit after logs when enabling in first install
	+ Avoid getting unsaved changes by using readonly instance in manage-logs
3.1.11
	+ Initial setup for webadmin is now executed in postinst
	+ Fixed webadmin port migration
3.1.10
	+ Use DATETIME type in date column for consolidation tables
	+ Summarised reports shows graphs again
	+ Events summarised report has breadcrumbs now
	+ Base EBox::Logs::Composite::SummarizedReport to let summarised
	  reports have common breadcrumbs
	+ Added migration from 3.0 (apache -> webadmin)
3.1.9
	+ Fixed in-place boolean edit with non-basic types different to Union
	+ Removed some warnings in error.log
	+ Fixed confirmation dialogs warning style
	+ Fixed configure widgets width and drop behavior
	+ Fixed regression in dashboard register link after jQuery migration
	+ Always set as changed without checking RO value, this fixes some
	  situations in which the save changes button was not enabled
	+ Fixed regression in audit log IP addresses after nginx integration
	+ Added datetime time formatter to JS graphs which show dates in X
	  axis and date and time in the tracker
	+ Fixed bug sending parameters in Zentyal.Tabs prototype
	+ Fixed side-effect in Model::Manager::_modelHasMultipleInstances() that
	  tried to load composite as model by mistake, the bug was at least
	  present sometimes when trying to generate the configuration report
	+ Throw internal exception in valueByName if elementByName is undef
	+ Added captiveportal icons to CSS
	+ Restore configuration backup from file now works again after JS
	  framework change
	+ Configuration backup download, restore and delete from the list
	  works again after the UI changes
	+ Fixed regression in tabbed composites with the jQuery changes
	+ Set proper title in dialogs when loading in an existent one
	+ Fixed regression on dashboard which allowed to move already
	  present dashboard widgets
3.1.8
	+ Always log Perl errors that are not Zentyal exceptions
	+ Move package icons from software to core as required for the menu
	+ Use dpkg --clear-avail to avoid incoherent updates information
	+ Show printableModelName in DataTables when precondition fails
	+ Fixed number of decimals in Disk Usage when unit is MB
	+ Fixed UTF-8 encoding problems in TreeView
	+ Copyright footer is now at the bottom of the menu
	+ Fixed regression on logs search caused by autoFilter changes
	+ Fix bytes formatter in graphs
	+ Simplified CSS and improved styles and icons
	+ Improved dashboard drag&drop behavior in Chrome
	+ Allow to define permanentMessage directly on models
	+ Show placeholder in dashboard widgets drag&drop
	+ Fixed crash reloading dashboard after configure widgets
	+ Only apply redirect port fix on administration port
	+ Fixed regression in user interface with DataInUse exceptions
	+ Fixed wrong behavior of software updates in dashboard widget
	+ Always show proper language name for english locales
	+ Fixed wrong redirects when using a non-default admin port
	+ Fixed regression in webadmin reload after changing the language
	+ Remove unnecessary and problematic desktop services code
	+ Added icons for disabled users.
3.1.7
	+ Avoid eval operation when using standard HtmlBlocks class
	+ Changed some code to not trigger some unnecesary warnings
	+ Fixed regression on active menu entry highlight
	+ No-committed changes does not appear in configuration changes
	  log table
	+ Added autoFilter property to method tableInfo
	+ Modules can now be marked for restart after save changes via
	  post_save_modules redis key of the global module
	+ Make all dashboards div of the same height to ease drag and drop
	+ Don't allow invalid email in create report CGI
	+ DBEngineFactory is now a singleton
	+ EBox::Util::Random mentions /dev/urandom in its error messages
	  to ease troubleshooting
	+ Assure that type's references to its row are not lost in the
	  edit form template methods
3.1.6
	+ Restyled UI
	+ Added form.js
	+ Added better 502 error page for nginx with redirect when apache is ready
	+ Always call udpateRowNotify in row update, even when the new
	  values are the same than old ones
	+ Fixed bad call to EBox::CGI::Run::urlToClass in EBox::CGi::Base
	+ Added icons for top-level menu entries and module status page
	+ Fixed bad arguments in CGI::Controller::Composite call to SUPER::new()
	+ More flexible EBox::CGI::run for inheritance
	+ Fixed encoding of parameters in confirmation dialogs
	+ Check backup integrity by listing the tar file, throw
	  InvalidData exception if the tar is corrupted
	+ Do not use hidden form fields for generating confirmation dialog JS
	+ Fixed log bugs: use correct RO mode in loggerd, fixed behaviour
	  when all log helpers are disabled, enable logs correctly when
	  added by first time to configure logs table
	+ Fixed bad interpolation in JS code in booleanInPlaceViewer.mas
	+ WizardPage CGIs can now return JSON replies as response
	+ unconfigure-module script disables also the module
	+ Restart firewall module when a firewall observer module is
	  stopped/started using zentyal init.d script
	+ Added temporary stopped state to a Service module to know if a
	  module is stopped but enabled
	+ Redirect to / from /ebox using remote access to avoid blank page
	+ Removed no longer necessary jQuery noConflict()
	+ Added combobox.js
	+ Added EBox::Model::Base as base for DataTable and the new TreeView
	+ Adapted EBox::CGI::Run for the new TreeView models
	+ Fixed DataTable row removal from the UI with 100% volatile models with
	  'ids' method overriden.
3.1.5
	+ Increased webadmin default timeout.
	+ Disable drag & drop on tables with only one row
3.1.4
	+ Don't allow to move read-only rows
	+ Better prefix for user configuration redis keys
	+ Hide disabled carousel buttons, fix modal template
	+ Fixed modal dialog template
	+ Mark save changes button as changed when moving rows
	+ Remove unused parameter in Zentyal.DataTable.changeRow
3.1.3
	+ Enhanced UI styles: dialogs, progress bars, carousel, colors and images
	+ Rows of tables can now be moved using drag & drop
	+ Added logout dialog with option of discarding changes
	+ Remember page size options per users, added 'View all' page size option
	+ Added storage of options per user
	+ Enable and/or conifgure module dependencies automatically in
	  Module Status page
	+ Adapted CGIs to new modal dialogs
	+ Ported graphs from flotr.js to flot.js
	+ Ported JS code to jQuery and jQuery-ui
	+ Removed Modalbox.js, table_orderer.js and carousel.js
	+ Left menu keyword search is now case insensitive
3.1.2
	+ Make manage administrators table resilent against invalid users
	+ Remove deprecated backup domains related from logs module
	+ Added EBox::Types::URI type
	+ Added saveReload method to use reload instead of restart to
	  reduce service downtime. Use with care and programatically
	+ Added findValueMultipleFields() to DataTable and refactor _find()
	  to allow search by multiple fields
	+ Fixed disk usage report for logs component
3.1.1
	+ Do not dump unnecessary .bak files to /var/lib/zentyal/conf
	+ Restart all the core daemons instead of only apache after logrotate
	+ Fixed graph template so it could be feed with data using decimal
	  comma, it will convert it to a JS array without problems
	+ Fixed regression parsing ModalController urls
	+ Fixed regression non-model CGIs with aliases
	+ Added a way to retrieve all Models inside a Composite and its children.
	+ Increased the size limit for file uploads.
	+ Implemented a way to include configuration files for Nginx so the SOAP
	  services are able to use Nginx for SSL.
3.1
	+ Improved the message shown when there are no changes pending to save on
	  logout.
	+ Use the X-Forwarded-Proto header for redirects construction.
	+ Added nginx as the public HTTP server of Zentyal.
	+ Renamed 'Apache' module to 'WebAdmin' module. If you need to restart the
	  web administration you must use 'service zentyal webadmin restart'.
	+ Set trac milestone for reported bugs to 3.1.X
	+ CGIs are now EBox::Module::CGI::* instead of EBox::CGI::Module::*
	+ Daemons are now disabled when configuring a module, so Zentyal can
	  manage them directly instead of being autostarted by the system
	+ EBox::Model::DataForm::formSubmitted called even where there is no
	  previous row
	+ Added Pre-Depends on mysql-server to avoid problems with upgrades
	+ Depend on mysql-server metapackage instead of mysql-server-5.5
	+ Depend on zentyal-common 3.1
3.0.20
	+ Check against inexistent path in EBox::Util::SHM::subkeys
	+ Silent diff in EBox::Types::File::isEqualTo
	+ Print correctly UTF8 characters from configuration backup description
	+ When host name is changed, update /etc/hostname
	+ Proper link to remote in configuration backup page
3.0.19
	+ Removed full restore option for restore-backup tool and
	  EBox:Backup relevant methods
	+ Optimise loading Test::Deep::NoTest to avoid test environment creation
	+ Use EBox::Module::Base::writeConfFileNoCheck to write apache
	  configuration file
	+ Log events after dispatching them in the EventDaemon and catch exception
	  to avoid crashes when mysql is already stopped
	+ Emit events on zentyal start and stop
	+ Refactor some events-related code
	+ Changed MB_widedialog CSS class to use all width available in
	  the screen
	+ Fixed a broken link to SysInfo/Composite/General when activating the
	  WebServer module.
3.0.18
	+ Pass model instance when invoking EBox::Types::Select populate function
	+ Improve dynamic editable property detection for framework types
	+ Override _validateReferer method in Desktop services CGI
	+ Don't abort configuration backup when we get a error retrieving the
	  partition table information
	+ In EBox:Model::Row, refactored elementExists and
	  elementByName to make them to have similiar code structure
	+ Improvement in test help classes and added test fakes for
	  EBox::Model::Manager and EBox::Util::SHMLock
	+ Prevented unuseful warning in
	  EBox::Model::DataTable::setDirectory when the old directory is undef
	+ Fixed unit tests under EBox/Model/t, backup configuration tests and
	  some others
	+ Remove unused method EBox::Auth::alreadyLogged()
	+ Apache::setRestrictedResource updates properly if already exists
	+ Global and Module::Config allow to set redis instance to ease testing
	+ Now EBox::GlobalImpl::lastModificationTime also checks
	  modification time of configuration files
	+ Rows in events models are now synced before running EventDaemon
	+ Better way of checking if event daemon is needed
3.0.17
	+ Allow numeric zero as search filter
	+ When filtering rows don't match agains link urls or hidden values
	+ Avoid CA file check when removing it from Apache module
	+ Silent removeCA and removeInclude exceptions when removing
	  non-existant element
	+ Fixed rollback operation in redis config backend
	+ Desktop services CGI now only returns JSON responses
	+ Log error when dynamic loading a class fails in
	  ConfigureDispatchers model
	+ Update total ticks dynamically in progress indicator if ticks overflow
3.0.16
	+ Fixed regression in boolean in-place edit with Union types
	+ Added some missing timezones to EBox::Types::TimeZone
	+ Add a new method to DBEngine 'checkForColumn' to retrieve columns
	  definition from a given table
	+ Reload models info in model manager if new modules are installed
3.0.15
	+ Make sure that halt/reboot button can be clicked only once
	+ Cleaner way of disabling dependant modules when the parent is disabled,
	  avoiding unnecessary calls to enableService each time the module status
	  page is loaded.
	+ Show confirmation dialog when trying to change host or domain
	  if zentyal-samba is installed and provisioned
	+ Modified data table controller so edit boolean in place reuses
	  the code of regular edits, avoiding getting incorrect read-only
	  values from cache
3.0.14
	+ Allow search filters with a leading '*'
	+ Better error reporting when choosing a bad search filter
	+ External exceptions from _print method are caught correctly in CGIs
	+ EBox::CGI::run now supports correct handling of APR::Error
	+ Fixed dashboard check updates ajax requests in Chrome
	+ Fixed errors with zero digits components in time type
3.0.13
	+ Better warning if size file is missing in a backup when
	  restoring it
	+ Fixed table cache behaviour on cache miss in logs module
	+ Fix wrong button label when deleting rows in 'datainuse' template
	+ Removed unused method EBox::Model::DataTable::_tailoredOrder
	+ Added force default mode and permission to writeConfFileNoCheck(),
	  writeFile() and derivatives
	+ Fixed bug in EBox:::Logs::CGI::Index with internationalized
	  parameter names
	+ DataTables with sortedBy are now orderer alphabetically with
	  proper case treatment
	+ Display messages in model even when there are not elements and
	  table body is not shown
3.0.12
	+ Improve change-hostname script, delete all references to current name
	+ Faster dashboard loading with asynchronous check of software updates
	+ Workaround for when the progress id parameter has been lost
	+ Fixed problems calling upstart coomands from cron jobs with wrong PATH
	+ Decode CGI unsafeParams as utf8
	+ Avoid double encoding when printing JSON response in EBox::CGI::Base
	+ Remove warning in EBox::Menu::Folder when currentfolder is not defined
	+ Removed unnecesary and misleading method new from EBox::Auth package
3.0.11
	+ Avoid flickering loading pages when switching between menu entries
	+ Incorrect regular expression in logs search page are correctly handled
	+ Fix input badly hidden in the logs screen
	+ reloadTable from DataTable now remove cached fields as well
3.0.10
	+ Fixed unsafe characters error when getting title of progress
	  indicator in progress dialog
	+ Added use utf8 to dashboard template to fix look of closable messages
3.0.9
	+ Adapted file downloads to the new utf8 fixes
	+ Write backup files in raw mode to avoid utf8 problems
	+ Print always utf8 in STDOUT on all CGIs
	+ Decode CGI params of values entered at the interface as utf8
	+ Proper encode/decode of utf8 with also pretty JSON
	+ Fixed utf8 decoding in date shown at dashboard
	+ Removed old workarounds for utf8 problems
	+ Added new recoveryEnabled() helper method to Module::Base
	+ Added recoveryDomainName() method to SyncProvider interface
	+ Restore backup can now install missing modules in Disaster Recovery
	+ Show specific slides when installing a commercial edition
	+ Redirect to proper CGI after login in disaster recovery mode
	+ Removed old debconf workaround for first stage installation
	+ Log redis start message as debug instead of info to avoid flood
	+ Use unsafeParam in EBox::CGI::Base::paramsAsHash
	+ EBox::Module::Service does not raise exception and logs
	  nothing when using init.d status
	+ Fixed glitch in backup CGI which sometimes showed
	  the modal dialog with a incorrect template
3.0.8
	+ Use path for default name in SyncFolders::Folder
	+ Do not restrict characters in data table searchs
	+ Fixed automatic bug report regression
	+ Fixed refresh of the table and temporal control states
	  in customActionClicked callback
	+ Modified modalbox-zentyal.js to accept wideDialog parameter
	+ Fixed template method in MultiStateAction to return the default
	  template when it is not any supplied to the object
	+ Fixed sendInPlaceBooleanValue method from table-helper.js; it
	  aborted because bad parameters of Ajax.Updater
	+ Fixed bug that made that the lock was shared between owners
	+ Some fixes in the function to add the rule for desktops services
	  to the firewall
	+ Delete obsolete EBox::CGI::MenuCSS package
3.0.7
	+ Add new EBox::Module::Service::Observer to notify modules about
	  changes in the service status
	+ Administration accounts management reflects the changes in
	  system accounts in ids() or row() method call
	+ Some fixes in the RAID event watcher
	+ foreignModelInstance returns undef if foreignModel is
	  undef. This happens when a module has been uninstalled and it is
	  referenced in other installed module (events)
	+ loggerd shows loaded LogHelpers when in debug mode
	+ Added additional info to events from RAID watcher
	+ Use sudo to remove temporal files/diectories in backup, avoiding
	  permissions errors
	+ Added exception for cloud-prof module to events dependencies
3.0.6
	+ Skip keys deleted in cache in Redis::_keys()
	+ Fixed events modules dependencies to depend on any module which
	  provides watchers or dispatchers
	+ Always call enableActions before enableService when configuring modules
	+ Added needsSaveAfterConfig state to service modules
	+ Better exceptions logging in EBox::CGI::Run
	+ Fixed 'element not exists' error when enabling a log watcher
	+ Scroll up when showing modal dialog
	+ Added fqdnChanged methods to SysInfo::Observer
	+ Fixed SSL configuration conflicts betwen SOAPClient and RESTClient
3.0.5
	+ Template ajax/simpleModalDialog.mas can now accept text
	+ Used poweroff instead of halt to assure that system is powered
	  off after halt
	+ Fixed log audit database insert error when halting or rebooting
	+ Added time-based closable notification messages
	+ Adapted to new EBox::setLocaleEnvironment method
	+ EBox::Type::File now allows ebox user to own files in directories
	  which are not writable by him
	+ Removed cron daily invocation of deprecated report scripts
3.0.4
	+ Added EBox::SyncFolders interface
	+ Fixed invokation of tar for backup of model files
	+ New observer for sysinfo module to notify modules implementing the
	  SysInfo::Observer interface when the host name or host domain is
	  changed by the user, before and after the change takes effect
	+ Stop and start apache after language change to force environment reload
	+ Reload page after language change
	+ EBox::Module::Service::isRunning() skips daemons whose precondition fail
	+ Fixed undefined reference in DataTable controller for log audit
	+ Added and used serviceId field for service certificates
	+ Fixed SQL quoting of column names in unbuffered inserts and consolidation
3.0.3
	+ Fixed bug which prevented highlight of selected item in menu
	+ Fixed base class of event dispatcher to be compatible with the
	  changes dispatcher configuration table
	+ Fixed event daemon to use dumped variables
	+ Fixed need of double-click when closing menu items in some cases
	+ Fixed logs consolidation to avoid high CPU usage
	+ In view log table: correctly align previous and first page buttons
	+ Improve host name and domain validation.
	+ Forbidden the use of a qualified hostname in change hostname form
	+ Update samba hostname-dependent fields when hostname is changed
	+ Confirmation dialog when the local domain is changed and with a
	  warning if local domain which ends in .local
3.0.2
	+ The synchronization of redis cache refuses with log message to set
	  undefined values
	+ Fixed wrong sql statement which cause unwanted logs purge
	+ DataForm does not check for uniqueness of its fields, as it only
	  contains a single row
	+ In ConfigureLogs, restored printable names for log domains
	+ Fixed dashboard update error on modules widget, counter-graph
	  widget and widget without sections
	+ Better way to fix non-root warnings during boot without interfering
	  on manual restart commands in the shell
3.0.1
	+ Properly set default language as the first element of the Select to
	  avoid its loss on the first apache restart
	+ Set milestone to 3.0.X when creating tickets in trac.zentyal.org
	+ Removed forced setting of LANG variables in mod_perl which made progress
	  indicator fail when using any language different to English
	+ Removed some frequent undef warnings
	+ Added executeOnBrothers method to EBox::Model::Component
	+ Fixed repetition of 'add' and 'number change' events in RAID watcher
	+ Fixed incorrect display of edit button in tables without editField action
	+ Cache MySQL password to avoid reading it all the time
	+ Fixed request came from non-root user warnings during boot
	+ Send info event in Runit watcher only if the service was down
	  MAX_DOWN_PERIODS
3.0
	+ Removed beta logo
	+ Set 'firstInstall' flag on modules when installing during initial install
	+ Set 'restoringBackup' flag on modules when restoring backup
	+ Call enableService after initialSetup while restoring backup
	+ Registration link in widget now have appropiate content when either
	  remoteservices or software are not installed
	+ Fixed style for disabled buttons
	+ Composite and DataTable viewers recover from errors in pageTitle method
	+ Fixed intermitent failure in progress when there are no slides
	+ Rollback redis transaction on otherwise instead finally block
	+ Members of the 'admin' group can now login again on Zentyal
	+ Multi-admin management for commercial editions
	+ First and last move row buttons are now disabled instead of hidden
	+ In save changes dialog set focus always in the 'save' button
	+ Fixed i18n problem in some cases where environment variables
	  were different than the selected locale on Zentyal UI, now
	  LANG and LC_MESSAGES are explicitly passed to mod_perl
	+ Reviewed registration strings
	+ Added template attribute to MultiStateAction to provide any kind
	  of HTML to display an action
	+ Changed icon, name and link for Zentyal Remote
	+ Fixed some compatibility issues with Internet Explorer 9
	+ Show warning with Internet Explorer 8 or older
	+ Improved dashboard buttons colors
2.3.24
	+ Do not cache undef values in EBox::Config::Redis::get()
	+ Code fix on subscription retrieval for Updates event
	+ Update validate referer to new Remote Services module API
	+ In-place booleans now properly mark the module as changed
	+ Do not try to read slides if software module is not installed
	+ Fixed wrong call in Events::isEnabledDispatcher()
	+ Updated 'created by' footer
2.3.23
	+ Change the default domain name from 'zentyal.lan' to
	  'zentyal-domain.lan'
	+ Changes in first enable to avoid letting modules unsaved
	+ Type File now accepts spaces in the file name
	+ Added setTimezone method to MyDBEngine
	+ Enable consolidation after reviewing and pruning
	+ Code typo fix in Events::isEnabledWatcher
	+ Remove all report code from core
	+ Move SysInfo report related to remoteservices module
	+ Fixed regression which removed scroll bars from popups
	+ New carousel transition for the installation slides
	+ Added option to not show final notes in progress bar
	+ EBox::Model::Component::modelGetter does not die when trying to
	  get a model for an uninstalled module
	+ Added previous/next buttons to manually switch installation slides
	+ New installation slides format
	+ Added compatibility with MS Internet Explorer >= 8
2.3.22
	+ Changed first installation workflow and wizard infraestructure
	+ Improved firewall icons
	+ Set hover style for configure rules button in firewall
	+ Do not disable InnoDB in mysql if there are other databases
	+ Progress indicator no longer calls showAds if it is undefined
	+ Send cache headers on static files to improve browsing speed
	+ Added foreignNoSyncRows and foreignFilter options to EBox::Types::Select
	+ Improved settings icon
	+ Fixed modalboxes style
	+ Improve host domain validation. Single label domains are not allowed.
2.3.21
	+ Fixes on notifyActions
	+ Check for isDaemonRunning now compatible with asterisk status
	+ Fixed warning call in EBox::Types::HasMany
2.3.20
	+ New look & feel for the web interface
	+ Adjust slides transition timeout during installation
	+ Audit changes table in save changes popup has scroll and better style
	+ Model messages are printed below model title
	+ noDataMsg now allows to add elements if it makes sense
	+ Fixed ajax/form.mas to avoid phantom change button
	+ EBox::Model::Manager::_setupModelDepends uses full paths so the
	  dependecies can discriminate between models with the same name
	+ Default row addition in DataForm does not fires validateTypedRow
	+ Code typo fix in change administration port model
	+ Set only Remote as option to export/import configuration to a
	  remote site
	+ Return undef in HasMany type when a model is not longer
	  available due to being uninstalled
	+ Added onclick atribute to the link.mas template
	+ Fix exception raising when no event component is found
	+ table_ordered.js : more robust trClick event method
	+ Changed dashboard JS which sometimes halted widget updates
	+ Added popup dialogs for import/export configuration
	+ Changes in styles and sizes of the save/revoke dialog
	+ Removed redudant code in ConfigureWatchers::syncRows which made module
	  to have an incorrect modified state
	+ Dont show in bug report removed packages with configuration
	  held as broken packages
	+ DataTable::size() now calls to syncRows()
	+ EBox::Module::Config::set_list quivalent now has the same
	  behaviour than EBox::Module::Config::set
2.3.19
	+ Manually set up models for events to take into account the
	  dynamic models from the log watcher filtering models
	+ Fixed warnings when deleting a row which is referenced in other model
	+ Disable HTML form autocompletion in admin password change model
	+ Fixed incorrect non-editable warnings in change date and time model
	+ Fixed parsing value bug in EBox::Types::Date and EBox::Types::Time
	+ Reworked mdstat parsing, added failure_spare status
	+ Configuration backup implicitly preserves ownership of files
	+ Changes in styles and sizes of the save/revoke dialog
	+ New data form row is copied from default row, avoiding letting hidden
	  fields without its default value and causing missing fields errors
	+ Always fill abstract type with its default value, this avoids
	  errors with hidden fields with default value
	+ Different page to show errors when there are broken software packages
	+ InverseMatchSelect and InverseMatchUnion use 'not' instead of '!' to
	  denote inverse match. This string is configurable with a type argument
	+ Fixed types EBox::Type::InverseMatchSelect and InverseMatchUnion
	+ Fixed bug in DataTable::setTypedRow() which produced an incorrect 'id'
	  row element in DataTable::updateRowNotify()
	+ In tableBody.mas template: decomposed table topToolbar section in methods
	+ Fixed bug in discard changes dialog
	+ Confirmation dialogs now use styled modalboxes
	+ Do not reload page after save changes dialog if operation is successful
	+ Maintenance menu is now kept open when visiting the logs index page
2.3.18
	+ Manual clone of row in DataTable::setTypedRow to avoid segfault
	+ Avoid undef warnings in EBox::Model::DataTable::_find when the
	  element value is undef
	+ Fixed kill of ebox processes during postrm
	+ Set MySQL root password in create-db script and added mysql script
	  to /usr/share/zentyal for easy access to the zentyal database
	+ Increased timeout redirecting to wizards on installation to 5 seconds
	  to avoid problems on some slow or loaded machines
	+ Save changes dialog do not appear if there are no changes
	+ Delete no longer needed duplicated code
	+ Do not go to save changes after a regular package installation
	  they are saved only in the first install
	+ Progress bar in installation refactored
2.3.17
	+ Do not use modal box for save changes during installation
	+ Hidden fields in DataTables are no longer considered compulsory
	+ Select type has now its own viewer that allows use of filter function
	+ User is now enabled together with the rest of modules on first install
2.3.16
	+ Fix 'oldRow' parameter in UpdatedRowNotify
	+ Use Clone::Fast instead of Clone
	+ Modal dialog for the save and discard changes operations
	+ Use a different lock file for the usercorner redis
	+ Improved look of tables when checkAll controls are present
	+ Better icons for clone action
	+ Added confirmation dialog feature to models; added confirmation
	  dialog to change hostname model
	+ Dynamic default values are now properly updated when adding a row
	+ Kill processes owned by the ebox user before trying to delete it
	+ Do not use sudo to call status command at EBox::Service::running
	+ Fixed regression setting default CSS class in notes
2.3.15
	+ Added missing call to updateRowNotify in DataForms
	+ Fixed silent error in EBox::Types::File templates for non-readable
	  by ebox files
	+ Use pkill instead of killall in postinst
	+ Use unset instead of delete_dir when removing rows
	+ Do not set order list for DataForms
	+ Only try to clean tmp dir on global system start
2.3.14
	+ Error message for failure in package cache creation
	+ Fixed regression when showing a data table in a modal view
	+ Do not do a redis transaction for network module init actions
	+ Fixed EBox::Module::Config::st_unset()
	+ Allowed error class in msg template
2.3.13
	+ Fixed problems in EventDaemon with JSON and blessed references
	+ More crashes avoided when watchers or dispatchers doesn't exist
	+ Proper RAID watcher reimplementation using the new state API
	+ EBox::Config::Redis singleton has now a instance() method instead of new()
	+ Deleted wrong use in ForcePurge model
2.3.12
	+ Fixed problem with watchers and dispatchers after a module deletion
	+ Fixed EBox::Model::DataTable::_checkFieldIsUnique, it failed when the
	  printableValue of the element was different to its value
	+ Fixed separation between Add table link and table body
	+ Adaptation of EventDaemon to model and field changes
	+ Disabled logs consolidation on purge until it is reworked, fixed
	  missing use in purge logs model
	+ Fixed Componet::parentRow, it not longer tries to get a row with
	  undefined id
	+ Fix typo in ConfigureLogs model
	+ Mark files for removing before deleting the row from backend in
	  removeRow
	+ The Includes directives are set just for the main virtual host
	+ Fixed EventDaemon crash
2.3.11
	+ Mark files for removing before deleting the row from backend in removeRow
	+ Dashboard widgets now always read the information from RO
	+ Enable actions are now executed before enableService()
	+ Fixed regression which prevented update of the administration service
	  port when it was changed in the interface
	+ New EBox::Model::Composite::componentNames() for dynamic composites
	+ Remove _exposedMethods() feature to reduce use of AUTOLOAD
	+ Removed any message set in the model in syncRows method
	+ Added global() method to modules and components to get a coherent
	  read-write or read-only instance depending on the context
	+ Removed Model::Report and Composite::Report namespaces to simplify model
	  management and specification
	+ New redis key naming, with $mod/conf/*, $mod/state and $mod/ro/* replacing
	  /ebox/modules/$mod/*, /ebox/state/$mod/* and /ebox-ro/modules/$mod/*
	+ Removed unnecessary parentComposite methods in EBox::Model::Component
	+ Only mark modules as changed when data has really changed
	+ EBox::Global::modChange() throws exception if instance is readonly
	+ New get_state() and set_state() methods, st_* methods are kept for
	  backwards compatibility, but they are deprecated
	+ Simplified events module internals with Watcher and Dispatcher providers
	+ Model Manager is now able to properly manage read-only instances
	+ Composites can now use parentModule() like Models
	+ Renamed old EBox::GConfModule to EBox::Module::Config
	+ Unified model and composite management in the new EBox::Model::Manager
	+ Model and composites are loaded on demand to reduce memory consumption
	+ Model and composite information is now stored in .yaml schemas
	+ ModelProvider and CompositeProvider are no longer necessary
	+ Simplified DataForm using more code from DataTable
	+ Adapted RAID and restrictedResources() to the new JSON objects in redis
	+ Remove unused override modifications code
	+ Added /usr/share/zentyal/redis-cli wrapper for low-level debugging
	+ Use simpler "key: value" format for dumps instead of YAML
	+ Row id prefixes are now better chosen to avoid confusion
	+ Use JSON instead of list and hash redis types (some operations,
	  specially on lists, are up to 50% faster and caching is much simpler)
	+ Store rows as hashes instead of separated keys
	+ Remove deprecated all_dirs and all_entries methods
	+ Remove obsolete EBox::Order package
	+ Remove no longer needed redis directory tree sets
	+ Fixed isEqualTo() method on EBox::Types::Time
	+ EBox::Types::Abstract now provides default implementations of fields(),
	  _storeInGConf() and _restoreFromHash() using the new _attrs() method
	+ Remove indexes on DataTables to reduce complexity, no longer needed
	+ Simplified ProgressIndicator implementation using shared memory
	+ New EBox::Util::SHMLock package
	+ Implemented transactions for redis operations
	+ Replace old MVC cache system with a new low-level redis one
	+ Delete no longer necessary regen-redis-db tool
	+ Added new checkAll property to DataTable description to allow
	  multiple check/uncheck of boolean columns
2.3.10
	+ Added Desktop::ServiceProvider to allow modules to implement
	  requests from Zentyal desktop
	+ Added VirtualHost to manage desktop requests to Zentyal server
	+ Fix EventDaemon in the transition to MySQL
	+ Send EventDaemon errors to new rotated log file /var/log/zentyal/events.err
	+ Send an event to Zentyal Cloud when the updates are up-to-date
	+ Send an info event when modules come back to running
	+ Include additional info for current event watchers
	+ Fixed RAID report for some cases of spare devices and bitmaps
	+ Fixed log purge, SQL call must be a statement not a query
	+ Fixed regex syntax in user log queries
	+ Added missing "use Filesys::Df" to SysInfo
	+ Disabled consolidation by default until is fixed or reimplemented
	+ Fixed regresion in full log page for events
	+ Added clone action to data tables
	+ Fixed regression in modal popup when showing element table
	+ Added new type EBox::Types::KrbRealm
	+ Fix broken packages when dist-upgrading from old versions: stop ebox
	  owned processes before changing home directory
	+ Log the start and finish of start/stop modules actions
	+ Added usesPort() method to apache module
2.3.9
	+ Enable SSLInsecureRenegotiation to avoid master -> slave SOAP handsake
	  problems
	+ Added validateRowRemoval method to EBox::Model::DataTable
	+ Use rm -rf instead of remove_tree to avoid chdir permission problems
	+ Avoid problems restarting apache when .pid file does not exist
	+ Do not use graceful on apache to allow proper change of listen port
	+ Simplified apache restart mechanism and avoid some problems
2.3.8
	+ Create tables using MyISAM engine by default
	+ Delete obsolete 'admin' table
2.3.7
	+ Fixed printableName for apache module and remove entry in status widget
	+ Merged tableBodyWithoutActions.mas into tableBody.mas
	+ Removed tableBodyWithoutEdit.mas because it is no longer used
	+ Better form validation message when there are no ids for
	  foreign rows in select control with add new popup
	+ Fixed branding of RSS channel items
	+ Fixed destination path when copying zentyal.cnf to /etc/mysql/conf.d
	+ Packaging fixes for precise
2.3.6
	+ Switch from CGIs to models in System -> General
	+ New value() and setValue() methods in DataForm::setValue() for cleaner
	  code avoiding use of AUTOLOAD
	+ Added new EBox::Types::Time, EBox::Types::Date and EBox::Types::TimeZone
	+ Added new attribute 'enabled' to the Action and MultiStateAction types
	  to allow disabling an action. Accepts a scalar or a CODE ref
	+ The 'defaultValue' parameter of the types now accept a CODE ref that
	  returns the default value.
2.3.5
	+ Added force parameter in validateTypedRow
	+ Fixed 'hidden' on types when using method references
	+ Removed some console problematic characters from Util::Random::generate
	+ Added methods to manage apache CA certificates
	+ Use IO::Socket::SSL for SOAPClient connections
	+ Removed apache rewrite from old slaves implementation
	+ Do not show RSS image if custom_prefix defined
2.3.4
	+ Avoid 'negative radius' error in DiskUsage chart
	+ Fixed call to partitionFileSystems in EBox::SysInfo::logReportInfo
	+ Log audit does not ignore fields which their values could be interpreted
	  as boolean false
	+ Avoid ebox.cgi failure when showing certain strings in the error template
	+ Do not calculate md5 digests if override_user_modification is enabled
	+ Clean /var/lib/zentyal/tmp on boot
	+ Stop apache gracefully and delete unused code in Apache.pm
	+ Cache contents of module.yaml files in Global
2.3.3
	+ The editable attribute of the types now accept a reference to a function
	  to dinamically enable or disable the field.
	+ In progress bar CGIs AJAX call checks the availability of the
	  next page before loading it
	+ Replaced community logo
	+ Adapted messages in the UI for new editions
	+ Changed cookie name to remove forbidden characters to avoid
	  incompatibilities with some applications
	+ Added methods to enable/disable restart triggers
2.3.2
	+ Fixed redis unix socket permissions problem with usercorner
	+ Get row ids without safe characters checking
	+ Added EBox::Util::Random as random string generator
	+ Set log level to debug when cannot compute md5 for a nonexistent file
	+ Filtering in tables is now case insensitive
	+ ProgressIndicator no longer leaves zombie processes in the system
	+ Implemented mysqldump for logs database
	+ Remove zentyal-events cron script which should not be longer necessary
	+ Bugfix: set executable permissions to cron scripts and example hooks
	+ Added a global method to retrieve installed server edition
	+ Log also duration and compMessage to events.log
2.3.1
	+ Updated Standards-Version to 3.9.2
	+ Fixed JS client side table sorting issue due to Prototype
	  library upgrade
	+ Disable InnoDB by default to reduce memory consumption of MySQL
	+ Now events are logged in a new file (events.log) in a more
	  human-readable format
	+ Added legend to DataTables with custom actions
	+ Changed JS to allow the restore of the action cell when a delete
	  action fails
	+ Set milestone to 3.0 when creating bug reports in the trac
	+ Avoid temporal modelInstance errors when adding or removing
	  modules with LogWatchers or LogDispatcher
	+ Unallow administration port change when the port is in use
2.3
	+ Do not launch a passwordless redis instance during first install
	+ New 'types' field in LogObserver and storers/acquirers to store special
	  types like IPs or MACs in an space-efficient way
	+ Use MySQL for the logs database instead of PostgreSQL
	+ Bugfix: logs database is now properly recreated after purge & install
	+ Avoid use of AUTOLOAD to execute redis commands, improves performance
	+ Use UNIX socket to connect to redis for better performance and
	  update default redis 2.2 settings
	+ Use "sudo" group instead of "admin" one for the UI access control
	+ Added EBox::Module::Base::version() to get package version
	+ Fixed problem in consalidation report when accumulating results
	  from queries having a "group by table.field"
	+ Added missing US and Etc zones in timezone selector
	+ Replaced autotools with zbuildtools
	+ Refuse to restore configuration backup from version lesser than
	  2.1 unless forced
	+ Do not retrieve format.js in every graph to improve performance
	+ The purge-module scripts are always managed as root user
	+ New grep-redis tool to search for patterns in redis keys or
	  values
	+ Use partitionFileSystems method from EBox::FileSystem
2.2.4
	+ New internal 'call' command in Zentyal shell to 'auto-use' the module
	+ Zentyal shell now can execute commandline arguments
	+ Bugfix: EBox::Types::IPAddr::isEqualTo allows to change netmask now
	+ Removed some undefined concatenation and compare warnings in error.log
	+ Ignore check operation in RAID event watcher
	+ Skip IP addresses ending in .0 in EBox::Types::IPRange::addresses()
	+ Do not store in redis trailing dots in Host and DomainName types
	+ Added internal command to instance models and other improvements in shell
	+ Now the whole /etc/zentyal directory is backed up and a copy of the
	  previous contents is stored at /var/backups before restoring
	+ Removing a module with a LogWatcher no longer breaks the LogWatcher
	  Configuration page anymore
	+ Fixed error in change-hostname script it does not longer match substrings
	+ Bugfix: Show breadcrumbs even from models which live in a
	  composite
	+ HTTPLink now returns empty string if no HTTPUrlView is defined
	  in DataTable class
	+ Added mising use sentence in EBox::Event::Watcher::Base
2.2.3
	+ Bugfix: Avoid url rewrite to ebox.cgi when requesting to /slave
	+ Fixed logrotate configuration
	+ More resilient way to handle with missing indexes in _find
	+ Added more informative text when mispelling methods whose prefix
	  is an AUTOLOAD action
	+ A more resilient solution to load events components in EventDaemon
	+ Added one and two years to the purge logs periods
	+ Fixed downloads from EBox::Type::File
2.2.2
	+ Revert cookie name change to avoid session loss in upgrades
	+ Do not try to change owner before user ebox is created
2.2.1
	+ Removed obsolete references to /zentyal URL
	+ Create configuration backup directories on install to avoid warnings
	  accessing the samba share when there are no backups
	+ Log result of save changes, either successful or with warnings
	+ Changed cookie name to remove forbidden characters to avoid
	  incompatibilities with some applications
	+ Removed duplicated and incorrect auding logging for password change
	+ Fixed some non-translatable strings
	+ Create automatic bug reports under 2.2.X milestone instead of 2.2
	+ Fixed bug changing background color on selected software packages
2.1.34
	+ Volatile types called password are now also masked in audit log
	+ Adjust padding for module descriptions in basic software view
	+ Removed beta icon
2.1.33
	+ Fixed modal add problems when using unique option on the type
	+ Fixed error management in the first screen of modal add
	+ Unify software selection and progress colors in CSS
	+ Set proper message type in Configure Events model
	+ Fixed error checking permanentMessage types in templates/msg.mas
2.1.32
	+ Added progress bar colors to theme definition
	+ Remove no longer correct UTF8 decode in ProgressIndicator
	+ Fixed UTF8 double-encoding on unexpected error CGI
	+ Reviewed some subscription strings
	+ Always fork before apache restart to avoid port change problems
	+ Stop modules in the correct order (inverse dependencies order)
	+ Better logging of failed modules on restore
2.1.31
	+ Do not start managed daemons on boot if the module is disabled
	+ Better message on redis error
	+ Watch for dependencies before automatic enable of modules on first install
2.1.30
	+ Removed obsolete /ebox URL from RSS link
	+ Changed methods related with extra backup data in modules logs
	  to play along with changes in ebackup module
	+ Set a user for remote access for audit reasons
	+ Detect session loss on AJAX requests
2.1.29
	+ Startup does not fail if SIGPIPE received
2.1.28
	+ Added code to mitigate false positives on module existence
	+ Avoid error in logs full summary due to incorrect syntax in template
	+ Allow unsafe chars in EBox::Types::File to avoid problems in some browsers
	+ Reviewed some subscription strings
	+ Warning about language-packs installed works again after Global changes
	+ Show n components update when only zentyal packages are left to
	  upgrade in the system widget
	+ Do not show debconf warning when installing packages
	+ EBox::Types::IPAddr (and IPNetwork) now works with defaultValue
	+ Allow to hide menu items, separators and dashboard widgets via conf keys
2.1.27
	+ Do not create tables during Disaster Recovery installation
	+ Added new EBox::Util::Debconf::value to get debconf values
	+ DataTable controller does no longer try to get a deleted row
	  for gather elements values for audit log
	+ Check if Updates watcher can be enabled if the subscription
	  level is yet unknown
2.1.26
	+ Detection of broken packages works again after proper deletion
	  of dpkg_running file
	+ Keep first install redis server running until trigger
	+ Unified module restart for package trigger and init.d
	+ Use restart-trigger script in postinst for faster daemons restarting
	+ System -> Halt/Reboot works again after regression in 2.1.25
	+ Added framework to show warning messages after save changes
	+ Change caption of remote services link to Zentyal Cloud
	+ Do not show Cloud link if hide_cloud_link config key is defined
	+ Added widget_ignore_updates key to hide updates in the dashboard
	+ Differentiate ads from notes
	+ Allow custom message type on permanentMessage
	+ Only allow custom themes signed by Zentyal
	+ Removed /zentyal prefix from URLs
	+ Caps lock detection on login page now works again
	+ Added HiddenIfNotAble property to event watchers to be hidden if
	  it is unabled to monitor the event
	+ Dashboard values can be now error and good as well
	+ Include a new software updates widget
	+ Include a new alert for basic subscriptions informing about
	  software updates
	+ Add update-notifier-common to dependencies
	+ EBox::DataTable::enabledRows returns rows in proper order
	+ Use custom ads when available
	+ Disable bug report when hide_bug_report defined on theme
2.1.25
	+ Do not show disabled module warnings in usercorner
	+ Mask passwords and unify boolean values in audit log
	+ Do not override type attribute for EBox::Types::Text subtypes
	+ Corrected installation finished message after first install
	+ Added new disableAutocomplete attribute on DataTables
	+ Optional values can be unset
	+ Minor improvements on nmap scan
2.1.24
	+ Do not try to generate config for unconfigured services
	+ Remove unnecessary redis call getting _serviceConfigured value
	+ Safer sizes for audit log fields
	+ Fix non-translatable "show help" string
	+ Allow links to first install wizard showing a desired page
	+ Fixed bug in disk usage when we have both values greater and
	  lower than 1024 MB
	+ Always return a number in EBox::AuditLogging::isEnabled to avoid
	  issues when returning the module status
	+ Added noDataMsg attribute on DataTable to show a message when
	  there are no rows
2.1.23
	+ Removed some warnings during consolidation process
	+ Depend on libterm-readline-gnu-perl for history support in shells
	+ Fixed error trying to change the admin port with NTP enabled
	+ Fixed breadcrumb destination for full log query page
	+ Use printableActionName in DataTable setter
2.1.22
	+ Fixed parentRow method in EBox::Types::Row
	+ Added new optionalLabel flag to EBox::Types::Abstract to avoid
	  show the label on non-optional values that need to be set as
	  optional when using show/hide viewCustomizers
	+ Added initHTMLStateOrder to View::Customizer to avoid incorrect
	  initial states
	+ Improved exceptions info in CGIs to help bug reporting
	+ Do not show customActions when editing row on DataTables
2.1.21
	+ Fixed bug printing traces at Global.pm
	+ Check new dump_exceptions confkey instead of the debug one in CGIs
	+ Explicit conversion to int those values stored in our database
	  for correct dumping in reporting
	+ Quote values in update overwrite while consolidating for reporting
2.1.20
	+ Fixed regression in edition in place of booleans
	+ Better default balance of the dashboard based on the size of the widgets
	+ Added defaultSelectedType argument to PortRange
2.1.19
	+ Disable KeepAlive as it seems to give performance problems with Firefox
	  and set MaxClients value back to 1 in apache.conf
	+ Throw exceptions when calling methods not aplicable to RO instances
	+ Fixed problems when mixing read/write and read-only instances
	+ Date/Time and Timezone moved from NTP to core under System -> General
	+ Do not instance hidden widgets to improve dashboard performance
	+ New command shell with Zentyal environment at /usr/share/zentyal/shell
	+ Show warning when a language-pack is not installed
	+ Removed unnecessary dump/load operations to .bak yaml files
	+ AuditLogging and Logs constructor now receive the 'ro' parameter
	+ Do not show Audit Logging in Module Status widget
2.1.18
	+ New unificated zentyal-core.logrotate for all the internal logs
	+ Added forceEnabled option for logHelpers
	+ Moved carousel.js to wizard template
	+ Add ordering option to wizard pages
	+ Fixed cmp and isEqualTo methods for EBox::Types::IPAddr
	+ Fixed wrong Mb unit labels in Disk Usage and use GB when > 1024 MB
	+ Now global-action script can be called without progress indicator
	+ Fixed EBox::Types::File JavaScript setter code
	+ Added support for "Add new..." modal boxes in foreign selectors
	+ Each module can have now its customized purge-module script
	  that will be executed after the package is removed
	+ Added Administration Audit Logging to log sessions, configuration
	  changes, and show pending actions in save changes confirmation
	+ User name is stored in session
	+ Remove deprecated extendedRestore from the old Full Backup
2.1.17
	+ Fixed RAID event crash
	+ Added warning on models and composites when the module is disabled
	+ Fixed login page style with some languages
	+ Login page template can now be reused accepting title as parameter
	+ EBox::Types::File does not write on redis when it fails to
	  move the fail to its final destination
	+ Added quote column option for periodic log consolidation and
	  report consolidation
	+ Added exclude module option to backup restore
2.1.16
	+ Do not show incompatible navigator warning on Google Chrome
	+ Fixed syncRows override detection on DataTable find
	+ clean-conf script now deletes also state data
	+ Avoid 'undefined' message in selectors
2.1.15
	+ Move Disk Usage and RAID to the new Maintenance menu
	+ Always call syncRows on find (avoid data inconsistencies)
	+ Filename when downloading a conf backup now contains hostname
	+ Fixed bug in RAID template
	+ Set proper menu order in System menu (fixes NTP position)
	+ Fixed regresion in page size selector on DataTables
	+ Fixed legend style in Import/Export Configuration
2.1.14
	+ Fixed regresion with double quotes in HTML templates
	+ Fixed problems with libredis-perl version dependency
	+ Adding new apparmor profile management
2.1.13
	+ Better control of errors when saving changes
	+ Elements of Union type can be hidden
	+ Model elements can be hidden only in the viewer or the setter
	+ HTML attributtes are double-quoted
	+ Models can have sections of items
	+ Password view modified to show the confirmation field
	+ New multiselect type
	+ Redis backend now throws different kind of exceptions
2.1.12
	+ Revert no longer necessary parents workaround
	+ Hide action on viewCustomizer works now on DataTables
2.1.11
	+ Fixed bug which setted bad directory to models in tab view
	+ Union type: Use selected subtype on trailingText property if the
	  major type does not have the property
	+ Raise MaxClients to 2 to prevent apache slowness
2.1.10
	+ Security [ZSN-2-1]: Avoid XSS in process list widget
2.1.9
	+ Do not try to initialize redis client before EBox::init()
	+ Safer way to delete rows, deleting its id reference first
	+ Delete no longer needed workaround for gconf with "removed" attribute
	+ Fixed regression in port range setter
2.1.8
	+ Fixed regression in menu search
	+ Fixed missing messages of multi state actions
	+ Help toggler is shown if needed when dynamic content is received
	+ Fixed issue when disabling several actions at once in a data table view
	+ All the custom actions are disabled when one is clicked
	+ Submit wizard pages asynchronously and show loading indicator
	+ Added carousel.js for slide effects
2.1.7
	+ Fixed issues with wrong html attributes quotation
	+ Bugfix: volatile types can now calculate their value using other
	  the value from other elements in the row no matter their position
2.1.6
	+ Attach software.log to bug report if there are broken packages
	+ Added keyGenerator option to report queries
	+ Tuned apache conf to provide a better user experience
	+ Actions click handlers can contain custom javascript
	+ Restore configuration with force dependencies option continues
	  when modules referenced in the backup are not present
	+ Added new MultiStateAction type
2.1.5
	+ Avoid problems getting parent if the manager is uninitialized
	+ Rename some icon files with wrong extension
	+ Remove wrong optional attribute for read-only fields in Events
	+ Renamed all /EBox/ CGI URLs to /SysInfo/ for menu folder coherency
	+ Added support for custom actions in DataTables
	+ Replaced Halt/Reboot CGI with a model
	+ Message classes can be set from models
	+ Fixed error in Jabber dispatcher
	+ Show module name properly in log when restart from the dashboard fails
	+ Avoid warning when looking for inexistent PID in pidFileRunning
2.1.4
	+ Changed Component's parent/child relationships implementation
	+ Fixed WikiFormat on automatic bug report tickets
	+ Do not show available community version in Dashboard with QA
 	  updates
2.1.3
	+ Fall back to readonly data in config backup if there are unsaved changes
	+ Allow to automatically send a report in the unexpected error page
	+ Logs and Events are now submenus of the new Maintenance menu
	+ Configuration Report option is now present on the Import/Export section
	+ Require save changes operation after changing the language
	+ Added support for URL aliases via schemas/urls/*.urls files
	+ Allow to sort submenu items via 'order' attribute
	+ Automatically save changes after syncRows is called and mark the module
	  mark the module as unchanged unless it was previously changed
	+ Removed unnecessary ConfigureEvents composite
	+ Removed unnecessary code from syncRows in logs and events
	+ Restore configuration is safer when restoring /etc/zentyal files
	+ Fixed unescaped characters when showing an exception
	+ Fixed nested error page on AJAX requests
	+ Adapted dumpBackupExtraData to new expected return value
	+ Report remoteservices, when required, a change in administration
	  port
	+ Added continueOnModuleFail mode to configuration restore
	+ Fixed Firefox 4 issue when downloading backups
	+ Show scroll when needed in stacktraces (error page)
	+ More informative error messages when trying to restart locked modules
	  from the dashboard
	+ Creation of plpgsql language moved from EBox::Logs::initialSetup
	  to create-db script
	+ Redis backend now throws different kind of exceptions
	+ Avoid unnecesary warnings about PIDs
	+ Update Jabber dispatcher to use Net::XMPP with some refactoring
	+ Save changes messages are correctly shown with international charsets
	+ Support for bitmap option in RAID report
	+ Retry multiInsert line by line if there are encoding errors
	+ Adapted to new location of partitionsFileSystems in EBox::FileSystem
	+ Event messages are cleaned of null characters and truncated
	  before inserting in the database when is necessary
	+ Improve message for "Free storage space" event and send an info
	  message when a given partition is not full anymore
	+ Event messages now can contain newline characters
	+ Objects of select type are compared also by context
	+ Remove cache from optionsFromForeignModel since it produces
	  problems and it is useless
	+ Set title with server name if the server is subscribed
	+ Fix title HTML tag in views for Models and Composites
	+ Added lastEventsReport to be queried by remoteservices module
	+ Added EBox::Types::HTML type
	+ Added missing manage-logs script to the package
	+ Fixed problems with show/hide help switch and dynamic content
	+ Menus with subitems are now kept unfolded until a section on a
	  different menu is accessed
	+ Sliced restore mode fails correctly when schema file is missing,
	  added option to force restore without schema file
	+ Purge conf now purges the state keys as well
	+ Added EBox::Types::IPRange
2.1.2
	+ Now a menu folder can be closed clicking on it while is open
	+ Bugfix: cron scripts are renamed and no longer ignored by run-parts
	+ Added new EBox::Util::Nmap class implementing a nmap wrapper
2.1.1
	+ Fixed incoherency problems with 'on' and '1' in boolean indexes
	+ Move cron scripts from debian packaging to src/scripts/cron
	+ Trigger restart of logs and events when upgrading zentyal-core
	  without any other modules
	+ Don't restart apache twice when upgrading together with more modules
	+ Fixed params validation issues in addRow
2.1
	+ Replace YAML::Tiny with libyaml written in C through YAML::XS wrapper
	+ Minor bugfix: filter invalid '_' param added by Webkit-based browser
	  on EBox::CGI::Base::params() instead of _validateParams(), avoids
	  warning in zentyal.log when enabling modules
	+ All CGI urls renamed from /ebox to /zentyal
	+ New first() and deleteFirst() methods in EBox::Global to check
	  existence and delete the /var/lib/zentyal/.first file
	+ PO files are now included in the language-pack-zentyal-* packages
	+ Migrations are now always located under /usr/share/$package/migration
	  this change only affects to the events and logs migrations
	+ Delete no longer used domain and translationDomain methods/attributes
	+ Unified src/libexec and tools in the new src/scripts directory
	+ Remove the ebox- prefix on all the names of the /usr/share scripts
	+ New EBox::Util::SQL package with helpers to create and drop tables
	  from initial-setup and purge-module for each module
	+ Always drop tables when purging a package
	+ Delete 'ebox' user when purging zentyal-core
	+ Moved all SQL schemas from tools/sqllogs to schemas/sql
	+ SQL time-period tables are now located under schemas/sql/period
	+ Old ebox-clean-gconf renamed to /usr/share/zentyal/clean-conf and
	  ebox-unconfigure-module is now /usr/share/zentyal/unconfigure-module
	+ Added default implementation for enableActions, executing
	  /usr/share/zentyal-$modulename/enable-module if exists
	+ Optimization: Do not check if a row is unique if any field is unique
	+ Never call syncRows on read-only instances
	+ Big performance improvements using hashes and sets in redis
	  database to avoid calls to the keys command
	+ Delete useless calls to exists in EBox::Config::Redis
	+ New regen-redis-db tool to recreate the directory structure
	+ Renamed /etc/cron.hourly/90manageEBoxLogs to 90zentyal-manage-logs
	  and moved the actual code to /usr/share/zentyal/manage-logs
	+ Move /usr/share/ebox/zentyal-redisvi to /usr/share/zentyal/redisvi
	+ New /usr/share/zentyal/initial-setup script for modules postinst
	+ New /usr/share/zentyal/purge-module script for modules postrm
	+ Removed obsolete logs and events migrations
	+ Create plpgsql is now done on EBox::Logs::initialSetup
	+ Replace old ebox-migrate script with EBox::Module::Base::migrate
	+ Rotate duplicity-debug.log log if exists
	+ Bug fix: Port selected during installation is correctly saved
	+ Zentyal web UI is restarted if their dependencies are upgraded
	+ Bug fix: Logs don't include unrelated information now
	+ Add total in disk_usage report
	+ Bugfix: Events report by source now works again
	+ Do not include info messages in the events report
	+ Services event is triggered only after five failed checkings
	+ Do not add redundant includedir lines to /etc/sudoers
	+ Fixed encoding for strings read from redis server
	+ Support for redis-server 2.0 configuration
	+ Move core templates to /usr/share/zentyal/stubs/core
	+ Old /etc/ebox directory replaced with the new /etc/zentyal with
	  renamed core.conf, logs.conf and events.conf files
	+ Fixed broken link to alerts list
2.0.15
	+ Do not check the existence of cloud-prof package during the
	  restore since it is possible not to be installed while disaster
	  recovery process is done
	+ Renamed /etc/init.d/ebox to /etc/init.d/zentyal
	+ Use new zentyal-* package names
	+ Don't check .yaml existence for core modules
2.0.14
	+ Added compMessage in some events to distinguish among events if
	  required
	+ Make source in events non i18n
	+ After restore, set all the restored modules as changed
	+ Added module pre-checks for configuration backup
2.0.13
	+ Fixed dashboard graphs refresh
	+ Fixed module existence check when dpkg is running
	+ Fix typo in sudoers creation to make remote support work again
2.0.12
	+ Include status of packages in the downloadable bug report
	+ Bugfix: Avoid possible problems deleting redis.first file if not exist
2.0.11
	+ New methods entry_exists and st_entry_exists in config backend
2.0.10
	+ Now redis backend returns undef on get for undefined values
	+ Allow custom mason templates under /etc/ebox/stubs
	+ Better checks before restoring a configuration backup with
	  a set of modules different than the installed one
	+ Wait for 10 seconds to the child process when destroying the
	  progress indicator to avoid zombie processes
	+ Caught SIGPIPE when trying to contact Redis server and the
	  socket was already closed
	+ Do not stop redis server when restarting apache but only when
	  the service is asked to stop
	+ Improvements in import/export configuration (know before as
	  configuration backup)
	+ Improvements in ProgressIndicator
	+ Better behaviour of read-only rows with up/down arrows
	+ Added support for printableActionName in DataTable's
	+ Added information about automatic configuration backup
	+ Removed warning on non existent file digest
	+ Safer way to check if core modules exist during installation
2.0.9
	+ Treat wrong installed packages as not-existent modules
	+ Added a warning in dashboard informing about broken packages
	+ File sharing and mailfilter log event watchers works again since
	  it is managed several log tables per module
2.0.8
	+ Replaced zentyal-conf script with the more powerful zentyal-redisvi
	+ Set always the same default order for dashboard widgets
	+ Added help message to the configure widgets dialog
	+ Check for undefined values in logs consolidation
	+ Now dashboard notifies fails when restarting a service
	+ Fixed bug with some special characters in dashboard
	+ Fixed bug with some special characters in disk usage graph
2.0.7
	+ Pre-installation includes sudoers.d into sudoers file if it's not yet
	  installed
	+ Install apache-prefork instead of worker by default
	+ Rename service certificate to Zentyal Administration Web Server
2.0.6
	+ Use mod dependencies as default restore dependencies
	+ Fixed dependencies in events module
	+ Increased recursive dependency threshold to avoid
	  backup restoration problems
2.0.5
	+ Removed deprecated "Full backup" option from configuration backup
	+ Bugfix: SCP method works again after addition of SlicedBackup
	+ Added option in 90eboxpglogger.conf to disable logs consolidation
2.0.4
	+ Removed useless gconf backup during upgrade
	+ Fixed postinstall script problems during upgrade
2.0.3
	+ Added support for the sliced backup of the DB
	+ Hostname change is now visible in the form before saving changes
	+ Fixed config backend problems with _fileList call
	+ Added new bootDepends method to customize daemons boot order
	+ Added permanent message property to Composite
	+ Bugfix: Minor aesthetic fix in horizontal menu
	+ Bugfix: Disk usage is now reported in expected bytes
	+ Bugfix: Event dispatcher is not disabled when it is impossible
	  for it to dispatch the message
2.0.2
	+ Better message for the service status event
	+ Fixed modules configuration purge script
	+ Block enable module button after first click
	+ Avoid division by zero in progress indicator when total ticks is
	  zero
	+ Removed warning during postinst
	+ Added new subscription messages in logs, events and backup
2.0.1
	+ Bugfix: Login from Zentyal Cloud is passwordless again
	+ Some defensive code for the synchronization in Events models
	+ Bugfix: add EBox::Config::Redis::get to fetch scalar or list
	  values. Make GConfModule use it to avoid issues with directories
	  that have both sort of values.
1.5.14
	+ Fixed redis bug with dir keys prefix
	+ Improved login page style
	+ New login method using PAM instead of password file
	+ Allow to change admin passwords under System->General
	+ Avoid auto submit wizard forms
	+ Wizard skip buttons always available
	+ Rebranded post-installation questions
	+ Added zentyal-conf script to get/set redis config keys
1.5.13
	+ Added transition effect on first install slides
	+ Zentyal rebrand
	+ Added web page favicon
	+ Fixed already seen wizards apparition
	+ Fixed ro module creation with redis backend
	+ Use mason for links widgets
	+ Use new domain to official strings for subscriptions
1.5.12
	+ Added option to change hostname under System->General
	+ Show option "return to dashboard" when save changes fails.
1.5.11
	+ Added more tries on redis reconnection
	+ Fixed user corner access problems with redis server
	+ writeFile* methods reorganized
	+ Added cron as dependency as cron.hourly was never executed with anacron
	+ Improvements in consolidation of data for reports
1.5.10
	+ Fixed gconf to redis conversion for boolean values
1.5.9
	+ Improved migrations speed using the same perl interpreter
	+ Redis as configuration backend (instead of gconf)
	+ Improved error messages in ebox-software
	+ Set event source to 256 chars in database to adjust longer event
	  sources
	+ Progress bar AJAX updates are sent using JSON
	+ Fixed progress bar width problems
	+ Fixed top menu on wizards
	+ Improved error message when disconnecting a not connected database
	+ Abort installation if 'ebox' user already exists
	+ Bugfix: IP address is now properly registered if login fails
1.5.8
	+ Added template tableorderer.css.mas
	+ Added buttonless top menu option
	+ Bugfix: Save all modules on first installation
	+ Bugfix: General ebox database is now created if needed when
	  re/starting services
	+ Bugfix: Data to report are now uniform in number of elements per
	  value. This prevents errors when a value is present in a month and
	  not in another
	+ Bugfix: Don't show already visited wizard pages again
1.5.7
	+ Bugfix: Avoid error when RAID is not present
	+ Bugfix: Add ebox-consolidate-reportinfo call in daily cron script
	+ Bugfix: Called multiInsert and unbufferedInsert when necessary
	  after the loggerd reimplementation
	+ Bugfix: EBox::ThirdParty::Apache2::AuthCookie and
	  EBox::ThirdParty::Apache2::AuthCookie::Util package defined just
	  once
	+ Added util SystemKernel
	+ Improved progress indicator
	+ Changes in sudo generation to allow sudo for remote support user
	+ Initial setup wizards support
1.5.6
	+ Reimplementation of loggerd using inotify instead of File::Tail
1.5.5
	+ Asynchronous load of dashboard widgets for a smoother interface
1.5.4
	+ Changed dbus-check script to accept config file as a parameter
1.5.3
	+ Function _isDaemonRunning works now with snort in lucid
	+ Javascript refreshing instead of meta tag in log pages
	+ Updated links in dashboard widget
	+ Add package versions to downloadable ebox.log
	+ Fixed postgresql data dir path for disk usage with pg 8.4
	+ GUI improvements in search box
1.5.2
	+ Security [ESN-1-1]: Validate referer to avoid CSRF attacks
	+ Added reporting structure to events module
	+ Added new CGI to download the last lines of ebox.log
1.5.1
	+ Bugfix: Catch exception when upstart daemon does not exist and
	  return a stopped status
	+ Added method in logs module to dump database in behalf of
	ebackup module
	+ Bugfix: Do not check in row uniqueness for optional fields that
	are not passed as parameters
	+ Improve the output of ebox module status, to be consistent with the one
	  shown in the interface
	+ Add options to the report generation to allow queries to be more
	  flexible
	+ Events: Add possibility to enable watchers by default
	+ Bugfix: Adding a new field to a model now uses default
	  value instead of an empty value
	+ Added script and web interface for configuration report, added
	  more log files to the configuration report
1.5
	+ Use built-in authentication
	+ Use new upstart directory "init" instead of "event.d"
	+ Use new libjson-perl API
	+ Increase PerlInterpMaxRequests to 200
	+ Increase MaxRequestsPerChild (mpm-worker) to 200
	+ Fix issue with enconding in Ajax error responses
	+ Loggerd: if we don't have any file to watch we just sleep otherwise the process
	  will finish and upstart will try to start it over again and again.
	+ Make /etc/init.d/ebox depend on $network virtual facility
	+ Show uptime and users on General Information widget.
1.4.2
	+ Start services in the appropriate order (by dependencies) to fix a problem
	  when running /etc/init.d/ebox start in slaves (mail and other modules
	  were started before usersandgroups and thus failed)
1.4.1
	+ Remove network workarounds from /etc/init.d/ebox as we don't bring
	  interfaces down anymore
1.4
	+ Bug fix: i18n. setDomain in composites and models.
1.3.19
	+ Make the module dashboard widget update as the rest of the widgets
	+ Fix problem regarding translation of module names: fixes untranslated
	  module names in the dashboard, module status and everywhere else where
	  a module name is written
1.3.18
	+ Add version comparing function and use it instead of 'gt' in the
	  general widget
1.3.17
	+ Minor bug fix: check if value is defined in EBox::Type::Union
1.3.16
	+ Move enable field to first row in ConfigureDispatcherDataTable
	+ Add a warning to let users know that a module with unsaved changes
	  is disabled
	+ Remove events migration directory:
		- 0001_add_conf_configureeventtable.pl
		- 0002_add_conf_diskfree_watcher.pl
	+ Bug fix: We don't use names to stringify date to avoid issues
	  with DB insertions and localisation in event logging
	+ Bug fix: do not warn about disabled services which return false from
	  showModuleStatus()
	+ Add blank line under "Module Status"
	+ Installed and latest available versions of the core are now displayed
	  in the General Information widget
1.3.15
	+ Bug fix: Call EBox::Global::sortModulesByDependencies when
	  saving all modules and remove infinite loop in that method.
	  EBox::Global::modifiedModules now requires an argument to sort
	  its result dependending on enableDepends or depends attribute.
	+ Bug fix: keep menu folders open during page reloads
	+ Bug fix: enable the log events dispatcher by default now works
	+ Bug fix: fixed _lock function in EBox::Module::Base
	+ Bug fix: composites honor menuFolder()
	+ Add support for in-place edition for boolean types. (Closes
	  #1664)
	+ Add method to add new database table columnts to EBox::Migration::Helpers
	+ Bug fix: enable "Save Changes" button after an in-place edition
1.3.14
	+ Bug fix: fix critical bug in migration helper that caused some log
	  log tables to disappear
	+ Create events table
	+ Bug fix: log watcher works again
	+ Bug fix: delete cache if log index is not found as it could be
	  disabled
1.3.13
	+ Bug fix: critical error in EventDaemon that prevented properly start
	+ Cron script for manage logs does not run if another is already
	  running, hope that this will avoid problems with large logs
	+ Increased maximum size of message field in events
	+ Added script to purge logs
	+ Bug fix: multi-domain logs can be enabled again
1.3.12
	+ Added type for EBox::Dashboard::Value to stand out warning
	  messages in dashboard
	+ Added EBox::MigrationHelpers to include migration helpers, for now,
	  include a db table renaming one
	+ Bug fix: Fix mismatch in event table field names
	+ Bug fix: Add migration to create language plpgsql in database
	+ Bug fix: Add missing script for report log consolidation
	+ Bug fix: Don't show modules in logs if they are not configured. This
	  prevents some crashes when modules need information only available when
	  configured, such as mail which holds the vdomains in LDAP
	+ Added method EBox::Global::lastModificationTime to know when
	  eBox configuration was modified for last time
	+ Add support for breadcrumbs on the UI
	+ Bug fix: in Loggerd files are only parsed one time regardless of
	  how many LogHelper reference them
	+ Added precondition for Loggerd: it does not run if there isnt
	anything to watch
1.3.11
	+ Support customFilter in models for big tables
	+ Added EBox::Events::sendEvent method to send events using Perl
	  code (used by ebackup module)
	+ Bug fix: EBox::Type::Service::cmp now works when only the
	  protocols are different
	+ Check $self is defined in PgDBEngine::DESTROY
	+ Do not watch files in ebox-loggerd related to disabled modules and
	  other improvements in the daemon
	+ Silent some exceptions that are used for flow control
	+ Improve the message from Service Event Watcher
1.3.10
	+ Show warning when accesing the UI with unsupported browsers
	+ Add disableApparmorProfile to EBox::Module::Service
	+ Bug fix: add missing use
	+ Bug fix: Make EventDaemon more robust against malformed sent
	  events by only accepting EBox::Event objects
1.3.8
	+ Bug fix: fixed order in EBox::Global::modified modules. Now
	  Global and Backup use the same method to order the module list
	  by dependencies
1.3.7
	+ Bug fix: generate public.css and login.css in dynamic-www directory
	  which is /var/lib/zentyal/dynamicwww/css/ and not in /usr/share/ebox/www/css
	  as these files are generate every time eBox's apache is
	  restarted
	+ Bug fix: modules are restored now in the correct dependency
	  order
	+ ebox-make-backup accepts --destinaton flag to set backup's file name
	+ Add support for permanent messages to EBox::View::Customizer
1.3.6
	+ Bug fix: override _ids in EBox::Events::Watcher::Log to not return ids
	which do not exist
	+ Bug fix: fixed InverseMatchSelect type which is used by Firewall module
	+ New widget for the dashboard showing useful support information
	+ Bugfix: wrong permissions on CSS files caused problem with usercorner
	+ CSS are now templates for easier rebranding
	+ Added default.theme with eBox colors
1.3.5
	+ Bugfix: Allow unsafe characters in password type
	+ Add FollowSymLinks in eBox apache configuration. This is useful
	  if we use js libraries provided by packages
1.3.4
	+ Updated company name in the footer
	+ Bugfix: humanEventMessage works with multiple tableInfos now
	+ Add ebox-dbus-check to test if we can actually connect to dbus
1.3.4
	+ bugfix: empty cache before calling updatedRowNotify
	+ enable Log dispatcher by default and not allow users to disable
	it
	+ consolidation process continues in disabled but configured modules
	+ bugfix: Save Changes button doesn't turn red when accessing events for
	first time
1.3.2
	+ bugfix: workaround issue with dhcp configured interfaces at boot time
1.3.1
	+ bugfix: wrong regex in service status check
1.3.0
	+ bugfix: make full backup work again
1.1.30
	+ Change footer to new company holder
	+  RAID does not generate 'change in completion events, some text
	problems fixed with RAID events
	+ Report graphics had a datapoints limit dependent on the active
	time unit
	+ Apache certificate can be replaced by CA module
	+ Fixed regression in detailed report: total row now aggregates
	properly
	+ More characters allowed when changing password from web GUI
	+ Fixed regression with already used values in select types
	+ Do not a button to restart eBox's apache
	+ Fixed auth problem when dumping and restoring postgre database
1.1.20
	+ Added custom view support
	+ Bugfix: report models now can use the limit parameter in
	  reportRows() method
	+ use a regexp to fetch the PID in a pidfile, some files such as
	postfix's add tabs and spaces before the actual number
	+ Changed "pidfile" to "pidfiles" in _daemons() to allow checking more than
one (now it is a array ref instead of scalar)
	+ Modified Service.pm to support another output format for /etc/init.d daemon
status that returns [OK] instead of "running".
	+ unuformized case in menu entries and some more visual fixes
1.1.10
	+ Fix issue when there's a file managed by one module that has been modified
	  when saving changes
	+ Bugfix: events models are working again even if an event aware
	module is uninstalled and it is in a backup to restore
	+ Select.pm returns first value in options as default
       + Added 'parentModule' to model class to avoid recursive problems
	+ Added Float type
	+ Apache module allows to add configuration includes from other modules
	+ Display remote services button if subscribed
	+ Event daemon may received events through a named pipe
	+ Bugfix. SysInfo revokes its config correctly
	+ Added storer property to types in order to store the data in
	somewhere different from GConf
	+ Added protected property 'volatile' to the models to indicate
	that they store nothing in GConf but in somewhere different
	+ System Menu item element 'RAID' is always visible even when RAID
	is not installed
	+ Files in deleted rows are deleted when the changes are saved
	+ Fixed some bug whens backing and restore files
	+ Components can be subModels of the HasMany type
	+ Added EBox::Types::Text::WriteOnce type
	+ Do not use rows(), use row to force iteration over the rows and increase
	performance and reduce memory use.
	+ Do not suggest_sync after read operations in gconf
	+ Increase MaxRequestsPerChild to 200 in eBox's apache
	+ Make apache spawn only one child process
	+ Log module is backed up and restored normally because the old
	problem is not longer here
	+ Backup is more gentle with no backup files in backup directory,
	now it does not delete them
	+ HasMany  can retrieve again the model and row after the weak
	refence is garbage-collected. (Added to solve a bug in the doenload
	bundle dialog)
	+ EBox::Types::DomainName no longer accepts IP addresses as domain
	names
	+ Bugfix: modules that fail at configuration stage no longer appear as enabled
	+ Add parameter to EBox::Types::Select to disable options cache

0.12.103
	+ Bugfix: fix SQL statement to fetch last rows to consolidate
0.12.102
	+ Bugfix: consolidate logs using the last date and not starting from scratch
0.12.101
	+ Bugfix: DomainName type make comparisons case insensitive
	according to RFC 1035
0.12.100
	+ Bugfix: Never skip user's modifications if it set to true
	override user's changes
	+ EBox::Module::writeConfFile and EBox::Service scape file's path
	+ Bugfix. Configure logrotate to actually rotate ebox logs
	+ Fixed bug in ForcePurge logs model
	+ Fixed bug in DataTable: ModelManaged was called with tableName
	instead of context Name
	+ Fixing an `img` tag closed now properly and adding alternative
	text to match W3C validation in head title
	+ Backup pages now includes the size of the archive
	+ Fixed bug in ForcePurge logs model
	+ Now the modules can have more than one tableInfo for logging information
	+ Improve model debugging
	+ Improve restart debugging
	+ Backups and bug reports can be made from the command line
	+ Bugfix: `isEqualTo` is working now for `Boolean` types
	+ Bugfix: check if we must disable file modification checks in
	Manager::skipModification

0.12.99
	+ Add support for reporting
	+ Refresh logs automatically
	+ Reverse log order
	+ Remove temp file after it is downloaded with FromTempDir controller
0.12.3
	+ Bug fix: use the new API in purge method. Now purging logs is working
	again.
0.12.2
	+ Increase random string length used to generate the cookie to
	2048 bits
	+ Logs are show in inverse chronological order
0.12.1
	+ Bug fix: use unsafeParam for progress indicator or some i18 strings
	will fail when saving changes
0.12
	+ Bugfix: Don't assume timecol is 'timestamp' but defined by
	module developer. This allows to purge some logs tables again
	+ Add page titles to models
	+ Set default values when not given in `add` method in models
	+ Add method to manage page size in model
	+ Add hidden field to help with Ajax request and automated testing with
	  ANSTE
	+ Bugfix: cast sql types to filter fields in logs
	+ Bugfix: Restricted resources are back again to make RSS
	access policy work again
	+ Workaround bogus mason warnings
	+ Make postinst script less verbose
	+ Disable keepalive in eBox apache
	+ Do not run a startup script in eBox apache
	+ Set default purge time for logs stored in eBox db to 1 week
	+ Disable LogAdmin actions in `ebox-global-action` until LogAdmin
	feature is completely done
0.11.103
	+ Modify EBox::Types::HasMany to create directory based on its row
	+ Add _setRelationship method to set up relationships between models
	  and submodels
	+ Use the new EBox::Model::Row api
	+ Add help method to EBox::Types::Abstract
	+ Decrease size for percentage value in disk free watcher
	+ Increase channel link field size in RSS dispatcher
0.11.102
	+ Bugfix: cmp in EBox::Types::HostIP now sorts correctly
	+ updatedRowNotify in EBox::Model::DataTable receives old row as
	well as the recently updated row
	+ Added `override_user_modification` configuration parameter to
	avoid user modification checkings and override them without asking
	+ Added EBox::Model::Row to ease the management of data returned
	by models
	+ Added support to pre-save and post-save executable files. They
	must be placed at /etc/ebox/pre-save or /etc/ebox/post-save
	+ Added `findRow` method to ease find and set
0.11.101
	+ Bugfix: Fix memory leak in models while cloning types. Now
	cloning is controlled by clone method in types
	+ Bugfix: Union type now checks for its uniqueness
	+ DESTROY is not an autoloaded method anymore
	+ HasOne fields now may set printable value from the foreign field
	to set its value
	+ findId now searches as well using printableValue
	+ Bugfix. Minor bug found when key is an IP address in autoloaded
	methods
	+ Ordered tables may insert values at the beginning or the end of
	the table by "insertPosition" attribute
	+ Change notConfigured template to fix English and add link to the
	  module status section
	+ Add loading gif to module status actions
	+ Remove debug from ServiceInterface.pm
	+ Add support for custom separators to be used as index separators on
	  exposedMethods
	+ Bugfix. Stop eBox correctly when it's removed
	+ Improve apache-restart to make it more reliable.
0.11.100
	+ Bugfix. Fix issue with event filters and empty hashes
	+ Bugfix. Cache stuff in log and soap watcher to avoid memory leaks
	+ Bugfix. Fix bug that prevented the user from being warned when a row to
	  be deleted is being used by other model
	+ Bugfix. Add missing use of EBox::Global in State event watcher
	+ Added progress screen, now pogress screen keeps track of the changed
	  state of the modules and change the top page element properly
	+ Do not exec() to restart apache outside mod_perl
	+ Improve apache restart script
	+ Improve progress screen
0.11.99
	+ DataTable contains the property 'enableProperty' to set a column
	called 'enabled' to enable/disable rows from the user point of
	view. The 'enabled' column is put the first
	+ Added state to the RAID report instead of simpler active boolean
        + Fix bug when installing new event components and event GConf
	subtree has not changed
	+ Add RSS dispatcher to show eBox events under a RSS feed
	+ Rotate log files when they reach 10MB for 7 rotations
	+ Configurable minimum free space left for being notified by means
	of percentage
	+ Add File type including uploading and downloading
	+ Event daemon now checks if it is possible to send an event
	before actually sending it
	+ Added Action forms to perform an action without modifying
	persistent data
	+ Log queries are faster if there is no results
	+ Show no data stored when there are no logs for a domain
	+ Log watcher is added in order to notify when an event has
	happened. You can configure which log watcher you may enable and
	what you want to be notify by a determined filter and/or event.
	+ RAID watcher is added to check the RAID events that may happen
	when the RAID subsystem is configured in the eBox machine
	+ Change colour dataset in pie chart used for disk usage reporting
	+ Progress indicator now contains a returned value and error
	message as well
	+ Lock session file for HTTP session to avoid bugs
	related to multiple requests (AJAX) in a short time
	+ Upgrade runit dependency until 1.8.0 to avoid runit related
	issues
0.11
	+ Use apache2
	+ Add ebox-unblock-exec to unset signal mask before running  a executable
	+ Fix issue with multiple models and models with params.
	  This triggered a bug in DHCP when there was just one static
	  interface
	+ Fix _checkRowIsUnique and _checkFieldIsUnique
	+ Fix paging
	+ Trim long strings in log table, show tooltip with the whole string
	  and show links for URLs starting with "http://"
0.10.99
	+ Add disk usage information
	+ Show progress in backup process
	+ Add option to purge logs
	+ Create a link from /var/lib/zentyal/log to /var/log/ebox
	+ Fix bug with backup descriptions containing spaces
	+ Add removeAll method on data models
	+ Add HostIP, DomainName and Port types
	+ Add readonly forms to display static information
	+ Add Danish translation thanks to Allan Jacobsen
0.10
	+ New release
0.9.100
	+ Add checking for SOAP session opened
	+ Add EventDaemon
	+ Add Watcher and Dispatch framework to support an event
	  architecture on eBox
	+ Add volatile EBox::Types in order not to store their values
	  on GConf
	+ Add generic form
	+ Improvements on generic table
	+ Added Swedish translation

0.9.99
	+ Added Portuguese from Portugal translation
	+ Added Russian translation
	+ Bugfix: bad changed state in modules after restore

0.9.3
	+ New release

0.9.2
	+ Add browser warning when uploading files
	+ Enable/disable logging modules
0.9.1
	+ Fix backup issue with changed state
	+ Generic table supports custom ordering
0.9
	+ Added Polish translation
        + Bug in recognition of old CD-R writting devices fixed
	+ Added Aragonese translation
	+ Added Dutch translation
	+ Added German translation
	+ Added Portuguese translation

0.8.99
	+ Add data table model for generic Ajax tables
	+ Add types to be used by models
	+ Add MigrationBase and ebox-migrate to upgrade data models
	+ Some English fixes
0.8.1
	+ New release
0.8
	+ Fix backup issue related to bug reports
	+ Improved backup GUI
0.7.99
        + changed sudo stub to be more permissive
	+ added startup file to apache web server
	+ enhanced backup module
	+ added basic CD/DVD support to backup module
	+ added test stubs to simplify testing
	+ added test class in the spirit of Test::Class
	+ Html.pm now uses mason templates
0.7.1
	+ use Apache::Reload to reload modules when changed
	+ GUI consistency (#12)
	+ Fixed a bug for passwords longer than 16 chars
	+ ebox-sudoers-friendly added to not overwrite /etc/sudoers each time
0.7
	+ First public release
0.6
	+ Move to client
	+ Remove obsolete TODO list
	+ Remove firewall module from  base system
	+ Remove objects module from base system
	+ Remove network module from base system
	+ Add modInstances and modInstancesOfType
	+ Raname Base to ClientBase
	+ Remove calls to deprecated methods
	+ API documented using naturaldocs
	+ Update INSTALL
	+ Use a new method to get configkeys, now configkey reads every
	  [0.9
	+ Added Polish translation][0-9]+.conf file from the EBox::Config::etc() dir and
	  tries to get the value from the files in order.
	+ Display date in the correct languae in Summary
	+ Update debian scripts
	+ Several bugfixes
0.5.2
	+ Fix some packaging issues
0.5.1
	+ New menu system
	+ New firewall filtering rules
	+ 802.1q support

0.5
	+ New bug-free menus (actually Internet Explorer is the buggy piece
	  of... software that caused the reimplementation)
	+ Lots of small bugfixes
	+ Firewall: apply rules with no destination address to packets
	  routed through external interfaces only
	+ New debianize script
	+ Firewall: do not require port and protocol parameters as they
	  are now optional.
	+ Include SSL stuff in the dist tarball
	+ Let modules block changes in the network interfaces
	  configuration if they have references to the network config in
	  their config.
	+ Debian network configuration import script
	+ Fix the init.d script: it catches exceptions thrown by modules so that
	  it can try to start/stop all of them if an exception is thrown.
	+ Firewall: fix default policy bug in INPUT chains.
	+ Restore textdomain in exceptions
	+ New services section in the summary
	+ Added Error item to Summary. Catch exceptions from modules in
	  summary and generate error item
	+ Fix several errors with redirections and error handling in CGIs
	+ Several data validation functions were fixed, and a few others added
	+ Prevent the global module from keeping a reference to itself. And make
	  the read-only/read-write behavior of the factory consistent.
	+ Stop using ifconfig-wrapper and implement our own NetWrapper module
	  with wrappers for ifconfig and ip.
	+ Start/stop apache, network and firewall modules in first place.
	+ Ignore some network interface names such as irda, sit0, etc.
	+ The summary page uses read-only module instances.
	+ New DataInUse exception, old one renamed to DataExists.
	+ Network: do not overwrite resolv.conf if there are nameservers
	  given via dhcp.
	+ Do not set a default global policy for the ssh service.
	+ Check for forbiden characters when the parameter value is
	  requested by the CGI, this allows CGI's to handle the error,
	  and make some decissions before it happens.
	+ Create an "edit object" template and remove the object edition stuff
	  from the main objects page.
	+ Fix the apache restarting code.
	+ Network: Remove the route reordering feature, the kernel handles that
	  automatically.
	+ Fix tons of bugs in the network restarting code.
	+ Network: removed the 3rd nameserver configuration.
	+ Network: Get gateway info in the dhcp hook.
	+ Network: Removed default configuration from the gconf schema.
	+ New function for config-file generation
	+ New functions for pid file handling

0.4
	+ debian package
	+ added module to export/import configuration
	+ changes in firewall's API
	+ Added content filter based on dansguardian
	+ Added French translation
	+ Added Catalan translation
	+ Sudoers file is generated automatically based on module's needs
	+ Apache config file is generated by ebox  now
	+ Use SSL
	+ Added ebox.conf file
	+ Added module template generator

0.3
	+ Supports i18n
	+ API name consistency
	+ Use Mason for templates
	+ added tips to GUI
	+ added dhcp hooks
	+ administration port configuration
	+ Fixed bugs to IE compliant
	+ Revoke changes after logout
	+ Several bugfixes

0.2
	+ All modules are now based on gconf.
	+ Removed dependencies on xml-simple, xerces and xpath
	+ New MAC address field in Object members.
	+ Several bugfixes.

0.1
	+ Initial release<|MERGE_RESOLUTION|>--- conflicted
+++ resolved
@@ -1,10 +1,5 @@
-<<<<<<< HEAD
 3.3
-=======
-HEAD
 	+ Added dbus dependency to avoid problems on some minimal installations
-3.2.2
->>>>>>> 4579a8b2
 	+ When restoring pre-3.2 backups take in account that apache
 	  module was renamed to webadmin
 	+ Make sure that we always commit/discard audit of changes when we
