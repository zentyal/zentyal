--- conflicted
+++ resolved
@@ -1,11 +1,8 @@
 3.4
-<<<<<<< HEAD
+	+ Added auditable property to EBox::Model::DataTable
 	+ Added HAProxyPreSetConf to HaProxy::ServiceBase
 	+ Moved management of webadmin certificate to HAProxy module
 	+ Enable ReverseProxy middleware always
-=======
-	+ Added auditable property to EBox::Model::DataTable
->>>>>>> 0a464770
 	+ MySQL is restarted before creating database
 	+ Use root ownership for webadmin certificates
 	+ Execute change hostname actions only if the hostname has really changed
