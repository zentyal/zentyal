--- conflicted
+++ resolved
@@ -1,12 +1,9 @@
 HEAD
-<<<<<<< HEAD
+	+ Remember page size options per users, added 'View all' page size option
+	+ Added storage of options per user
 	+ Enhanced UI style: dialogs, progress bars, carousel, colors and images
 	+ Enable and/or conifgure module dependencies automatically in
 	  Module Status page
-=======
-	+ Remember page size options per users, added 'View all' page size option
-	+ Added storage of options per user
->>>>>>> bd92e8e3
 	+ Adapted CGIs to new modal dialogs
 	+ Ported graphs from flotr.js to flot.js
 	+ Ported JS code to jQuery and jQuery-ui
