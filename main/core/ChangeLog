HEAD
<<<<<<< HEAD
	+ Enable InnoDB engine when there are only 4 previous databases
3.2.10
	+ Added zentyal-sogo icon
	+ EBox::WebServer::removeNginxInclude does not longer throws
	  a exception if the path to remove is not included
=======
	+ Added setMessage() and popMessageAndClass() methos to EBox::Model::TreeView
>>>>>>> db59a769
	+ Updated nginx to server static files directly always so apache shouldn't
	  ever get this kind of requests
	+ Support for redirection when loading URL in existent dialog
	+ Fix dashboard UI freeze when widgets were being updated
	+ More tolerant referer validation so we can access to submodels
	  with an URL
	+ Fixed revert of changes in redisvi
	+ Better input validation in EBox::Conf::Redis::import_dir_from_file
3.2.9
	+ Give support to data in use exception for in-place booleans
	+ Fix warnOnChangeId framework
	+ Write logs configuration only when the module is enabled
	+ Use replace instead of href to redirect in Controller::DataTable
	  (This avoids infinite loops if the user press back button)
3.2.8
	+ Automatic report text formatting adapted to Redmine
	+ Fix tab selection in tabbed composite from URL path anchor,
	  for instance, /Maintenance/Events#ConfigureDispatchers
	+ Avoid errors triggered on web administration port validation
	+ ManageAdmins model now also add/removes lpadmin group
3.2.7
	+ Remove lock file in EBox::Util::Lock::unlock()
	+ Decode to utf8 the MySQL database results
	+ Create log database using utf8 charset
	+ Better way to set MySQL password for all the root accounts
	+ Use sharedscripts in zentyal-core logrotate to avoid triggering
	  in every log file
	+ Take into account view customizer on audit logging
	+ Show complex types (more than one field) in audit log
	  while editing by storing the dump of the value
	+ Fix EBox::Types::Composite::cmp to store changes when only last type
	  is modified
3.2.6
	+ Show confirmation dialog before upgrading to 3.3
	+ Fixed general widget packages to avoid error on 'packages to
	  upgrade' section
3.2.5
	+ Upgrade to 3.3 notification in dashboard
	+ Added new communityEdition() helper method in EBox::Global
	+ Add version to header logo
	+ Always reload page after saving changes
	+ Use AJAX call to refresh save change buttons
	+ Copy all the redis keys from 'conf' to 'ro' when saving changes of
	  any module to prevent incoherences
	+ Delete unused stopAllModules() and restartAllModules() in EBox::Global
	+ Workaround against modules changed when saving all changes
	+ Display remote services messages if they exist on Dashboard
	+ Recover from widget function exceptions
	+ Fixed mdstat output processing to remove "(auto-read-only)"
	+ Fixed audit logging of delete actions
	+ Fixed errors with row ID in ManageAdmins table
	+ Added missing EBox::Exceptions uses
	+ Fixed bug in selectSetter which hitted selects on DataForm with
	  'unique' option enabled
	+ Added EBox::Types::IPRange::addressesFromBeginToEnd class method
3.2.4
	+ Set proper trial link in advertisements
	+ Show register link in local backup when not registered
	+ Strip the 'C:\fakepath\' that chrome adds to the file input
	+ Make dump_exceptions key work also for mason exceptions
	+ Pass HTTP_PROXY system environment variable to CGIs as they are
	  used in Zentyal modules
	+ Waiting for Zentyal ready page check is more robust now
3.2.3
	+ Fixed error in the recursive method for getting module dependencies
	+ Fixed JS typo which disabled export backup dialog
	+ Added dbus dependency to avoid problems on some minimal installations
3.2.2
	+ When restoring pre-3.2 backups take in account that apache
	  module was renamed to webadmin
	+ Make sure that we always commit/discard audit of changes when we
	  save/revoke all modules
	+ Add new row attribute "disabled"
	+ Fixed JS glitch which broke the dashboard periodical updates
	+ Better check of referer which skips cloud domain if it does not exists
	+ Avoid warning when stopping a module without FirewallHelper
3.2.1
	+ Include contents of /etc/resolv.conf in bug report
	+ Avoid Apache error screen in login when entering through Zentyal
	  Remote using password
	+ Fix warning comparing undefined string in DomainName type
	+ Rewrite row isEqualTo method using hashElements instead of elements
	+ Only allow to move dashboard widget by its handle
	+ Service type setter works again
3.2
	+ Set 3.2 versions and non-beta logo
3.1.13
	+ Added missing EBox::Gettext uses, fixes crash in view logs refresh
	+ Minor CSS style fixes
	+ Added missing use statement in EBox::Types::MultiStateAction
3.1.12
	+ Do not crash if /etc/timezone does not exist
	+ Clean /var/lib/zentyal/tmp at the first moments of boot instead of
	  when running zentyal start, this fixes problems with leftover locks
	  that affect dhclient hooks
	+ Fixed wrong case in some class names for the save changes button
	+ Fixed autoscroll in dashboard widgets
	+ Added placeholder for drag & drop of table rows
	+ No autoscroll is done when overflow happens. This makes sortable
	  work in chromium
	+ Set audit after logs when enabling in first install
	+ Avoid getting unsaved changes by using readonly instance in manage-logs
3.1.11
	+ Initial setup for webadmin is now executed in postinst
	+ Fixed webadmin port migration
3.1.10
	+ Use DATETIME type in date column for consolidation tables
	+ Summarised reports shows graphs again
	+ Events summarised report has breadcrumbs now
	+ Base EBox::Logs::Composite::SummarizedReport to let summarised
	  reports have common breadcrumbs
	+ Added migration from 3.0 (apache -> webadmin)
3.1.9
	+ Fixed in-place boolean edit with non-basic types different to Union
	+ Removed some warnings in error.log
	+ Fixed confirmation dialogs warning style
	+ Fixed configure widgets width and drop behavior
	+ Fixed regression in dashboard register link after jQuery migration
	+ Always set as changed without checking RO value, this fixes some
	  situations in which the save changes button was not enabled
	+ Fixed regression in audit log IP addresses after nginx integration
	+ Added datetime time formatter to JS graphs which show dates in X
	  axis and date and time in the tracker
	+ Fixed bug sending parameters in Zentyal.Tabs prototype
	+ Fixed side-effect in Model::Manager::_modelHasMultipleInstances() that
	  tried to load composite as model by mistake, the bug was at least
	  present sometimes when trying to generate the configuration report
	+ Throw internal exception in valueByName if elementByName is undef
	+ Added captiveportal icons to CSS
	+ Restore configuration backup from file now works again after JS
	  framework change
	+ Configuration backup download, restore and delete from the list
	  works again after the UI changes
	+ Fixed regression in tabbed composites with the jQuery changes
	+ Set proper title in dialogs when loading in an existent one
	+ Fixed regression on dashboard which allowed to move already
	  present dashboard widgets
3.1.8
	+ Always log Perl errors that are not Zentyal exceptions
	+ Move package icons from software to core as required for the menu
	+ Use dpkg --clear-avail to avoid incoherent updates information
	+ Show printableModelName in DataTables when precondition fails
	+ Fixed number of decimals in Disk Usage when unit is MB
	+ Fixed UTF-8 encoding problems in TreeView
	+ Copyright footer is now at the bottom of the menu
	+ Fixed regression on logs search caused by autoFilter changes
	+ Fix bytes formatter in graphs
	+ Simplified CSS and improved styles and icons
	+ Improved dashboard drag&drop behavior in Chrome
	+ Allow to define permanentMessage directly on models
	+ Show placeholder in dashboard widgets drag&drop
	+ Fixed crash reloading dashboard after configure widgets
	+ Only apply redirect port fix on administration port
	+ Fixed regression in user interface with DataInUse exceptions
	+ Fixed wrong behavior of software updates in dashboard widget
	+ Always show proper language name for english locales
	+ Fixed wrong redirects when using a non-default admin port
	+ Fixed regression in webadmin reload after changing the language
	+ Remove unnecessary and problematic desktop services code
	+ Added icons for disabled users.
3.1.7
	+ Avoid eval operation when using standard HtmlBlocks class
	+ Changed some code to not trigger some unnecesary warnings
	+ Fixed regression on active menu entry highlight
	+ No-committed changes does not appear in configuration changes
	  log table
	+ Added autoFilter property to method tableInfo
	+ Modules can now be marked for restart after save changes via
	  post_save_modules redis key of the global module
	+ Make all dashboards div of the same height to ease drag and drop
	+ Don't allow invalid email in create report CGI
	+ DBEngineFactory is now a singleton
	+ EBox::Util::Random mentions /dev/urandom in its error messages
	  to ease troubleshooting
	+ Assure that type's references to its row are not lost in the
	  edit form template methods
3.1.6
	+ Restyled UI
	+ Added form.js
	+ Added better 502 error page for nginx with redirect when apache is ready
	+ Always call udpateRowNotify in row update, even when the new
	  values are the same than old ones
	+ Fixed bad call to EBox::CGI::Run::urlToClass in EBox::CGi::Base
	+ Added icons for top-level menu entries and module status page
	+ Fixed bad arguments in CGI::Controller::Composite call to SUPER::new()
	+ More flexible EBox::CGI::run for inheritance
	+ Fixed encoding of parameters in confirmation dialogs
	+ Check backup integrity by listing the tar file, throw
	  InvalidData exception if the tar is corrupted
	+ Do not use hidden form fields for generating confirmation dialog JS
	+ Fixed log bugs: use correct RO mode in loggerd, fixed behaviour
	  when all log helpers are disabled, enable logs correctly when
	  added by first time to configure logs table
	+ Fixed bad interpolation in JS code in booleanInPlaceViewer.mas
	+ WizardPage CGIs can now return JSON replies as response
	+ unconfigure-module script disables also the module
	+ Restart firewall module when a firewall observer module is
	  stopped/started using zentyal init.d script
	+ Added temporary stopped state to a Service module to know if a
	  module is stopped but enabled
	+ Redirect to / from /ebox using remote access to avoid blank page
	+ Removed no longer necessary jQuery noConflict()
	+ Added combobox.js
	+ Added EBox::Model::Base as base for DataTable and the new TreeView
	+ Adapted EBox::CGI::Run for the new TreeView models
	+ Fixed DataTable row removal from the UI with 100% volatile models with
	  'ids' method overriden.
3.1.5
	+ Increased webadmin default timeout.
	+ Disable drag & drop on tables with only one row
3.1.4
	+ Don't allow to move read-only rows
	+ Better prefix for user configuration redis keys
	+ Hide disabled carousel buttons, fix modal template
	+ Fixed modal dialog template
	+ Mark save changes button as changed when moving rows
	+ Remove unused parameter in Zentyal.DataTable.changeRow
3.1.3
	+ Enhanced UI styles: dialogs, progress bars, carousel, colors and images
	+ Rows of tables can now be moved using drag & drop
	+ Added logout dialog with option of discarding changes
	+ Remember page size options per users, added 'View all' page size option
	+ Added storage of options per user
	+ Enable and/or conifgure module dependencies automatically in
	  Module Status page
	+ Adapted CGIs to new modal dialogs
	+ Ported graphs from flotr.js to flot.js
	+ Ported JS code to jQuery and jQuery-ui
	+ Removed Modalbox.js, table_orderer.js and carousel.js
	+ Left menu keyword search is now case insensitive
3.1.2
	+ Make manage administrators table resilent against invalid users
	+ Remove deprecated backup domains related from logs module
	+ Added EBox::Types::URI type
	+ Added saveReload method to use reload instead of restart to
	  reduce service downtime. Use with care and programatically
	+ Added findValueMultipleFields() to DataTable and refactor _find()
	  to allow search by multiple fields
	+ Fixed disk usage report for logs component
3.1.1
	+ Do not dump unnecessary .bak files to /var/lib/zentyal/conf
	+ Restart all the core daemons instead of only apache after logrotate
	+ Fixed graph template so it could be feed with data using decimal
	  comma, it will convert it to a JS array without problems
	+ Fixed regression parsing ModalController urls
	+ Fixed regression non-model CGIs with aliases
	+ Added a way to retrieve all Models inside a Composite and its children.
	+ Increased the size limit for file uploads.
	+ Implemented a way to include configuration files for Nginx so the SOAP
	  services are able to use Nginx for SSL.
3.1
	+ Improved the message shown when there are no changes pending to save on
	  logout.
	+ Use the X-Forwarded-Proto header for redirects construction.
	+ Added nginx as the public HTTP server of Zentyal.
	+ Renamed 'Apache' module to 'WebAdmin' module. If you need to restart the
	  web administration you must use 'service zentyal webadmin restart'.
	+ Set trac milestone for reported bugs to 3.1.X
	+ CGIs are now EBox::Module::CGI::* instead of EBox::CGI::Module::*
	+ Daemons are now disabled when configuring a module, so Zentyal can
	  manage them directly instead of being autostarted by the system
	+ EBox::Model::DataForm::formSubmitted called even where there is no
	  previous row
	+ Added Pre-Depends on mysql-server to avoid problems with upgrades
	+ Depend on mysql-server metapackage instead of mysql-server-5.5
	+ Depend on zentyal-common 3.1
3.0.20
	+ Check against inexistent path in EBox::Util::SHM::subkeys
	+ Silent diff in EBox::Types::File::isEqualTo
	+ Print correctly UTF8 characters from configuration backup description
	+ When host name is changed, update /etc/hostname
	+ Proper link to remote in configuration backup page
3.0.19
	+ Removed full restore option for restore-backup tool and
	  EBox:Backup relevant methods
	+ Optimise loading Test::Deep::NoTest to avoid test environment creation
	+ Use EBox::Module::Base::writeConfFileNoCheck to write apache
	  configuration file
	+ Log events after dispatching them in the EventDaemon and catch exception
	  to avoid crashes when mysql is already stopped
	+ Emit events on zentyal start and stop
	+ Refactor some events-related code
	+ Changed MB_widedialog CSS class to use all width available in
	  the screen
	+ Fixed a broken link to SysInfo/Composite/General when activating the
	  WebServer module.
3.0.18
	+ Pass model instance when invoking EBox::Types::Select populate function
	+ Improve dynamic editable property detection for framework types
	+ Override _validateReferer method in Desktop services CGI
	+ Don't abort configuration backup when we get a error retrieving the
	  partition table information
	+ In EBox:Model::Row, refactored elementExists and
	  elementByName to make them to have similiar code structure
	+ Improvement in test help classes and added test fakes for
	  EBox::Model::Manager and EBox::Util::SHMLock
	+ Prevented unuseful warning in
	  EBox::Model::DataTable::setDirectory when the old directory is undef
	+ Fixed unit tests under EBox/Model/t, backup configuration tests and
	  some others
	+ Remove unused method EBox::Auth::alreadyLogged()
	+ Apache::setRestrictedResource updates properly if already exists
	+ Global and Module::Config allow to set redis instance to ease testing
	+ Now EBox::GlobalImpl::lastModificationTime also checks
	  modification time of configuration files
	+ Rows in events models are now synced before running EventDaemon
	+ Better way of checking if event daemon is needed
3.0.17
	+ Allow numeric zero as search filter
	+ When filtering rows don't match agains link urls or hidden values
	+ Avoid CA file check when removing it from Apache module
	+ Silent removeCA and removeInclude exceptions when removing
	  non-existant element
	+ Fixed rollback operation in redis config backend
	+ Desktop services CGI now only returns JSON responses
	+ Log error when dynamic loading a class fails in
	  ConfigureDispatchers model
	+ Update total ticks dynamically in progress indicator if ticks overflow
3.0.16
	+ Fixed regression in boolean in-place edit with Union types
	+ Added some missing timezones to EBox::Types::TimeZone
	+ Add a new method to DBEngine 'checkForColumn' to retrieve columns
	  definition from a given table
	+ Reload models info in model manager if new modules are installed
3.0.15
	+ Make sure that halt/reboot button can be clicked only once
	+ Cleaner way of disabling dependant modules when the parent is disabled,
	  avoiding unnecessary calls to enableService each time the module status
	  page is loaded.
	+ Show confirmation dialog when trying to change host or domain
	  if zentyal-samba is installed and provisioned
	+ Modified data table controller so edit boolean in place reuses
	  the code of regular edits, avoiding getting incorrect read-only
	  values from cache
3.0.14
	+ Allow search filters with a leading '*'
	+ Better error reporting when choosing a bad search filter
	+ External exceptions from _print method are caught correctly in CGIs
	+ EBox::CGI::run now supports correct handling of APR::Error
	+ Fixed dashboard check updates ajax requests in Chrome
	+ Fixed errors with zero digits components in time type
3.0.13
	+ Better warning if size file is missing in a backup when
	  restoring it
	+ Fixed table cache behaviour on cache miss in logs module
	+ Fix wrong button label when deleting rows in 'datainuse' template
	+ Removed unused method EBox::Model::DataTable::_tailoredOrder
	+ Added force default mode and permission to writeConfFileNoCheck(),
	  writeFile() and derivatives
	+ Fixed bug in EBox:::Logs::CGI::Index with internationalized
	  parameter names
	+ DataTables with sortedBy are now orderer alphabetically with
	  proper case treatment
	+ Display messages in model even when there are not elements and
	  table body is not shown
3.0.12
	+ Improve change-hostname script, delete all references to current name
	+ Faster dashboard loading with asynchronous check of software updates
	+ Workaround for when the progress id parameter has been lost
	+ Fixed problems calling upstart coomands from cron jobs with wrong PATH
	+ Decode CGI unsafeParams as utf8
	+ Avoid double encoding when printing JSON response in EBox::CGI::Base
	+ Remove warning in EBox::Menu::Folder when currentfolder is not defined
	+ Removed unnecesary and misleading method new from EBox::Auth package
3.0.11
	+ Avoid flickering loading pages when switching between menu entries
	+ Incorrect regular expression in logs search page are correctly handled
	+ Fix input badly hidden in the logs screen
	+ reloadTable from DataTable now remove cached fields as well
3.0.10
	+ Fixed unsafe characters error when getting title of progress
	  indicator in progress dialog
	+ Added use utf8 to dashboard template to fix look of closable messages
3.0.9
	+ Adapted file downloads to the new utf8 fixes
	+ Write backup files in raw mode to avoid utf8 problems
	+ Print always utf8 in STDOUT on all CGIs
	+ Decode CGI params of values entered at the interface as utf8
	+ Proper encode/decode of utf8 with also pretty JSON
	+ Fixed utf8 decoding in date shown at dashboard
	+ Removed old workarounds for utf8 problems
	+ Added new recoveryEnabled() helper method to Module::Base
	+ Added recoveryDomainName() method to SyncProvider interface
	+ Restore backup can now install missing modules in Disaster Recovery
	+ Show specific slides when installing a commercial edition
	+ Redirect to proper CGI after login in disaster recovery mode
	+ Removed old debconf workaround for first stage installation
	+ Log redis start message as debug instead of info to avoid flood
	+ Use unsafeParam in EBox::CGI::Base::paramsAsHash
	+ EBox::Module::Service does not raise exception and logs
	  nothing when using init.d status
	+ Fixed glitch in backup CGI which sometimes showed
	  the modal dialog with a incorrect template
3.0.8
	+ Use path for default name in SyncFolders::Folder
	+ Do not restrict characters in data table searchs
	+ Fixed automatic bug report regression
	+ Fixed refresh of the table and temporal control states
	  in customActionClicked callback
	+ Modified modalbox-zentyal.js to accept wideDialog parameter
	+ Fixed template method in MultiStateAction to return the default
	  template when it is not any supplied to the object
	+ Fixed sendInPlaceBooleanValue method from table-helper.js; it
	  aborted because bad parameters of Ajax.Updater
	+ Fixed bug that made that the lock was shared between owners
	+ Some fixes in the function to add the rule for desktops services
	  to the firewall
	+ Delete obsolete EBox::CGI::MenuCSS package
3.0.7
	+ Add new EBox::Module::Service::Observer to notify modules about
	  changes in the service status
	+ Administration accounts management reflects the changes in
	  system accounts in ids() or row() method call
	+ Some fixes in the RAID event watcher
	+ foreignModelInstance returns undef if foreignModel is
	  undef. This happens when a module has been uninstalled and it is
	  referenced in other installed module (events)
	+ loggerd shows loaded LogHelpers when in debug mode
	+ Added additional info to events from RAID watcher
	+ Use sudo to remove temporal files/diectories in backup, avoiding
	  permissions errors
	+ Added exception for cloud-prof module to events dependencies
3.0.6
	+ Skip keys deleted in cache in Redis::_keys()
	+ Fixed events modules dependencies to depend on any module which
	  provides watchers or dispatchers
	+ Always call enableActions before enableService when configuring modules
	+ Added needsSaveAfterConfig state to service modules
	+ Better exceptions logging in EBox::CGI::Run
	+ Fixed 'element not exists' error when enabling a log watcher
	+ Scroll up when showing modal dialog
	+ Added fqdnChanged methods to SysInfo::Observer
	+ Fixed SSL configuration conflicts betwen SOAPClient and RESTClient
3.0.5
	+ Template ajax/simpleModalDialog.mas can now accept text
	+ Used poweroff instead of halt to assure that system is powered
	  off after halt
	+ Fixed log audit database insert error when halting or rebooting
	+ Added time-based closable notification messages
	+ Adapted to new EBox::setLocaleEnvironment method
	+ EBox::Type::File now allows ebox user to own files in directories
	  which are not writable by him
	+ Removed cron daily invocation of deprecated report scripts
3.0.4
	+ Added EBox::SyncFolders interface
	+ Fixed invokation of tar for backup of model files
	+ New observer for sysinfo module to notify modules implementing the
	  SysInfo::Observer interface when the host name or host domain is
	  changed by the user, before and after the change takes effect
	+ Stop and start apache after language change to force environment reload
	+ Reload page after language change
	+ EBox::Module::Service::isRunning() skips daemons whose precondition fail
	+ Fixed undefined reference in DataTable controller for log audit
	+ Added and used serviceId field for service certificates
	+ Fixed SQL quoting of column names in unbuffered inserts and consolidation
3.0.3
	+ Fixed bug which prevented highlight of selected item in menu
	+ Fixed base class of event dispatcher to be compatible with the
	  changes dispatcher configuration table
	+ Fixed event daemon to use dumped variables
	+ Fixed need of double-click when closing menu items in some cases
	+ Fixed logs consolidation to avoid high CPU usage
	+ In view log table: correctly align previous and first page buttons
	+ Improve host name and domain validation.
	+ Forbidden the use of a qualified hostname in change hostname form
	+ Update samba hostname-dependent fields when hostname is changed
	+ Confirmation dialog when the local domain is changed and with a
	  warning if local domain which ends in .local
3.0.2
	+ The synchronization of redis cache refuses with log message to set
	  undefined values
	+ Fixed wrong sql statement which cause unwanted logs purge
	+ DataForm does not check for uniqueness of its fields, as it only
	  contains a single row
	+ In ConfigureLogs, restored printable names for log domains
	+ Fixed dashboard update error on modules widget, counter-graph
	  widget and widget without sections
	+ Better way to fix non-root warnings during boot without interfering
	  on manual restart commands in the shell
3.0.1
	+ Properly set default language as the first element of the Select to
	  avoid its loss on the first apache restart
	+ Set milestone to 3.0.X when creating tickets in trac.zentyal.org
	+ Removed forced setting of LANG variables in mod_perl which made progress
	  indicator fail when using any language different to English
	+ Removed some frequent undef warnings
	+ Added executeOnBrothers method to EBox::Model::Component
	+ Fixed repetition of 'add' and 'number change' events in RAID watcher
	+ Fixed incorrect display of edit button in tables without editField action
	+ Cache MySQL password to avoid reading it all the time
	+ Fixed request came from non-root user warnings during boot
	+ Send info event in Runit watcher only if the service was down
	  MAX_DOWN_PERIODS
3.0
	+ Removed beta logo
	+ Set 'firstInstall' flag on modules when installing during initial install
	+ Set 'restoringBackup' flag on modules when restoring backup
	+ Call enableService after initialSetup while restoring backup
	+ Registration link in widget now have appropiate content when either
	  remoteservices or software are not installed
	+ Fixed style for disabled buttons
	+ Composite and DataTable viewers recover from errors in pageTitle method
	+ Fixed intermitent failure in progress when there are no slides
	+ Rollback redis transaction on otherwise instead finally block
	+ Members of the 'admin' group can now login again on Zentyal
	+ Multi-admin management for commercial editions
	+ First and last move row buttons are now disabled instead of hidden
	+ In save changes dialog set focus always in the 'save' button
	+ Fixed i18n problem in some cases where environment variables
	  were different than the selected locale on Zentyal UI, now
	  LANG and LC_MESSAGES are explicitly passed to mod_perl
	+ Reviewed registration strings
	+ Added template attribute to MultiStateAction to provide any kind
	  of HTML to display an action
	+ Changed icon, name and link for Zentyal Remote
	+ Fixed some compatibility issues with Internet Explorer 9
	+ Show warning with Internet Explorer 8 or older
	+ Improved dashboard buttons colors
2.3.24
	+ Do not cache undef values in EBox::Config::Redis::get()
	+ Code fix on subscription retrieval for Updates event
	+ Update validate referer to new Remote Services module API
	+ In-place booleans now properly mark the module as changed
	+ Do not try to read slides if software module is not installed
	+ Fixed wrong call in Events::isEnabledDispatcher()
	+ Updated 'created by' footer
2.3.23
	+ Change the default domain name from 'zentyal.lan' to
	  'zentyal-domain.lan'
	+ Changes in first enable to avoid letting modules unsaved
	+ Type File now accepts spaces in the file name
	+ Added setTimezone method to MyDBEngine
	+ Enable consolidation after reviewing and pruning
	+ Code typo fix in Events::isEnabledWatcher
	+ Remove all report code from core
	+ Move SysInfo report related to remoteservices module
	+ Fixed regression which removed scroll bars from popups
	+ New carousel transition for the installation slides
	+ Added option to not show final notes in progress bar
	+ EBox::Model::Component::modelGetter does not die when trying to
	  get a model for an uninstalled module
	+ Added previous/next buttons to manually switch installation slides
	+ New installation slides format
	+ Added compatibility with MS Internet Explorer >= 8
2.3.22
	+ Changed first installation workflow and wizard infraestructure
	+ Improved firewall icons
	+ Set hover style for configure rules button in firewall
	+ Do not disable InnoDB in mysql if there are other databases
	+ Progress indicator no longer calls showAds if it is undefined
	+ Send cache headers on static files to improve browsing speed
	+ Added foreignNoSyncRows and foreignFilter options to EBox::Types::Select
	+ Improved settings icon
	+ Fixed modalboxes style
	+ Improve host domain validation. Single label domains are not allowed.
2.3.21
	+ Fixes on notifyActions
	+ Check for isDaemonRunning now compatible with asterisk status
	+ Fixed warning call in EBox::Types::HasMany
2.3.20
	+ New look & feel for the web interface
	+ Adjust slides transition timeout during installation
	+ Audit changes table in save changes popup has scroll and better style
	+ Model messages are printed below model title
	+ noDataMsg now allows to add elements if it makes sense
	+ Fixed ajax/form.mas to avoid phantom change button
	+ EBox::Model::Manager::_setupModelDepends uses full paths so the
	  dependecies can discriminate between models with the same name
	+ Default row addition in DataForm does not fires validateTypedRow
	+ Code typo fix in change administration port model
	+ Set only Remote as option to export/import configuration to a
	  remote site
	+ Return undef in HasMany type when a model is not longer
	  available due to being uninstalled
	+ Added onclick atribute to the link.mas template
	+ Fix exception raising when no event component is found
	+ table_ordered.js : more robust trClick event method
	+ Changed dashboard JS which sometimes halted widget updates
	+ Added popup dialogs for import/export configuration
	+ Changes in styles and sizes of the save/revoke dialog
	+ Removed redudant code in ConfigureWatchers::syncRows which made module
	  to have an incorrect modified state
	+ Dont show in bug report removed packages with configuration
	  held as broken packages
	+ DataTable::size() now calls to syncRows()
	+ EBox::Module::Config::set_list quivalent now has the same
	  behaviour than EBox::Module::Config::set
2.3.19
	+ Manually set up models for events to take into account the
	  dynamic models from the log watcher filtering models
	+ Fixed warnings when deleting a row which is referenced in other model
	+ Disable HTML form autocompletion in admin password change model
	+ Fixed incorrect non-editable warnings in change date and time model
	+ Fixed parsing value bug in EBox::Types::Date and EBox::Types::Time
	+ Reworked mdstat parsing, added failure_spare status
	+ Configuration backup implicitly preserves ownership of files
	+ Changes in styles and sizes of the save/revoke dialog
	+ New data form row is copied from default row, avoiding letting hidden
	  fields without its default value and causing missing fields errors
	+ Always fill abstract type with its default value, this avoids
	  errors with hidden fields with default value
	+ Different page to show errors when there are broken software packages
	+ InverseMatchSelect and InverseMatchUnion use 'not' instead of '!' to
	  denote inverse match. This string is configurable with a type argument
	+ Fixed types EBox::Type::InverseMatchSelect and InverseMatchUnion
	+ Fixed bug in DataTable::setTypedRow() which produced an incorrect 'id'
	  row element in DataTable::updateRowNotify()
	+ In tableBody.mas template: decomposed table topToolbar section in methods
	+ Fixed bug in discard changes dialog
	+ Confirmation dialogs now use styled modalboxes
	+ Do not reload page after save changes dialog if operation is successful
	+ Maintenance menu is now kept open when visiting the logs index page
2.3.18
	+ Manual clone of row in DataTable::setTypedRow to avoid segfault
	+ Avoid undef warnings in EBox::Model::DataTable::_find when the
	  element value is undef
	+ Fixed kill of ebox processes during postrm
	+ Set MySQL root password in create-db script and added mysql script
	  to /usr/share/zentyal for easy access to the zentyal database
	+ Increased timeout redirecting to wizards on installation to 5 seconds
	  to avoid problems on some slow or loaded machines
	+ Save changes dialog do not appear if there are no changes
	+ Delete no longer needed duplicated code
	+ Do not go to save changes after a regular package installation
	  they are saved only in the first install
	+ Progress bar in installation refactored
2.3.17
	+ Do not use modal box for save changes during installation
	+ Hidden fields in DataTables are no longer considered compulsory
	+ Select type has now its own viewer that allows use of filter function
	+ User is now enabled together with the rest of modules on first install
2.3.16
	+ Fix 'oldRow' parameter in UpdatedRowNotify
	+ Use Clone::Fast instead of Clone
	+ Modal dialog for the save and discard changes operations
	+ Use a different lock file for the usercorner redis
	+ Improved look of tables when checkAll controls are present
	+ Better icons for clone action
	+ Added confirmation dialog feature to models; added confirmation
	  dialog to change hostname model
	+ Dynamic default values are now properly updated when adding a row
	+ Kill processes owned by the ebox user before trying to delete it
	+ Do not use sudo to call status command at EBox::Service::running
	+ Fixed regression setting default CSS class in notes
2.3.15
	+ Added missing call to updateRowNotify in DataForms
	+ Fixed silent error in EBox::Types::File templates for non-readable
	  by ebox files
	+ Use pkill instead of killall in postinst
	+ Use unset instead of delete_dir when removing rows
	+ Do not set order list for DataForms
	+ Only try to clean tmp dir on global system start
2.3.14
	+ Error message for failure in package cache creation
	+ Fixed regression when showing a data table in a modal view
	+ Do not do a redis transaction for network module init actions
	+ Fixed EBox::Module::Config::st_unset()
	+ Allowed error class in msg template
2.3.13
	+ Fixed problems in EventDaemon with JSON and blessed references
	+ More crashes avoided when watchers or dispatchers doesn't exist
	+ Proper RAID watcher reimplementation using the new state API
	+ EBox::Config::Redis singleton has now a instance() method instead of new()
	+ Deleted wrong use in ForcePurge model
2.3.12
	+ Fixed problem with watchers and dispatchers after a module deletion
	+ Fixed EBox::Model::DataTable::_checkFieldIsUnique, it failed when the
	  printableValue of the element was different to its value
	+ Fixed separation between Add table link and table body
	+ Adaptation of EventDaemon to model and field changes
	+ Disabled logs consolidation on purge until it is reworked, fixed
	  missing use in purge logs model
	+ Fixed Componet::parentRow, it not longer tries to get a row with
	  undefined id
	+ Fix typo in ConfigureLogs model
	+ Mark files for removing before deleting the row from backend in
	  removeRow
	+ The Includes directives are set just for the main virtual host
	+ Fixed EventDaemon crash
2.3.11
	+ Mark files for removing before deleting the row from backend in removeRow
	+ Dashboard widgets now always read the information from RO
	+ Enable actions are now executed before enableService()
	+ Fixed regression which prevented update of the administration service
	  port when it was changed in the interface
	+ New EBox::Model::Composite::componentNames() for dynamic composites
	+ Remove _exposedMethods() feature to reduce use of AUTOLOAD
	+ Removed any message set in the model in syncRows method
	+ Added global() method to modules and components to get a coherent
	  read-write or read-only instance depending on the context
	+ Removed Model::Report and Composite::Report namespaces to simplify model
	  management and specification
	+ New redis key naming, with $mod/conf/*, $mod/state and $mod/ro/* replacing
	  /ebox/modules/$mod/*, /ebox/state/$mod/* and /ebox-ro/modules/$mod/*
	+ Removed unnecessary parentComposite methods in EBox::Model::Component
	+ Only mark modules as changed when data has really changed
	+ EBox::Global::modChange() throws exception if instance is readonly
	+ New get_state() and set_state() methods, st_* methods are kept for
	  backwards compatibility, but they are deprecated
	+ Simplified events module internals with Watcher and Dispatcher providers
	+ Model Manager is now able to properly manage read-only instances
	+ Composites can now use parentModule() like Models
	+ Renamed old EBox::GConfModule to EBox::Module::Config
	+ Unified model and composite management in the new EBox::Model::Manager
	+ Model and composites are loaded on demand to reduce memory consumption
	+ Model and composite information is now stored in .yaml schemas
	+ ModelProvider and CompositeProvider are no longer necessary
	+ Simplified DataForm using more code from DataTable
	+ Adapted RAID and restrictedResources() to the new JSON objects in redis
	+ Remove unused override modifications code
	+ Added /usr/share/zentyal/redis-cli wrapper for low-level debugging
	+ Use simpler "key: value" format for dumps instead of YAML
	+ Row id prefixes are now better chosen to avoid confusion
	+ Use JSON instead of list and hash redis types (some operations,
	  specially on lists, are up to 50% faster and caching is much simpler)
	+ Store rows as hashes instead of separated keys
	+ Remove deprecated all_dirs and all_entries methods
	+ Remove obsolete EBox::Order package
	+ Remove no longer needed redis directory tree sets
	+ Fixed isEqualTo() method on EBox::Types::Time
	+ EBox::Types::Abstract now provides default implementations of fields(),
	  _storeInGConf() and _restoreFromHash() using the new _attrs() method
	+ Remove indexes on DataTables to reduce complexity, no longer needed
	+ Simplified ProgressIndicator implementation using shared memory
	+ New EBox::Util::SHMLock package
	+ Implemented transactions for redis operations
	+ Replace old MVC cache system with a new low-level redis one
	+ Delete no longer necessary regen-redis-db tool
	+ Added new checkAll property to DataTable description to allow
	  multiple check/uncheck of boolean columns
2.3.10
	+ Added Desktop::ServiceProvider to allow modules to implement
	  requests from Zentyal desktop
	+ Added VirtualHost to manage desktop requests to Zentyal server
	+ Fix EventDaemon in the transition to MySQL
	+ Send EventDaemon errors to new rotated log file /var/log/zentyal/events.err
	+ Send an event to Zentyal Cloud when the updates are up-to-date
	+ Send an info event when modules come back to running
	+ Include additional info for current event watchers
	+ Fixed RAID report for some cases of spare devices and bitmaps
	+ Fixed log purge, SQL call must be a statement not a query
	+ Fixed regex syntax in user log queries
	+ Added missing "use Filesys::Df" to SysInfo
	+ Disabled consolidation by default until is fixed or reimplemented
	+ Fixed regresion in full log page for events
	+ Added clone action to data tables
	+ Fixed regression in modal popup when showing element table
	+ Added new type EBox::Types::KrbRealm
	+ Fix broken packages when dist-upgrading from old versions: stop ebox
	  owned processes before changing home directory
	+ Log the start and finish of start/stop modules actions
	+ Added usesPort() method to apache module
2.3.9
	+ Enable SSLInsecureRenegotiation to avoid master -> slave SOAP handsake
	  problems
	+ Added validateRowRemoval method to EBox::Model::DataTable
	+ Use rm -rf instead of remove_tree to avoid chdir permission problems
	+ Avoid problems restarting apache when .pid file does not exist
	+ Do not use graceful on apache to allow proper change of listen port
	+ Simplified apache restart mechanism and avoid some problems
2.3.8
	+ Create tables using MyISAM engine by default
	+ Delete obsolete 'admin' table
2.3.7
	+ Fixed printableName for apache module and remove entry in status widget
	+ Merged tableBodyWithoutActions.mas into tableBody.mas
	+ Removed tableBodyWithoutEdit.mas because it is no longer used
	+ Better form validation message when there are no ids for
	  foreign rows in select control with add new popup
	+ Fixed branding of RSS channel items
	+ Fixed destination path when copying zentyal.cnf to /etc/mysql/conf.d
	+ Packaging fixes for precise
2.3.6
	+ Switch from CGIs to models in System -> General
	+ New value() and setValue() methods in DataForm::setValue() for cleaner
	  code avoiding use of AUTOLOAD
	+ Added new EBox::Types::Time, EBox::Types::Date and EBox::Types::TimeZone
	+ Added new attribute 'enabled' to the Action and MultiStateAction types
	  to allow disabling an action. Accepts a scalar or a CODE ref
	+ The 'defaultValue' parameter of the types now accept a CODE ref that
	  returns the default value.
2.3.5
	+ Added force parameter in validateTypedRow
	+ Fixed 'hidden' on types when using method references
	+ Removed some console problematic characters from Util::Random::generate
	+ Added methods to manage apache CA certificates
	+ Use IO::Socket::SSL for SOAPClient connections
	+ Removed apache rewrite from old slaves implementation
	+ Do not show RSS image if custom_prefix defined
2.3.4
	+ Avoid 'negative radius' error in DiskUsage chart
	+ Fixed call to partitionFileSystems in EBox::SysInfo::logReportInfo
	+ Log audit does not ignore fields which their values could be interpreted
	  as boolean false
	+ Avoid ebox.cgi failure when showing certain strings in the error template
	+ Do not calculate md5 digests if override_user_modification is enabled
	+ Clean /var/lib/zentyal/tmp on boot
	+ Stop apache gracefully and delete unused code in Apache.pm
	+ Cache contents of module.yaml files in Global
2.3.3
	+ The editable attribute of the types now accept a reference to a function
	  to dinamically enable or disable the field.
	+ In progress bar CGIs AJAX call checks the availability of the
	  next page before loading it
	+ Replaced community logo
	+ Adapted messages in the UI for new editions
	+ Changed cookie name to remove forbidden characters to avoid
	  incompatibilities with some applications
	+ Added methods to enable/disable restart triggers
2.3.2
	+ Fixed redis unix socket permissions problem with usercorner
	+ Get row ids without safe characters checking
	+ Added EBox::Util::Random as random string generator
	+ Set log level to debug when cannot compute md5 for a nonexistent file
	+ Filtering in tables is now case insensitive
	+ ProgressIndicator no longer leaves zombie processes in the system
	+ Implemented mysqldump for logs database
	+ Remove zentyal-events cron script which should not be longer necessary
	+ Bugfix: set executable permissions to cron scripts and example hooks
	+ Added a global method to retrieve installed server edition
	+ Log also duration and compMessage to events.log
2.3.1
	+ Updated Standards-Version to 3.9.2
	+ Fixed JS client side table sorting issue due to Prototype
	  library upgrade
	+ Disable InnoDB by default to reduce memory consumption of MySQL
	+ Now events are logged in a new file (events.log) in a more
	  human-readable format
	+ Added legend to DataTables with custom actions
	+ Changed JS to allow the restore of the action cell when a delete
	  action fails
	+ Set milestone to 3.0 when creating bug reports in the trac
	+ Avoid temporal modelInstance errors when adding or removing
	  modules with LogWatchers or LogDispatcher
	+ Unallow administration port change when the port is in use
2.3
	+ Do not launch a passwordless redis instance during first install
	+ New 'types' field in LogObserver and storers/acquirers to store special
	  types like IPs or MACs in an space-efficient way
	+ Use MySQL for the logs database instead of PostgreSQL
	+ Bugfix: logs database is now properly recreated after purge & install
	+ Avoid use of AUTOLOAD to execute redis commands, improves performance
	+ Use UNIX socket to connect to redis for better performance and
	  update default redis 2.2 settings
	+ Use "sudo" group instead of "admin" one for the UI access control
	+ Added EBox::Module::Base::version() to get package version
	+ Fixed problem in consalidation report when accumulating results
	  from queries having a "group by table.field"
	+ Added missing US and Etc zones in timezone selector
	+ Replaced autotools with zbuildtools
	+ Refuse to restore configuration backup from version lesser than
	  2.1 unless forced
	+ Do not retrieve format.js in every graph to improve performance
	+ The purge-module scripts are always managed as root user
	+ New grep-redis tool to search for patterns in redis keys or
	  values
	+ Use partitionFileSystems method from EBox::FileSystem
2.2.4
	+ New internal 'call' command in Zentyal shell to 'auto-use' the module
	+ Zentyal shell now can execute commandline arguments
	+ Bugfix: EBox::Types::IPAddr::isEqualTo allows to change netmask now
	+ Removed some undefined concatenation and compare warnings in error.log
	+ Ignore check operation in RAID event watcher
	+ Skip IP addresses ending in .0 in EBox::Types::IPRange::addresses()
	+ Do not store in redis trailing dots in Host and DomainName types
	+ Added internal command to instance models and other improvements in shell
	+ Now the whole /etc/zentyal directory is backed up and a copy of the
	  previous contents is stored at /var/backups before restoring
	+ Removing a module with a LogWatcher no longer breaks the LogWatcher
	  Configuration page anymore
	+ Fixed error in change-hostname script it does not longer match substrings
	+ Bugfix: Show breadcrumbs even from models which live in a
	  composite
	+ HTTPLink now returns empty string if no HTTPUrlView is defined
	  in DataTable class
	+ Added mising use sentence in EBox::Event::Watcher::Base
2.2.3
	+ Bugfix: Avoid url rewrite to ebox.cgi when requesting to /slave
	+ Fixed logrotate configuration
	+ More resilient way to handle with missing indexes in _find
	+ Added more informative text when mispelling methods whose prefix
	  is an AUTOLOAD action
	+ A more resilient solution to load events components in EventDaemon
	+ Added one and two years to the purge logs periods
	+ Fixed downloads from EBox::Type::File
2.2.2
	+ Revert cookie name change to avoid session loss in upgrades
	+ Do not try to change owner before user ebox is created
2.2.1
	+ Removed obsolete references to /zentyal URL
	+ Create configuration backup directories on install to avoid warnings
	  accessing the samba share when there are no backups
	+ Log result of save changes, either successful or with warnings
	+ Changed cookie name to remove forbidden characters to avoid
	  incompatibilities with some applications
	+ Removed duplicated and incorrect auding logging for password change
	+ Fixed some non-translatable strings
	+ Create automatic bug reports under 2.2.X milestone instead of 2.2
	+ Fixed bug changing background color on selected software packages
2.1.34
	+ Volatile types called password are now also masked in audit log
	+ Adjust padding for module descriptions in basic software view
	+ Removed beta icon
2.1.33
	+ Fixed modal add problems when using unique option on the type
	+ Fixed error management in the first screen of modal add
	+ Unify software selection and progress colors in CSS
	+ Set proper message type in Configure Events model
	+ Fixed error checking permanentMessage types in templates/msg.mas
2.1.32
	+ Added progress bar colors to theme definition
	+ Remove no longer correct UTF8 decode in ProgressIndicator
	+ Fixed UTF8 double-encoding on unexpected error CGI
	+ Reviewed some subscription strings
	+ Always fork before apache restart to avoid port change problems
	+ Stop modules in the correct order (inverse dependencies order)
	+ Better logging of failed modules on restore
2.1.31
	+ Do not start managed daemons on boot if the module is disabled
	+ Better message on redis error
	+ Watch for dependencies before automatic enable of modules on first install
2.1.30
	+ Removed obsolete /ebox URL from RSS link
	+ Changed methods related with extra backup data in modules logs
	  to play along with changes in ebackup module
	+ Set a user for remote access for audit reasons
	+ Detect session loss on AJAX requests
2.1.29
	+ Startup does not fail if SIGPIPE received
2.1.28
	+ Added code to mitigate false positives on module existence
	+ Avoid error in logs full summary due to incorrect syntax in template
	+ Allow unsafe chars in EBox::Types::File to avoid problems in some browsers
	+ Reviewed some subscription strings
	+ Warning about language-packs installed works again after Global changes
	+ Show n components update when only zentyal packages are left to
	  upgrade in the system widget
	+ Do not show debconf warning when installing packages
	+ EBox::Types::IPAddr (and IPNetwork) now works with defaultValue
	+ Allow to hide menu items, separators and dashboard widgets via conf keys
2.1.27
	+ Do not create tables during Disaster Recovery installation
	+ Added new EBox::Util::Debconf::value to get debconf values
	+ DataTable controller does no longer try to get a deleted row
	  for gather elements values for audit log
	+ Check if Updates watcher can be enabled if the subscription
	  level is yet unknown
2.1.26
	+ Detection of broken packages works again after proper deletion
	  of dpkg_running file
	+ Keep first install redis server running until trigger
	+ Unified module restart for package trigger and init.d
	+ Use restart-trigger script in postinst for faster daemons restarting
	+ System -> Halt/Reboot works again after regression in 2.1.25
	+ Added framework to show warning messages after save changes
	+ Change caption of remote services link to Zentyal Cloud
	+ Do not show Cloud link if hide_cloud_link config key is defined
	+ Added widget_ignore_updates key to hide updates in the dashboard
	+ Differentiate ads from notes
	+ Allow custom message type on permanentMessage
	+ Only allow custom themes signed by Zentyal
	+ Removed /zentyal prefix from URLs
	+ Caps lock detection on login page now works again
	+ Added HiddenIfNotAble property to event watchers to be hidden if
	  it is unabled to monitor the event
	+ Dashboard values can be now error and good as well
	+ Include a new software updates widget
	+ Include a new alert for basic subscriptions informing about
	  software updates
	+ Add update-notifier-common to dependencies
	+ EBox::DataTable::enabledRows returns rows in proper order
	+ Use custom ads when available
	+ Disable bug report when hide_bug_report defined on theme
2.1.25
	+ Do not show disabled module warnings in usercorner
	+ Mask passwords and unify boolean values in audit log
	+ Do not override type attribute for EBox::Types::Text subtypes
	+ Corrected installation finished message after first install
	+ Added new disableAutocomplete attribute on DataTables
	+ Optional values can be unset
	+ Minor improvements on nmap scan
2.1.24
	+ Do not try to generate config for unconfigured services
	+ Remove unnecessary redis call getting _serviceConfigured value
	+ Safer sizes for audit log fields
	+ Fix non-translatable "show help" string
	+ Allow links to first install wizard showing a desired page
	+ Fixed bug in disk usage when we have both values greater and
	  lower than 1024 MB
	+ Always return a number in EBox::AuditLogging::isEnabled to avoid
	  issues when returning the module status
	+ Added noDataMsg attribute on DataTable to show a message when
	  there are no rows
2.1.23
	+ Removed some warnings during consolidation process
	+ Depend on libterm-readline-gnu-perl for history support in shells
	+ Fixed error trying to change the admin port with NTP enabled
	+ Fixed breadcrumb destination for full log query page
	+ Use printableActionName in DataTable setter
2.1.22
	+ Fixed parentRow method in EBox::Types::Row
	+ Added new optionalLabel flag to EBox::Types::Abstract to avoid
	  show the label on non-optional values that need to be set as
	  optional when using show/hide viewCustomizers
	+ Added initHTMLStateOrder to View::Customizer to avoid incorrect
	  initial states
	+ Improved exceptions info in CGIs to help bug reporting
	+ Do not show customActions when editing row on DataTables
2.1.21
	+ Fixed bug printing traces at Global.pm
	+ Check new dump_exceptions confkey instead of the debug one in CGIs
	+ Explicit conversion to int those values stored in our database
	  for correct dumping in reporting
	+ Quote values in update overwrite while consolidating for reporting
2.1.20
	+ Fixed regression in edition in place of booleans
	+ Better default balance of the dashboard based on the size of the widgets
	+ Added defaultSelectedType argument to PortRange
2.1.19
	+ Disable KeepAlive as it seems to give performance problems with Firefox
	  and set MaxClients value back to 1 in apache.conf
	+ Throw exceptions when calling methods not aplicable to RO instances
	+ Fixed problems when mixing read/write and read-only instances
	+ Date/Time and Timezone moved from NTP to core under System -> General
	+ Do not instance hidden widgets to improve dashboard performance
	+ New command shell with Zentyal environment at /usr/share/zentyal/shell
	+ Show warning when a language-pack is not installed
	+ Removed unnecessary dump/load operations to .bak yaml files
	+ AuditLogging and Logs constructor now receive the 'ro' parameter
	+ Do not show Audit Logging in Module Status widget
2.1.18
	+ New unificated zentyal-core.logrotate for all the internal logs
	+ Added forceEnabled option for logHelpers
	+ Moved carousel.js to wizard template
	+ Add ordering option to wizard pages
	+ Fixed cmp and isEqualTo methods for EBox::Types::IPAddr
	+ Fixed wrong Mb unit labels in Disk Usage and use GB when > 1024 MB
	+ Now global-action script can be called without progress indicator
	+ Fixed EBox::Types::File JavaScript setter code
	+ Added support for "Add new..." modal boxes in foreign selectors
	+ Each module can have now its customized purge-module script
	  that will be executed after the package is removed
	+ Added Administration Audit Logging to log sessions, configuration
	  changes, and show pending actions in save changes confirmation
	+ User name is stored in session
	+ Remove deprecated extendedRestore from the old Full Backup
2.1.17
	+ Fixed RAID event crash
	+ Added warning on models and composites when the module is disabled
	+ Fixed login page style with some languages
	+ Login page template can now be reused accepting title as parameter
	+ EBox::Types::File does not write on redis when it fails to
	  move the fail to its final destination
	+ Added quote column option for periodic log consolidation and
	  report consolidation
	+ Added exclude module option to backup restore
2.1.16
	+ Do not show incompatible navigator warning on Google Chrome
	+ Fixed syncRows override detection on DataTable find
	+ clean-conf script now deletes also state data
	+ Avoid 'undefined' message in selectors
2.1.15
	+ Move Disk Usage and RAID to the new Maintenance menu
	+ Always call syncRows on find (avoid data inconsistencies)
	+ Filename when downloading a conf backup now contains hostname
	+ Fixed bug in RAID template
	+ Set proper menu order in System menu (fixes NTP position)
	+ Fixed regresion in page size selector on DataTables
	+ Fixed legend style in Import/Export Configuration
2.1.14
	+ Fixed regresion with double quotes in HTML templates
	+ Fixed problems with libredis-perl version dependency
	+ Adding new apparmor profile management
2.1.13
	+ Better control of errors when saving changes
	+ Elements of Union type can be hidden
	+ Model elements can be hidden only in the viewer or the setter
	+ HTML attributtes are double-quoted
	+ Models can have sections of items
	+ Password view modified to show the confirmation field
	+ New multiselect type
	+ Redis backend now throws different kind of exceptions
2.1.12
	+ Revert no longer necessary parents workaround
	+ Hide action on viewCustomizer works now on DataTables
2.1.11
	+ Fixed bug which setted bad directory to models in tab view
	+ Union type: Use selected subtype on trailingText property if the
	  major type does not have the property
	+ Raise MaxClients to 2 to prevent apache slowness
2.1.10
	+ Security [ZSN-2-1]: Avoid XSS in process list widget
2.1.9
	+ Do not try to initialize redis client before EBox::init()
	+ Safer way to delete rows, deleting its id reference first
	+ Delete no longer needed workaround for gconf with "removed" attribute
	+ Fixed regression in port range setter
2.1.8
	+ Fixed regression in menu search
	+ Fixed missing messages of multi state actions
	+ Help toggler is shown if needed when dynamic content is received
	+ Fixed issue when disabling several actions at once in a data table view
	+ All the custom actions are disabled when one is clicked
	+ Submit wizard pages asynchronously and show loading indicator
	+ Added carousel.js for slide effects
2.1.7
	+ Fixed issues with wrong html attributes quotation
	+ Bugfix: volatile types can now calculate their value using other
	  the value from other elements in the row no matter their position
2.1.6
	+ Attach software.log to bug report if there are broken packages
	+ Added keyGenerator option to report queries
	+ Tuned apache conf to provide a better user experience
	+ Actions click handlers can contain custom javascript
	+ Restore configuration with force dependencies option continues
	  when modules referenced in the backup are not present
	+ Added new MultiStateAction type
2.1.5
	+ Avoid problems getting parent if the manager is uninitialized
	+ Rename some icon files with wrong extension
	+ Remove wrong optional attribute for read-only fields in Events
	+ Renamed all /EBox/ CGI URLs to /SysInfo/ for menu folder coherency
	+ Added support for custom actions in DataTables
	+ Replaced Halt/Reboot CGI with a model
	+ Message classes can be set from models
	+ Fixed error in Jabber dispatcher
	+ Show module name properly in log when restart from the dashboard fails
	+ Avoid warning when looking for inexistent PID in pidFileRunning
2.1.4
	+ Changed Component's parent/child relationships implementation
	+ Fixed WikiFormat on automatic bug report tickets
	+ Do not show available community version in Dashboard with QA
 	  updates
2.1.3
	+ Fall back to readonly data in config backup if there are unsaved changes
	+ Allow to automatically send a report in the unexpected error page
	+ Logs and Events are now submenus of the new Maintenance menu
	+ Configuration Report option is now present on the Import/Export section
	+ Require save changes operation after changing the language
	+ Added support for URL aliases via schemas/urls/*.urls files
	+ Allow to sort submenu items via 'order' attribute
	+ Automatically save changes after syncRows is called and mark the module
	  mark the module as unchanged unless it was previously changed
	+ Removed unnecessary ConfigureEvents composite
	+ Removed unnecessary code from syncRows in logs and events
	+ Restore configuration is safer when restoring /etc/zentyal files
	+ Fixed unescaped characters when showing an exception
	+ Fixed nested error page on AJAX requests
	+ Adapted dumpBackupExtraData to new expected return value
	+ Report remoteservices, when required, a change in administration
	  port
	+ Added continueOnModuleFail mode to configuration restore
	+ Fixed Firefox 4 issue when downloading backups
	+ Show scroll when needed in stacktraces (error page)
	+ More informative error messages when trying to restart locked modules
	  from the dashboard
	+ Creation of plpgsql language moved from EBox::Logs::initialSetup
	  to create-db script
	+ Redis backend now throws different kind of exceptions
	+ Avoid unnecesary warnings about PIDs
	+ Update Jabber dispatcher to use Net::XMPP with some refactoring
	+ Save changes messages are correctly shown with international charsets
	+ Support for bitmap option in RAID report
	+ Retry multiInsert line by line if there are encoding errors
	+ Adapted to new location of partitionsFileSystems in EBox::FileSystem
	+ Event messages are cleaned of null characters and truncated
	  before inserting in the database when is necessary
	+ Improve message for "Free storage space" event and send an info
	  message when a given partition is not full anymore
	+ Event messages now can contain newline characters
	+ Objects of select type are compared also by context
	+ Remove cache from optionsFromForeignModel since it produces
	  problems and it is useless
	+ Set title with server name if the server is subscribed
	+ Fix title HTML tag in views for Models and Composites
	+ Added lastEventsReport to be queried by remoteservices module
	+ Added EBox::Types::HTML type
	+ Added missing manage-logs script to the package
	+ Fixed problems with show/hide help switch and dynamic content
	+ Menus with subitems are now kept unfolded until a section on a
	  different menu is accessed
	+ Sliced restore mode fails correctly when schema file is missing,
	  added option to force restore without schema file
	+ Purge conf now purges the state keys as well
	+ Added EBox::Types::IPRange
2.1.2
	+ Now a menu folder can be closed clicking on it while is open
	+ Bugfix: cron scripts are renamed and no longer ignored by run-parts
	+ Added new EBox::Util::Nmap class implementing a nmap wrapper
2.1.1
	+ Fixed incoherency problems with 'on' and '1' in boolean indexes
	+ Move cron scripts from debian packaging to src/scripts/cron
	+ Trigger restart of logs and events when upgrading zentyal-core
	  without any other modules
	+ Don't restart apache twice when upgrading together with more modules
	+ Fixed params validation issues in addRow
2.1
	+ Replace YAML::Tiny with libyaml written in C through YAML::XS wrapper
	+ Minor bugfix: filter invalid '_' param added by Webkit-based browser
	  on EBox::CGI::Base::params() instead of _validateParams(), avoids
	  warning in zentyal.log when enabling modules
	+ All CGI urls renamed from /ebox to /zentyal
	+ New first() and deleteFirst() methods in EBox::Global to check
	  existence and delete the /var/lib/zentyal/.first file
	+ PO files are now included in the language-pack-zentyal-* packages
	+ Migrations are now always located under /usr/share/$package/migration
	  this change only affects to the events and logs migrations
	+ Delete no longer used domain and translationDomain methods/attributes
	+ Unified src/libexec and tools in the new src/scripts directory
	+ Remove the ebox- prefix on all the names of the /usr/share scripts
	+ New EBox::Util::SQL package with helpers to create and drop tables
	  from initial-setup and purge-module for each module
	+ Always drop tables when purging a package
	+ Delete 'ebox' user when purging zentyal-core
	+ Moved all SQL schemas from tools/sqllogs to schemas/sql
	+ SQL time-period tables are now located under schemas/sql/period
	+ Old ebox-clean-gconf renamed to /usr/share/zentyal/clean-conf and
	  ebox-unconfigure-module is now /usr/share/zentyal/unconfigure-module
	+ Added default implementation for enableActions, executing
	  /usr/share/zentyal-$modulename/enable-module if exists
	+ Optimization: Do not check if a row is unique if any field is unique
	+ Never call syncRows on read-only instances
	+ Big performance improvements using hashes and sets in redis
	  database to avoid calls to the keys command
	+ Delete useless calls to exists in EBox::Config::Redis
	+ New regen-redis-db tool to recreate the directory structure
	+ Renamed /etc/cron.hourly/90manageEBoxLogs to 90zentyal-manage-logs
	  and moved the actual code to /usr/share/zentyal/manage-logs
	+ Move /usr/share/ebox/zentyal-redisvi to /usr/share/zentyal/redisvi
	+ New /usr/share/zentyal/initial-setup script for modules postinst
	+ New /usr/share/zentyal/purge-module script for modules postrm
	+ Removed obsolete logs and events migrations
	+ Create plpgsql is now done on EBox::Logs::initialSetup
	+ Replace old ebox-migrate script with EBox::Module::Base::migrate
	+ Rotate duplicity-debug.log log if exists
	+ Bug fix: Port selected during installation is correctly saved
	+ Zentyal web UI is restarted if their dependencies are upgraded
	+ Bug fix: Logs don't include unrelated information now
	+ Add total in disk_usage report
	+ Bugfix: Events report by source now works again
	+ Do not include info messages in the events report
	+ Services event is triggered only after five failed checkings
	+ Do not add redundant includedir lines to /etc/sudoers
	+ Fixed encoding for strings read from redis server
	+ Support for redis-server 2.0 configuration
	+ Move core templates to /usr/share/zentyal/stubs/core
	+ Old /etc/ebox directory replaced with the new /etc/zentyal with
	  renamed core.conf, logs.conf and events.conf files
	+ Fixed broken link to alerts list
2.0.15
	+ Do not check the existence of cloud-prof package during the
	  restore since it is possible not to be installed while disaster
	  recovery process is done
	+ Renamed /etc/init.d/ebox to /etc/init.d/zentyal
	+ Use new zentyal-* package names
	+ Don't check .yaml existence for core modules
2.0.14
	+ Added compMessage in some events to distinguish among events if
	  required
	+ Make source in events non i18n
	+ After restore, set all the restored modules as changed
	+ Added module pre-checks for configuration backup
2.0.13
	+ Fixed dashboard graphs refresh
	+ Fixed module existence check when dpkg is running
	+ Fix typo in sudoers creation to make remote support work again
2.0.12
	+ Include status of packages in the downloadable bug report
	+ Bugfix: Avoid possible problems deleting redis.first file if not exist
2.0.11
	+ New methods entry_exists and st_entry_exists in config backend
2.0.10
	+ Now redis backend returns undef on get for undefined values
	+ Allow custom mason templates under /etc/ebox/stubs
	+ Better checks before restoring a configuration backup with
	  a set of modules different than the installed one
	+ Wait for 10 seconds to the child process when destroying the
	  progress indicator to avoid zombie processes
	+ Caught SIGPIPE when trying to contact Redis server and the
	  socket was already closed
	+ Do not stop redis server when restarting apache but only when
	  the service is asked to stop
	+ Improvements in import/export configuration (know before as
	  configuration backup)
	+ Improvements in ProgressIndicator
	+ Better behaviour of read-only rows with up/down arrows
	+ Added support for printableActionName in DataTable's
	+ Added information about automatic configuration backup
	+ Removed warning on non existent file digest
	+ Safer way to check if core modules exist during installation
2.0.9
	+ Treat wrong installed packages as not-existent modules
	+ Added a warning in dashboard informing about broken packages
	+ File sharing and mailfilter log event watchers works again since
	  it is managed several log tables per module
2.0.8
	+ Replaced zentyal-conf script with the more powerful zentyal-redisvi
	+ Set always the same default order for dashboard widgets
	+ Added help message to the configure widgets dialog
	+ Check for undefined values in logs consolidation
	+ Now dashboard notifies fails when restarting a service
	+ Fixed bug with some special characters in dashboard
	+ Fixed bug with some special characters in disk usage graph
2.0.7
	+ Pre-installation includes sudoers.d into sudoers file if it's not yet
	  installed
	+ Install apache-prefork instead of worker by default
	+ Rename service certificate to Zentyal Administration Web Server
2.0.6
	+ Use mod dependencies as default restore dependencies
	+ Fixed dependencies in events module
	+ Increased recursive dependency threshold to avoid
	  backup restoration problems
2.0.5
	+ Removed deprecated "Full backup" option from configuration backup
	+ Bugfix: SCP method works again after addition of SlicedBackup
	+ Added option in 90eboxpglogger.conf to disable logs consolidation
2.0.4
	+ Removed useless gconf backup during upgrade
	+ Fixed postinstall script problems during upgrade
2.0.3
	+ Added support for the sliced backup of the DB
	+ Hostname change is now visible in the form before saving changes
	+ Fixed config backend problems with _fileList call
	+ Added new bootDepends method to customize daemons boot order
	+ Added permanent message property to Composite
	+ Bugfix: Minor aesthetic fix in horizontal menu
	+ Bugfix: Disk usage is now reported in expected bytes
	+ Bugfix: Event dispatcher is not disabled when it is impossible
	  for it to dispatch the message
2.0.2
	+ Better message for the service status event
	+ Fixed modules configuration purge script
	+ Block enable module button after first click
	+ Avoid division by zero in progress indicator when total ticks is
	  zero
	+ Removed warning during postinst
	+ Added new subscription messages in logs, events and backup
2.0.1
	+ Bugfix: Login from Zentyal Cloud is passwordless again
	+ Some defensive code for the synchronization in Events models
	+ Bugfix: add EBox::Config::Redis::get to fetch scalar or list
	  values. Make GConfModule use it to avoid issues with directories
	  that have both sort of values.
1.5.14
	+ Fixed redis bug with dir keys prefix
	+ Improved login page style
	+ New login method using PAM instead of password file
	+ Allow to change admin passwords under System->General
	+ Avoid auto submit wizard forms
	+ Wizard skip buttons always available
	+ Rebranded post-installation questions
	+ Added zentyal-conf script to get/set redis config keys
1.5.13
	+ Added transition effect on first install slides
	+ Zentyal rebrand
	+ Added web page favicon
	+ Fixed already seen wizards apparition
	+ Fixed ro module creation with redis backend
	+ Use mason for links widgets
	+ Use new domain to official strings for subscriptions
1.5.12
	+ Added option to change hostname under System->General
	+ Show option "return to dashboard" when save changes fails.
1.5.11
	+ Added more tries on redis reconnection
	+ Fixed user corner access problems with redis server
	+ writeFile* methods reorganized
	+ Added cron as dependency as cron.hourly was never executed with anacron
	+ Improvements in consolidation of data for reports
1.5.10
	+ Fixed gconf to redis conversion for boolean values
1.5.9
	+ Improved migrations speed using the same perl interpreter
	+ Redis as configuration backend (instead of gconf)
	+ Improved error messages in ebox-software
	+ Set event source to 256 chars in database to adjust longer event
	  sources
	+ Progress bar AJAX updates are sent using JSON
	+ Fixed progress bar width problems
	+ Fixed top menu on wizards
	+ Improved error message when disconnecting a not connected database
	+ Abort installation if 'ebox' user already exists
	+ Bugfix: IP address is now properly registered if login fails
1.5.8
	+ Added template tableorderer.css.mas
	+ Added buttonless top menu option
	+ Bugfix: Save all modules on first installation
	+ Bugfix: General ebox database is now created if needed when
	  re/starting services
	+ Bugfix: Data to report are now uniform in number of elements per
	  value. This prevents errors when a value is present in a month and
	  not in another
	+ Bugfix: Don't show already visited wizard pages again
1.5.7
	+ Bugfix: Avoid error when RAID is not present
	+ Bugfix: Add ebox-consolidate-reportinfo call in daily cron script
	+ Bugfix: Called multiInsert and unbufferedInsert when necessary
	  after the loggerd reimplementation
	+ Bugfix: EBox::ThirdParty::Apache2::AuthCookie and
	  EBox::ThirdParty::Apache2::AuthCookie::Util package defined just
	  once
	+ Added util SystemKernel
	+ Improved progress indicator
	+ Changes in sudo generation to allow sudo for remote support user
	+ Initial setup wizards support
1.5.6
	+ Reimplementation of loggerd using inotify instead of File::Tail
1.5.5
	+ Asynchronous load of dashboard widgets for a smoother interface
1.5.4
	+ Changed dbus-check script to accept config file as a parameter
1.5.3
	+ Function _isDaemonRunning works now with snort in lucid
	+ Javascript refreshing instead of meta tag in log pages
	+ Updated links in dashboard widget
	+ Add package versions to downloadable ebox.log
	+ Fixed postgresql data dir path for disk usage with pg 8.4
	+ GUI improvements in search box
1.5.2
	+ Security [ESN-1-1]: Validate referer to avoid CSRF attacks
	+ Added reporting structure to events module
	+ Added new CGI to download the last lines of ebox.log
1.5.1
	+ Bugfix: Catch exception when upstart daemon does not exist and
	  return a stopped status
	+ Added method in logs module to dump database in behalf of
	ebackup module
	+ Bugfix: Do not check in row uniqueness for optional fields that
	are not passed as parameters
	+ Improve the output of ebox module status, to be consistent with the one
	  shown in the interface
	+ Add options to the report generation to allow queries to be more
	  flexible
	+ Events: Add possibility to enable watchers by default
	+ Bugfix: Adding a new field to a model now uses default
	  value instead of an empty value
	+ Added script and web interface for configuration report, added
	  more log files to the configuration report
1.5
	+ Use built-in authentication
	+ Use new upstart directory "init" instead of "event.d"
	+ Use new libjson-perl API
	+ Increase PerlInterpMaxRequests to 200
	+ Increase MaxRequestsPerChild (mpm-worker) to 200
	+ Fix issue with enconding in Ajax error responses
	+ Loggerd: if we don't have any file to watch we just sleep otherwise the process
	  will finish and upstart will try to start it over again and again.
	+ Make /etc/init.d/ebox depend on $network virtual facility
	+ Show uptime and users on General Information widget.
1.4.2
	+ Start services in the appropriate order (by dependencies) to fix a problem
	  when running /etc/init.d/ebox start in slaves (mail and other modules
	  were started before usersandgroups and thus failed)
1.4.1
	+ Remove network workarounds from /etc/init.d/ebox as we don't bring
	  interfaces down anymore
1.4
	+ Bug fix: i18n. setDomain in composites and models.
1.3.19
	+ Make the module dashboard widget update as the rest of the widgets
	+ Fix problem regarding translation of module names: fixes untranslated
	  module names in the dashboard, module status and everywhere else where
	  a module name is written
1.3.18
	+ Add version comparing function and use it instead of 'gt' in the
	  general widget
1.3.17
	+ Minor bug fix: check if value is defined in EBox::Type::Union
1.3.16
	+ Move enable field to first row in ConfigureDispatcherDataTable
	+ Add a warning to let users know that a module with unsaved changes
	  is disabled
	+ Remove events migration directory:
		- 0001_add_conf_configureeventtable.pl
		- 0002_add_conf_diskfree_watcher.pl
	+ Bug fix: We don't use names to stringify date to avoid issues
	  with DB insertions and localisation in event logging
	+ Bug fix: do not warn about disabled services which return false from
	  showModuleStatus()
	+ Add blank line under "Module Status"
	+ Installed and latest available versions of the core are now displayed
	  in the General Information widget
1.3.15
	+ Bug fix: Call EBox::Global::sortModulesByDependencies when
	  saving all modules and remove infinite loop in that method.
	  EBox::Global::modifiedModules now requires an argument to sort
	  its result dependending on enableDepends or depends attribute.
	+ Bug fix: keep menu folders open during page reloads
	+ Bug fix: enable the log events dispatcher by default now works
	+ Bug fix: fixed _lock function in EBox::Module::Base
	+ Bug fix: composites honor menuFolder()
	+ Add support for in-place edition for boolean types. (Closes
	  #1664)
	+ Add method to add new database table columnts to EBox::Migration::Helpers
	+ Bug fix: enable "Save Changes" button after an in-place edition
1.3.14
	+ Bug fix: fix critical bug in migration helper that caused some log
	  log tables to disappear
	+ Create events table
	+ Bug fix: log watcher works again
	+ Bug fix: delete cache if log index is not found as it could be
	  disabled
1.3.13
	+ Bug fix: critical error in EventDaemon that prevented properly start
	+ Cron script for manage logs does not run if another is already
	  running, hope that this will avoid problems with large logs
	+ Increased maximum size of message field in events
	+ Added script to purge logs
	+ Bug fix: multi-domain logs can be enabled again
1.3.12
	+ Added type for EBox::Dashboard::Value to stand out warning
	  messages in dashboard
	+ Added EBox::MigrationHelpers to include migration helpers, for now,
	  include a db table renaming one
	+ Bug fix: Fix mismatch in event table field names
	+ Bug fix: Add migration to create language plpgsql in database
	+ Bug fix: Add missing script for report log consolidation
	+ Bug fix: Don't show modules in logs if they are not configured. This
	  prevents some crashes when modules need information only available when
	  configured, such as mail which holds the vdomains in LDAP
	+ Added method EBox::Global::lastModificationTime to know when
	  eBox configuration was modified for last time
	+ Add support for breadcrumbs on the UI
	+ Bug fix: in Loggerd files are only parsed one time regardless of
	  how many LogHelper reference them
	+ Added precondition for Loggerd: it does not run if there isnt
	anything to watch
1.3.11
	+ Support customFilter in models for big tables
	+ Added EBox::Events::sendEvent method to send events using Perl
	  code (used by ebackup module)
	+ Bug fix: EBox::Type::Service::cmp now works when only the
	  protocols are different
	+ Check $self is defined in PgDBEngine::DESTROY
	+ Do not watch files in ebox-loggerd related to disabled modules and
	  other improvements in the daemon
	+ Silent some exceptions that are used for flow control
	+ Improve the message from Service Event Watcher
1.3.10
	+ Show warning when accesing the UI with unsupported browsers
	+ Add disableApparmorProfile to EBox::Module::Service
	+ Bug fix: add missing use
	+ Bug fix: Make EventDaemon more robust against malformed sent
	  events by only accepting EBox::Event objects
1.3.8
	+ Bug fix: fixed order in EBox::Global::modified modules. Now
	  Global and Backup use the same method to order the module list
	  by dependencies
1.3.7
	+ Bug fix: generate public.css and login.css in dynamic-www directory
	  which is /var/lib/zentyal/dynamicwww/css/ and not in /usr/share/ebox/www/css
	  as these files are generate every time eBox's apache is
	  restarted
	+ Bug fix: modules are restored now in the correct dependency
	  order
	+ ebox-make-backup accepts --destinaton flag to set backup's file name
	+ Add support for permanent messages to EBox::View::Customizer
1.3.6
	+ Bug fix: override _ids in EBox::Events::Watcher::Log to not return ids
	which do not exist
	+ Bug fix: fixed InverseMatchSelect type which is used by Firewall module
	+ New widget for the dashboard showing useful support information
	+ Bugfix: wrong permissions on CSS files caused problem with usercorner
	+ CSS are now templates for easier rebranding
	+ Added default.theme with eBox colors
1.3.5
	+ Bugfix: Allow unsafe characters in password type
	+ Add FollowSymLinks in eBox apache configuration. This is useful
	  if we use js libraries provided by packages
1.3.4
	+ Updated company name in the footer
	+ Bugfix: humanEventMessage works with multiple tableInfos now
	+ Add ebox-dbus-check to test if we can actually connect to dbus
1.3.4
	+ bugfix: empty cache before calling updatedRowNotify
	+ enable Log dispatcher by default and not allow users to disable
	it
	+ consolidation process continues in disabled but configured modules
	+ bugfix: Save Changes button doesn't turn red when accessing events for
	first time
1.3.2
	+ bugfix: workaround issue with dhcp configured interfaces at boot time
1.3.1
	+ bugfix: wrong regex in service status check
1.3.0
	+ bugfix: make full backup work again
1.1.30
	+ Change footer to new company holder
	+  RAID does not generate 'change in completion events, some text
	problems fixed with RAID events
	+ Report graphics had a datapoints limit dependent on the active
	time unit
	+ Apache certificate can be replaced by CA module
	+ Fixed regression in detailed report: total row now aggregates
	properly
	+ More characters allowed when changing password from web GUI
	+ Fixed regression with already used values in select types
	+ Do not a button to restart eBox's apache
	+ Fixed auth problem when dumping and restoring postgre database
1.1.20
	+ Added custom view support
	+ Bugfix: report models now can use the limit parameter in
	  reportRows() method
	+ use a regexp to fetch the PID in a pidfile, some files such as
	postfix's add tabs and spaces before the actual number
	+ Changed "pidfile" to "pidfiles" in _daemons() to allow checking more than
one (now it is a array ref instead of scalar)
	+ Modified Service.pm to support another output format for /etc/init.d daemon
status that returns [OK] instead of "running".
	+ unuformized case in menu entries and some more visual fixes
1.1.10
	+ Fix issue when there's a file managed by one module that has been modified
	  when saving changes
	+ Bugfix: events models are working again even if an event aware
	module is uninstalled and it is in a backup to restore
	+ Select.pm returns first value in options as default
       + Added 'parentModule' to model class to avoid recursive problems
	+ Added Float type
	+ Apache module allows to add configuration includes from other modules
	+ Display remote services button if subscribed
	+ Event daemon may received events through a named pipe
	+ Bugfix. SysInfo revokes its config correctly
	+ Added storer property to types in order to store the data in
	somewhere different from GConf
	+ Added protected property 'volatile' to the models to indicate
	that they store nothing in GConf but in somewhere different
	+ System Menu item element 'RAID' is always visible even when RAID
	is not installed
	+ Files in deleted rows are deleted when the changes are saved
	+ Fixed some bug whens backing and restore files
	+ Components can be subModels of the HasMany type
	+ Added EBox::Types::Text::WriteOnce type
	+ Do not use rows(), use row to force iteration over the rows and increase
	performance and reduce memory use.
	+ Do not suggest_sync after read operations in gconf
	+ Increase MaxRequestsPerChild to 200 in eBox's apache
	+ Make apache spawn only one child process
	+ Log module is backed up and restored normally because the old
	problem is not longer here
	+ Backup is more gentle with no backup files in backup directory,
	now it does not delete them
	+ HasMany  can retrieve again the model and row after the weak
	refence is garbage-collected. (Added to solve a bug in the doenload
	bundle dialog)
	+ EBox::Types::DomainName no longer accepts IP addresses as domain
	names
	+ Bugfix: modules that fail at configuration stage no longer appear as enabled
	+ Add parameter to EBox::Types::Select to disable options cache

0.12.103
	+ Bugfix: fix SQL statement to fetch last rows to consolidate
0.12.102
	+ Bugfix: consolidate logs using the last date and not starting from scratch
0.12.101
	+ Bugfix: DomainName type make comparisons case insensitive
	according to RFC 1035
0.12.100
	+ Bugfix: Never skip user's modifications if it set to true
	override user's changes
	+ EBox::Module::writeConfFile and EBox::Service scape file's path
	+ Bugfix. Configure logrotate to actually rotate ebox logs
	+ Fixed bug in ForcePurge logs model
	+ Fixed bug in DataTable: ModelManaged was called with tableName
	instead of context Name
	+ Fixing an `img` tag closed now properly and adding alternative
	text to match W3C validation in head title
	+ Backup pages now includes the size of the archive
	+ Fixed bug in ForcePurge logs model
	+ Now the modules can have more than one tableInfo for logging information
	+ Improve model debugging
	+ Improve restart debugging
	+ Backups and bug reports can be made from the command line
	+ Bugfix: `isEqualTo` is working now for `Boolean` types
	+ Bugfix: check if we must disable file modification checks in
	Manager::skipModification

0.12.99
	+ Add support for reporting
	+ Refresh logs automatically
	+ Reverse log order
	+ Remove temp file after it is downloaded with FromTempDir controller
0.12.3
	+ Bug fix: use the new API in purge method. Now purging logs is working
	again.
0.12.2
	+ Increase random string length used to generate the cookie to
	2048 bits
	+ Logs are show in inverse chronological order
0.12.1
	+ Bug fix: use unsafeParam for progress indicator or some i18 strings
	will fail when saving changes
0.12
	+ Bugfix: Don't assume timecol is 'timestamp' but defined by
	module developer. This allows to purge some logs tables again
	+ Add page titles to models
	+ Set default values when not given in `add` method in models
	+ Add method to manage page size in model
	+ Add hidden field to help with Ajax request and automated testing with
	  ANSTE
	+ Bugfix: cast sql types to filter fields in logs
	+ Bugfix: Restricted resources are back again to make RSS
	access policy work again
	+ Workaround bogus mason warnings
	+ Make postinst script less verbose
	+ Disable keepalive in eBox apache
	+ Do not run a startup script in eBox apache
	+ Set default purge time for logs stored in eBox db to 1 week
	+ Disable LogAdmin actions in `ebox-global-action` until LogAdmin
	feature is completely done
0.11.103
	+ Modify EBox::Types::HasMany to create directory based on its row
	+ Add _setRelationship method to set up relationships between models
	  and submodels
	+ Use the new EBox::Model::Row api
	+ Add help method to EBox::Types::Abstract
	+ Decrease size for percentage value in disk free watcher
	+ Increase channel link field size in RSS dispatcher
0.11.102
	+ Bugfix: cmp in EBox::Types::HostIP now sorts correctly
	+ updatedRowNotify in EBox::Model::DataTable receives old row as
	well as the recently updated row
	+ Added `override_user_modification` configuration parameter to
	avoid user modification checkings and override them without asking
	+ Added EBox::Model::Row to ease the management of data returned
	by models
	+ Added support to pre-save and post-save executable files. They
	must be placed at /etc/ebox/pre-save or /etc/ebox/post-save
	+ Added `findRow` method to ease find and set
0.11.101
	+ Bugfix: Fix memory leak in models while cloning types. Now
	cloning is controlled by clone method in types
	+ Bugfix: Union type now checks for its uniqueness
	+ DESTROY is not an autoloaded method anymore
	+ HasOne fields now may set printable value from the foreign field
	to set its value
	+ findId now searches as well using printableValue
	+ Bugfix. Minor bug found when key is an IP address in autoloaded
	methods
	+ Ordered tables may insert values at the beginning or the end of
	the table by "insertPosition" attribute
	+ Change notConfigured template to fix English and add link to the
	  module status section
	+ Add loading gif to module status actions
	+ Remove debug from ServiceInterface.pm
	+ Add support for custom separators to be used as index separators on
	  exposedMethods
	+ Bugfix. Stop eBox correctly when it's removed
	+ Improve apache-restart to make it more reliable.
0.11.100
	+ Bugfix. Fix issue with event filters and empty hashes
	+ Bugfix. Cache stuff in log and soap watcher to avoid memory leaks
	+ Bugfix. Fix bug that prevented the user from being warned when a row to
	  be deleted is being used by other model
	+ Bugfix. Add missing use of EBox::Global in State event watcher
	+ Added progress screen, now pogress screen keeps track of the changed
	  state of the modules and change the top page element properly
	+ Do not exec() to restart apache outside mod_perl
	+ Improve apache restart script
	+ Improve progress screen
0.11.99
	+ DataTable contains the property 'enableProperty' to set a column
	called 'enabled' to enable/disable rows from the user point of
	view. The 'enabled' column is put the first
	+ Added state to the RAID report instead of simpler active boolean
        + Fix bug when installing new event components and event GConf
	subtree has not changed
	+ Add RSS dispatcher to show eBox events under a RSS feed
	+ Rotate log files when they reach 10MB for 7 rotations
	+ Configurable minimum free space left for being notified by means
	of percentage
	+ Add File type including uploading and downloading
	+ Event daemon now checks if it is possible to send an event
	before actually sending it
	+ Added Action forms to perform an action without modifying
	persistent data
	+ Log queries are faster if there is no results
	+ Show no data stored when there are no logs for a domain
	+ Log watcher is added in order to notify when an event has
	happened. You can configure which log watcher you may enable and
	what you want to be notify by a determined filter and/or event.
	+ RAID watcher is added to check the RAID events that may happen
	when the RAID subsystem is configured in the eBox machine
	+ Change colour dataset in pie chart used for disk usage reporting
	+ Progress indicator now contains a returned value and error
	message as well
	+ Lock session file for HTTP session to avoid bugs
	related to multiple requests (AJAX) in a short time
	+ Upgrade runit dependency until 1.8.0 to avoid runit related
	issues
0.11
	+ Use apache2
	+ Add ebox-unblock-exec to unset signal mask before running  a executable
	+ Fix issue with multiple models and models with params.
	  This triggered a bug in DHCP when there was just one static
	  interface
	+ Fix _checkRowIsUnique and _checkFieldIsUnique
	+ Fix paging
	+ Trim long strings in log table, show tooltip with the whole string
	  and show links for URLs starting with "http://"
0.10.99
	+ Add disk usage information
	+ Show progress in backup process
	+ Add option to purge logs
	+ Create a link from /var/lib/zentyal/log to /var/log/ebox
	+ Fix bug with backup descriptions containing spaces
	+ Add removeAll method on data models
	+ Add HostIP, DomainName and Port types
	+ Add readonly forms to display static information
	+ Add Danish translation thanks to Allan Jacobsen
0.10
	+ New release
0.9.100
	+ Add checking for SOAP session opened
	+ Add EventDaemon
	+ Add Watcher and Dispatch framework to support an event
	  architecture on eBox
	+ Add volatile EBox::Types in order not to store their values
	  on GConf
	+ Add generic form
	+ Improvements on generic table
	+ Added Swedish translation

0.9.99
	+ Added Portuguese from Portugal translation
	+ Added Russian translation
	+ Bugfix: bad changed state in modules after restore

0.9.3
	+ New release

0.9.2
	+ Add browser warning when uploading files
	+ Enable/disable logging modules
0.9.1
	+ Fix backup issue with changed state
	+ Generic table supports custom ordering
0.9
	+ Added Polish translation
        + Bug in recognition of old CD-R writting devices fixed
	+ Added Aragonese translation
	+ Added Dutch translation
	+ Added German translation
	+ Added Portuguese translation

0.8.99
	+ Add data table model for generic Ajax tables
	+ Add types to be used by models
	+ Add MigrationBase and ebox-migrate to upgrade data models
	+ Some English fixes
0.8.1
	+ New release
0.8
	+ Fix backup issue related to bug reports
	+ Improved backup GUI
0.7.99
        + changed sudo stub to be more permissive
	+ added startup file to apache web server
	+ enhanced backup module
	+ added basic CD/DVD support to backup module
	+ added test stubs to simplify testing
	+ added test class in the spirit of Test::Class
	+ Html.pm now uses mason templates
0.7.1
	+ use Apache::Reload to reload modules when changed
	+ GUI consistency (#12)
	+ Fixed a bug for passwords longer than 16 chars
	+ ebox-sudoers-friendly added to not overwrite /etc/sudoers each time
0.7
	+ First public release
0.6
	+ Move to client
	+ Remove obsolete TODO list
	+ Remove firewall module from  base system
	+ Remove objects module from base system
	+ Remove network module from base system
	+ Add modInstances and modInstancesOfType
	+ Raname Base to ClientBase
	+ Remove calls to deprecated methods
	+ API documented using naturaldocs
	+ Update INSTALL
	+ Use a new method to get configkeys, now configkey reads every
	  [0.9
	+ Added Polish translation][0-9]+.conf file from the EBox::Config::etc() dir and
	  tries to get the value from the files in order.
	+ Display date in the correct languae in Summary
	+ Update debian scripts
	+ Several bugfixes
0.5.2
	+ Fix some packaging issues
0.5.1
	+ New menu system
	+ New firewall filtering rules
	+ 802.1q support

0.5
	+ New bug-free menus (actually Internet Explorer is the buggy piece
	  of... software that caused the reimplementation)
	+ Lots of small bugfixes
	+ Firewall: apply rules with no destination address to packets
	  routed through external interfaces only
	+ New debianize script
	+ Firewall: do not require port and protocol parameters as they
	  are now optional.
	+ Include SSL stuff in the dist tarball
	+ Let modules block changes in the network interfaces
	  configuration if they have references to the network config in
	  their config.
	+ Debian network configuration import script
	+ Fix the init.d script: it catches exceptions thrown by modules so that
	  it can try to start/stop all of them if an exception is thrown.
	+ Firewall: fix default policy bug in INPUT chains.
	+ Restore textdomain in exceptions
	+ New services section in the summary
	+ Added Error item to Summary. Catch exceptions from modules in
	  summary and generate error item
	+ Fix several errors with redirections and error handling in CGIs
	+ Several data validation functions were fixed, and a few others added
	+ Prevent the global module from keeping a reference to itself. And make
	  the read-only/read-write behavior of the factory consistent.
	+ Stop using ifconfig-wrapper and implement our own NetWrapper module
	  with wrappers for ifconfig and ip.
	+ Start/stop apache, network and firewall modules in first place.
	+ Ignore some network interface names such as irda, sit0, etc.
	+ The summary page uses read-only module instances.
	+ New DataInUse exception, old one renamed to DataExists.
	+ Network: do not overwrite resolv.conf if there are nameservers
	  given via dhcp.
	+ Do not set a default global policy for the ssh service.
	+ Check for forbiden characters when the parameter value is
	  requested by the CGI, this allows CGI's to handle the error,
	  and make some decissions before it happens.
	+ Create an "edit object" template and remove the object edition stuff
	  from the main objects page.
	+ Fix the apache restarting code.
	+ Network: Remove the route reordering feature, the kernel handles that
	  automatically.
	+ Fix tons of bugs in the network restarting code.
	+ Network: removed the 3rd nameserver configuration.
	+ Network: Get gateway info in the dhcp hook.
	+ Network: Removed default configuration from the gconf schema.
	+ New function for config-file generation
	+ New functions for pid file handling

0.4
	+ debian package
	+ added module to export/import configuration
	+ changes in firewall's API
	+ Added content filter based on dansguardian
	+ Added French translation
	+ Added Catalan translation
	+ Sudoers file is generated automatically based on module's needs
	+ Apache config file is generated by ebox  now
	+ Use SSL
	+ Added ebox.conf file
	+ Added module template generator

0.3
	+ Supports i18n
	+ API name consistency
	+ Use Mason for templates
	+ added tips to GUI
	+ added dhcp hooks
	+ administration port configuration
	+ Fixed bugs to IE compliant
	+ Revoke changes after logout
	+ Several bugfixes

0.2
	+ All modules are now based on gconf.
	+ Removed dependencies on xml-simple, xerces and xpath
	+ New MAC address field in Object members.
	+ Several bugfixes.

0.1
	+ Initial release<|MERGE_RESOLUTION|>--- conflicted
+++ resolved
@@ -1,13 +1,10 @@
 HEAD
-<<<<<<< HEAD
+	+ Added setMessage() and popMessageAndClass() methods to TreeView
 	+ Enable InnoDB engine when there are only 4 previous databases
 3.2.10
 	+ Added zentyal-sogo icon
 	+ EBox::WebServer::removeNginxInclude does not longer throws
 	  a exception if the path to remove is not included
-=======
-	+ Added setMessage() and popMessageAndClass() methos to EBox::Model::TreeView
->>>>>>> db59a769
 	+ Updated nginx to server static files directly always so apache shouldn't
 	  ever get this kind of requests
 	+ Support for redirection when loading URL in existent dialog
