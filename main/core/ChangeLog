4.0
<<<<<<< HEAD
	+ Pass row argument to editable function handler
=======
	+ Enable automatic updates on commercial servers by default
>>>>>>> c31973b3
	+ Remove excessive top margin for first child fields in forms
	+ Better warning in change hostname confirmation dialog
	+ Confirmation dialog action recovers correctly from errors
	+ Make webadmin certificate modifiable via CA module
	+ Better control of error in local backup confirmation dialog
	+ Fixed i18n bug in progress dialog
	+ Updated remoteservices dependencies
	+ Rename Import/Export Configuration to Configuration Backup
	+ Removed subscription from community editions
	+ Remote services now resides on this package
	+ Reload after save changes when urls have hash part
	+ Default webadmin port is now 8443
	+ Remove haproxy which is no longer needed for Outlook Anywhere
	+ UI is now responsive to different resolutions
	+ New System -> Date/Time menu which also includes NTP when available
	+ New header style
	+ Search box moved from menu to header
	+ Menu reorganization and re-style
	+ Added search for configuration data
	+ Improved installation wizards
	+ Set version to 4.0
	+ Use upload-crash-report.py tool from OpenChange upstream instead
	  of a custom one
	+ Optionally submit the email while uploading the crash report
	+ More robust dashboard against widget and remoteservices errors
	+ Added missing use in hasManyViewer.mas
	+ Only allow restore from backups from versions with the same two
	  first version numbers
	+ Escape double quotes in non-editable text fields
	+ When doing a login redirect to the full given URI
	+ Fixed mysql commands executed with wrong parameters or credentials
	+ Fix isEqualTo types comparision, check for defined return value from cmp
	+ Added option to disable Peer Verification in EBox::RESTClient
	+ pathHTTPSSSLCertificate() always returns a list
	+ Added one more tip to component not found page
	+ Removed duplicate code for page not found
	+ Fix some warnings in log
	+ Fix error in send crash report script
	+ Remove all maintenance functionality except logs
	+ Remove no longer needed apparmor custom profile for mysqld
3.5.1
	+ Fixed dashboard links to official manual
	+ Model backup/revoke/save files are no longer called implicitly
	+ Remove warning on formSubmitJS
	+ Don't let database error to cancel halt or reboot processes
	+ More warnings on smart match feature removed
3.5
	+ Avoid warning flag on smart match experimental feature
	+ Remove duplicated code in EBox::Model::DataTable::removeRow
	  and EBox::Model::Manager::removeRowsUsingId
	+ Rethrow properly when exception is a plain string
	+ Fix EBox::Model::Manager::_modelHasMultipleInstances when the
	  model is a children whose model parent is its grandfather or older
	+ Fixed notifyActions by using isIdUsed method and removing
	  slashes to fetch the observable models
	+ Fixed spurious warnings when loadings ads and loading dashboard
	+ Assure that all data under a row directory is removed
	+ EBox::Types::DomainName always return lowercase values
	+ EBox::Types::Host always return lowercase values
	+ Added helper script to improve crash reports
	+ Old timezones supported
	+ Fixed regression on presetUpdate interface actions
	+ Error page for component not found
	+ Included the Dependencies field in crash report
	+ Do not mark services as temporary stopped when shutting down
	+ Enhanced Lock to have exclusive lock with blocking timeout
	+ Added redirection on no parameters support to CGIs
	+ Added and used in save changes process the method Zentyal.reloadTable
	+ Fixed regression in page not found CGI which displayed always a
	  invalid referer error
	+ Included the package field in crash report
	+ Remove RSS and Jabber dispatchers
	+ Added Warning in Dashboard when reboot is requierd by software
	  update
	+ Removed deprecated sliced mode backup
	+ Fix MIME type for returning JSON (application/json)
	+ Added setMessage() and popMessageAndClass() methods to TreeView
	+ Enable InnoDB engine when there are only 4 previous databases
	+ Active session check does not check subapp authenticated
	  requests now
	+ Fixed incorrect URLs with double ports in redirects
	+ Fix typo in general widget
	+ Updated nginx to server static files directly always so apache shouldn't
	  ever get this kind of requests
	+ Set version to 3.5
	+ Support for redirection when loading URL in existent dialog
	+ Added webadmin port tag to haproxy configuration file
	+ Fix dashboard UI freeze when widgets were being updated
	+ Add audit to post save when enabling logs
	+ Fix enabled save changes button after installing packages
	+ Changed CGI base to show correctly referer errors and
	  generating response errors
	+ Override daemons does not fail if a daemon is already stopped
	+ Added missing use to row.mas
	+ More tolerant referer validation so we can access to submodels
	  with an URL
	+ Restored reconnect option for mysql connections
	+ EBox::WebAdmin::addNginxServer does not longer raises exception
	  if file not yet exists
	+ create-db script can repair login problems
	+ Migrate previous configuration from 3.3 when upgrading
	+ Admin password change handled by AuthPAM
	+ Fix version available check in dashboard when file does not exist
	+ Do not show success note if there is no note
	+ Fix data in use behaviour on edition
	+ Fixed revert of changes in redisvi
	+ Better input validation in EBox::Conf::Redis::import_dir_from_file
	+ Give support to data in use exception for in-place booleans
	+ Fix warnOnChangeId framework
	+ Give real no support to /media in Disk Usage even when modules
	  use it
	+ Added release upgrade code (disabled until 3.5)
	+ Hide passwords on admin user model on error and debug on
	+ Set proper version for bugreport issues
3.4
	+ Do not launch exceptions on EBox::MyDBEngine DESTROY
	+ Ask for trace object to non-handled EBox::Exceptions::Base
	  exceptions in the UnhandledError middleware. This will gives us
	  useful stack traces.
	+ When requesting from type a non-existing value use acquirer
	  if it is a volatile type
	+ EBox::WebAdmin::addNginxInclude does not longer raises exception
	  if file not yet exists
	+ Improve post save modules algorithm
	+ Added local apparmor profile for mysqld
	+ Avoid to show two 'module not enabled' messages in composites
	+ All non external exceptions from normal requests are now shown
	  in the UI with the stack trace to report as a bug
	+ All non external exceptions from AJAX requests are now shown in
	  the UI with the stack trace to report as a bug
	+ Template exceptions in normal requests are now handled in webadmin
	+ Set templated files encoding to UTF-8
	+ Send Perl warnings to Zentyal log file in webadmin app
	+ Added keepFile parameter to EBox::Downloader::CGI::FromTempDir
	+ Remove idle and dead code from EBox::Module::Service::writeConfFile
	+ Added auditable property to EBox::Model::DataTable
	+ Added HAProxyPreSetConf to HaProxy::ServiceBase
	+ Moved management of webadmin certificate to HAProxy module
	+ Enable ReverseProxy middleware always
	+ MySQL is restarted before creating database
	+ Use root ownership for webadmin certificates
	+ Execute change hostname actions only if the hostname has really changed
	+ Don't expire session on finish software wizard page
	+ Fixed show help JS to avoid to have help elements with different
	  show state
	+ Use window.location.replace instead of window.location.href
	  to redirect using JS
	+ In EBox::Type::Select, use element value as printableValue for
	  unknown options or options without printableValue
	+ Save haproxy config as changed after webadmin's initialSetup
	+ Send restartUI flag to restart service when restarting a module
	  from the UI
	+ Fix calculation of page number when using go to last page control
	+ Update tracker url in dashboard widget
	+ Continue installation without ads if there is a error getting them
	+ Added EBox::WebAdmin::Middleware::SubAppAuth to validate
	  WebAdmin sub-app requests
	+ Ported restricted resources to use nginx
	+ Removed EBox::Base::upload method because that's 100% handled by Plack
	  now.
	+ Increased the buffer size for uwsgi applications to allow big submits
	  like the one from automatic error report
	+ Added a UnhandledError middleware to catch any die or exception not
	  handled by Zentyal
	+ Added a Devel::StackTrace helper view that shows pretty backtraces
	+ Enable crash reports by default
	+ Added template for download link
	+ Created EBox::Util::Certificate, refactored create-certificate
	  script
	+ Changes in haproxy port validation and allow haproxy internal services
	+ Restore AdminPort model for WebAdmin to improve usability
	+ Added EBox::Module::Config::replicationExcludeKeys()
	+ Added EBox::WebAdmin::PortObserver to be used by ha and
	  remoteservices modules by the moment
	+ Added EBox::GlobalImpl::addModuleToPostSave to save modules
	  after normal save changes process
	+ Added a way for HAProxy to retrieve the CA certificate entry that should
	  be used
	+ Added a left-right composite layout
	+ Search and pagination forms can be omitted using showFilterForm
	  and showPaginationForm properties
	+ Show nice error when global-action fails using die + scalar
	+ EBox::Util::Random now accepts a set of chars to have a random string
	+ Notify HA when a module which must have a single instance in the
	  cluster is enabled/disabled.
	+ Added enabled action to /etc/init.d/zentyal to display whether a
	  module is enabled or disabled
	+ Pass model, type and id to enabled subroutine in
	  EBox::Types::MultiStateAction to be ortoghonal to handler property
	+ Fixed JS error on showing errors in customActionClicked
	+ Added middleware to have auth based on a env variable
	+ Updated nginx to server static files directly always so apache shouldn't
	  ever get this kind of requests
	+ Use uWSGI instead of Apache mod_perl for running CGIs
	+ Updated automatic bug report URL to new bug report endpoint.
	+ Give support to custom actions without image. Those actions will
	  not appear in the legend.
	+ Added to findValueMultipleFields and findValue the nosync parameter
	+ Added support for haproxy 1.5
	+ Moved nginx to listen on localhost
	+ Integration with HA module in save changes process
	+ Added icon for new zentyal-ha module
	+ Migrate rs_verify_servers in remoteservices.conf to
	  rest_verify_servers core.conf
	+ Include basic support to free-format Template models to be
	  included in Composites
	+ Move run-pending-ops script from remoteservices to core
	+ Rename EBox::RemoteServices::RESTResult to EBox::RESTClient::Result
	+ Move EBox::RemoteServices::RESTClient to EBox::RESTClient as it
	  is used in ha and remoteservices module.
	+ Adapt init.d and upstart running checks to Ubuntu 13.10
	+ Use service instead of deprecated invoke-rc.d for init.d scripts
	+ Adapted apache configuration to 2.4
	+ Adapted EBox::Config::Redis to the new libredis-perl API
	+ Adapted redis.conf to redis 2.6
	+ Zentyal MySQL custom conf is now written on initial-setup of logs
	  using a mason template
	+ Write logs configuration only when the module is enabled
	+ Use replace instead of href to redirect in Controller::DataTable
	  (This avoids infinite loops if the user press back button)
	+ Move EBox::CGI::Downloader::* modules  to EBox::Downloader to
	  make file downloads work again
	+ Avoid division by zero while using page navigation
	+ Automatic report text formatting adapted to Redmine
	+ Fix tab selection in tabbed composite from URL path anchor,
	  for instance, /Maintenance/Events#ConfigureDispatchers
	+ Avoid errors triggered on web administration port validation
	+ ManageAdmins model now also add/removes lpadmin group
	+ Show nice error when global-action fails using die + scalar
	+ Fixed JS error on showing errors in customActionClicked
	+ Fixed rethrown of exception in restartService() and
	  EBox::CGI::Base::upload methods
	+ Remove lock file in EBox::Util::Lock::unlock()
	+ Fixed mason component root for custom stubs
	+ Fixed regression in clone action
	+ Decode to utf8 the MySQL database results
	+ Create log database using utf8 charset
	+ Better way to set MySQL password for all the root accounts
	+ Use same JSON reply file for changeRowForm and dataInUse
	+ Fixed regression in AJAX changes with raised error when a
	  data in use exception was found
	+ Fixed css error that hide information in the logs tables
	+ Use sharedscripts in zentyal-core logrotate to avoid triggering
	  in every log file
	+ Take into account view customizer on audit logging
	+ Show complex types (more than one field) in audit log
	  while editing by storing the dump of the value
	+ Fix EBox::Types::Composite::cmp to store changes when only last type
	  is modified
	+ Fixed general widget packages to avoid error on 'packages to
	  upgrade' section
	+ Fixed regression when table size is set to 'view all'
	+ Set version to 3.4
3.3.1
	+ Fixed redirects in table/form JSON replies
	+ Set automated ticket report milestone to 3.3.X
3.3
	+ Refactored module not enabled warning
	+ Add version to header logo
	+ HTML body can now have different styles based on the menu section
	+ Hide close button on saving changes and backup progess
	  dialogs. Don't allow to close it with esc key on those cases.
	+ Fix error when pageSize parameter is not supplied to the model controller
	+ Workaround against modules changed when saving all changes
	+ Recover from widget function exceptions
	+ Use the same Mason interpreter for most HTML templates
	+ Use more granular AJAX for table actions
	+ Use stand-alone AJAX call to refresh save changes button
	+ Added missing use to EBox::CGI::Base
	+ Allow to submit apport crash reports if debug=yes
	+ Switch from Error to TryCatch for exception handling
	+ Added new communityEdition() helper method in EBox::Global
	+ Add version to header logo
	+ Always reload page after saving changes
	+ Use AJAX call to refresh save change buttons
	+ Copy all the redis keys from 'conf' to 'ro' when saving changes of
	  any module to prevent incoherences
	+ Delete unused stopAllModules() and restartAllModules() in EBox::Global
	+ Workaround against modules changed when saving all changes
	+ Display remote services messages if they exist on Dashboard
	+ Recover from widget function exceptions
	+ Fixed mdstat output processing to remove "(auto-read-only)"
	+ Fixed audit logging of delete actions
	+ Fixed errors with row ID in ManageAdmins table
	+ Added missing EBox::Exceptions uses
	+ Fixed bug in selectSetter which hitted selects on DataForm with
	  'unique' option enabled
	+ EBox::WebServer::removeNginxInclude does not longer throws
	  a exception if the path to remove is not included
	+ Copy all the redis keys from 'conf' to 'ro' when saving changes of
	  any module to prevent incoherences
	+ Delete unused stopAllModules() and restartAllModules() in EBox::Global
	+ Use printableName in Configure Module popup
	+ Replace fork of Apache2::AuthCookie with libapache2-authcookie-perl
	+ Added EBox::Types::IPRange::addressesFromBeginToEnd class method
	+ Set proper trial link in advertisements
	+ Show register link in local backup when not registered
	+ Strip the 'C:\fakepath\' that chrome adds to the file input
	+ Make dump_exceptions key work also for mason exceptions
	+ Pass HTTP_PROXY system environment variable to CGIs as they are
	  used in Zentyal modules
	+ Waiting for Zentyal ready page check is more robust now
	+ Fixed error in the recursive method for getting module dependencies
	+ Fixed JS typo which disabled export backup dialog
	+ Added dbus dependency to avoid problems on some minimal installations
	+ When restoring pre-3.2 backups take in account that apache
	  module was renamed to webadmin
	+ Make sure that we always commit/discard audit of changes when we
	  save/revoke all modules
	+ Add new row attribute "disabled"
	+ Fixed JS glitch which broke the dashboard periodical updates
	+ Better check of referer which skips cloud domain if it does not exists
	+ Avoid warning when stopping a module without FirewallHelper
	+ Include contents of /etc/resolv.conf in bug report
	+ Avoid Apache error screen in login when entering through Zentyal
	  Remote using password
	+ Fix warning comparing undefined string in DomainName type
	+ Rewrite row isEqualTo method using hashElements instead of elements
	+ Only allow to move dashboard widget by its handle
	+ Do not fail if zentyal-mysql.passwd ends with a newline character
	+ Removed old migration code from 3.0 to 3.2
	+ Added Number.prototype.toTimeDiffString in format.js
	+ Added .btn-black CSS class
	+ Set version to 3.3
	+ Added enableInnoDbIfNeeded() to MyDBEngine
	+ Fix loading on custom action buttons
	+ Add icon for openchange module
	+ Add missing use statement in EBox::Types::MultiStateAction
	+ Add icon for openchange module
	+ Service type setter works again
3.2
	+ Set 3.2 versions and non-beta logo
3.1.13
	+ Added missing EBox::Gettext uses, fixes crash in view logs refresh
	+ Minor CSS style fixes
	+ Added missing use statement in EBox::Types::MultiStateAction
3.1.12
	+ Do not crash if /etc/timezone does not exist
	+ Clean /var/lib/zentyal/tmp at the first moments of boot instead of
	  when running zentyal start, this fixes problems with leftover locks
	  that affect dhclient hooks
	+ Fixed wrong case in some class names for the save changes button
	+ Fixed autoscroll in dashboard widgets
	+ Added placeholder for drag & drop of table rows
	+ No autoscroll is done when overflow happens. This makes sortable
	  work in chromium
	+ Set audit after logs when enabling in first install
	+ Avoid getting unsaved changes by using readonly instance in manage-logs
3.1.11
	+ Initial setup for webadmin is now executed in postinst
	+ Fixed webadmin port migration
3.1.10
	+ Use DATETIME type in date column for consolidation tables
	+ Summarised reports shows graphs again
	+ Events summarised report has breadcrumbs now
	+ Base EBox::Logs::Composite::SummarizedReport to let summarised
	  reports have common breadcrumbs
	+ Added migration from 3.0 (apache -> webadmin)
3.1.9
	+ Fixed in-place boolean edit with non-basic types different to Union
	+ Removed some warnings in error.log
	+ Fixed confirmation dialogs warning style
	+ Fixed configure widgets width and drop behavior
	+ Fixed regression in dashboard register link after jQuery migration
	+ Always set as changed without checking RO value, this fixes some
	  situations in which the save changes button was not enabled
	+ Fixed regression in audit log IP addresses after nginx integration
	+ Added datetime time formatter to JS graphs which show dates in X
	  axis and date and time in the tracker
	+ Fixed bug sending parameters in Zentyal.Tabs prototype
	+ Fixed side-effect in Model::Manager::_modelHasMultipleInstances() that
	  tried to load composite as model by mistake, the bug was at least
	  present sometimes when trying to generate the configuration report
	+ Throw internal exception in valueByName if elementByName is undef
	+ Added captiveportal icons to CSS
	+ Restore configuration backup from file now works again after JS
	  framework change
	+ Configuration backup download, restore and delete from the list
	  works again after the UI changes
	+ Fixed regression in tabbed composites with the jQuery changes
	+ Set proper title in dialogs when loading in an existent one
	+ Fixed regression on dashboard which allowed to move already
	  present dashboard widgets
3.1.8
	+ Always log Perl errors that are not Zentyal exceptions
	+ Move package icons from software to core as required for the menu
	+ Use dpkg --clear-avail to avoid incoherent updates information
	+ Show printableModelName in DataTables when precondition fails
	+ Fixed number of decimals in Disk Usage when unit is MB
	+ Fixed UTF-8 encoding problems in TreeView
	+ Copyright footer is now at the bottom of the menu
	+ Fixed regression on logs search caused by autoFilter changes
	+ Fix bytes formatter in graphs
	+ Simplified CSS and improved styles and icons
	+ Improved dashboard drag&drop behavior in Chrome
	+ Allow to define permanentMessage directly on models
	+ Show placeholder in dashboard widgets drag&drop
	+ Fixed crash reloading dashboard after configure widgets
	+ Only apply redirect port fix on administration port
	+ Fixed regression in user interface with DataInUse exceptions
	+ Fixed wrong behavior of software updates in dashboard widget
	+ Always show proper language name for english locales
	+ Fixed wrong redirects when using a non-default admin port
	+ Fixed regression in webadmin reload after changing the language
	+ Remove unnecessary and problematic desktop services code
	+ Added icons for disabled users.
3.1.7
	+ Avoid eval operation when using standard HtmlBlocks class
	+ Changed some code to not trigger some unnecesary warnings
	+ Fixed regression on active menu entry highlight
	+ No-committed changes does not appear in configuration changes
	  log table
	+ Added autoFilter property to method tableInfo
	+ Modules can now be marked for restart after save changes via
	  post_save_modules redis key of the global module
	+ Make all dashboards div of the same height to ease drag and drop
	+ Don't allow invalid email in create report CGI
	+ DBEngineFactory is now a singleton
	+ EBox::Util::Random mentions /dev/urandom in its error messages
	  to ease troubleshooting
	+ Assure that type's references to its row are not lost in the
	  edit form template methods
3.1.6
	+ Restyled UI
	+ Added form.js
	+ Added better 502 error page for nginx with redirect when apache is ready
	+ Always call udpateRowNotify in row update, even when the new
	  values are the same than old ones
	+ Fixed bad call to EBox::CGI::Run::urlToClass in EBox::CGi::Base
	+ Added icons for top-level menu entries and module status page
	+ Fixed bad arguments in CGI::Controller::Composite call to SUPER::new()
	+ More flexible EBox::CGI::run for inheritance
	+ Fixed encoding of parameters in confirmation dialogs
	+ Check backup integrity by listing the tar file, throw
	  InvalidData exception if the tar is corrupted
	+ Do not use hidden form fields for generating confirmation dialog JS
	+ Fixed log bugs: use correct RO mode in loggerd, fixed behaviour
	  when all log helpers are disabled, enable logs correctly when
	  added by first time to configure logs table
	+ Fixed bad interpolation in JS code in booleanInPlaceViewer.mas
	+ WizardPage CGIs can now return JSON replies as response
	+ unconfigure-module script disables also the module
	+ Restart firewall module when a firewall observer module is
	  stopped/started using zentyal init.d script
	+ Added temporary stopped state to a Service module to know if a
	  module is stopped but enabled
	+ Redirect to / from /ebox using remote access to avoid blank page
	+ Removed no longer necessary jQuery noConflict()
	+ Added combobox.js
	+ Added EBox::Model::Base as base for DataTable and the new TreeView
	+ Adapted EBox::CGI::Run for the new TreeView models
	+ Fixed DataTable row removal from the UI with 100% volatile models with
	  'ids' method overriden.
3.1.5
	+ Increased webadmin default timeout.
	+ Disable drag & drop on tables with only one row
3.1.4
	+ Don't allow to move read-only rows
	+ Better prefix for user configuration redis keys
	+ Hide disabled carousel buttons, fix modal template
	+ Fixed modal dialog template
	+ Mark save changes button as changed when moving rows
	+ Remove unused parameter in Zentyal.DataTable.changeRow
3.1.3
	+ Enhanced UI styles: dialogs, progress bars, carousel, colors and images
	+ Rows of tables can now be moved using drag & drop
	+ Added logout dialog with option of discarding changes
	+ Remember page size options per users, added 'View all' page size option
	+ Added storage of options per user
	+ Enable and/or conifgure module dependencies automatically in
	  Module Status page
	+ Adapted CGIs to new modal dialogs
	+ Ported graphs from flotr.js to flot.js
	+ Ported JS code to jQuery and jQuery-ui
	+ Removed Modalbox.js, table_orderer.js and carousel.js
	+ Left menu keyword search is now case insensitive
3.1.2
	+ Make manage administrators table resilent against invalid users
	+ Remove deprecated backup domains related from logs module
	+ Added EBox::Types::URI type
	+ Added saveReload method to use reload instead of restart to
	  reduce service downtime. Use with care and programatically
	+ Added findValueMultipleFields() to DataTable and refactor _find()
	  to allow search by multiple fields
	+ Fixed disk usage report for logs component
3.1.1
	+ Do not dump unnecessary .bak files to /var/lib/zentyal/conf
	+ Restart all the core daemons instead of only apache after logrotate
	+ Fixed graph template so it could be feed with data using decimal
	  comma, it will convert it to a JS array without problems
	+ Fixed regression parsing ModalController urls
	+ Fixed regression non-model CGIs with aliases
	+ Added a way to retrieve all Models inside a Composite and its children.
	+ Increased the size limit for file uploads.
	+ Implemented a way to include configuration files for Nginx so the SOAP
	  services are able to use Nginx for SSL.
3.1
	+ Improved the message shown when there are no changes pending to save on
	  logout.
	+ Use the X-Forwarded-Proto header for redirects construction.
	+ Added nginx as the public HTTP server of Zentyal.
	+ Renamed 'Apache' module to 'WebAdmin' module. If you need to restart the
	  web administration you must use 'service zentyal webadmin restart'.
	+ Set trac milestone for reported bugs to 3.1.X
	+ CGIs are now EBox::Module::CGI::* instead of EBox::CGI::Module::*
	+ Daemons are now disabled when configuring a module, so Zentyal can
	  manage them directly instead of being autostarted by the system
	+ EBox::Model::DataForm::formSubmitted called even where there is no
	  previous row
	+ Added Pre-Depends on mysql-server to avoid problems with upgrades
	+ Depend on mysql-server metapackage instead of mysql-server-5.5
	+ Depend on zentyal-common 3.1
3.0.20
	+ Check against inexistent path in EBox::Util::SHM::subkeys
	+ Silent diff in EBox::Types::File::isEqualTo
	+ Print correctly UTF8 characters from configuration backup description
	+ When host name is changed, update /etc/hostname
	+ Proper link to remote in configuration backup page
3.0.19
	+ Removed full restore option for restore-backup tool and
	  EBox:Backup relevant methods
	+ Optimise loading Test::Deep::NoTest to avoid test environment creation
	+ Use EBox::Module::Base::writeConfFileNoCheck to write apache
	  configuration file
	+ Log events after dispatching them in the EventDaemon and catch exception
	  to avoid crashes when mysql is already stopped
	+ Emit events on zentyal start and stop
	+ Refactor some events-related code
	+ Changed MB_widedialog CSS class to use all width available in
	  the screen
	+ Fixed a broken link to SysInfo/Composite/General when activating the
	  WebServer module.
3.0.18
	+ Pass model instance when invoking EBox::Types::Select populate function
	+ Improve dynamic editable property detection for framework types
	+ Override _validateReferer method in Desktop services CGI
	+ Don't abort configuration backup when we get a error retrieving the
	  partition table information
	+ In EBox:Model::Row, refactored elementExists and
	  elementByName to make them to have similiar code structure
	+ Improvement in test help classes and added test fakes for
	  EBox::Model::Manager and EBox::Util::SHMLock
	+ Prevented unuseful warning in
	  EBox::Model::DataTable::setDirectory when the old directory is undef
	+ Fixed unit tests under EBox/Model/t, backup configuration tests and
	  some others
	+ Remove unused method EBox::Auth::alreadyLogged()
	+ Apache::setRestrictedResource updates properly if already exists
	+ Global and Module::Config allow to set redis instance to ease testing
	+ Now EBox::GlobalImpl::lastModificationTime also checks
	  modification time of configuration files
	+ Rows in events models are now synced before running EventDaemon
	+ Better way of checking if event daemon is needed
3.0.17
	+ Allow numeric zero as search filter
	+ When filtering rows don't match agains link urls or hidden values
	+ Avoid CA file check when removing it from Apache module
	+ Silent removeCA and removeInclude exceptions when removing
	  non-existant element
	+ Fixed rollback operation in redis config backend
	+ Desktop services CGI now only returns JSON responses
	+ Log error when dynamic loading a class fails in
	  ConfigureDispatchers model
	+ Update total ticks dynamically in progress indicator if ticks overflow
3.0.16
	+ Fixed regression in boolean in-place edit with Union types
	+ Added some missing timezones to EBox::Types::TimeZone
	+ Add a new method to DBEngine 'checkForColumn' to retrieve columns
	  definition from a given table
	+ Reload models info in model manager if new modules are installed
3.0.15
	+ Make sure that halt/reboot button can be clicked only once
	+ Cleaner way of disabling dependant modules when the parent is disabled,
	  avoiding unnecessary calls to enableService each time the module status
	  page is loaded.
	+ Show confirmation dialog when trying to change host or domain
	  if zentyal-samba is installed and provisioned
	+ Modified data table controller so edit boolean in place reuses
	  the code of regular edits, avoiding getting incorrect read-only
	  values from cache
3.0.14
	+ Allow search filters with a leading '*'
	+ Better error reporting when choosing a bad search filter
	+ External exceptions from _print method are caught correctly in CGIs
	+ EBox::CGI::run now supports correct handling of APR::Error
	+ Fixed dashboard check updates ajax requests in Chrome
	+ Fixed errors with zero digits components in time type
3.0.13
	+ Better warning if size file is missing in a backup when
	  restoring it
	+ Fixed table cache behaviour on cache miss in logs module
	+ Fix wrong button label when deleting rows in 'datainuse' template
	+ Removed unused method EBox::Model::DataTable::_tailoredOrder
	+ Added force default mode and permission to writeConfFileNoCheck(),
	  writeFile() and derivatives
	+ Fixed bug in EBox:::Logs::CGI::Index with internationalized
	  parameter names
	+ DataTables with sortedBy are now orderer alphabetically with
	  proper case treatment
	+ Display messages in model even when there are not elements and
	  table body is not shown
3.0.12
	+ Improve change-hostname script, delete all references to current name
	+ Faster dashboard loading with asynchronous check of software updates
	+ Workaround for when the progress id parameter has been lost
	+ Fixed problems calling upstart coomands from cron jobs with wrong PATH
	+ Decode CGI unsafeParams as utf8
	+ Avoid double encoding when printing JSON response in EBox::CGI::Base
	+ Remove warning in EBox::Menu::Folder when currentfolder is not defined
	+ Removed unnecesary and misleading method new from EBox::Auth package
3.0.11
	+ Avoid flickering loading pages when switching between menu entries
	+ Incorrect regular expression in logs search page are correctly handled
	+ Fix input badly hidden in the logs screen
	+ reloadTable from DataTable now remove cached fields as well
3.0.10
	+ Fixed unsafe characters error when getting title of progress
	  indicator in progress dialog
	+ Added use utf8 to dashboard template to fix look of closable messages
3.0.9
	+ Adapted file downloads to the new utf8 fixes
	+ Write backup files in raw mode to avoid utf8 problems
	+ Print always utf8 in STDOUT on all CGIs
	+ Decode CGI params of values entered at the interface as utf8
	+ Proper encode/decode of utf8 with also pretty JSON
	+ Fixed utf8 decoding in date shown at dashboard
	+ Removed old workarounds for utf8 problems
	+ Added new recoveryEnabled() helper method to Module::Base
	+ Added recoveryDomainName() method to SyncProvider interface
	+ Restore backup can now install missing modules in Disaster Recovery
	+ Show specific slides when installing a commercial edition
	+ Redirect to proper CGI after login in disaster recovery mode
	+ Removed old debconf workaround for first stage installation
	+ Log redis start message as debug instead of info to avoid flood
	+ Use unsafeParam in EBox::CGI::Base::paramsAsHash
	+ EBox::Module::Service does not raise exception and logs
	  nothing when using init.d status
	+ Fixed glitch in backup CGI which sometimes showed
	  the modal dialog with a incorrect template
3.0.8
	+ Use path for default name in SyncFolders::Folder
	+ Do not restrict characters in data table searchs
	+ Fixed automatic bug report regression
	+ Fixed refresh of the table and temporal control states
	  in customActionClicked callback
	+ Modified modalbox-zentyal.js to accept wideDialog parameter
	+ Fixed template method in MultiStateAction to return the default
	  template when it is not any supplied to the object
	+ Fixed sendInPlaceBooleanValue method from table-helper.js; it
	  aborted because bad parameters of Ajax.Updater
	+ Fixed bug that made that the lock was shared between owners
	+ Some fixes in the function to add the rule for desktops services
	  to the firewall
	+ Delete obsolete EBox::CGI::MenuCSS package
3.0.7
	+ Add new EBox::Module::Service::Observer to notify modules about
	  changes in the service status
	+ Administration accounts management reflects the changes in
	  system accounts in ids() or row() method call
	+ Some fixes in the RAID event watcher
	+ foreignModelInstance returns undef if foreignModel is
	  undef. This happens when a module has been uninstalled and it is
	  referenced in other installed module (events)
	+ loggerd shows loaded LogHelpers when in debug mode
	+ Added additional info to events from RAID watcher
	+ Use sudo to remove temporal files/diectories in backup, avoiding
	  permissions errors
	+ Added exception for cloud-prof module to events dependencies
3.0.6
	+ Skip keys deleted in cache in Redis::_keys()
	+ Fixed events modules dependencies to depend on any module which
	  provides watchers or dispatchers
	+ Always call enableActions before enableService when configuring modules
	+ Added needsSaveAfterConfig state to service modules
	+ Better exceptions logging in EBox::CGI::Run
	+ Fixed 'element not exists' error when enabling a log watcher
	+ Scroll up when showing modal dialog
	+ Added fqdnChanged methods to SysInfo::Observer
	+ Fixed SSL configuration conflicts betwen SOAPClient and RESTClient
3.0.5
	+ Template ajax/simpleModalDialog.mas can now accept text
	+ Used poweroff instead of halt to assure that system is powered
	  off after halt
	+ Fixed log audit database insert error when halting or rebooting
	+ Added time-based closable notification messages
	+ Adapted to new EBox::setLocaleEnvironment method
	+ EBox::Type::File now allows ebox user to own files in directories
	  which are not writable by him
	+ Removed cron daily invocation of deprecated report scripts
3.0.4
	+ Added EBox::SyncFolders interface
	+ Fixed invokation of tar for backup of model files
	+ New observer for sysinfo module to notify modules implementing the
	  SysInfo::Observer interface when the host name or host domain is
	  changed by the user, before and after the change takes effect
	+ Stop and start apache after language change to force environment reload
	+ Reload page after language change
	+ EBox::Module::Service::isRunning() skips daemons whose precondition fail
	+ Fixed undefined reference in DataTable controller for log audit
	+ Added and used serviceId field for service certificates
	+ Fixed SQL quoting of column names in unbuffered inserts and consolidation
3.0.3
	+ Fixed bug which prevented highlight of selected item in menu
	+ Fixed base class of event dispatcher to be compatible with the
	  changes dispatcher configuration table
	+ Fixed event daemon to use dumped variables
	+ Fixed need of double-click when closing menu items in some cases
	+ Fixed logs consolidation to avoid high CPU usage
	+ In view log table: correctly align previous and first page buttons
	+ Improve host name and domain validation.
	+ Forbidden the use of a qualified hostname in change hostname form
	+ Update samba hostname-dependent fields when hostname is changed
	+ Confirmation dialog when the local domain is changed and with a
	  warning if local domain which ends in .local
3.0.2
	+ The synchronization of redis cache refuses with log message to set
	  undefined values
	+ Fixed wrong sql statement which cause unwanted logs purge
	+ DataForm does not check for uniqueness of its fields, as it only
	  contains a single row
	+ In ConfigureLogs, restored printable names for log domains
	+ Fixed dashboard update error on modules widget, counter-graph
	  widget and widget without sections
	+ Better way to fix non-root warnings during boot without interfering
	  on manual restart commands in the shell
3.0.1
	+ Properly set default language as the first element of the Select to
	  avoid its loss on the first apache restart
	+ Set milestone to 3.0.X when creating tickets in trac.zentyal.org
	+ Removed forced setting of LANG variables in mod_perl which made progress
	  indicator fail when using any language different to English
	+ Removed some frequent undef warnings
	+ Added executeOnBrothers method to EBox::Model::Component
	+ Fixed repetition of 'add' and 'number change' events in RAID watcher
	+ Fixed incorrect display of edit button in tables without editField action
	+ Cache MySQL password to avoid reading it all the time
	+ Fixed request came from non-root user warnings during boot
	+ Send info event in Runit watcher only if the service was down
	  MAX_DOWN_PERIODS
3.0
	+ Removed beta logo
	+ Set 'firstInstall' flag on modules when installing during initial install
	+ Set 'restoringBackup' flag on modules when restoring backup
	+ Call enableService after initialSetup while restoring backup
	+ Registration link in widget now have appropiate content when either
	  remoteservices or software are not installed
	+ Fixed style for disabled buttons
	+ Composite and DataTable viewers recover from errors in pageTitle method
	+ Fixed intermitent failure in progress when there are no slides
	+ Rollback redis transaction on otherwise instead finally block
	+ Members of the 'admin' group can now login again on Zentyal
	+ Multi-admin management for commercial editions
	+ First and last move row buttons are now disabled instead of hidden
	+ In save changes dialog set focus always in the 'save' button
	+ Fixed i18n problem in some cases where environment variables
	  were different than the selected locale on Zentyal UI, now
	  LANG and LC_MESSAGES are explicitly passed to mod_perl
	+ Reviewed registration strings
	+ Added template attribute to MultiStateAction to provide any kind
	  of HTML to display an action
	+ Changed icon, name and link for Zentyal Remote
	+ Fixed some compatibility issues with Internet Explorer 9
	+ Show warning with Internet Explorer 8 or older
	+ Improved dashboard buttons colors
2.3.24
	+ Do not cache undef values in EBox::Config::Redis::get()
	+ Code fix on subscription retrieval for Updates event
	+ Update validate referer to new Remote Services module API
	+ In-place booleans now properly mark the module as changed
	+ Do not try to read slides if software module is not installed
	+ Fixed wrong call in Events::isEnabledDispatcher()
	+ Updated 'created by' footer
2.3.23
	+ Change the default domain name from 'zentyal.lan' to
	  'zentyal-domain.lan'
	+ Changes in first enable to avoid letting modules unsaved
	+ Type File now accepts spaces in the file name
	+ Added setTimezone method to MyDBEngine
	+ Enable consolidation after reviewing and pruning
	+ Code typo fix in Events::isEnabledWatcher
	+ Remove all report code from core
	+ Move SysInfo report related to remoteservices module
	+ Fixed regression which removed scroll bars from popups
	+ New carousel transition for the installation slides
	+ Added option to not show final notes in progress bar
	+ EBox::Model::Component::modelGetter does not die when trying to
	  get a model for an uninstalled module
	+ Added previous/next buttons to manually switch installation slides
	+ New installation slides format
	+ Added compatibility with MS Internet Explorer >= 8
2.3.22
	+ Changed first installation workflow and wizard infraestructure
	+ Improved firewall icons
	+ Set hover style for configure rules button in firewall
	+ Do not disable InnoDB in mysql if there are other databases
	+ Progress indicator no longer calls showAds if it is undefined
	+ Send cache headers on static files to improve browsing speed
	+ Added foreignNoSyncRows and foreignFilter options to EBox::Types::Select
	+ Improved settings icon
	+ Fixed modalboxes style
	+ Improve host domain validation. Single label domains are not allowed.
2.3.21
	+ Fixes on notifyActions
	+ Check for isDaemonRunning now compatible with asterisk status
	+ Fixed warning call in EBox::Types::HasMany
2.3.20
	+ New look & feel for the web interface
	+ Adjust slides transition timeout during installation
	+ Audit changes table in save changes popup has scroll and better style
	+ Model messages are printed below model title
	+ noDataMsg now allows to add elements if it makes sense
	+ Fixed ajax/form.mas to avoid phantom change button
	+ EBox::Model::Manager::_setupModelDepends uses full paths so the
	  dependecies can discriminate between models with the same name
	+ Default row addition in DataForm does not fires validateTypedRow
	+ Code typo fix in change administration port model
	+ Set only Remote as option to export/import configuration to a
	  remote site
	+ Return undef in HasMany type when a model is not longer
	  available due to being uninstalled
	+ Added onclick atribute to the link.mas template
	+ Fix exception raising when no event component is found
	+ table_ordered.js : more robust trClick event method
	+ Changed dashboard JS which sometimes halted widget updates
	+ Added popup dialogs for import/export configuration
	+ Changes in styles and sizes of the save/revoke dialog
	+ Removed redudant code in ConfigureWatchers::syncRows which made module
	  to have an incorrect modified state
	+ Dont show in bug report removed packages with configuration
	  held as broken packages
	+ DataTable::size() now calls to syncRows()
	+ EBox::Module::Config::set_list quivalent now has the same
	  behaviour than EBox::Module::Config::set
2.3.19
	+ Manually set up models for events to take into account the
	  dynamic models from the log watcher filtering models
	+ Fixed warnings when deleting a row which is referenced in other model
	+ Disable HTML form autocompletion in admin password change model
	+ Fixed incorrect non-editable warnings in change date and time model
	+ Fixed parsing value bug in EBox::Types::Date and EBox::Types::Time
	+ Reworked mdstat parsing, added failure_spare status
	+ Configuration backup implicitly preserves ownership of files
	+ Changes in styles and sizes of the save/revoke dialog
	+ New data form row is copied from default row, avoiding letting hidden
	  fields without its default value and causing missing fields errors
	+ Always fill abstract type with its default value, this avoids
	  errors with hidden fields with default value
	+ Different page to show errors when there are broken software packages
	+ InverseMatchSelect and InverseMatchUnion use 'not' instead of '!' to
	  denote inverse match. This string is configurable with a type argument
	+ Fixed types EBox::Type::InverseMatchSelect and InverseMatchUnion
	+ Fixed bug in DataTable::setTypedRow() which produced an incorrect 'id'
	  row element in DataTable::updateRowNotify()
	+ In tableBody.mas template: decomposed table topToolbar section in methods
	+ Fixed bug in discard changes dialog
	+ Confirmation dialogs now use styled modalboxes
	+ Do not reload page after save changes dialog if operation is successful
	+ Maintenance menu is now kept open when visiting the logs index page
2.3.18
	+ Manual clone of row in DataTable::setTypedRow to avoid segfault
	+ Avoid undef warnings in EBox::Model::DataTable::_find when the
	  element value is undef
	+ Fixed kill of ebox processes during postrm
	+ Set MySQL root password in create-db script and added mysql script
	  to /usr/share/zentyal for easy access to the zentyal database
	+ Increased timeout redirecting to wizards on installation to 5 seconds
	  to avoid problems on some slow or loaded machines
	+ Save changes dialog do not appear if there are no changes
	+ Delete no longer needed duplicated code
	+ Do not go to save changes after a regular package installation
	  they are saved only in the first install
	+ Progress bar in installation refactored
2.3.17
	+ Do not use modal box for save changes during installation
	+ Hidden fields in DataTables are no longer considered compulsory
	+ Select type has now its own viewer that allows use of filter function
	+ User is now enabled together with the rest of modules on first install
2.3.16
	+ Fix 'oldRow' parameter in UpdatedRowNotify
	+ Use Clone::Fast instead of Clone
	+ Modal dialog for the save and discard changes operations
	+ Use a different lock file for the usercorner redis
	+ Improved look of tables when checkAll controls are present
	+ Better icons for clone action
	+ Added confirmation dialog feature to models; added confirmation
	  dialog to change hostname model
	+ Dynamic default values are now properly updated when adding a row
	+ Kill processes owned by the ebox user before trying to delete it
	+ Do not use sudo to call status command at EBox::Service::running
	+ Fixed regression setting default CSS class in notes
2.3.15
	+ Added missing call to updateRowNotify in DataForms
	+ Fixed silent error in EBox::Types::File templates for non-readable
	  by ebox files
	+ Use pkill instead of killall in postinst
	+ Use unset instead of delete_dir when removing rows
	+ Do not set order list for DataForms
	+ Only try to clean tmp dir on global system start
2.3.14
	+ Error message for failure in package cache creation
	+ Fixed regression when showing a data table in a modal view
	+ Do not do a redis transaction for network module init actions
	+ Fixed EBox::Module::Config::st_unset()
	+ Allowed error class in msg template
2.3.13
	+ Fixed problems in EventDaemon with JSON and blessed references
	+ More crashes avoided when watchers or dispatchers doesn't exist
	+ Proper RAID watcher reimplementation using the new state API
	+ EBox::Config::Redis singleton has now a instance() method instead of new()
	+ Deleted wrong use in ForcePurge model
2.3.12
	+ Fixed problem with watchers and dispatchers after a module deletion
	+ Fixed EBox::Model::DataTable::_checkFieldIsUnique, it failed when the
	  printableValue of the element was different to its value
	+ Fixed separation between Add table link and table body
	+ Adaptation of EventDaemon to model and field changes
	+ Disabled logs consolidation on purge until it is reworked, fixed
	  missing use in purge logs model
	+ Fixed Componet::parentRow, it not longer tries to get a row with
	  undefined id
	+ Fix typo in ConfigureLogs model
	+ Mark files for removing before deleting the row from backend in
	  removeRow
	+ The Includes directives are set just for the main virtual host
	+ Fixed EventDaemon crash
2.3.11
	+ Mark files for removing before deleting the row from backend in removeRow
	+ Dashboard widgets now always read the information from RO
	+ Enable actions are now executed before enableService()
	+ Fixed regression which prevented update of the administration service
	  port when it was changed in the interface
	+ New EBox::Model::Composite::componentNames() for dynamic composites
	+ Remove _exposedMethods() feature to reduce use of AUTOLOAD
	+ Removed any message set in the model in syncRows method
	+ Added global() method to modules and components to get a coherent
	  read-write or read-only instance depending on the context
	+ Removed Model::Report and Composite::Report namespaces to simplify model
	  management and specification
	+ New redis key naming, with $mod/conf/*, $mod/state and $mod/ro/* replacing
	  /ebox/modules/$mod/*, /ebox/state/$mod/* and /ebox-ro/modules/$mod/*
	+ Removed unnecessary parentComposite methods in EBox::Model::Component
	+ Only mark modules as changed when data has really changed
	+ EBox::Global::modChange() throws exception if instance is readonly
	+ New get_state() and set_state() methods, st_* methods are kept for
	  backwards compatibility, but they are deprecated
	+ Simplified events module internals with Watcher and Dispatcher providers
	+ Model Manager is now able to properly manage read-only instances
	+ Composites can now use parentModule() like Models
	+ Renamed old EBox::GConfModule to EBox::Module::Config
	+ Unified model and composite management in the new EBox::Model::Manager
	+ Model and composites are loaded on demand to reduce memory consumption
	+ Model and composite information is now stored in .yaml schemas
	+ ModelProvider and CompositeProvider are no longer necessary
	+ Simplified DataForm using more code from DataTable
	+ Adapted RAID and restrictedResources() to the new JSON objects in redis
	+ Remove unused override modifications code
	+ Added /usr/share/zentyal/redis-cli wrapper for low-level debugging
	+ Use simpler "key: value" format for dumps instead of YAML
	+ Row id prefixes are now better chosen to avoid confusion
	+ Use JSON instead of list and hash redis types (some operations,
	  specially on lists, are up to 50% faster and caching is much simpler)
	+ Store rows as hashes instead of separated keys
	+ Remove deprecated all_dirs and all_entries methods
	+ Remove obsolete EBox::Order package
	+ Remove no longer needed redis directory tree sets
	+ Fixed isEqualTo() method on EBox::Types::Time
	+ EBox::Types::Abstract now provides default implementations of fields(),
	  _storeInGConf() and _restoreFromHash() using the new _attrs() method
	+ Remove indexes on DataTables to reduce complexity, no longer needed
	+ Simplified ProgressIndicator implementation using shared memory
	+ New EBox::Util::SHMLock package
	+ Implemented transactions for redis operations
	+ Replace old MVC cache system with a new low-level redis one
	+ Delete no longer necessary regen-redis-db tool
	+ Added new checkAll property to DataTable description to allow
	  multiple check/uncheck of boolean columns
2.3.10
	+ Added Desktop::ServiceProvider to allow modules to implement
	  requests from Zentyal desktop
	+ Added VirtualHost to manage desktop requests to Zentyal server
	+ Fix EventDaemon in the transition to MySQL
	+ Send EventDaemon errors to new rotated log file /var/log/zentyal/events.err
	+ Send an event to Zentyal Cloud when the updates are up-to-date
	+ Send an info event when modules come back to running
	+ Include additional info for current event watchers
	+ Fixed RAID report for some cases of spare devices and bitmaps
	+ Fixed log purge, SQL call must be a statement not a query
	+ Fixed regex syntax in user log queries
	+ Added missing "use Filesys::Df" to SysInfo
	+ Disabled consolidation by default until is fixed or reimplemented
	+ Fixed regresion in full log page for events
	+ Added clone action to data tables
	+ Fixed regression in modal popup when showing element table
	+ Added new type EBox::Types::KrbRealm
	+ Fix broken packages when dist-upgrading from old versions: stop ebox
	  owned processes before changing home directory
	+ Log the start and finish of start/stop modules actions
	+ Added usesPort() method to apache module
2.3.9
	+ Enable SSLInsecureRenegotiation to avoid master -> slave SOAP handsake
	  problems
	+ Added validateRowRemoval method to EBox::Model::DataTable
	+ Use rm -rf instead of remove_tree to avoid chdir permission problems
	+ Avoid problems restarting apache when .pid file does not exist
	+ Do not use graceful on apache to allow proper change of listen port
	+ Simplified apache restart mechanism and avoid some problems
2.3.8
	+ Create tables using MyISAM engine by default
	+ Delete obsolete 'admin' table
2.3.7
	+ Fixed printableName for apache module and remove entry in status widget
	+ Merged tableBodyWithoutActions.mas into tableBody.mas
	+ Removed tableBodyWithoutEdit.mas because it is no longer used
	+ Better form validation message when there are no ids for
	  foreign rows in select control with add new popup
	+ Fixed branding of RSS channel items
	+ Fixed destination path when copying zentyal.cnf to /etc/mysql/conf.d
	+ Packaging fixes for precise
2.3.6
	+ Switch from CGIs to models in System -> General
	+ New value() and setValue() methods in DataForm::setValue() for cleaner
	  code avoiding use of AUTOLOAD
	+ Added new EBox::Types::Time, EBox::Types::Date and EBox::Types::TimeZone
	+ Added new attribute 'enabled' to the Action and MultiStateAction types
	  to allow disabling an action. Accepts a scalar or a CODE ref
	+ The 'defaultValue' parameter of the types now accept a CODE ref that
	  returns the default value.
2.3.5
	+ Added force parameter in validateTypedRow
	+ Fixed 'hidden' on types when using method references
	+ Removed some console problematic characters from Util::Random::generate
	+ Added methods to manage apache CA certificates
	+ Use IO::Socket::SSL for SOAPClient connections
	+ Removed apache rewrite from old slaves implementation
	+ Do not show RSS image if custom_prefix defined
2.3.4
	+ Avoid 'negative radius' error in DiskUsage chart
	+ Fixed call to partitionFileSystems in EBox::SysInfo::logReportInfo
	+ Log audit does not ignore fields which their values could be interpreted
	  as boolean false
	+ Avoid ebox.cgi failure when showing certain strings in the error template
	+ Do not calculate md5 digests if override_user_modification is enabled
	+ Clean /var/lib/zentyal/tmp on boot
	+ Stop apache gracefully and delete unused code in Apache.pm
	+ Cache contents of module.yaml files in Global
2.3.3
	+ The editable attribute of the types now accept a reference to a function
	  to dinamically enable or disable the field.
	+ In progress bar CGIs AJAX call checks the availability of the
	  next page before loading it
	+ Replaced community logo
	+ Adapted messages in the UI for new editions
	+ Changed cookie name to remove forbidden characters to avoid
	  incompatibilities with some applications
	+ Added methods to enable/disable restart triggers
2.3.2
	+ Fixed redis unix socket permissions problem with usercorner
	+ Get row ids without safe characters checking
	+ Added EBox::Util::Random as random string generator
	+ Set log level to debug when cannot compute md5 for a nonexistent file
	+ Filtering in tables is now case insensitive
	+ ProgressIndicator no longer leaves zombie processes in the system
	+ Implemented mysqldump for logs database
	+ Remove zentyal-events cron script which should not be longer necessary
	+ Bugfix: set executable permissions to cron scripts and example hooks
	+ Added a global method to retrieve installed server edition
	+ Log also duration and compMessage to events.log
2.3.1
	+ Updated Standards-Version to 3.9.2
	+ Fixed JS client side table sorting issue due to Prototype
	  library upgrade
	+ Disable InnoDB by default to reduce memory consumption of MySQL
	+ Now events are logged in a new file (events.log) in a more
	  human-readable format
	+ Added legend to DataTables with custom actions
	+ Changed JS to allow the restore of the action cell when a delete
	  action fails
	+ Set milestone to 3.0 when creating bug reports in the trac
	+ Avoid temporal modelInstance errors when adding or removing
	  modules with LogWatchers or LogDispatcher
	+ Unallow administration port change when the port is in use
2.3
	+ Do not launch a passwordless redis instance during first install
	+ New 'types' field in LogObserver and storers/acquirers to store special
	  types like IPs or MACs in an space-efficient way
	+ Use MySQL for the logs database instead of PostgreSQL
	+ Bugfix: logs database is now properly recreated after purge & install
	+ Avoid use of AUTOLOAD to execute redis commands, improves performance
	+ Use UNIX socket to connect to redis for better performance and
	  update default redis 2.2 settings
	+ Use "sudo" group instead of "admin" one for the UI access control
	+ Added EBox::Module::Base::version() to get package version
	+ Fixed problem in consalidation report when accumulating results
	  from queries having a "group by table.field"
	+ Added missing US and Etc zones in timezone selector
	+ Replaced autotools with zbuildtools
	+ Refuse to restore configuration backup from version lesser than
	  2.1 unless forced
	+ Do not retrieve format.js in every graph to improve performance
	+ The purge-module scripts are always managed as root user
	+ New grep-redis tool to search for patterns in redis keys or
	  values
	+ Use partitionFileSystems method from EBox::FileSystem
2.2.4
	+ New internal 'call' command in Zentyal shell to 'auto-use' the module
	+ Zentyal shell now can execute commandline arguments
	+ Bugfix: EBox::Types::IPAddr::isEqualTo allows to change netmask now
	+ Removed some undefined concatenation and compare warnings in error.log
	+ Ignore check operation in RAID event watcher
	+ Skip IP addresses ending in .0 in EBox::Types::IPRange::addresses()
	+ Do not store in redis trailing dots in Host and DomainName types
	+ Added internal command to instance models and other improvements in shell
	+ Now the whole /etc/zentyal directory is backed up and a copy of the
	  previous contents is stored at /var/backups before restoring
	+ Removing a module with a LogWatcher no longer breaks the LogWatcher
	  Configuration page anymore
	+ Fixed error in change-hostname script it does not longer match substrings
	+ Bugfix: Show breadcrumbs even from models which live in a
	  composite
	+ HTTPLink now returns empty string if no HTTPUrlView is defined
	  in DataTable class
	+ Added mising use sentence in EBox::Event::Watcher::Base
2.2.3
	+ Bugfix: Avoid url rewrite to ebox.cgi when requesting to /slave
	+ Fixed logrotate configuration
	+ More resilient way to handle with missing indexes in _find
	+ Added more informative text when mispelling methods whose prefix
	  is an AUTOLOAD action
	+ A more resilient solution to load events components in EventDaemon
	+ Added one and two years to the purge logs periods
	+ Fixed downloads from EBox::Type::File
2.2.2
	+ Revert cookie name change to avoid session loss in upgrades
	+ Do not try to change owner before user ebox is created
2.2.1
	+ Removed obsolete references to /zentyal URL
	+ Create configuration backup directories on install to avoid warnings
	  accessing the samba share when there are no backups
	+ Log result of save changes, either successful or with warnings
	+ Changed cookie name to remove forbidden characters to avoid
	  incompatibilities with some applications
	+ Removed duplicated and incorrect auding logging for password change
	+ Fixed some non-translatable strings
	+ Create automatic bug reports under 2.2.X milestone instead of 2.2
	+ Fixed bug changing background color on selected software packages
2.1.34
	+ Volatile types called password are now also masked in audit log
	+ Adjust padding for module descriptions in basic software view
	+ Removed beta icon
2.1.33
	+ Fixed modal add problems when using unique option on the type
	+ Fixed error management in the first screen of modal add
	+ Unify software selection and progress colors in CSS
	+ Set proper message type in Configure Events model
	+ Fixed error checking permanentMessage types in templates/msg.mas
2.1.32
	+ Added progress bar colors to theme definition
	+ Remove no longer correct UTF8 decode in ProgressIndicator
	+ Fixed UTF8 double-encoding on unexpected error CGI
	+ Reviewed some subscription strings
	+ Always fork before apache restart to avoid port change problems
	+ Stop modules in the correct order (inverse dependencies order)
	+ Better logging of failed modules on restore
2.1.31
	+ Do not start managed daemons on boot if the module is disabled
	+ Better message on redis error
	+ Watch for dependencies before automatic enable of modules on first install
2.1.30
	+ Removed obsolete /ebox URL from RSS link
	+ Changed methods related with extra backup data in modules logs
	  to play along with changes in ebackup module
	+ Set a user for remote access for audit reasons
	+ Detect session loss on AJAX requests
2.1.29
	+ Startup does not fail if SIGPIPE received
2.1.28
	+ Added code to mitigate false positives on module existence
	+ Avoid error in logs full summary due to incorrect syntax in template
	+ Allow unsafe chars in EBox::Types::File to avoid problems in some browsers
	+ Reviewed some subscription strings
	+ Warning about language-packs installed works again after Global changes
	+ Show n components update when only zentyal packages are left to
	  upgrade in the system widget
	+ Do not show debconf warning when installing packages
	+ EBox::Types::IPAddr (and IPNetwork) now works with defaultValue
	+ Allow to hide menu items, separators and dashboard widgets via conf keys
2.1.27
	+ Do not create tables during Disaster Recovery installation
	+ Added new EBox::Util::Debconf::value to get debconf values
	+ DataTable controller does no longer try to get a deleted row
	  for gather elements values for audit log
	+ Check if Updates watcher can be enabled if the subscription
	  level is yet unknown
2.1.26
	+ Detection of broken packages works again after proper deletion
	  of dpkg_running file
	+ Keep first install redis server running until trigger
	+ Unified module restart for package trigger and init.d
	+ Use restart-trigger script in postinst for faster daemons restarting
	+ System -> Halt/Reboot works again after regression in 2.1.25
	+ Added framework to show warning messages after save changes
	+ Change caption of remote services link to Zentyal Cloud
	+ Do not show Cloud link if hide_cloud_link config key is defined
	+ Added widget_ignore_updates key to hide updates in the dashboard
	+ Differentiate ads from notes
	+ Allow custom message type on permanentMessage
	+ Only allow custom themes signed by Zentyal
	+ Removed /zentyal prefix from URLs
	+ Caps lock detection on login page now works again
	+ Added HiddenIfNotAble property to event watchers to be hidden if
	  it is unabled to monitor the event
	+ Dashboard values can be now error and good as well
	+ Include a new software updates widget
	+ Include a new alert for basic subscriptions informing about
	  software updates
	+ Add update-notifier-common to dependencies
	+ EBox::DataTable::enabledRows returns rows in proper order
	+ Use custom ads when available
	+ Disable bug report when hide_bug_report defined on theme
2.1.25
	+ Do not show disabled module warnings in usercorner
	+ Mask passwords and unify boolean values in audit log
	+ Do not override type attribute for EBox::Types::Text subtypes
	+ Corrected installation finished message after first install
	+ Added new disableAutocomplete attribute on DataTables
	+ Optional values can be unset
	+ Minor improvements on nmap scan
2.1.24
	+ Do not try to generate config for unconfigured services
	+ Remove unnecessary redis call getting _serviceConfigured value
	+ Safer sizes for audit log fields
	+ Fix non-translatable "show help" string
	+ Allow links to first install wizard showing a desired page
	+ Fixed bug in disk usage when we have both values greater and
	  lower than 1024 MB
	+ Always return a number in EBox::AuditLogging::isEnabled to avoid
	  issues when returning the module status
	+ Added noDataMsg attribute on DataTable to show a message when
	  there are no rows
2.1.23
	+ Removed some warnings during consolidation process
	+ Depend on libterm-readline-gnu-perl for history support in shells
	+ Fixed error trying to change the admin port with NTP enabled
	+ Fixed breadcrumb destination for full log query page
	+ Use printableActionName in DataTable setter
2.1.22
	+ Fixed parentRow method in EBox::Types::Row
	+ Added new optionalLabel flag to EBox::Types::Abstract to avoid
	  show the label on non-optional values that need to be set as
	  optional when using show/hide viewCustomizers
	+ Added initHTMLStateOrder to View::Customizer to avoid incorrect
	  initial states
	+ Improved exceptions info in CGIs to help bug reporting
	+ Do not show customActions when editing row on DataTables
2.1.21
	+ Fixed bug printing traces at Global.pm
	+ Check new dump_exceptions confkey instead of the debug one in CGIs
	+ Explicit conversion to int those values stored in our database
	  for correct dumping in reporting
	+ Quote values in update overwrite while consolidating for reporting
2.1.20
	+ Fixed regression in edition in place of booleans
	+ Better default balance of the dashboard based on the size of the widgets
	+ Added defaultSelectedType argument to PortRange
2.1.19
	+ Disable KeepAlive as it seems to give performance problems with Firefox
	  and set MaxClients value back to 1 in apache.conf
	+ Throw exceptions when calling methods not aplicable to RO instances
	+ Fixed problems when mixing read/write and read-only instances
	+ Date/Time and Timezone moved from NTP to core under System -> General
	+ Do not instance hidden widgets to improve dashboard performance
	+ New command shell with Zentyal environment at /usr/share/zentyal/shell
	+ Show warning when a language-pack is not installed
	+ Removed unnecessary dump/load operations to .bak yaml files
	+ AuditLogging and Logs constructor now receive the 'ro' parameter
	+ Do not show Audit Logging in Module Status widget
2.1.18
	+ New unificated zentyal-core.logrotate for all the internal logs
	+ Added forceEnabled option for logHelpers
	+ Moved carousel.js to wizard template
	+ Add ordering option to wizard pages
	+ Fixed cmp and isEqualTo methods for EBox::Types::IPAddr
	+ Fixed wrong Mb unit labels in Disk Usage and use GB when > 1024 MB
	+ Now global-action script can be called without progress indicator
	+ Fixed EBox::Types::File JavaScript setter code
	+ Added support for "Add new..." modal boxes in foreign selectors
	+ Each module can have now its customized purge-module script
	  that will be executed after the package is removed
	+ Added Administration Audit Logging to log sessions, configuration
	  changes, and show pending actions in save changes confirmation
	+ User name is stored in session
	+ Remove deprecated extendedRestore from the old Full Backup
2.1.17
	+ Fixed RAID event crash
	+ Added warning on models and composites when the module is disabled
	+ Fixed login page style with some languages
	+ Login page template can now be reused accepting title as parameter
	+ EBox::Types::File does not write on redis when it fails to
	  move the fail to its final destination
	+ Added quote column option for periodic log consolidation and
	  report consolidation
	+ Added exclude module option to backup restore
2.1.16
	+ Do not show incompatible navigator warning on Google Chrome
	+ Fixed syncRows override detection on DataTable find
	+ clean-conf script now deletes also state data
	+ Avoid 'undefined' message in selectors
2.1.15
	+ Move Disk Usage and RAID to the new Maintenance menu
	+ Always call syncRows on find (avoid data inconsistencies)
	+ Filename when downloading a conf backup now contains hostname
	+ Fixed bug in RAID template
	+ Set proper menu order in System menu (fixes NTP position)
	+ Fixed regresion in page size selector on DataTables
	+ Fixed legend style in Import/Export Configuration
2.1.14
	+ Fixed regresion with double quotes in HTML templates
	+ Fixed problems with libredis-perl version dependency
	+ Adding new apparmor profile management
2.1.13
	+ Better control of errors when saving changes
	+ Elements of Union type can be hidden
	+ Model elements can be hidden only in the viewer or the setter
	+ HTML attributtes are double-quoted
	+ Models can have sections of items
	+ Password view modified to show the confirmation field
	+ New multiselect type
	+ Redis backend now throws different kind of exceptions
2.1.12
	+ Revert no longer necessary parents workaround
	+ Hide action on viewCustomizer works now on DataTables
2.1.11
	+ Fixed bug which setted bad directory to models in tab view
	+ Union type: Use selected subtype on trailingText property if the
	  major type does not have the property
	+ Raise MaxClients to 2 to prevent apache slowness
2.1.10
	+ Security [ZSN-2-1]: Avoid XSS in process list widget
2.1.9
	+ Do not try to initialize redis client before EBox::init()
	+ Safer way to delete rows, deleting its id reference first
	+ Delete no longer needed workaround for gconf with "removed" attribute
	+ Fixed regression in port range setter
2.1.8
	+ Fixed regression in menu search
	+ Fixed missing messages of multi state actions
	+ Help toggler is shown if needed when dynamic content is received
	+ Fixed issue when disabling several actions at once in a data table view
	+ All the custom actions are disabled when one is clicked
	+ Submit wizard pages asynchronously and show loading indicator
	+ Added carousel.js for slide effects
2.1.7
	+ Fixed issues with wrong html attributes quotation
	+ Bugfix: volatile types can now calculate their value using other
	  the value from other elements in the row no matter their position
2.1.6
	+ Attach software.log to bug report if there are broken packages
	+ Added keyGenerator option to report queries
	+ Tuned apache conf to provide a better user experience
	+ Actions click handlers can contain custom javascript
	+ Restore configuration with force dependencies option continues
	  when modules referenced in the backup are not present
	+ Added new MultiStateAction type
2.1.5
	+ Avoid problems getting parent if the manager is uninitialized
	+ Rename some icon files with wrong extension
	+ Remove wrong optional attribute for read-only fields in Events
	+ Renamed all /EBox/ CGI URLs to /SysInfo/ for menu folder coherency
	+ Added support for custom actions in DataTables
	+ Replaced Halt/Reboot CGI with a model
	+ Message classes can be set from models
	+ Fixed error in Jabber dispatcher
	+ Show module name properly in log when restart from the dashboard fails
	+ Avoid warning when looking for inexistent PID in pidFileRunning
2.1.4
	+ Changed Component's parent/child relationships implementation
	+ Fixed WikiFormat on automatic bug report tickets
	+ Do not show available community version in Dashboard with QA
 	  updates
2.1.3
	+ Fall back to readonly data in config backup if there are unsaved changes
	+ Allow to automatically send a report in the unexpected error page
	+ Logs and Events are now submenus of the new Maintenance menu
	+ Configuration Report option is now present on the Import/Export section
	+ Require save changes operation after changing the language
	+ Added support for URL aliases via schemas/urls/*.urls files
	+ Allow to sort submenu items via 'order' attribute
	+ Automatically save changes after syncRows is called and mark the module
	  mark the module as unchanged unless it was previously changed
	+ Removed unnecessary ConfigureEvents composite
	+ Removed unnecessary code from syncRows in logs and events
	+ Restore configuration is safer when restoring /etc/zentyal files
	+ Fixed unescaped characters when showing an exception
	+ Fixed nested error page on AJAX requests
	+ Adapted dumpBackupExtraData to new expected return value
	+ Report remoteservices, when required, a change in administration
	  port
	+ Added continueOnModuleFail mode to configuration restore
	+ Fixed Firefox 4 issue when downloading backups
	+ Show scroll when needed in stacktraces (error page)
	+ More informative error messages when trying to restart locked modules
	  from the dashboard
	+ Creation of plpgsql language moved from EBox::Logs::initialSetup
	  to create-db script
	+ Redis backend now throws different kind of exceptions
	+ Avoid unnecesary warnings about PIDs
	+ Update Jabber dispatcher to use Net::XMPP with some refactoring
	+ Save changes messages are correctly shown with international charsets
	+ Support for bitmap option in RAID report
	+ Retry multiInsert line by line if there are encoding errors
	+ Adapted to new location of partitionsFileSystems in EBox::FileSystem
	+ Event messages are cleaned of null characters and truncated
	  before inserting in the database when is necessary
	+ Improve message for "Free storage space" event and send an info
	  message when a given partition is not full anymore
	+ Event messages now can contain newline characters
	+ Objects of select type are compared also by context
	+ Remove cache from optionsFromForeignModel since it produces
	  problems and it is useless
	+ Set title with server name if the server is subscribed
	+ Fix title HTML tag in views for Models and Composites
	+ Added lastEventsReport to be queried by remoteservices module
	+ Added EBox::Types::HTML type
	+ Added missing manage-logs script to the package
	+ Fixed problems with show/hide help switch and dynamic content
	+ Menus with subitems are now kept unfolded until a section on a
	  different menu is accessed
	+ Sliced restore mode fails correctly when schema file is missing,
	  added option to force restore without schema file
	+ Purge conf now purges the state keys as well
	+ Added EBox::Types::IPRange
2.1.2
	+ Now a menu folder can be closed clicking on it while is open
	+ Bugfix: cron scripts are renamed and no longer ignored by run-parts
	+ Added new EBox::Util::Nmap class implementing a nmap wrapper
2.1.1
	+ Fixed incoherency problems with 'on' and '1' in boolean indexes
	+ Move cron scripts from debian packaging to src/scripts/cron
	+ Trigger restart of logs and events when upgrading zentyal-core
	  without any other modules
	+ Don't restart apache twice when upgrading together with more modules
	+ Fixed params validation issues in addRow
2.1
	+ Replace YAML::Tiny with libyaml written in C through YAML::XS wrapper
	+ Minor bugfix: filter invalid '_' param added by Webkit-based browser
	  on EBox::CGI::Base::params() instead of _validateParams(), avoids
	  warning in zentyal.log when enabling modules
	+ All CGI urls renamed from /ebox to /zentyal
	+ New first() and deleteFirst() methods in EBox::Global to check
	  existence and delete the /var/lib/zentyal/.first file
	+ PO files are now included in the language-pack-zentyal-* packages
	+ Migrations are now always located under /usr/share/$package/migration
	  this change only affects to the events and logs migrations
	+ Delete no longer used domain and translationDomain methods/attributes
	+ Unified src/libexec and tools in the new src/scripts directory
	+ Remove the ebox- prefix on all the names of the /usr/share scripts
	+ New EBox::Util::SQL package with helpers to create and drop tables
	  from initial-setup and purge-module for each module
	+ Always drop tables when purging a package
	+ Delete 'ebox' user when purging zentyal-core
	+ Moved all SQL schemas from tools/sqllogs to schemas/sql
	+ SQL time-period tables are now located under schemas/sql/period
	+ Old ebox-clean-gconf renamed to /usr/share/zentyal/clean-conf and
	  ebox-unconfigure-module is now /usr/share/zentyal/unconfigure-module
	+ Added default implementation for enableActions, executing
	  /usr/share/zentyal-$modulename/enable-module if exists
	+ Optimization: Do not check if a row is unique if any field is unique
	+ Never call syncRows on read-only instances
	+ Big performance improvements using hashes and sets in redis
	  database to avoid calls to the keys command
	+ Delete useless calls to exists in EBox::Config::Redis
	+ New regen-redis-db tool to recreate the directory structure
	+ Renamed /etc/cron.hourly/90manageEBoxLogs to 90zentyal-manage-logs
	  and moved the actual code to /usr/share/zentyal/manage-logs
	+ Move /usr/share/ebox/zentyal-redisvi to /usr/share/zentyal/redisvi
	+ New /usr/share/zentyal/initial-setup script for modules postinst
	+ New /usr/share/zentyal/purge-module script for modules postrm
	+ Removed obsolete logs and events migrations
	+ Create plpgsql is now done on EBox::Logs::initialSetup
	+ Replace old ebox-migrate script with EBox::Module::Base::migrate
	+ Rotate duplicity-debug.log log if exists
	+ Bug fix: Port selected during installation is correctly saved
	+ Zentyal web UI is restarted if their dependencies are upgraded
	+ Bug fix: Logs don't include unrelated information now
	+ Add total in disk_usage report
	+ Bugfix: Events report by source now works again
	+ Do not include info messages in the events report
	+ Services event is triggered only after five failed checkings
	+ Do not add redundant includedir lines to /etc/sudoers
	+ Fixed encoding for strings read from redis server
	+ Support for redis-server 2.0 configuration
	+ Move core templates to /usr/share/zentyal/stubs/core
	+ Old /etc/ebox directory replaced with the new /etc/zentyal with
	  renamed core.conf, logs.conf and events.conf files
	+ Fixed broken link to alerts list
2.0.15
	+ Do not check the existence of cloud-prof package during the
	  restore since it is possible not to be installed while disaster
	  recovery process is done
	+ Renamed /etc/init.d/ebox to /etc/init.d/zentyal
	+ Use new zentyal-* package names
	+ Don't check .yaml existence for core modules
2.0.14
	+ Added compMessage in some events to distinguish among events if
	  required
	+ Make source in events non i18n
	+ After restore, set all the restored modules as changed
	+ Added module pre-checks for configuration backup
2.0.13
	+ Fixed dashboard graphs refresh
	+ Fixed module existence check when dpkg is running
	+ Fix typo in sudoers creation to make remote support work again
2.0.12
	+ Include status of packages in the downloadable bug report
	+ Bugfix: Avoid possible problems deleting redis.first file if not exist
2.0.11
	+ New methods entry_exists and st_entry_exists in config backend
2.0.10
	+ Now redis backend returns undef on get for undefined values
	+ Allow custom mason templates under /etc/ebox/stubs
	+ Better checks before restoring a configuration backup with
	  a set of modules different than the installed one
	+ Wait for 10 seconds to the child process when destroying the
	  progress indicator to avoid zombie processes
	+ Caught SIGPIPE when trying to contact Redis server and the
	  socket was already closed
	+ Do not stop redis server when restarting apache but only when
	  the service is asked to stop
	+ Improvements in import/export configuration (know before as
	  configuration backup)
	+ Improvements in ProgressIndicator
	+ Better behaviour of read-only rows with up/down arrows
	+ Added support for printableActionName in DataTable's
	+ Added information about automatic configuration backup
	+ Removed warning on non existent file digest
	+ Safer way to check if core modules exist during installation
2.0.9
	+ Treat wrong installed packages as not-existent modules
	+ Added a warning in dashboard informing about broken packages
	+ File sharing and mailfilter log event watchers works again since
	  it is managed several log tables per module
2.0.8
	+ Replaced zentyal-conf script with the more powerful zentyal-redisvi
	+ Set always the same default order for dashboard widgets
	+ Added help message to the configure widgets dialog
	+ Check for undefined values in logs consolidation
	+ Now dashboard notifies fails when restarting a service
	+ Fixed bug with some special characters in dashboard
	+ Fixed bug with some special characters in disk usage graph
2.0.7
	+ Pre-installation includes sudoers.d into sudoers file if it's not yet
	  installed
	+ Install apache-prefork instead of worker by default
	+ Rename service certificate to Zentyal Administration Web Server
2.0.6
	+ Use mod dependencies as default restore dependencies
	+ Fixed dependencies in events module
	+ Increased recursive dependency threshold to avoid
	  backup restoration problems
2.0.5
	+ Removed deprecated "Full backup" option from configuration backup
	+ Bugfix: SCP method works again after addition of SlicedBackup
	+ Added option in 90eboxpglogger.conf to disable logs consolidation
2.0.4
	+ Removed useless gconf backup during upgrade
	+ Fixed postinstall script problems during upgrade
2.0.3
	+ Added support for the sliced backup of the DB
	+ Hostname change is now visible in the form before saving changes
	+ Fixed config backend problems with _fileList call
	+ Added new bootDepends method to customize daemons boot order
	+ Added permanent message property to Composite
	+ Bugfix: Minor aesthetic fix in horizontal menu
	+ Bugfix: Disk usage is now reported in expected bytes
	+ Bugfix: Event dispatcher is not disabled when it is impossible
	  for it to dispatch the message
2.0.2
	+ Better message for the service status event
	+ Fixed modules configuration purge script
	+ Block enable module button after first click
	+ Avoid division by zero in progress indicator when total ticks is
	  zero
	+ Removed warning during postinst
	+ Added new subscription messages in logs, events and backup
2.0.1
	+ Bugfix: Login from Zentyal Cloud is passwordless again
	+ Some defensive code for the synchronization in Events models
	+ Bugfix: add EBox::Config::Redis::get to fetch scalar or list
	  values. Make GConfModule use it to avoid issues with directories
	  that have both sort of values.
1.5.14
	+ Fixed redis bug with dir keys prefix
	+ Improved login page style
	+ New login method using PAM instead of password file
	+ Allow to change admin passwords under System->General
	+ Avoid auto submit wizard forms
	+ Wizard skip buttons always available
	+ Rebranded post-installation questions
	+ Added zentyal-conf script to get/set redis config keys
1.5.13
	+ Added transition effect on first install slides
	+ Zentyal rebrand
	+ Added web page favicon
	+ Fixed already seen wizards apparition
	+ Fixed ro module creation with redis backend
	+ Use mason for links widgets
	+ Use new domain to official strings for subscriptions
1.5.12
	+ Added option to change hostname under System->General
	+ Show option "return to dashboard" when save changes fails.
1.5.11
	+ Added more tries on redis reconnection
	+ Fixed user corner access problems with redis server
	+ writeFile* methods reorganized
	+ Added cron as dependency as cron.hourly was never executed with anacron
	+ Improvements in consolidation of data for reports
1.5.10
	+ Fixed gconf to redis conversion for boolean values
1.5.9
	+ Improved migrations speed using the same perl interpreter
	+ Redis as configuration backend (instead of gconf)
	+ Improved error messages in ebox-software
	+ Set event source to 256 chars in database to adjust longer event
	  sources
	+ Progress bar AJAX updates are sent using JSON
	+ Fixed progress bar width problems
	+ Fixed top menu on wizards
	+ Improved error message when disconnecting a not connected database
	+ Abort installation if 'ebox' user already exists
	+ Bugfix: IP address is now properly registered if login fails
1.5.8
	+ Added template tableorderer.css.mas
	+ Added buttonless top menu option
	+ Bugfix: Save all modules on first installation
	+ Bugfix: General ebox database is now created if needed when
	  re/starting services
	+ Bugfix: Data to report are now uniform in number of elements per
	  value. This prevents errors when a value is present in a month and
	  not in another
	+ Bugfix: Don't show already visited wizard pages again
1.5.7
	+ Bugfix: Avoid error when RAID is not present
	+ Bugfix: Add ebox-consolidate-reportinfo call in daily cron script
	+ Bugfix: Called multiInsert and unbufferedInsert when necessary
	  after the loggerd reimplementation
	+ Bugfix: EBox::ThirdParty::Apache2::AuthCookie and
	  EBox::ThirdParty::Apache2::AuthCookie::Util package defined just
	  once
	+ Added util SystemKernel
	+ Improved progress indicator
	+ Changes in sudo generation to allow sudo for remote support user
	+ Initial setup wizards support
1.5.6
	+ Reimplementation of loggerd using inotify instead of File::Tail
1.5.5
	+ Asynchronous load of dashboard widgets for a smoother interface
1.5.4
	+ Changed dbus-check script to accept config file as a parameter
1.5.3
	+ Function _isDaemonRunning works now with snort in lucid
	+ Javascript refreshing instead of meta tag in log pages
	+ Updated links in dashboard widget
	+ Add package versions to downloadable ebox.log
	+ Fixed postgresql data dir path for disk usage with pg 8.4
	+ GUI improvements in search box
1.5.2
	+ Security [ESN-1-1]: Validate referer to avoid CSRF attacks
	+ Added reporting structure to events module
	+ Added new CGI to download the last lines of ebox.log
1.5.1
	+ Bugfix: Catch exception when upstart daemon does not exist and
	  return a stopped status
	+ Added method in logs module to dump database in behalf of
	ebackup module
	+ Bugfix: Do not check in row uniqueness for optional fields that
	are not passed as parameters
	+ Improve the output of ebox module status, to be consistent with the one
	  shown in the interface
	+ Add options to the report generation to allow queries to be more
	  flexible
	+ Events: Add possibility to enable watchers by default
	+ Bugfix: Adding a new field to a model now uses default
	  value instead of an empty value
	+ Added script and web interface for configuration report, added
	  more log files to the configuration report
1.5
	+ Use built-in authentication
	+ Use new upstart directory "init" instead of "event.d"
	+ Use new libjson-perl API
	+ Increase PerlInterpMaxRequests to 200
	+ Increase MaxRequestsPerChild (mpm-worker) to 200
	+ Fix issue with enconding in Ajax error responses
	+ Loggerd: if we don't have any file to watch we just sleep otherwise the process
	  will finish and upstart will try to start it over again and again.
	+ Make /etc/init.d/ebox depend on $network virtual facility
	+ Show uptime and users on General Information widget.
1.4.2
	+ Start services in the appropriate order (by dependencies) to fix a problem
	  when running /etc/init.d/ebox start in slaves (mail and other modules
	  were started before usersandgroups and thus failed)
1.4.1
	+ Remove network workarounds from /etc/init.d/ebox as we don't bring
	  interfaces down anymore
1.4
	+ Bug fix: i18n. setDomain in composites and models.
1.3.19
	+ Make the module dashboard widget update as the rest of the widgets
	+ Fix problem regarding translation of module names: fixes untranslated
	  module names in the dashboard, module status and everywhere else where
	  a module name is written
1.3.18
	+ Add version comparing function and use it instead of 'gt' in the
	  general widget
1.3.17
	+ Minor bug fix: check if value is defined in EBox::Type::Union
1.3.16
	+ Move enable field to first row in ConfigureDispatcherDataTable
	+ Add a warning to let users know that a module with unsaved changes
	  is disabled
	+ Remove events migration directory:
		- 0001_add_conf_configureeventtable.pl
		- 0002_add_conf_diskfree_watcher.pl
	+ Bug fix: We don't use names to stringify date to avoid issues
	  with DB insertions and localisation in event logging
	+ Bug fix: do not warn about disabled services which return false from
	  showModuleStatus()
	+ Add blank line under "Module Status"
	+ Installed and latest available versions of the core are now displayed
	  in the General Information widget
1.3.15
	+ Bug fix: Call EBox::Global::sortModulesByDependencies when
	  saving all modules and remove infinite loop in that method.
	  EBox::Global::modifiedModules now requires an argument to sort
	  its result dependending on enableDepends or depends attribute.
	+ Bug fix: keep menu folders open during page reloads
	+ Bug fix: enable the log events dispatcher by default now works
	+ Bug fix: fixed _lock function in EBox::Module::Base
	+ Bug fix: composites honor menuFolder()
	+ Add support for in-place edition for boolean types. (Closes
	  #1664)
	+ Add method to add new database table columnts to EBox::Migration::Helpers
	+ Bug fix: enable "Save Changes" button after an in-place edition
1.3.14
	+ Bug fix: fix critical bug in migration helper that caused some log
	  log tables to disappear
	+ Create events table
	+ Bug fix: log watcher works again
	+ Bug fix: delete cache if log index is not found as it could be
	  disabled
1.3.13
	+ Bug fix: critical error in EventDaemon that prevented properly start
	+ Cron script for manage logs does not run if another is already
	  running, hope that this will avoid problems with large logs
	+ Increased maximum size of message field in events
	+ Added script to purge logs
	+ Bug fix: multi-domain logs can be enabled again
1.3.12
	+ Added type for EBox::Dashboard::Value to stand out warning
	  messages in dashboard
	+ Added EBox::MigrationHelpers to include migration helpers, for now,
	  include a db table renaming one
	+ Bug fix: Fix mismatch in event table field names
	+ Bug fix: Add migration to create language plpgsql in database
	+ Bug fix: Add missing script for report log consolidation
	+ Bug fix: Don't show modules in logs if they are not configured. This
	  prevents some crashes when modules need information only available when
	  configured, such as mail which holds the vdomains in LDAP
	+ Added method EBox::Global::lastModificationTime to know when
	  eBox configuration was modified for last time
	+ Add support for breadcrumbs on the UI
	+ Bug fix: in Loggerd files are only parsed one time regardless of
	  how many LogHelper reference them
	+ Added precondition for Loggerd: it does not run if there isnt
	anything to watch
1.3.11
	+ Support customFilter in models for big tables
	+ Added EBox::Events::sendEvent method to send events using Perl
	  code (used by ebackup module)
	+ Bug fix: EBox::Type::Service::cmp now works when only the
	  protocols are different
	+ Check $self is defined in PgDBEngine::DESTROY
	+ Do not watch files in ebox-loggerd related to disabled modules and
	  other improvements in the daemon
	+ Silent some exceptions that are used for flow control
	+ Improve the message from Service Event Watcher
1.3.10
	+ Show warning when accesing the UI with unsupported browsers
	+ Add disableApparmorProfile to EBox::Module::Service
	+ Bug fix: add missing use
	+ Bug fix: Make EventDaemon more robust against malformed sent
	  events by only accepting EBox::Event objects
1.3.8
	+ Bug fix: fixed order in EBox::Global::modified modules. Now
	  Global and Backup use the same method to order the module list
	  by dependencies
1.3.7
	+ Bug fix: generate public.css and login.css in dynamic-www directory
	  which is /var/lib/zentyal/dynamicwww/css/ and not in /usr/share/ebox/www/css
	  as these files are generate every time eBox's apache is
	  restarted
	+ Bug fix: modules are restored now in the correct dependency
	  order
	+ ebox-make-backup accepts --destinaton flag to set backup's file name
	+ Add support for permanent messages to EBox::View::Customizer
1.3.6
	+ Bug fix: override _ids in EBox::Events::Watcher::Log to not return ids
	which do not exist
	+ Bug fix: fixed InverseMatchSelect type which is used by Firewall module
	+ New widget for the dashboard showing useful support information
	+ Bugfix: wrong permissions on CSS files caused problem with usercorner
	+ CSS are now templates for easier rebranding
	+ Added default.theme with eBox colors
1.3.5
	+ Bugfix: Allow unsafe characters in password type
	+ Add FollowSymLinks in eBox apache configuration. This is useful
	  if we use js libraries provided by packages
1.3.4
	+ Updated company name in the footer
	+ Bugfix: humanEventMessage works with multiple tableInfos now
	+ Add ebox-dbus-check to test if we can actually connect to dbus
1.3.4
	+ bugfix: empty cache before calling updatedRowNotify
	+ enable Log dispatcher by default and not allow users to disable
	it
	+ consolidation process continues in disabled but configured modules
	+ bugfix: Save Changes button doesn't turn red when accessing events for
	first time
1.3.2
	+ bugfix: workaround issue with dhcp configured interfaces at boot time
1.3.1
	+ bugfix: wrong regex in service status check
1.3.0
	+ bugfix: make full backup work again
1.1.30
	+ Change footer to new company holder
	+  RAID does not generate 'change in completion events, some text
	problems fixed with RAID events
	+ Report graphics had a datapoints limit dependent on the active
	time unit
	+ Apache certificate can be replaced by CA module
	+ Fixed regression in detailed report: total row now aggregates
	properly
	+ More characters allowed when changing password from web GUI
	+ Fixed regression with already used values in select types
	+ Do not a button to restart eBox's apache
	+ Fixed auth problem when dumping and restoring postgre database
1.1.20
	+ Added custom view support
	+ Bugfix: report models now can use the limit parameter in
	  reportRows() method
	+ use a regexp to fetch the PID in a pidfile, some files such as
	postfix's add tabs and spaces before the actual number
	+ Changed "pidfile" to "pidfiles" in _daemons() to allow checking more than
one (now it is a array ref instead of scalar)
	+ Modified Service.pm to support another output format for /etc/init.d daemon
status that returns [OK] instead of "running".
	+ unuformized case in menu entries and some more visual fixes
1.1.10
	+ Fix issue when there's a file managed by one module that has been modified
	  when saving changes
	+ Bugfix: events models are working again even if an event aware
	module is uninstalled and it is in a backup to restore
	+ Select.pm returns first value in options as default
       + Added 'parentModule' to model class to avoid recursive problems
	+ Added Float type
	+ Apache module allows to add configuration includes from other modules
	+ Display remote services button if subscribed
	+ Event daemon may received events through a named pipe
	+ Bugfix. SysInfo revokes its config correctly
	+ Added storer property to types in order to store the data in
	somewhere different from GConf
	+ Added protected property 'volatile' to the models to indicate
	that they store nothing in GConf but in somewhere different
	+ System Menu item element 'RAID' is always visible even when RAID
	is not installed
	+ Files in deleted rows are deleted when the changes are saved
	+ Fixed some bug whens backing and restore files
	+ Components can be subModels of the HasMany type
	+ Added EBox::Types::Text::WriteOnce type
	+ Do not use rows(), use row to force iteration over the rows and increase
	performance and reduce memory use.
	+ Do not suggest_sync after read operations in gconf
	+ Increase MaxRequestsPerChild to 200 in eBox's apache
	+ Make apache spawn only one child process
	+ Log module is backed up and restored normally because the old
	problem is not longer here
	+ Backup is more gentle with no backup files in backup directory,
	now it does not delete them
	+ HasMany  can retrieve again the model and row after the weak
	refence is garbage-collected. (Added to solve a bug in the doenload
	bundle dialog)
	+ EBox::Types::DomainName no longer accepts IP addresses as domain
	names
	+ Bugfix: modules that fail at configuration stage no longer appear as enabled
	+ Add parameter to EBox::Types::Select to disable options cache

0.12.103
	+ Bugfix: fix SQL statement to fetch last rows to consolidate
0.12.102
	+ Bugfix: consolidate logs using the last date and not starting from scratch
0.12.101
	+ Bugfix: DomainName type make comparisons case insensitive
	according to RFC 1035
0.12.100
	+ Bugfix: Never skip user's modifications if it set to true
	override user's changes
	+ EBox::Module::writeConfFile and EBox::Service scape file's path
	+ Bugfix. Configure logrotate to actually rotate ebox logs
	+ Fixed bug in ForcePurge logs model
	+ Fixed bug in DataTable: ModelManaged was called with tableName
	instead of context Name
	+ Fixing an `img` tag closed now properly and adding alternative
	text to match W3C validation in head title
	+ Backup pages now includes the size of the archive
	+ Fixed bug in ForcePurge logs model
	+ Now the modules can have more than one tableInfo for logging information
	+ Improve model debugging
	+ Improve restart debugging
	+ Backups and bug reports can be made from the command line
	+ Bugfix: `isEqualTo` is working now for `Boolean` types
	+ Bugfix: check if we must disable file modification checks in
	Manager::skipModification

0.12.99
	+ Add support for reporting
	+ Refresh logs automatically
	+ Reverse log order
	+ Remove temp file after it is downloaded with FromTempDir controller
0.12.3
	+ Bug fix: use the new API in purge method. Now purging logs is working
	again.
0.12.2
	+ Increase random string length used to generate the cookie to
	2048 bits
	+ Logs are show in inverse chronological order
0.12.1
	+ Bug fix: use unsafeParam for progress indicator or some i18 strings
	will fail when saving changes
0.12
	+ Bugfix: Don't assume timecol is 'timestamp' but defined by
	module developer. This allows to purge some logs tables again
	+ Add page titles to models
	+ Set default values when not given in `add` method in models
	+ Add method to manage page size in model
	+ Add hidden field to help with Ajax request and automated testing with
	  ANSTE
	+ Bugfix: cast sql types to filter fields in logs
	+ Bugfix: Restricted resources are back again to make RSS
	access policy work again
	+ Workaround bogus mason warnings
	+ Make postinst script less verbose
	+ Disable keepalive in eBox apache
	+ Do not run a startup script in eBox apache
	+ Set default purge time for logs stored in eBox db to 1 week
	+ Disable LogAdmin actions in `ebox-global-action` until LogAdmin
	feature is completely done
0.11.103
	+ Modify EBox::Types::HasMany to create directory based on its row
	+ Add _setRelationship method to set up relationships between models
	  and submodels
	+ Use the new EBox::Model::Row api
	+ Add help method to EBox::Types::Abstract
	+ Decrease size for percentage value in disk free watcher
	+ Increase channel link field size in RSS dispatcher
0.11.102
	+ Bugfix: cmp in EBox::Types::HostIP now sorts correctly
	+ updatedRowNotify in EBox::Model::DataTable receives old row as
	well as the recently updated row
	+ Added `override_user_modification` configuration parameter to
	avoid user modification checkings and override them without asking
	+ Added EBox::Model::Row to ease the management of data returned
	by models
	+ Added support to pre-save and post-save executable files. They
	must be placed at /etc/ebox/pre-save or /etc/ebox/post-save
	+ Added `findRow` method to ease find and set
0.11.101
	+ Bugfix: Fix memory leak in models while cloning types. Now
	cloning is controlled by clone method in types
	+ Bugfix: Union type now checks for its uniqueness
	+ DESTROY is not an autoloaded method anymore
	+ HasOne fields now may set printable value from the foreign field
	to set its value
	+ findId now searches as well using printableValue
	+ Bugfix. Minor bug found when key is an IP address in autoloaded
	methods
	+ Ordered tables may insert values at the beginning or the end of
	the table by "insertPosition" attribute
	+ Change notConfigured template to fix English and add link to the
	  module status section
	+ Add loading gif to module status actions
	+ Remove debug from ServiceInterface.pm
	+ Add support for custom separators to be used as index separators on
	  exposedMethods
	+ Bugfix. Stop eBox correctly when it's removed
	+ Improve apache-restart to make it more reliable.
0.11.100
	+ Bugfix. Fix issue with event filters and empty hashes
	+ Bugfix. Cache stuff in log and soap watcher to avoid memory leaks
	+ Bugfix. Fix bug that prevented the user from being warned when a row to
	  be deleted is being used by other model
	+ Bugfix. Add missing use of EBox::Global in State event watcher
	+ Added progress screen, now pogress screen keeps track of the changed
	  state of the modules and change the top page element properly
	+ Do not exec() to restart apache outside mod_perl
	+ Improve apache restart script
	+ Improve progress screen
0.11.99
	+ DataTable contains the property 'enableProperty' to set a column
	called 'enabled' to enable/disable rows from the user point of
	view. The 'enabled' column is put the first
	+ Added state to the RAID report instead of simpler active boolean
        + Fix bug when installing new event components and event GConf
	subtree has not changed
	+ Add RSS dispatcher to show eBox events under a RSS feed
	+ Rotate log files when they reach 10MB for 7 rotations
	+ Configurable minimum free space left for being notified by means
	of percentage
	+ Add File type including uploading and downloading
	+ Event daemon now checks if it is possible to send an event
	before actually sending it
	+ Added Action forms to perform an action without modifying
	persistent data
	+ Log queries are faster if there is no results
	+ Show no data stored when there are no logs for a domain
	+ Log watcher is added in order to notify when an event has
	happened. You can configure which log watcher you may enable and
	what you want to be notify by a determined filter and/or event.
	+ RAID watcher is added to check the RAID events that may happen
	when the RAID subsystem is configured in the eBox machine
	+ Change colour dataset in pie chart used for disk usage reporting
	+ Progress indicator now contains a returned value and error
	message as well
	+ Lock session file for HTTP session to avoid bugs
	related to multiple requests (AJAX) in a short time
	+ Upgrade runit dependency until 1.8.0 to avoid runit related
	issues
0.11
	+ Use apache2
	+ Add ebox-unblock-exec to unset signal mask before running  a executable
	+ Fix issue with multiple models and models with params.
	  This triggered a bug in DHCP when there was just one static
	  interface
	+ Fix _checkRowIsUnique and _checkFieldIsUnique
	+ Fix paging
	+ Trim long strings in log table, show tooltip with the whole string
	  and show links for URLs starting with "http://"
0.10.99
	+ Add disk usage information
	+ Show progress in backup process
	+ Add option to purge logs
	+ Create a link from /var/lib/zentyal/log to /var/log/ebox
	+ Fix bug with backup descriptions containing spaces
	+ Add removeAll method on data models
	+ Add HostIP, DomainName and Port types
	+ Add readonly forms to display static information
	+ Add Danish translation thanks to Allan Jacobsen
0.10
	+ New release
0.9.100
	+ Add checking for SOAP session opened
	+ Add EventDaemon
	+ Add Watcher and Dispatch framework to support an event
	  architecture on eBox
	+ Add volatile EBox::Types in order not to store their values
	  on GConf
	+ Add generic form
	+ Improvements on generic table
	+ Added Swedish translation

0.9.99
	+ Added Portuguese from Portugal translation
	+ Added Russian translation
	+ Bugfix: bad changed state in modules after restore

0.9.3
	+ New release

0.9.2
	+ Add browser warning when uploading files
	+ Enable/disable logging modules
0.9.1
	+ Fix backup issue with changed state
	+ Generic table supports custom ordering
0.9
	+ Added Polish translation
        + Bug in recognition of old CD-R writting devices fixed
	+ Added Aragonese translation
	+ Added Dutch translation
	+ Added German translation
	+ Added Portuguese translation

0.8.99
	+ Add data table model for generic Ajax tables
	+ Add types to be used by models
	+ Add MigrationBase and ebox-migrate to upgrade data models
	+ Some English fixes
0.8.1
	+ New release
0.8
	+ Fix backup issue related to bug reports
	+ Improved backup GUI
0.7.99
        + changed sudo stub to be more permissive
	+ added startup file to apache web server
	+ enhanced backup module
	+ added basic CD/DVD support to backup module
	+ added test stubs to simplify testing
	+ added test class in the spirit of Test::Class
	+ Html.pm now uses mason templates
0.7.1
	+ use Apache::Reload to reload modules when changed
	+ GUI consistency (#12)
	+ Fixed a bug for passwords longer than 16 chars
	+ ebox-sudoers-friendly added to not overwrite /etc/sudoers each time
0.7
	+ First public release
0.6
	+ Move to client
	+ Remove obsolete TODO list
	+ Remove firewall module from  base system
	+ Remove objects module from base system
	+ Remove network module from base system
	+ Add modInstances and modInstancesOfType
	+ Raname Base to ClientBase
	+ Remove calls to deprecated methods
	+ API documented using naturaldocs
	+ Update INSTALL
	+ Use a new method to get configkeys, now configkey reads every
	  [0.9
	+ Added Polish translation][0-9]+.conf file from the EBox::Config::etc() dir and
	  tries to get the value from the files in order.
	+ Display date in the correct languae in Summary
	+ Update debian scripts
	+ Several bugfixes
0.5.2
	+ Fix some packaging issues
0.5.1
	+ New menu system
	+ New firewall filtering rules
	+ 802.1q support

0.5
	+ New bug-free menus (actually Internet Explorer is the buggy piece
	  of... software that caused the reimplementation)
	+ Lots of small bugfixes
	+ Firewall: apply rules with no destination address to packets
	  routed through external interfaces only
	+ New debianize script
	+ Firewall: do not require port and protocol parameters as they
	  are now optional.
	+ Include SSL stuff in the dist tarball
	+ Let modules block changes in the network interfaces
	  configuration if they have references to the network config in
	  their config.
	+ Debian network configuration import script
	+ Fix the init.d script: it catches exceptions thrown by modules so that
	  it can try to start/stop all of them if an exception is thrown.
	+ Firewall: fix default policy bug in INPUT chains.
	+ Restore textdomain in exceptions
	+ New services section in the summary
	+ Added Error item to Summary. Catch exceptions from modules in
	  summary and generate error item
	+ Fix several errors with redirections and error handling in CGIs
	+ Several data validation functions were fixed, and a few others added
	+ Prevent the global module from keeping a reference to itself. And make
	  the read-only/read-write behavior of the factory consistent.
	+ Stop using ifconfig-wrapper and implement our own NetWrapper module
	  with wrappers for ifconfig and ip.
	+ Start/stop apache, network and firewall modules in first place.
	+ Ignore some network interface names such as irda, sit0, etc.
	+ The summary page uses read-only module instances.
	+ New DataInUse exception, old one renamed to DataExists.
	+ Network: do not overwrite resolv.conf if there are nameservers
	  given via dhcp.
	+ Do not set a default global policy for the ssh service.
	+ Check for forbiden characters when the parameter value is
	  requested by the CGI, this allows CGI's to handle the error,
	  and make some decissions before it happens.
	+ Create an "edit object" template and remove the object edition stuff
	  from the main objects page.
	+ Fix the apache restarting code.
	+ Network: Remove the route reordering feature, the kernel handles that
	  automatically.
	+ Fix tons of bugs in the network restarting code.
	+ Network: removed the 3rd nameserver configuration.
	+ Network: Get gateway info in the dhcp hook.
	+ Network: Removed default configuration from the gconf schema.
	+ New function for config-file generation
	+ New functions for pid file handling

0.4
	+ debian package
	+ added module to export/import configuration
	+ changes in firewall's API
	+ Added content filter based on dansguardian
	+ Added French translation
	+ Added Catalan translation
	+ Sudoers file is generated automatically based on module's needs
	+ Apache config file is generated by ebox  now
	+ Use SSL
	+ Added ebox.conf file
	+ Added module template generator

0.3
	+ Supports i18n
	+ API name consistency
	+ Use Mason for templates
	+ added tips to GUI
	+ added dhcp hooks
	+ administration port configuration
	+ Fixed bugs to IE compliant
	+ Revoke changes after logout
	+ Several bugfixes

0.2
	+ All modules are now based on gconf.
	+ Removed dependencies on xml-simple, xerces and xpath
	+ New MAC address field in Object members.
	+ Several bugfixes.

0.1
	+ Initial release<|MERGE_RESOLUTION|>--- conflicted
+++ resolved
@@ -1,9 +1,6 @@
 4.0
-<<<<<<< HEAD
 	+ Pass row argument to editable function handler
-=======
 	+ Enable automatic updates on commercial servers by default
->>>>>>> c31973b3
 	+ Remove excessive top margin for first child fields in forms
 	+ Better warning in change hostname confirmation dialog
 	+ Confirmation dialog action recovers correctly from errors
