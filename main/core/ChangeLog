--- conflicted
+++ resolved
@@ -1,8 +1,6 @@
 HEAD
-<<<<<<< HEAD
 	+ Added EBox::Model::Base as base for DataTable and the new TreeView
 	+ Adapted EBox::CGI::Run for the new TreeView models
-=======
 	+ Fixed DataTable row removal from the UI with 100% volatile models with
 	  'ids' method overriden.
 	+ Disable drag & drop on tables with only one row
@@ -13,7 +11,6 @@
 	+ Fixed modal dialog template
 	+ Mark save changes button as changed when moving rows
 	+ Remove unused parameter in Zentyal.DataTable.changeRow
->>>>>>> 113cdb3c
 3.1.3
 	+ Enhanced UI styles: dialogs, progress bars, carousel, colors and images
 	+ Rows of tables can now be moved using drag & drop
