--- conflicted
+++ resolved
@@ -1,5 +1,6 @@
 HEAD
-<<<<<<< HEAD
+	+ Fixed incorrect non-editable warnings in change date and time model
+	+ Fixed parsing value bug in EBox::Types::Date and EBox::Types::Time
 	+ Reworked mdstat parsing, added failure_spare status
 	+ Configuration backup implicitly preserves ownership of files
 	+ Changes in styles and sizes of the save/revoke dialog
@@ -11,10 +12,6 @@
 	+ InverseMatchSelect and InverseMatchUnion use 'not' instead of '!' to denote
 	  inverse match. This string is configurable with a type argument
 	+ Fixed types EBox::Type::InverseMatchSelect and EBox::Type::InverseMatchUnion
-=======
-	+ Fixed incorrect no-editable warnings in change date and time model
-	+ Fixed parsing value bug in EBox::Types::Date and EBox::Types::Time
->>>>>>> 473450ea
 	+ Fixed bug in DataTable::setTypedRow() which produced an incorrect 'id'
 	  row element in DataTable::updateRowNotify()
 	+ In tableBody.mas template: decomposed table topToolbar section in methods
