--- conflicted
+++ resolved
@@ -1,5 +1,9 @@
 HEAD
-<<<<<<< HEAD
+	+ Restart firewall module when a firewall observer module is
+	  stopped/started using zentyal init.d script
+	+ Added temporary stopped state to a Service module to know if a
+	  module is stopped but enabled
+	+ Redirect to / from /ebox using remote access to avoid blank page
 	+ Removed no longer necessary jQuery noConflict()
 	+ Added combobox.js
 	+ Added EBox::Model::Base as base for DataTable and the new TreeView
@@ -30,13 +34,6 @@
 	+ Removed Modalbox.js, table_orderer.js and carousel.js
 	+ Left menu keyword search is now case insensitive
 3.1.2
-=======
-	+ Restart firewall module when a firewall observer module is
-	  stopped/started using zentyal init.d script
-	+ Added temporary stopped state to a Service module to know if a
-	  module is stopped but enabled
-	+ Redirect to / from /ebox using remote access to avoid blank page
->>>>>>> 4cc1df6f
 	+ Make manage administrators table resilent against invalid users
 	+ Remove deprecated backup domains related from logs module
 	+ Added EBox::Types::URI type
