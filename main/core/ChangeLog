--- conflicted
+++ resolved
@@ -1,12 +1,9 @@
 3.4
-<<<<<<< HEAD
 	+ Added template for download link
 	+ Created EBox::Util::Certificate, refactored create-certificate
 	  script
 	+ Changes in haproxy port validation and allow haproxy internal services
-=======
 	+ Restore AdminPort model for WebAdmin to improve usability
->>>>>>> 6bd83207
 	+ Added EBox::Module::Config::replicationExcludeKeys()
 	+ Added EBox::WebAdmin::PortObserver to be used by ha and
 	  remoteservices modules by the moment
