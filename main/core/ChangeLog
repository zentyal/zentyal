<<<<<<< HEAD
3.5
	+ Do not mark services as temporary stopped when shutting down
	+ Enhanced Lock to have exclusive lock with blocking timeout
	+ Added redirection on no parameters support to CGIs
	+ Added and used in save changes process the method Zentyal.reloadTable
	+ Fixed regression in page not found CGI which displayed always a
	  invalid referer error
	+ Included the package field in crash report
	+ Remove RSS and Jabber dispatchers
	+ Added Warning in Dashboard when reboot is requierd by software
	  update
	+ Removed deprecated sliced mode backup
=======
HEAD
	+ Added search for configuration data
3.4.3
>>>>>>> 86cf91aa
	+ Fix MIME type for returning JSON (application/json)
	+ Added setMessage() and popMessageAndClass() methods to TreeView
	+ Enable InnoDB engine when there are only 4 previous databases
	+ Active session check does not check subapp authenticated
	  requests now
	+ Fixed incorrect URLs with double ports in redirects
	+ Fix typo in general widget
	+ Updated nginx to server static files directly always so apache shouldn't
	  ever get this kind of requests
	+ Set version to 3.5
	+ Support for redirection when loading URL in existent dialog
	+ Added webadmin port tag to haproxy configuration file
	+ Fix dashboard UI freeze when widgets were being updated
	+ Add audit to post save when enabling logs
	+ Fix enabled save changes button after installing packages
	+ Changed CGI base to show correctly referer errors and
	  generating response errors
	+ Override daemons does not fail if a daemon is already stopped
	+ Added missing use to row.mas
	+ More tolerant referer validation so we can access to submodels
	  with an URL
	+ Restored reconnect option for mysql connections
	+ EBox::WebAdmin::addNginxServer does not longer raises exception
	  if file not yet exists
	+ create-db script can repair login problems
	+ Migrate previous configuration from 3.3 when upgrading
	+ Admin password change handled by AuthPAM
	+ Fix version available check in dashboard when file does not exist
	+ Do not show success note if there is no note
	+ Fix data in use behaviour on edition
	+ Fixed revert of changes in redisvi
	+ Better input validation in EBox::Conf::Redis::import_dir_from_file
	+ Give support to data in use exception for in-place booleans
	+ Fix warnOnChangeId framework
	+ Give real no support to /media in Disk Usage even when modules
	  use it
	+ Added release upgrade code (disabled until 3.5)
	+ Hide passwords on admin user model on error and debug on
	+ Set proper version for bugreport issues
3.4
	+ Do not launch exceptions on EBox::MyDBEngine DESTROY
	+ Ask for trace object to non-handled EBox::Exceptions::Base
	  exceptions in the UnhandledError middleware. This will gives us
	  useful stack traces.
	+ When requesting from type a non-existing value use acquirer
	  if it is a volatile type
	+ EBox::WebAdmin::addNginxInclude does not longer raises exception
	  if file not yet exists
	+ Improve post save modules algorithm
	+ Added local apparmor profile for mysqld
	+ Avoid to show two 'module not enabled' messages in composites
	+ All non external exceptions from normal requests are now shown
	  in the UI with the stack trace to report as a bug
	+ All non external exceptions from AJAX requests are now shown in
	  the UI with the stack trace to report as a bug
	+ Template exceptions in normal requests are now handled in webadmin
	+ Set templated files encoding to UTF-8
	+ Send Perl warnings to Zentyal log file in webadmin app
	+ Added keepFile parameter to EBox::Downloader::CGI::FromTempDir
	+ Remove idle and dead code from EBox::Module::Service::writeConfFile
	+ Added auditable property to EBox::Model::DataTable
	+ Added HAProxyPreSetConf to HaProxy::ServiceBase
	+ Moved management of webadmin certificate to HAProxy module
	+ Enable ReverseProxy middleware always
	+ MySQL is restarted before creating database
	+ Use root ownership for webadmin certificates
	+ Execute change hostname actions only if the hostname has really changed
	+ Don't expire session on finish software wizard page
	+ Fixed show help JS to avoid to have help elements with different
	  show state
	+ Use window.location.replace instead of window.location.href
	  to redirect using JS
	+ In EBox::Type::Select, use element value as printableValue for
	  unknown options or options without printableValue
	+ Save haproxy config as changed after webadmin's initialSetup
	+ Send restartUI flag to restart service when restarting a module
	  from the UI
	+ Fix calculation of page number when using go to last page control
	+ Update tracker url in dashboard widget
	+ Continue installation without ads if there is a error getting them
	+ Added EBox::WebAdmin::Middleware::SubAppAuth to validate
	  WebAdmin sub-app requests
	+ Ported restricted resources to use nginx
	+ Removed EBox::Base::upload method because that's 100% handled by Plack
	  now.
	+ Increased the buffer size for uwsgi applications to allow big submits
	  like the one from automatic error report
	+ Added a UnhandledError middleware to catch any die or exception not
	  handled by Zentyal
	+ Added a Devel::StackTrace helper view that shows pretty backtraces
	+ Enable crash reports by default
	+ Added template for download link
	+ Created EBox::Util::Certificate, refactored create-certificate
	  script
	+ Changes in haproxy port validation and allow haproxy internal services
	+ Restore AdminPort model for WebAdmin to improve usability
	+ Added EBox::Module::Config::replicationExcludeKeys()
	+ Added EBox::WebAdmin::PortObserver to be used by ha and
	  remoteservices modules by the moment
	+ Added EBox::GlobalImpl::addModuleToPostSave to save modules
	  after normal save changes process
	+ Added a way for HAProxy to retrieve the CA certificate entry that should
	  be used
	+ Added a left-right composite layout
	+ Search and pagination forms can be omitted using showFilterForm
	  and showPaginationForm properties
	+ Show nice error when global-action fails using die + scalar
	+ EBox::Util::Random now accepts a set of chars to have a random string
	+ Notify HA when a module which must have a single instance in the
	  cluster is enabled/disabled.
	+ Added enabled action to /etc/init.d/zentyal to display whether a
	  module is enabled or disabled
	+ Pass model, type and id to enabled subroutine in
	  EBox::Types::MultiStateAction to be ortoghonal to handler property
	+ Fixed JS error on showing errors in customActionClicked
	+ Added middleware to have auth based on a env variable
	+ Updated nginx to server static files directly always so apache shouldn't
	  ever get this kind of requests
	+ Use uWSGI instead of Apache mod_perl for running CGIs
	+ Updated automatic bug report URL to new bug report endpoint.
	+ Give support to custom actions without image. Those actions will
	  not appear in the legend.
	+ Added to findValueMultipleFields and findValue the nosync parameter
	+ Added support for haproxy 1.5
	+ Moved nginx to listen on localhost
	+ Integration with HA module in save changes process
	+ Added icon for new zentyal-ha module
	+ Migrate rs_verify_servers in remoteservices.conf to
	  rest_verify_servers core.conf
	+ Include basic support to free-format Template models to be
	  included in Composites
	+ Move run-pending-ops script from remoteservices to core
	+ Rename EBox::RemoteServices::RESTResult to EBox::RESTClient::Result
	+ Move EBox::RemoteServices::RESTClient to EBox::RESTClient as it
	  is used in ha and remoteservices module.
	+ Adapt init.d and upstart running checks to Ubuntu 13.10
	+ Use service instead of deprecated invoke-rc.d for init.d scripts
	+ Adapted apache configuration to 2.4
	+ Adapted EBox::Config::Redis to the new libredis-perl API
	+ Adapted redis.conf to redis 2.6
	+ Zentyal MySQL custom conf is now written on initial-setup of logs
	  using a mason template
	+ Write logs configuration only when the module is enabled
	+ Use replace instead of href to redirect in Controller::DataTable
	  (This avoids infinite loops if the user press back button)
	+ Move EBox::CGI::Downloader::* modules  to EBox::Downloader to
	  make file downloads work again
	+ Avoid division by zero while using page navigation
	+ Automatic report text formatting adapted to Redmine
	+ Fix tab selection in tabbed composite from URL path anchor,
	  for instance, /Maintenance/Events#ConfigureDispatchers
	+ Avoid errors triggered on web administration port validation
	+ ManageAdmins model now also add/removes lpadmin group
	+ Show nice error when global-action fails using die + scalar
	+ Fixed JS error on showing errors in customActionClicked
	+ Fixed rethrown of exception in restartService() and
	  EBox::CGI::Base::upload methods
	+ Remove lock file in EBox::Util::Lock::unlock()
	+ Fixed mason component root for custom stubs
	+ Fixed regression in clone action
	+ Decode to utf8 the MySQL database results
	+ Create log database using utf8 charset
	+ Better way to set MySQL password for all the root accounts
	+ Use same JSON reply file for changeRowForm and dataInUse
	+ Fixed regression in AJAX changes with raised error when a
	  data in use exception was found
	+ Fixed css error that hide information in the logs tables
	+ Use sharedscripts in zentyal-core logrotate to avoid triggering
	  in every log file
	+ Take into account view customizer on audit logging
	+ Show complex types (more than one field) in audit log
	  while editing by storing the dump of the value
	+ Fix EBox::Types::Composite::cmp to store changes when only last type
	  is modified
	+ Fixed general widget packages to avoid error on 'packages to
	  upgrade' section
	+ Fixed regression when table size is set to 'view all'
	+ Set version to 3.4
3.3.1
	+ Fixed redirects in table/form JSON replies
	+ Set automated ticket report milestone to 3.3.X
3.3
	+ Refactored module not enabled warning
	+ Add version to header logo
	+ HTML body can now have different styles based on the menu section
	+ Hide close button on saving changes and backup progess
	  dialogs. Don't allow to close it with esc key on those cases.
	+ Fix error when pageSize parameter is not supplied to the model controller
	+ Workaround against modules changed when saving all changes
	+ Recover from widget function exceptions
	+ Use the same Mason interpreter for most HTML templates
	+ Use more granular AJAX for table actions
	+ Use stand-alone AJAX call to refresh save changes button
	+ Added missing use to EBox::CGI::Base
	+ Allow to submit apport crash reports if debug=yes
	+ Switch from Error to TryCatch for exception handling
	+ Added new communityEdition() helper method in EBox::Global
	+ Add version to header logo
	+ Always reload page after saving changes
	+ Use AJAX call to refresh save change buttons
	+ Copy all the redis keys from 'conf' to 'ro' when saving changes of
	  any module to prevent incoherences
	+ Delete unused stopAllModules() and restartAllModules() in EBox::Global
	+ Workaround against modules changed when saving all changes
	+ Display remote services messages if they exist on Dashboard
	+ Recover from widget function exceptions
	+ Fixed mdstat output processing to remove "(auto-read-only)"
	+ Fixed audit logging of delete actions
	+ Fixed errors with row ID in ManageAdmins table
	+ Added missing EBox::Exceptions uses
	+ Fixed bug in selectSetter which hitted selects on DataForm with
	  'unique' option enabled
	+ EBox::WebServer::removeNginxInclude does not longer throws
	  a exception if the path to remove is not included
	+ Copy all the redis keys from 'conf' to 'ro' when saving changes of
	  any module to prevent incoherences
	+ Delete unused stopAllModules() and restartAllModules() in EBox::Global
	+ Use printableName in Configure Module popup
	+ Replace fork of Apache2::AuthCookie with libapache2-authcookie-perl
	+ Added EBox::Types::IPRange::addressesFromBeginToEnd class method
	+ Set proper trial link in advertisements
	+ Show register link in local backup when not registered
	+ Strip the 'C:\fakepath\' that chrome adds to the file input
	+ Make dump_exceptions key work also for mason exceptions
	+ Pass HTTP_PROXY system environment variable to CGIs as they are
	  used in Zentyal modules
	+ Waiting for Zentyal ready page check is more robust now
	+ Fixed error in the recursive method for getting module dependencies
	+ Fixed JS typo which disabled export backup dialog
	+ Added dbus dependency to avoid problems on some minimal installations
	+ When restoring pre-3.2 backups take in account that apache
	  module was renamed to webadmin
	+ Make sure that we always commit/discard audit of changes when we
	  save/revoke all modules
	+ Add new row attribute "disabled"
	+ Fixed JS glitch which broke the dashboard periodical updates
	+ Better check of referer which skips cloud domain if it does not exists
	+ Avoid warning when stopping a module without FirewallHelper
	+ Include contents of /etc/resolv.conf in bug report
	+ Avoid Apache error screen in login when entering through Zentyal
	  Remote using password
	+ Fix warning comparing undefined string in DomainName type
	+ Rewrite row isEqualTo method using hashElements instead of elements
	+ Only allow to move dashboard widget by its handle
	+ Do not fail if zentyal-mysql.passwd ends with a newline character
	+ Removed old migration code from 3.0 to 3.2
	+ Added Number.prototype.toTimeDiffString in format.js
	+ Added .btn-black CSS class
	+ Set version to 3.3
	+ Added enableInnoDbIfNeeded() to MyDBEngine
	+ Fix loading on custom action buttons
	+ Add icon for openchange module
	+ Add missing use statement in EBox::Types::MultiStateAction
	+ Add icon for openchange module
	+ Service type setter works again
3.2
	+ Set 3.2 versions and non-beta logo
3.1.13
	+ Added missing EBox::Gettext uses, fixes crash in view logs refresh
	+ Minor CSS style fixes
	+ Added missing use statement in EBox::Types::MultiStateAction
3.1.12
	+ Do not crash if /etc/timezone does not exist
	+ Clean /var/lib/zentyal/tmp at the first moments of boot instead of
	  when running zentyal start, this fixes problems with leftover locks
	  that affect dhclient hooks
	+ Fixed wrong case in some class names for the save changes button
	+ Fixed autoscroll in dashboard widgets
	+ Added placeholder for drag & drop of table rows
	+ No autoscroll is done when overflow happens. This makes sortable
	  work in chromium
	+ Set audit after logs when enabling in first install
	+ Avoid getting unsaved changes by using readonly instance in manage-logs
3.1.11
	+ Initial setup for webadmin is now executed in postinst
	+ Fixed webadmin port migration
3.1.10
	+ Use DATETIME type in date column for consolidation tables
	+ Summarised reports shows graphs again
	+ Events summarised report has breadcrumbs now
	+ Base EBox::Logs::Composite::SummarizedReport to let summarised
	  reports have common breadcrumbs
	+ Added migration from 3.0 (apache -> webadmin)
3.1.9
	+ Fixed in-place boolean edit with non-basic types different to Union
	+ Removed some warnings in error.log
	+ Fixed confirmation dialogs warning style
	+ Fixed configure widgets width and drop behavior
	+ Fixed regression in dashboard register link after jQuery migration
	+ Always set as changed without checking RO value, this fixes some
	  situations in which the save changes button was not enabled
	+ Fixed regression in audit log IP addresses after nginx integration
	+ Added datetime time formatter to JS graphs which show dates in X
	  axis and date and time in the tracker
	+ Fixed bug sending parameters in Zentyal.Tabs prototype
	+ Fixed side-effect in Model::Manager::_modelHasMultipleInstances() that
	  tried to load composite as model by mistake, the bug was at least
	  present sometimes when trying to generate the configuration report
	+ Throw internal exception in valueByName if elementByName is undef
	+ Added captiveportal icons to CSS
	+ Restore configuration backup from file now works again after JS
	  framework change
	+ Configuration backup download, restore and delete from the list
	  works again after the UI changes
	+ Fixed regression in tabbed composites with the jQuery changes
	+ Set proper title in dialogs when loading in an existent one
	+ Fixed regression on dashboard which allowed to move already
	  present dashboard widgets
3.1.8
	+ Always log Perl errors that are not Zentyal exceptions
	+ Move package icons from software to core as required for the menu
	+ Use dpkg --clear-avail to avoid incoherent updates information
	+ Show printableModelName in DataTables when precondition fails
	+ Fixed number of decimals in Disk Usage when unit is MB
	+ Fixed UTF-8 encoding problems in TreeView
	+ Copyright footer is now at the bottom of the menu
	+ Fixed regression on logs search caused by autoFilter changes
	+ Fix bytes formatter in graphs
	+ Simplified CSS and improved styles and icons
	+ Improved dashboard drag&drop behavior in Chrome
	+ Allow to define permanentMessage directly on models
	+ Show placeholder in dashboard widgets drag&drop
	+ Fixed crash reloading dashboard after configure widgets
	+ Only apply redirect port fix on administration port
	+ Fixed regression in user interface with DataInUse exceptions
	+ Fixed wrong behavior of software updates in dashboard widget
	+ Always show proper language name for english locales
	+ Fixed wrong redirects when using a non-default admin port
	+ Fixed regression in webadmin reload after changing the language
	+ Remove unnecessary and problematic desktop services code
	+ Added icons for disabled users.
3.1.7
	+ Avoid eval operation when using standard HtmlBlocks class
	+ Changed some code to not trigger some unnecesary warnings
	+ Fixed regression on active menu entry highlight
	+ No-committed changes does not appear in configuration changes
	  log table
	+ Added autoFilter property to method tableInfo
	+ Modules can now be marked for restart after save changes via
	  post_save_modules redis key of the global module
	+ Make all dashboards div of the same height to ease drag and drop
	+ Don't allow invalid email in create report CGI
	+ DBEngineFactory is now a singleton
	+ EBox::Util::Random mentions /dev/urandom in its error messages
	  to ease troubleshooting
	+ Assure that type's references to its row are not lost in the
	  edit form template methods
3.1.6
	+ Restyled UI
	+ Added form.js
	+ Added better 502 error page for nginx with redirect when apache is ready
	+ Always call udpateRowNotify in row update, even when the new
	  values are the same than old ones
	+ Fixed bad call to EBox::CGI::Run::urlToClass in EBox::CGi::Base
	+ Added icons for top-level menu entries and module status page
	+ Fixed bad arguments in CGI::Controller::Composite call to SUPER::new()
	+ More flexible EBox::CGI::run for inheritance
	+ Fixed encoding of parameters in confirmation dialogs
	+ Check backup integrity by listing the tar file, throw
	  InvalidData exception if the tar is corrupted
	+ Do not use hidden form fields for generating confirmation dialog JS
	+ Fixed log bugs: use correct RO mode in loggerd, fixed behaviour
	  when all log helpers are disabled, enable logs correctly when
	  added by first time to configure logs table
	+ Fixed bad interpolation in JS code in booleanInPlaceViewer.mas
	+ WizardPage CGIs can now return JSON replies as response
	+ unconfigure-module script disables also the module
	+ Restart firewall module when a firewall observer module is
	  stopped/started using zentyal init.d script
	+ Added temporary stopped state to a Service module to know if a
	  module is stopped but enabled
	+ Redirect to / from /ebox using remote access to avoid blank page
	+ Removed no longer necessary jQuery noConflict()
	+ Added combobox.js
	+ Added EBox::Model::Base as base for DataTable and the new TreeView
	+ Adapted EBox::CGI::Run for the new TreeView models
	+ Fixed DataTable row removal from the UI with 100% volatile models with
	  'ids' method overriden.
3.1.5
	+ Increased webadmin default timeout.
	+ Disable drag & drop on tables with only one row
3.1.4
	+ Don't allow to move read-only rows
	+ Better prefix for user configuration redis keys
	+ Hide disabled carousel buttons, fix modal template
	+ Fixed modal dialog template
	+ Mark save changes button as changed when moving rows
	+ Remove unused parameter in Zentyal.DataTable.changeRow
3.1.3
	+ Enhanced UI styles: dialogs, progress bars, carousel, colors and images
	+ Rows of tables can now be moved using drag & drop
	+ Added logout dialog with option of discarding changes
	+ Remember page size options per users, added 'View all' page size option
	+ Added storage of options per user
	+ Enable and/or conifgure module dependencies automatically in
	  Module Status page
	+ Adapted CGIs to new modal dialogs
	+ Ported graphs from flotr.js to flot.js
	+ Ported JS code to jQuery and jQuery-ui
	+ Removed Modalbox.js, table_orderer.js and carousel.js
	+ Left menu keyword search is now case insensitive
3.1.2
	+ Make manage administrators table resilent against invalid users
	+ Remove deprecated backup domains related from logs module
	+ Added EBox::Types::URI type
	+ Added saveReload method to use reload instead of restart to
	  reduce service downtime. Use with care and programatically
	+ Added findValueMultipleFields() to DataTable and refactor _find()
	  to allow search by multiple fields
	+ Fixed disk usage report for logs component
3.1.1
	+ Do not dump unnecessary .bak files to /var/lib/zentyal/conf
	+ Restart all the core daemons instead of only apache after logrotate
	+ Fixed graph template so it could be feed with data using decimal
	  comma, it will convert it to a JS array without problems
	+ Fixed regression parsing ModalController urls
	+ Fixed regression non-model CGIs with aliases
	+ Added a way to retrieve all Models inside a Composite and its children.
	+ Increased the size limit for file uploads.
	+ Implemented a way to include configuration files for Nginx so the SOAP
	  services are able to use Nginx for SSL.
3.1
	+ Improved the message shown when there are no changes pending to save on
	  logout.
	+ Use the X-Forwarded-Proto header for redirects construction.
	+ Added nginx as the public HTTP server of Zentyal.
	+ Renamed 'Apache' module to 'WebAdmin' module. If you need to restart the
	  web administration you must use 'service zentyal webadmin restart'.
	+ Set trac milestone for reported bugs to 3.1.X
	+ CGIs are now EBox::Module::CGI::* instead of EBox::CGI::Module::*
	+ Daemons are now disabled when configuring a module, so Zentyal can
	  manage them directly instead of being autostarted by the system
	+ EBox::Model::DataForm::formSubmitted called even where there is no
	  previous row
	+ Added Pre-Depends on mysql-server to avoid problems with upgrades
	+ Depend on mysql-server metapackage instead of mysql-server-5.5
	+ Depend on zentyal-common 3.1
3.0.20
	+ Check against inexistent path in EBox::Util::SHM::subkeys
	+ Silent diff in EBox::Types::File::isEqualTo
	+ Print correctly UTF8 characters from configuration backup description
	+ When host name is changed, update /etc/hostname
	+ Proper link to remote in configuration backup page
3.0.19
	+ Removed full restore option for restore-backup tool and
	  EBox:Backup relevant methods
	+ Optimise loading Test::Deep::NoTest to avoid test environment creation
	+ Use EBox::Module::Base::writeConfFileNoCheck to write apache
	  configuration file
	+ Log events after dispatching them in the EventDaemon and catch exception
	  to avoid crashes when mysql is already stopped
	+ Emit events on zentyal start and stop
	+ Refactor some events-related code
	+ Changed MB_widedialog CSS class to use all width available in
	  the screen
	+ Fixed a broken link to SysInfo/Composite/General when activating the
	  WebServer module.
3.0.18
	+ Pass model instance when invoking EBox::Types::Select populate function
	+ Improve dynamic editable property detection for framework types
	+ Override _validateReferer method in Desktop services CGI
	+ Don't abort configuration backup when we get a error retrieving the
	  partition table information
	+ In EBox:Model::Row, refactored elementExists and
	  elementByName to make them to have similiar code structure
	+ Improvement in test help classes and added test fakes for
	  EBox::Model::Manager and EBox::Util::SHMLock
	+ Prevented unuseful warning in
	  EBox::Model::DataTable::setDirectory when the old directory is undef
	+ Fixed unit tests under EBox/Model/t, backup configuration tests and
	  some others
	+ Remove unused method EBox::Auth::alreadyLogged()
	+ Apache::setRestrictedResource updates properly if already exists
	+ Global and Module::Config allow to set redis instance to ease testing
	+ Now EBox::GlobalImpl::lastModificationTime also checks
	  modification time of configuration files
	+ Rows in events models are now synced before running EventDaemon
	+ Better way of checking if event daemon is needed
3.0.17
	+ Allow numeric zero as search filter
	+ When filtering rows don't match agains link urls or hidden values
	+ Avoid CA file check when removing it from Apache module
	+ Silent removeCA and removeInclude exceptions when removing
	  non-existant element
	+ Fixed rollback operation in redis config backend
	+ Desktop services CGI now only returns JSON responses
	+ Log error when dynamic loading a class fails in
	  ConfigureDispatchers model
	+ Update total ticks dynamically in progress indicator if ticks overflow
3.0.16
	+ Fixed regression in boolean in-place edit with Union types
	+ Added some missing timezones to EBox::Types::TimeZone
	+ Add a new method to DBEngine 'checkForColumn' to retrieve columns
	  definition from a given table
	+ Reload models info in model manager if new modules are installed
3.0.15
	+ Make sure that halt/reboot button can be clicked only once
	+ Cleaner way of disabling dependant modules when the parent is disabled,
	  avoiding unnecessary calls to enableService each time the module status
	  page is loaded.
	+ Show confirmation dialog when trying to change host or domain
	  if zentyal-samba is installed and provisioned
	+ Modified data table controller so edit boolean in place reuses
	  the code of regular edits, avoiding getting incorrect read-only
	  values from cache
3.0.14
	+ Allow search filters with a leading '*'
	+ Better error reporting when choosing a bad search filter
	+ External exceptions from _print method are caught correctly in CGIs
	+ EBox::CGI::run now supports correct handling of APR::Error
	+ Fixed dashboard check updates ajax requests in Chrome
	+ Fixed errors with zero digits components in time type
3.0.13
	+ Better warning if size file is missing in a backup when
	  restoring it
	+ Fixed table cache behaviour on cache miss in logs module
	+ Fix wrong button label when deleting rows in 'datainuse' template
	+ Removed unused method EBox::Model::DataTable::_tailoredOrder
	+ Added force default mode and permission to writeConfFileNoCheck(),
	  writeFile() and derivatives
	+ Fixed bug in EBox:::Logs::CGI::Index with internationalized
	  parameter names
	+ DataTables with sortedBy are now orderer alphabetically with
	  proper case treatment
	+ Display messages in model even when there are not elements and
	  table body is not shown
3.0.12
	+ Improve change-hostname script, delete all references to current name
	+ Faster dashboard loading with asynchronous check of software updates
	+ Workaround for when the progress id parameter has been lost
	+ Fixed problems calling upstart coomands from cron jobs with wrong PATH
	+ Decode CGI unsafeParams as utf8
	+ Avoid double encoding when printing JSON response in EBox::CGI::Base
	+ Remove warning in EBox::Menu::Folder when currentfolder is not defined
	+ Removed unnecesary and misleading method new from EBox::Auth package
3.0.11
	+ Avoid flickering loading pages when switching between menu entries
	+ Incorrect regular expression in logs search page are correctly handled
	+ Fix input badly hidden in the logs screen
	+ reloadTable from DataTable now remove cached fields as well
3.0.10
	+ Fixed unsafe characters error when getting title of progress
	  indicator in progress dialog
	+ Added use utf8 to dashboard template to fix look of closable messages
3.0.9
	+ Adapted file downloads to the new utf8 fixes
	+ Write backup files in raw mode to avoid utf8 problems
	+ Print always utf8 in STDOUT on all CGIs
	+ Decode CGI params of values entered at the interface as utf8
	+ Proper encode/decode of utf8 with also pretty JSON
	+ Fixed utf8 decoding in date shown at dashboard
	+ Removed old workarounds for utf8 problems
	+ Added new recoveryEnabled() helper method to Module::Base
	+ Added recoveryDomainName() method to SyncProvider interface
	+ Restore backup can now install missing modules in Disaster Recovery
	+ Show specific slides when installing a commercial edition
	+ Redirect to proper CGI after login in disaster recovery mode
	+ Removed old debconf workaround for first stage installation
	+ Log redis start message as debug instead of info to avoid flood
	+ Use unsafeParam in EBox::CGI::Base::paramsAsHash
	+ EBox::Module::Service does not raise exception and logs
	  nothing when using init.d status
	+ Fixed glitch in backup CGI which sometimes showed
	  the modal dialog with a incorrect template
3.0.8
	+ Use path for default name in SyncFolders::Folder
	+ Do not restrict characters in data table searchs
	+ Fixed automatic bug report regression
	+ Fixed refresh of the table and temporal control states
	  in customActionClicked callback
	+ Modified modalbox-zentyal.js to accept wideDialog parameter
	+ Fixed template method in MultiStateAction to return the default
	  template when it is not any supplied to the object
	+ Fixed sendInPlaceBooleanValue method from table-helper.js; it
	  aborted because bad parameters of Ajax.Updater
	+ Fixed bug that made that the lock was shared between owners
	+ Some fixes in the function to add the rule for desktops services
	  to the firewall
	+ Delete obsolete EBox::CGI::MenuCSS package
3.0.7
	+ Add new EBox::Module::Service::Observer to notify modules about
	  changes in the service status
	+ Administration accounts management reflects the changes in
	  system accounts in ids() or row() method call
	+ Some fixes in the RAID event watcher
	+ foreignModelInstance returns undef if foreignModel is
	  undef. This happens when a module has been uninstalled and it is
	  referenced in other installed module (events)
	+ loggerd shows loaded LogHelpers when in debug mode
	+ Added additional info to events from RAID watcher
	+ Use sudo to remove temporal files/diectories in backup, avoiding
	  permissions errors
	+ Added exception for cloud-prof module to events dependencies
3.0.6
	+ Skip keys deleted in cache in Redis::_keys()
	+ Fixed events modules dependencies to depend on any module which
	  provides watchers or dispatchers
	+ Always call enableActions before enableService when configuring modules
	+ Added needsSaveAfterConfig state to service modules
	+ Better exceptions logging in EBox::CGI::Run
	+ Fixed 'element not exists' error when enabling a log watcher
	+ Scroll up when showing modal dialog
	+ Added fqdnChanged methods to SysInfo::Observer
	+ Fixed SSL configuration conflicts betwen SOAPClient and RESTClient
3.0.5
	+ Template ajax/simpleModalDialog.mas can now accept text
	+ Used poweroff instead of halt to assure that system is powered
	  off after halt
	+ Fixed log audit database insert error when halting or rebooting
	+ Added time-based closable notification messages
	+ Adapted to new EBox::setLocaleEnvironment method
	+ EBox::Type::File now allows ebox user to own files in directories
	  which are not writable by him
	+ Removed cron daily invocation of deprecated report scripts
3.0.4
	+ Added EBox::SyncFolders interface
	+ Fixed invokation of tar for backup of model files
	+ New observer for sysinfo module to notify modules implementing the
	  SysInfo::Observer interface when the host name or host domain is
	  changed by the user, before and after the change takes effect
	+ Stop and start apache after language change to force environment reload
	+ Reload page after language change
	+ EBox::Module::Service::isRunning() skips daemons whose precondition fail
	+ Fixed undefined reference in DataTable controller for log audit
	+ Added and used serviceId field for service certificates
	+ Fixed SQL quoting of column names in unbuffered inserts and consolidation
3.0.3
	+ Fixed bug which prevented highlight of selected item in menu
	+ Fixed base class of event dispatcher to be compatible with the
	  changes dispatcher configuration table
	+ Fixed event daemon to use dumped variables
	+ Fixed need of double-click when closing menu items in some cases
	+ Fixed logs consolidation to avoid high CPU usage
	+ In view log table: correctly align previous and first page buttons
	+ Improve host name and domain validation.
	+ Forbidden the use of a qualified hostname in change hostname form
	+ Update samba hostname-dependent fields when hostname is changed
	+ Confirmation dialog when the local domain is changed and with a
	  warning if local domain which ends in .local
3.0.2
	+ The synchronization of redis cache refuses with log message to set
	  undefined values
	+ Fixed wrong sql statement which cause unwanted logs purge
	+ DataForm does not check for uniqueness of its fields, as it only
	  contains a single row
	+ In ConfigureLogs, restored printable names for log domains
	+ Fixed dashboard update error on modules widget, counter-graph
	  widget and widget without sections
	+ Better way to fix non-root warnings during boot without interfering
	  on manual restart commands in the shell
3.0.1
	+ Properly set default language as the first element of the Select to
	  avoid its loss on the first apache restart
	+ Set milestone to 3.0.X when creating tickets in trac.zentyal.org
	+ Removed forced setting of LANG variables in mod_perl which made progress
	  indicator fail when using any language different to English
	+ Removed some frequent undef warnings
	+ Added executeOnBrothers method to EBox::Model::Component
	+ Fixed repetition of 'add' and 'number change' events in RAID watcher
	+ Fixed incorrect display of edit button in tables without editField action
	+ Cache MySQL password to avoid reading it all the time
	+ Fixed request came from non-root user warnings during boot
	+ Send info event in Runit watcher only if the service was down
	  MAX_DOWN_PERIODS
3.0
	+ Removed beta logo
	+ Set 'firstInstall' flag on modules when installing during initial install
	+ Set 'restoringBackup' flag on modules when restoring backup
	+ Call enableService after initialSetup while restoring backup
	+ Registration link in widget now have appropiate content when either
	  remoteservices or software are not installed
	+ Fixed style for disabled buttons
	+ Composite and DataTable viewers recover from errors in pageTitle method
	+ Fixed intermitent failure in progress when there are no slides
	+ Rollback redis transaction on otherwise instead finally block
	+ Members of the 'admin' group can now login again on Zentyal
	+ Multi-admin management for commercial editions
	+ First and last move row buttons are now disabled instead of hidden
	+ In save changes dialog set focus always in the 'save' button
	+ Fixed i18n problem in some cases where environment variables
	  were different than the selected locale on Zentyal UI, now
	  LANG and LC_MESSAGES are explicitly passed to mod_perl
	+ Reviewed registration strings
	+ Added template attribute to MultiStateAction to provide any kind
	  of HTML to display an action
	+ Changed icon, name and link for Zentyal Remote
	+ Fixed some compatibility issues with Internet Explorer 9
	+ Show warning with Internet Explorer 8 or older
	+ Improved dashboard buttons colors
2.3.24
	+ Do not cache undef values in EBox::Config::Redis::get()
	+ Code fix on subscription retrieval for Updates event
	+ Update validate referer to new Remote Services module API
	+ In-place booleans now properly mark the module as changed
	+ Do not try to read slides if software module is not installed
	+ Fixed wrong call in Events::isEnabledDispatcher()
	+ Updated 'created by' footer
2.3.23
	+ Change the default domain name from 'zentyal.lan' to
	  'zentyal-domain.lan'
	+ Changes in first enable to avoid letting modules unsaved
	+ Type File now accepts spaces in the file name
	+ Added setTimezone method to MyDBEngine
	+ Enable consolidation after reviewing and pruning
	+ Code typo fix in Events::isEnabledWatcher
	+ Remove all report code from core
	+ Move SysInfo report related to remoteservices module
	+ Fixed regression which removed scroll bars from popups
	+ New carousel transition for the installation slides
	+ Added option to not show final notes in progress bar
	+ EBox::Model::Component::modelGetter does not die when trying to
	  get a model for an uninstalled module
	+ Added previous/next buttons to manually switch installation slides
	+ New installation slides format
	+ Added compatibility with MS Internet Explorer >= 8
2.3.22
	+ Changed first installation workflow and wizard infraestructure
	+ Improved firewall icons
	+ Set hover style for configure rules button in firewall
	+ Do not disable InnoDB in mysql if there are other databases
	+ Progress indicator no longer calls showAds if it is undefined
	+ Send cache headers on static files to improve browsing speed
	+ Added foreignNoSyncRows and foreignFilter options to EBox::Types::Select
	+ Improved settings icon
	+ Fixed modalboxes style
	+ Improve host domain validation. Single label domains are not allowed.
2.3.21
	+ Fixes on notifyActions
	+ Check for isDaemonRunning now compatible with asterisk status
	+ Fixed warning call in EBox::Types::HasMany
2.3.20
	+ New look & feel for the web interface
	+ Adjust slides transition timeout during installation
	+ Audit changes table in save changes popup has scroll and better style
	+ Model messages are printed below model title
	+ noDataMsg now allows to add elements if it makes sense
	+ Fixed ajax/form.mas to avoid phantom change button
	+ EBox::Model::Manager::_setupModelDepends uses full paths so the
	  dependecies can discriminate between models with the same name
	+ Default row addition in DataForm does not fires validateTypedRow
	+ Code typo fix in change administration port model
	+ Set only Remote as option to export/import configuration to a
	  remote site
	+ Return undef in HasMany type when a model is not longer
	  available due to being uninstalled
	+ Added onclick atribute to the link.mas template
	+ Fix exception raising when no event component is found
	+ table_ordered.js : more robust trClick event method
	+ Changed dashboard JS which sometimes halted widget updates
	+ Added popup dialogs for import/export configuration
	+ Changes in styles and sizes of the save/revoke dialog
	+ Removed redudant code in ConfigureWatchers::syncRows which made module
	  to have an incorrect modified state
	+ Dont show in bug report removed packages with configuration
	  held as broken packages
	+ DataTable::size() now calls to syncRows()
	+ EBox::Module::Config::set_list quivalent now has the same
	  behaviour than EBox::Module::Config::set
2.3.19
	+ Manually set up models for events to take into account the
	  dynamic models from the log watcher filtering models
	+ Fixed warnings when deleting a row which is referenced in other model
	+ Disable HTML form autocompletion in admin password change model
	+ Fixed incorrect non-editable warnings in change date and time model
	+ Fixed parsing value bug in EBox::Types::Date and EBox::Types::Time
	+ Reworked mdstat parsing, added failure_spare status
	+ Configuration backup implicitly preserves ownership of files
	+ Changes in styles and sizes of the save/revoke dialog
	+ New data form row is copied from default row, avoiding letting hidden
	  fields without its default value and causing missing fields errors
	+ Always fill abstract type with its default value, this avoids
	  errors with hidden fields with default value
	+ Different page to show errors when there are broken software packages
	+ InverseMatchSelect and InverseMatchUnion use 'not' instead of '!' to
	  denote inverse match. This string is configurable with a type argument
	+ Fixed types EBox::Type::InverseMatchSelect and InverseMatchUnion
	+ Fixed bug in DataTable::setTypedRow() which produced an incorrect 'id'
	  row element in DataTable::updateRowNotify()
	+ In tableBody.mas template: decomposed table topToolbar section in methods
	+ Fixed bug in discard changes dialog
	+ Confirmation dialogs now use styled modalboxes
	+ Do not reload page after save changes dialog if operation is successful
	+ Maintenance menu is now kept open when visiting the logs index page
2.3.18
	+ Manual clone of row in DataTable::setTypedRow to avoid segfault
	+ Avoid undef warnings in EBox::Model::DataTable::_find when the
	  element value is undef
	+ Fixed kill of ebox processes during postrm
	+ Set MySQL root password in create-db script and added mysql script
	  to /usr/share/zentyal for easy access to the zentyal database
	+ Increased timeout redirecting to wizards on installation to 5 seconds
	  to avoid problems on some slow or loaded machines
	+ Save changes dialog do not appear if there are no changes
	+ Delete no longer needed duplicated code
	+ Do not go to save changes after a regular package installation
	  they are saved only in the first install
	+ Progress bar in installation refactored
2.3.17
	+ Do not use modal box for save changes during installation
	+ Hidden fields in DataTables are no longer considered compulsory
	+ Select type has now its own viewer that allows use of filter function
	+ User is now enabled together with the rest of modules on first install
2.3.16
	+ Fix 'oldRow' parameter in UpdatedRowNotify
	+ Use Clone::Fast instead of Clone
	+ Modal dialog for the save and discard changes operations
	+ Use a different lock file for the usercorner redis
	+ Improved look of tables when checkAll controls are present
	+ Better icons for clone action
	+ Added confirmation dialog feature to models; added confirmation
	  dialog to change hostname model
	+ Dynamic default values are now properly updated when adding a row
	+ Kill processes owned by the ebox user before trying to delete it
	+ Do not use sudo to call status command at EBox::Service::running
	+ Fixed regression setting default CSS class in notes
2.3.15
	+ Added missing call to updateRowNotify in DataForms
	+ Fixed silent error in EBox::Types::File templates for non-readable
	  by ebox files
	+ Use pkill instead of killall in postinst
	+ Use unset instead of delete_dir when removing rows
	+ Do not set order list for DataForms
	+ Only try to clean tmp dir on global system start
2.3.14
	+ Error message for failure in package cache creation
	+ Fixed regression when showing a data table in a modal view
	+ Do not do a redis transaction for network module init actions
	+ Fixed EBox::Module::Config::st_unset()
	+ Allowed error class in msg template
2.3.13
	+ Fixed problems in EventDaemon with JSON and blessed references
	+ More crashes avoided when watchers or dispatchers doesn't exist
	+ Proper RAID watcher reimplementation using the new state API
	+ EBox::Config::Redis singleton has now a instance() method instead of new()
	+ Deleted wrong use in ForcePurge model
2.3.12
	+ Fixed problem with watchers and dispatchers after a module deletion
	+ Fixed EBox::Model::DataTable::_checkFieldIsUnique, it failed when the
	  printableValue of the element was different to its value
	+ Fixed separation between Add table link and table body
	+ Adaptation of EventDaemon to model and field changes
	+ Disabled logs consolidation on purge until it is reworked, fixed
	  missing use in purge logs model
	+ Fixed Componet::parentRow, it not longer tries to get a row with
	  undefined id
	+ Fix typo in ConfigureLogs model
	+ Mark files for removing before deleting the row from backend in
	  removeRow
	+ The Includes directives are set just for the main virtual host
	+ Fixed EventDaemon crash
2.3.11
	+ Mark files for removing before deleting the row from backend in removeRow
	+ Dashboard widgets now always read the information from RO
	+ Enable actions are now executed before enableService()
	+ Fixed regression which prevented update of the administration service
	  port when it was changed in the interface
	+ New EBox::Model::Composite::componentNames() for dynamic composites
	+ Remove _exposedMethods() feature to reduce use of AUTOLOAD
	+ Removed any message set in the model in syncRows method
	+ Added global() method to modules and components to get a coherent
	  read-write or read-only instance depending on the context
	+ Removed Model::Report and Composite::Report namespaces to simplify model
	  management and specification
	+ New redis key naming, with $mod/conf/*, $mod/state and $mod/ro/* replacing
	  /ebox/modules/$mod/*, /ebox/state/$mod/* and /ebox-ro/modules/$mod/*
	+ Removed unnecessary parentComposite methods in EBox::Model::Component
	+ Only mark modules as changed when data has really changed
	+ EBox::Global::modChange() throws exception if instance is readonly
	+ New get_state() and set_state() methods, st_* methods are kept for
	  backwards compatibility, but they are deprecated
	+ Simplified events module internals with Watcher and Dispatcher providers
	+ Model Manager is now able to properly manage read-only instances
	+ Composites can now use parentModule() like Models
	+ Renamed old EBox::GConfModule to EBox::Module::Config
	+ Unified model and composite management in the new EBox::Model::Manager
	+ Model and composites are loaded on demand to reduce memory consumption
	+ Model and composite information is now stored in .yaml schemas
	+ ModelProvider and CompositeProvider are no longer necessary
	+ Simplified DataForm using more code from DataTable
	+ Adapted RAID and restrictedResources() to the new JSON objects in redis
	+ Remove unused override modifications code
	+ Added /usr/share/zentyal/redis-cli wrapper for low-level debugging
	+ Use simpler "key: value" format for dumps instead of YAML
	+ Row id prefixes are now better chosen to avoid confusion
	+ Use JSON instead of list and hash redis types (some operations,
	  specially on lists, are up to 50% faster and caching is much simpler)
	+ Store rows as hashes instead of separated keys
	+ Remove deprecated all_dirs and all_entries methods
	+ Remove obsolete EBox::Order package
	+ Remove no longer needed redis directory tree sets
	+ Fixed isEqualTo() method on EBox::Types::Time
	+ EBox::Types::Abstract now provides default implementations of fields(),
	  _storeInGConf() and _restoreFromHash() using the new _attrs() method
	+ Remove indexes on DataTables to reduce complexity, no longer needed
	+ Simplified ProgressIndicator implementation using shared memory
	+ New EBox::Util::SHMLock package
	+ Implemented transactions for redis operations
	+ Replace old MVC cache system with a new low-level redis one
	+ Delete no longer necessary regen-redis-db tool
	+ Added new checkAll property to DataTable description to allow
	  multiple check/uncheck of boolean columns
2.3.10
	+ Added Desktop::ServiceProvider to allow modules to implement
	  requests from Zentyal desktop
	+ Added VirtualHost to manage desktop requests to Zentyal server
	+ Fix EventDaemon in the transition to MySQL
	+ Send EventDaemon errors to new rotated log file /var/log/zentyal/events.err
	+ Send an event to Zentyal Cloud when the updates are up-to-date
	+ Send an info event when modules come back to running
	+ Include additional info for current event watchers
	+ Fixed RAID report for some cases of spare devices and bitmaps
	+ Fixed log purge, SQL call must be a statement not a query
	+ Fixed regex syntax in user log queries
	+ Added missing "use Filesys::Df" to SysInfo
	+ Disabled consolidation by default until is fixed or reimplemented
	+ Fixed regresion in full log page for events
	+ Added clone action to data tables
	+ Fixed regression in modal popup when showing element table
	+ Added new type EBox::Types::KrbRealm
	+ Fix broken packages when dist-upgrading from old versions: stop ebox
	  owned processes before changing home directory
	+ Log the start and finish of start/stop modules actions
	+ Added usesPort() method to apache module
2.3.9
	+ Enable SSLInsecureRenegotiation to avoid master -> slave SOAP handsake
	  problems
	+ Added validateRowRemoval method to EBox::Model::DataTable
	+ Use rm -rf instead of remove_tree to avoid chdir permission problems
	+ Avoid problems restarting apache when .pid file does not exist
	+ Do not use graceful on apache to allow proper change of listen port
	+ Simplified apache restart mechanism and avoid some problems
2.3.8
	+ Create tables using MyISAM engine by default
	+ Delete obsolete 'admin' table
2.3.7
	+ Fixed printableName for apache module and remove entry in status widget
	+ Merged tableBodyWithoutActions.mas into tableBody.mas
	+ Removed tableBodyWithoutEdit.mas because it is no longer used
	+ Better form validation message when there are no ids for
	  foreign rows in select control with add new popup
	+ Fixed branding of RSS channel items
	+ Fixed destination path when copying zentyal.cnf to /etc/mysql/conf.d
	+ Packaging fixes for precise
2.3.6
	+ Switch from CGIs to models in System -> General
	+ New value() and setValue() methods in DataForm::setValue() for cleaner
	  code avoiding use of AUTOLOAD
	+ Added new EBox::Types::Time, EBox::Types::Date and EBox::Types::TimeZone
	+ Added new attribute 'enabled' to the Action and MultiStateAction types
	  to allow disabling an action. Accepts a scalar or a CODE ref
	+ The 'defaultValue' parameter of the types now accept a CODE ref that
	  returns the default value.
2.3.5
	+ Added force parameter in validateTypedRow
	+ Fixed 'hidden' on types when using method references
	+ Removed some console problematic characters from Util::Random::generate
	+ Added methods to manage apache CA certificates
	+ Use IO::Socket::SSL for SOAPClient connections
	+ Removed apache rewrite from old slaves implementation
	+ Do not show RSS image if custom_prefix defined
2.3.4
	+ Avoid 'negative radius' error in DiskUsage chart
	+ Fixed call to partitionFileSystems in EBox::SysInfo::logReportInfo
	+ Log audit does not ignore fields which their values could be interpreted
	  as boolean false
	+ Avoid ebox.cgi failure when showing certain strings in the error template
	+ Do not calculate md5 digests if override_user_modification is enabled
	+ Clean /var/lib/zentyal/tmp on boot
	+ Stop apache gracefully and delete unused code in Apache.pm
	+ Cache contents of module.yaml files in Global
2.3.3
	+ The editable attribute of the types now accept a reference to a function
	  to dinamically enable or disable the field.
	+ In progress bar CGIs AJAX call checks the availability of the
	  next page before loading it
	+ Replaced community logo
	+ Adapted messages in the UI for new editions
	+ Changed cookie name to remove forbidden characters to avoid
	  incompatibilities with some applications
	+ Added methods to enable/disable restart triggers
2.3.2
	+ Fixed redis unix socket permissions problem with usercorner
	+ Get row ids without safe characters checking
	+ Added EBox::Util::Random as random string generator
	+ Set log level to debug when cannot compute md5 for a nonexistent file
	+ Filtering in tables is now case insensitive
	+ ProgressIndicator no longer leaves zombie processes in the system
	+ Implemented mysqldump for logs database
	+ Remove zentyal-events cron script which should not be longer necessary
	+ Bugfix: set executable permissions to cron scripts and example hooks
	+ Added a global method to retrieve installed server edition
	+ Log also duration and compMessage to events.log
2.3.1
	+ Updated Standards-Version to 3.9.2
	+ Fixed JS client side table sorting issue due to Prototype
	  library upgrade
	+ Disable InnoDB by default to reduce memory consumption of MySQL
	+ Now events are logged in a new file (events.log) in a more
	  human-readable format
	+ Added legend to DataTables with custom actions
	+ Changed JS to allow the restore of the action cell when a delete
	  action fails
	+ Set milestone to 3.0 when creating bug reports in the trac
	+ Avoid temporal modelInstance errors when adding or removing
	  modules with LogWatchers or LogDispatcher
	+ Unallow administration port change when the port is in use
2.3
	+ Do not launch a passwordless redis instance during first install
	+ New 'types' field in LogObserver and storers/acquirers to store special
	  types like IPs or MACs in an space-efficient way
	+ Use MySQL for the logs database instead of PostgreSQL
	+ Bugfix: logs database is now properly recreated after purge & install
	+ Avoid use of AUTOLOAD to execute redis commands, improves performance
	+ Use UNIX socket to connect to redis for better performance and
	  update default redis 2.2 settings
	+ Use "sudo" group instead of "admin" one for the UI access control
	+ Added EBox::Module::Base::version() to get package version
	+ Fixed problem in consalidation report when accumulating results
	  from queries having a "group by table.field"
	+ Added missing US and Etc zones in timezone selector
	+ Replaced autotools with zbuildtools
	+ Refuse to restore configuration backup from version lesser than
	  2.1 unless forced
	+ Do not retrieve format.js in every graph to improve performance
	+ The purge-module scripts are always managed as root user
	+ New grep-redis tool to search for patterns in redis keys or
	  values
	+ Use partitionFileSystems method from EBox::FileSystem
2.2.4
	+ New internal 'call' command in Zentyal shell to 'auto-use' the module
	+ Zentyal shell now can execute commandline arguments
	+ Bugfix: EBox::Types::IPAddr::isEqualTo allows to change netmask now
	+ Removed some undefined concatenation and compare warnings in error.log
	+ Ignore check operation in RAID event watcher
	+ Skip IP addresses ending in .0 in EBox::Types::IPRange::addresses()
	+ Do not store in redis trailing dots in Host and DomainName types
	+ Added internal command to instance models and other improvements in shell
	+ Now the whole /etc/zentyal directory is backed up and a copy of the
	  previous contents is stored at /var/backups before restoring
	+ Removing a module with a LogWatcher no longer breaks the LogWatcher
	  Configuration page anymore
	+ Fixed error in change-hostname script it does not longer match substrings
	+ Bugfix: Show breadcrumbs even from models which live in a
	  composite
	+ HTTPLink now returns empty string if no HTTPUrlView is defined
	  in DataTable class
	+ Added mising use sentence in EBox::Event::Watcher::Base
2.2.3
	+ Bugfix: Avoid url rewrite to ebox.cgi when requesting to /slave
	+ Fixed logrotate configuration
	+ More resilient way to handle with missing indexes in _find
	+ Added more informative text when mispelling methods whose prefix
	  is an AUTOLOAD action
	+ A more resilient solution to load events components in EventDaemon
	+ Added one and two years to the purge logs periods
	+ Fixed downloads from EBox::Type::File
2.2.2
	+ Revert cookie name change to avoid session loss in upgrades
	+ Do not try to change owner before user ebox is created
2.2.1
	+ Removed obsolete references to /zentyal URL
	+ Create configuration backup directories on install to avoid warnings
	  accessing the samba share when there are no backups
	+ Log result of save changes, either successful or with warnings
	+ Changed cookie name to remove forbidden characters to avoid
	  incompatibilities with some applications
	+ Removed duplicated and incorrect auding logging for password change
	+ Fixed some non-translatable strings
	+ Create automatic bug reports under 2.2.X milestone instead of 2.2
	+ Fixed bug changing background color on selected software packages
2.1.34
	+ Volatile types called password are now also masked in audit log
	+ Adjust padding for module descriptions in basic software view
	+ Removed beta icon
2.1.33
	+ Fixed modal add problems when using unique option on the type
	+ Fixed error management in the first screen of modal add
	+ Unify software selection and progress colors in CSS
	+ Set proper message type in Configure Events model
	+ Fixed error checking permanentMessage types in templates/msg.mas
2.1.32
	+ Added progress bar colors to theme definition
	+ Remove no longer correct UTF8 decode in ProgressIndicator
	+ Fixed UTF8 double-encoding on unexpected error CGI
	+ Reviewed some subscription strings
	+ Always fork before apache restart to avoid port change problems
	+ Stop modules in the correct order (inverse dependencies order)
	+ Better logging of failed modules on restore
2.1.31
	+ Do not start managed daemons on boot if the module is disabled
	+ Better message on redis error
	+ Watch for dependencies before automatic enable of modules on first install
2.1.30
	+ Removed obsolete /ebox URL from RSS link
	+ Changed methods related with extra backup data in modules logs
	  to play along with changes in ebackup module
	+ Set a user for remote access for audit reasons
	+ Detect session loss on AJAX requests
2.1.29
	+ Startup does not fail if SIGPIPE received
2.1.28
	+ Added code to mitigate false positives on module existence
	+ Avoid error in logs full summary due to incorrect syntax in template
	+ Allow unsafe chars in EBox::Types::File to avoid problems in some browsers
	+ Reviewed some subscription strings
	+ Warning about language-packs installed works again after Global changes
	+ Show n components update when only zentyal packages are left to
	  upgrade in the system widget
	+ Do not show debconf warning when installing packages
	+ EBox::Types::IPAddr (and IPNetwork) now works with defaultValue
	+ Allow to hide menu items, separators and dashboard widgets via conf keys
2.1.27
	+ Do not create tables during Disaster Recovery installation
	+ Added new EBox::Util::Debconf::value to get debconf values
	+ DataTable controller does no longer try to get a deleted row
	  for gather elements values for audit log
	+ Check if Updates watcher can be enabled if the subscription
	  level is yet unknown
2.1.26
	+ Detection of broken packages works again after proper deletion
	  of dpkg_running file
	+ Keep first install redis server running until trigger
	+ Unified module restart for package trigger and init.d
	+ Use restart-trigger script in postinst for faster daemons restarting
	+ System -> Halt/Reboot works again after regression in 2.1.25
	+ Added framework to show warning messages after save changes
	+ Change caption of remote services link to Zentyal Cloud
	+ Do not show Cloud link if hide_cloud_link config key is defined
	+ Added widget_ignore_updates key to hide updates in the dashboard
	+ Differentiate ads from notes
	+ Allow custom message type on permanentMessage
	+ Only allow custom themes signed by Zentyal
	+ Removed /zentyal prefix from URLs
	+ Caps lock detection on login page now works again
	+ Added HiddenIfNotAble property to event watchers to be hidden if
	  it is unabled to monitor the event
	+ Dashboard values can be now error and good as well
	+ Include a new software updates widget
	+ Include a new alert for basic subscriptions informing about
	  software updates
	+ Add update-notifier-common to dependencies
	+ EBox::DataTable::enabledRows returns rows in proper order
	+ Use custom ads when available
	+ Disable bug report when hide_bug_report defined on theme
2.1.25
	+ Do not show disabled module warnings in usercorner
	+ Mask passwords and unify boolean values in audit log
	+ Do not override type attribute for EBox::Types::Text subtypes
	+ Corrected installation finished message after first install
	+ Added new disableAutocomplete attribute on DataTables
	+ Optional values can be unset
	+ Minor improvements on nmap scan
2.1.24
	+ Do not try to generate config for unconfigured services
	+ Remove unnecessary redis call getting _serviceConfigured value
	+ Safer sizes for audit log fields
	+ Fix non-translatable "show help" string
	+ Allow links to first install wizard showing a desired page
	+ Fixed bug in disk usage when we have both values greater and
	  lower than 1024 MB
	+ Always return a number in EBox::AuditLogging::isEnabled to avoid
	  issues when returning the module status
	+ Added noDataMsg attribute on DataTable to show a message when
	  there are no rows
2.1.23
	+ Removed some warnings during consolidation process
	+ Depend on libterm-readline-gnu-perl for history support in shells
	+ Fixed error trying to change the admin port with NTP enabled
	+ Fixed breadcrumb destination for full log query page
	+ Use printableActionName in DataTable setter
2.1.22
	+ Fixed parentRow method in EBox::Types::Row
	+ Added new optionalLabel flag to EBox::Types::Abstract to avoid
	  show the label on non-optional values that need to be set as
	  optional when using show/hide viewCustomizers
	+ Added initHTMLStateOrder to View::Customizer to avoid incorrect
	  initial states
	+ Improved exceptions info in CGIs to help bug reporting
	+ Do not show customActions when editing row on DataTables
2.1.21
	+ Fixed bug printing traces at Global.pm
	+ Check new dump_exceptions confkey instead of the debug one in CGIs
	+ Explicit conversion to int those values stored in our database
	  for correct dumping in reporting
	+ Quote values in update overwrite while consolidating for reporting
2.1.20
	+ Fixed regression in edition in place of booleans
	+ Better default balance of the dashboard based on the size of the widgets
	+ Added defaultSelectedType argument to PortRange
2.1.19
	+ Disable KeepAlive as it seems to give performance problems with Firefox
	  and set MaxClients value back to 1 in apache.conf
	+ Throw exceptions when calling methods not aplicable to RO instances
	+ Fixed problems when mixing read/write and read-only instances
	+ Date/Time and Timezone moved from NTP to core under System -> General
	+ Do not instance hidden widgets to improve dashboard performance
	+ New command shell with Zentyal environment at /usr/share/zentyal/shell
	+ Show warning when a language-pack is not installed
	+ Removed unnecessary dump/load operations to .bak yaml files
	+ AuditLogging and Logs constructor now receive the 'ro' parameter
	+ Do not show Audit Logging in Module Status widget
2.1.18
	+ New unificated zentyal-core.logrotate for all the internal logs
	+ Added forceEnabled option for logHelpers
	+ Moved carousel.js to wizard template
	+ Add ordering option to wizard pages
	+ Fixed cmp and isEqualTo methods for EBox::Types::IPAddr
	+ Fixed wrong Mb unit labels in Disk Usage and use GB when > 1024 MB
	+ Now global-action script can be called without progress indicator
	+ Fixed EBox::Types::File JavaScript setter code
	+ Added support for "Add new..." modal boxes in foreign selectors
	+ Each module can have now its customized purge-module script
	  that will be executed after the package is removed
	+ Added Administration Audit Logging to log sessions, configuration
	  changes, and show pending actions in save changes confirmation
	+ User name is stored in session
	+ Remove deprecated extendedRestore from the old Full Backup
2.1.17
	+ Fixed RAID event crash
	+ Added warning on models and composites when the module is disabled
	+ Fixed login page style with some languages
	+ Login page template can now be reused accepting title as parameter
	+ EBox::Types::File does not write on redis when it fails to
	  move the fail to its final destination
	+ Added quote column option for periodic log consolidation and
	  report consolidation
	+ Added exclude module option to backup restore
2.1.16
	+ Do not show incompatible navigator warning on Google Chrome
	+ Fixed syncRows override detection on DataTable find
	+ clean-conf script now deletes also state data
	+ Avoid 'undefined' message in selectors
2.1.15
	+ Move Disk Usage and RAID to the new Maintenance menu
	+ Always call syncRows on find (avoid data inconsistencies)
	+ Filename when downloading a conf backup now contains hostname
	+ Fixed bug in RAID template
	+ Set proper menu order in System menu (fixes NTP position)
	+ Fixed regresion in page size selector on DataTables
	+ Fixed legend style in Import/Export Configuration
2.1.14
	+ Fixed regresion with double quotes in HTML templates
	+ Fixed problems with libredis-perl version dependency
	+ Adding new apparmor profile management
2.1.13
	+ Better control of errors when saving changes
	+ Elements of Union type can be hidden
	+ Model elements can be hidden only in the viewer or the setter
	+ HTML attributtes are double-quoted
	+ Models can have sections of items
	+ Password view modified to show the confirmation field
	+ New multiselect type
	+ Redis backend now throws different kind of exceptions
2.1.12
	+ Revert no longer necessary parents workaround
	+ Hide action on viewCustomizer works now on DataTables
2.1.11
	+ Fixed bug which setted bad directory to models in tab view
	+ Union type: Use selected subtype on trailingText property if the
	  major type does not have the property
	+ Raise MaxClients to 2 to prevent apache slowness
2.1.10
	+ Security [ZSN-2-1]: Avoid XSS in process list widget
2.1.9
	+ Do not try to initialize redis client before EBox::init()
	+ Safer way to delete rows, deleting its id reference first
	+ Delete no longer needed workaround for gconf with "removed" attribute
	+ Fixed regression in port range setter
2.1.8
	+ Fixed regression in menu search
	+ Fixed missing messages of multi state actions
	+ Help toggler is shown if needed when dynamic content is received
	+ Fixed issue when disabling several actions at once in a data table view
	+ All the custom actions are disabled when one is clicked
	+ Submit wizard pages asynchronously and show loading indicator
	+ Added carousel.js for slide effects
2.1.7
	+ Fixed issues with wrong html attributes quotation
	+ Bugfix: volatile types can now calculate their value using other
	  the value from other elements in the row no matter their position
2.1.6
	+ Attach software.log to bug report if there are broken packages
	+ Added keyGenerator option to report queries
	+ Tuned apache conf to provide a better user experience
	+ Actions click handlers can contain custom javascript
	+ Restore configuration with force dependencies option continues
	  when modules referenced in the backup are not present
	+ Added new MultiStateAction type
2.1.5
	+ Avoid problems getting parent if the manager is uninitialized
	+ Rename some icon files with wrong extension
	+ Remove wrong optional attribute for read-only fields in Events
	+ Renamed all /EBox/ CGI URLs to /SysInfo/ for menu folder coherency
	+ Added support for custom actions in DataTables
	+ Replaced Halt/Reboot CGI with a model
	+ Message classes can be set from models
	+ Fixed error in Jabber dispatcher
	+ Show module name properly in log when restart from the dashboard fails
	+ Avoid warning when looking for inexistent PID in pidFileRunning
2.1.4
	+ Changed Component's parent/child relationships implementation
	+ Fixed WikiFormat on automatic bug report tickets
	+ Do not show available community version in Dashboard with QA
 	  updates
2.1.3
	+ Fall back to readonly data in config backup if there are unsaved changes
	+ Allow to automatically send a report in the unexpected error page
	+ Logs and Events are now submenus of the new Maintenance menu
	+ Configuration Report option is now present on the Import/Export section
	+ Require save changes operation after changing the language
	+ Added support for URL aliases via schemas/urls/*.urls files
	+ Allow to sort submenu items via 'order' attribute
	+ Automatically save changes after syncRows is called and mark the module
	  mark the module as unchanged unless it was previously changed
	+ Removed unnecessary ConfigureEvents composite
	+ Removed unnecessary code from syncRows in logs and events
	+ Restore configuration is safer when restoring /etc/zentyal files
	+ Fixed unescaped characters when showing an exception
	+ Fixed nested error page on AJAX requests
	+ Adapted dumpBackupExtraData to new expected return value
	+ Report remoteservices, when required, a change in administration
	  port
	+ Added continueOnModuleFail mode to configuration restore
	+ Fixed Firefox 4 issue when downloading backups
	+ Show scroll when needed in stacktraces (error page)
	+ More informative error messages when trying to restart locked modules
	  from the dashboard
	+ Creation of plpgsql language moved from EBox::Logs::initialSetup
	  to create-db script
	+ Redis backend now throws different kind of exceptions
	+ Avoid unnecesary warnings about PIDs
	+ Update Jabber dispatcher to use Net::XMPP with some refactoring
	+ Save changes messages are correctly shown with international charsets
	+ Support for bitmap option in RAID report
	+ Retry multiInsert line by line if there are encoding errors
	+ Adapted to new location of partitionsFileSystems in EBox::FileSystem
	+ Event messages are cleaned of null characters and truncated
	  before inserting in the database when is necessary
	+ Improve message for "Free storage space" event and send an info
	  message when a given partition is not full anymore
	+ Event messages now can contain newline characters
	+ Objects of select type are compared also by context
	+ Remove cache from optionsFromForeignModel since it produces
	  problems and it is useless
	+ Set title with server name if the server is subscribed
	+ Fix title HTML tag in views for Models and Composites
	+ Added lastEventsReport to be queried by remoteservices module
	+ Added EBox::Types::HTML type
	+ Added missing manage-logs script to the package
	+ Fixed problems with show/hide help switch and dynamic content
	+ Menus with subitems are now kept unfolded until a section on a
	  different menu is accessed
	+ Sliced restore mode fails correctly when schema file is missing,
	  added option to force restore without schema file
	+ Purge conf now purges the state keys as well
	+ Added EBox::Types::IPRange
2.1.2
	+ Now a menu folder can be closed clicking on it while is open
	+ Bugfix: cron scripts are renamed and no longer ignored by run-parts
	+ Added new EBox::Util::Nmap class implementing a nmap wrapper
2.1.1
	+ Fixed incoherency problems with 'on' and '1' in boolean indexes
	+ Move cron scripts from debian packaging to src/scripts/cron
	+ Trigger restart of logs and events when upgrading zentyal-core
	  without any other modules
	+ Don't restart apache twice when upgrading together with more modules
	+ Fixed params validation issues in addRow
2.1
	+ Replace YAML::Tiny with libyaml written in C through YAML::XS wrapper
	+ Minor bugfix: filter invalid '_' param added by Webkit-based browser
	  on EBox::CGI::Base::params() instead of _validateParams(), avoids
	  warning in zentyal.log when enabling modules
	+ All CGI urls renamed from /ebox to /zentyal
	+ New first() and deleteFirst() methods in EBox::Global to check
	  existence and delete the /var/lib/zentyal/.first file
	+ PO files are now included in the language-pack-zentyal-* packages
	+ Migrations are now always located under /usr/share/$package/migration
	  this change only affects to the events and logs migrations
	+ Delete no longer used domain and translationDomain methods/attributes
	+ Unified src/libexec and tools in the new src/scripts directory
	+ Remove the ebox- prefix on all the names of the /usr/share scripts
	+ New EBox::Util::SQL package with helpers to create and drop tables
	  from initial-setup and purge-module for each module
	+ Always drop tables when purging a package
	+ Delete 'ebox' user when purging zentyal-core
	+ Moved all SQL schemas from tools/sqllogs to schemas/sql
	+ SQL time-period tables are now located under schemas/sql/period
	+ Old ebox-clean-gconf renamed to /usr/share/zentyal/clean-conf and
	  ebox-unconfigure-module is now /usr/share/zentyal/unconfigure-module
	+ Added default implementation for enableActions, executing
	  /usr/share/zentyal-$modulename/enable-module if exists
	+ Optimization: Do not check if a row is unique if any field is unique
	+ Never call syncRows on read-only instances
	+ Big performance improvements using hashes and sets in redis
	  database to avoid calls to the keys command
	+ Delete useless calls to exists in EBox::Config::Redis
	+ New regen-redis-db tool to recreate the directory structure
	+ Renamed /etc/cron.hourly/90manageEBoxLogs to 90zentyal-manage-logs
	  and moved the actual code to /usr/share/zentyal/manage-logs
	+ Move /usr/share/ebox/zentyal-redisvi to /usr/share/zentyal/redisvi
	+ New /usr/share/zentyal/initial-setup script for modules postinst
	+ New /usr/share/zentyal/purge-module script for modules postrm
	+ Removed obsolete logs and events migrations
	+ Create plpgsql is now done on EBox::Logs::initialSetup
	+ Replace old ebox-migrate script with EBox::Module::Base::migrate
	+ Rotate duplicity-debug.log log if exists
	+ Bug fix: Port selected during installation is correctly saved
	+ Zentyal web UI is restarted if their dependencies are upgraded
	+ Bug fix: Logs don't include unrelated information now
	+ Add total in disk_usage report
	+ Bugfix: Events report by source now works again
	+ Do not include info messages in the events report
	+ Services event is triggered only after five failed checkings
	+ Do not add redundant includedir lines to /etc/sudoers
	+ Fixed encoding for strings read from redis server
	+ Support for redis-server 2.0 configuration
	+ Move core templates to /usr/share/zentyal/stubs/core
	+ Old /etc/ebox directory replaced with the new /etc/zentyal with
	  renamed core.conf, logs.conf and events.conf files
	+ Fixed broken link to alerts list
2.0.15
	+ Do not check the existence of cloud-prof package during the
	  restore since it is possible not to be installed while disaster
	  recovery process is done
	+ Renamed /etc/init.d/ebox to /etc/init.d/zentyal
	+ Use new zentyal-* package names
	+ Don't check .yaml existence for core modules
2.0.14
	+ Added compMessage in some events to distinguish among events if
	  required
	+ Make source in events non i18n
	+ After restore, set all the restored modules as changed
	+ Added module pre-checks for configuration backup
2.0.13
	+ Fixed dashboard graphs refresh
	+ Fixed module existence check when dpkg is running
	+ Fix typo in sudoers creation to make remote support work again
2.0.12
	+ Include status of packages in the downloadable bug report
	+ Bugfix: Avoid possible problems deleting redis.first file if not exist
2.0.11
	+ New methods entry_exists and st_entry_exists in config backend
2.0.10
	+ Now redis backend returns undef on get for undefined values
	+ Allow custom mason templates under /etc/ebox/stubs
	+ Better checks before restoring a configuration backup with
	  a set of modules different than the installed one
	+ Wait for 10 seconds to the child process when destroying the
	  progress indicator to avoid zombie processes
	+ Caught SIGPIPE when trying to contact Redis server and the
	  socket was already closed
	+ Do not stop redis server when restarting apache but only when
	  the service is asked to stop
	+ Improvements in import/export configuration (know before as
	  configuration backup)
	+ Improvements in ProgressIndicator
	+ Better behaviour of read-only rows with up/down arrows
	+ Added support for printableActionName in DataTable's
	+ Added information about automatic configuration backup
	+ Removed warning on non existent file digest
	+ Safer way to check if core modules exist during installation
2.0.9
	+ Treat wrong installed packages as not-existent modules
	+ Added a warning in dashboard informing about broken packages
	+ File sharing and mailfilter log event watchers works again since
	  it is managed several log tables per module
2.0.8
	+ Replaced zentyal-conf script with the more powerful zentyal-redisvi
	+ Set always the same default order for dashboard widgets
	+ Added help message to the configure widgets dialog
	+ Check for undefined values in logs consolidation
	+ Now dashboard notifies fails when restarting a service
	+ Fixed bug with some special characters in dashboard
	+ Fixed bug with some special characters in disk usage graph
2.0.7
	+ Pre-installation includes sudoers.d into sudoers file if it's not yet
	  installed
	+ Install apache-prefork instead of worker by default
	+ Rename service certificate to Zentyal Administration Web Server
2.0.6
	+ Use mod dependencies as default restore dependencies
	+ Fixed dependencies in events module
	+ Increased recursive dependency threshold to avoid
	  backup restoration problems
2.0.5
	+ Removed deprecated "Full backup" option from configuration backup
	+ Bugfix: SCP method works again after addition of SlicedBackup
	+ Added option in 90eboxpglogger.conf to disable logs consolidation
2.0.4
	+ Removed useless gconf backup during upgrade
	+ Fixed postinstall script problems during upgrade
2.0.3
	+ Added support for the sliced backup of the DB
	+ Hostname change is now visible in the form before saving changes
	+ Fixed config backend problems with _fileList call
	+ Added new bootDepends method to customize daemons boot order
	+ Added permanent message property to Composite
	+ Bugfix: Minor aesthetic fix in horizontal menu
	+ Bugfix: Disk usage is now reported in expected bytes
	+ Bugfix: Event dispatcher is not disabled when it is impossible
	  for it to dispatch the message
2.0.2
	+ Better message for the service status event
	+ Fixed modules configuration purge script
	+ Block enable module button after first click
	+ Avoid division by zero in progress indicator when total ticks is
	  zero
	+ Removed warning during postinst
	+ Added new subscription messages in logs, events and backup
2.0.1
	+ Bugfix: Login from Zentyal Cloud is passwordless again
	+ Some defensive code for the synchronization in Events models
	+ Bugfix: add EBox::Config::Redis::get to fetch scalar or list
	  values. Make GConfModule use it to avoid issues with directories
	  that have both sort of values.
1.5.14
	+ Fixed redis bug with dir keys prefix
	+ Improved login page style
	+ New login method using PAM instead of password file
	+ Allow to change admin passwords under System->General
	+ Avoid auto submit wizard forms
	+ Wizard skip buttons always available
	+ Rebranded post-installation questions
	+ Added zentyal-conf script to get/set redis config keys
1.5.13
	+ Added transition effect on first install slides
	+ Zentyal rebrand
	+ Added web page favicon
	+ Fixed already seen wizards apparition
	+ Fixed ro module creation with redis backend
	+ Use mason for links widgets
	+ Use new domain to official strings for subscriptions
1.5.12
	+ Added option to change hostname under System->General
	+ Show option "return to dashboard" when save changes fails.
1.5.11
	+ Added more tries on redis reconnection
	+ Fixed user corner access problems with redis server
	+ writeFile* methods reorganized
	+ Added cron as dependency as cron.hourly was never executed with anacron
	+ Improvements in consolidation of data for reports
1.5.10
	+ Fixed gconf to redis conversion for boolean values
1.5.9
	+ Improved migrations speed using the same perl interpreter
	+ Redis as configuration backend (instead of gconf)
	+ Improved error messages in ebox-software
	+ Set event source to 256 chars in database to adjust longer event
	  sources
	+ Progress bar AJAX updates are sent using JSON
	+ Fixed progress bar width problems
	+ Fixed top menu on wizards
	+ Improved error message when disconnecting a not connected database
	+ Abort installation if 'ebox' user already exists
	+ Bugfix: IP address is now properly registered if login fails
1.5.8
	+ Added template tableorderer.css.mas
	+ Added buttonless top menu option
	+ Bugfix: Save all modules on first installation
	+ Bugfix: General ebox database is now created if needed when
	  re/starting services
	+ Bugfix: Data to report are now uniform in number of elements per
	  value. This prevents errors when a value is present in a month and
	  not in another
	+ Bugfix: Don't show already visited wizard pages again
1.5.7
	+ Bugfix: Avoid error when RAID is not present
	+ Bugfix: Add ebox-consolidate-reportinfo call in daily cron script
	+ Bugfix: Called multiInsert and unbufferedInsert when necessary
	  after the loggerd reimplementation
	+ Bugfix: EBox::ThirdParty::Apache2::AuthCookie and
	  EBox::ThirdParty::Apache2::AuthCookie::Util package defined just
	  once
	+ Added util SystemKernel
	+ Improved progress indicator
	+ Changes in sudo generation to allow sudo for remote support user
	+ Initial setup wizards support
1.5.6
	+ Reimplementation of loggerd using inotify instead of File::Tail
1.5.5
	+ Asynchronous load of dashboard widgets for a smoother interface
1.5.4
	+ Changed dbus-check script to accept config file as a parameter
1.5.3
	+ Function _isDaemonRunning works now with snort in lucid
	+ Javascript refreshing instead of meta tag in log pages
	+ Updated links in dashboard widget
	+ Add package versions to downloadable ebox.log
	+ Fixed postgresql data dir path for disk usage with pg 8.4
	+ GUI improvements in search box
1.5.2
	+ Security [ESN-1-1]: Validate referer to avoid CSRF attacks
	+ Added reporting structure to events module
	+ Added new CGI to download the last lines of ebox.log
1.5.1
	+ Bugfix: Catch exception when upstart daemon does not exist and
	  return a stopped status
	+ Added method in logs module to dump database in behalf of
	ebackup module
	+ Bugfix: Do not check in row uniqueness for optional fields that
	are not passed as parameters
	+ Improve the output of ebox module status, to be consistent with the one
	  shown in the interface
	+ Add options to the report generation to allow queries to be more
	  flexible
	+ Events: Add possibility to enable watchers by default
	+ Bugfix: Adding a new field to a model now uses default
	  value instead of an empty value
	+ Added script and web interface for configuration report, added
	  more log files to the configuration report
1.5
	+ Use built-in authentication
	+ Use new upstart directory "init" instead of "event.d"
	+ Use new libjson-perl API
	+ Increase PerlInterpMaxRequests to 200
	+ Increase MaxRequestsPerChild (mpm-worker) to 200
	+ Fix issue with enconding in Ajax error responses
	+ Loggerd: if we don't have any file to watch we just sleep otherwise the process
	  will finish and upstart will try to start it over again and again.
	+ Make /etc/init.d/ebox depend on $network virtual facility
	+ Show uptime and users on General Information widget.
1.4.2
	+ Start services in the appropriate order (by dependencies) to fix a problem
	  when running /etc/init.d/ebox start in slaves (mail and other modules
	  were started before usersandgroups and thus failed)
1.4.1
	+ Remove network workarounds from /etc/init.d/ebox as we don't bring
	  interfaces down anymore
1.4
	+ Bug fix: i18n. setDomain in composites and models.
1.3.19
	+ Make the module dashboard widget update as the rest of the widgets
	+ Fix problem regarding translation of module names: fixes untranslated
	  module names in the dashboard, module status and everywhere else where
	  a module name is written
1.3.18
	+ Add version comparing function and use it instead of 'gt' in the
	  general widget
1.3.17
	+ Minor bug fix: check if value is defined in EBox::Type::Union
1.3.16
	+ Move enable field to first row in ConfigureDispatcherDataTable
	+ Add a warning to let users know that a module with unsaved changes
	  is disabled
	+ Remove events migration directory:
		- 0001_add_conf_configureeventtable.pl
		- 0002_add_conf_diskfree_watcher.pl
	+ Bug fix: We don't use names to stringify date to avoid issues
	  with DB insertions and localisation in event logging
	+ Bug fix: do not warn about disabled services which return false from
	  showModuleStatus()
	+ Add blank line under "Module Status"
	+ Installed and latest available versions of the core are now displayed
	  in the General Information widget
1.3.15
	+ Bug fix: Call EBox::Global::sortModulesByDependencies when
	  saving all modules and remove infinite loop in that method.
	  EBox::Global::modifiedModules now requires an argument to sort
	  its result dependending on enableDepends or depends attribute.
	+ Bug fix: keep menu folders open during page reloads
	+ Bug fix: enable the log events dispatcher by default now works
	+ Bug fix: fixed _lock function in EBox::Module::Base
	+ Bug fix: composites honor menuFolder()
	+ Add support for in-place edition for boolean types. (Closes
	  #1664)
	+ Add method to add new database table columnts to EBox::Migration::Helpers
	+ Bug fix: enable "Save Changes" button after an in-place edition
1.3.14
	+ Bug fix: fix critical bug in migration helper that caused some log
	  log tables to disappear
	+ Create events table
	+ Bug fix: log watcher works again
	+ Bug fix: delete cache if log index is not found as it could be
	  disabled
1.3.13
	+ Bug fix: critical error in EventDaemon that prevented properly start
	+ Cron script for manage logs does not run if another is already
	  running, hope that this will avoid problems with large logs
	+ Increased maximum size of message field in events
	+ Added script to purge logs
	+ Bug fix: multi-domain logs can be enabled again
1.3.12
	+ Added type for EBox::Dashboard::Value to stand out warning
	  messages in dashboard
	+ Added EBox::MigrationHelpers to include migration helpers, for now,
	  include a db table renaming one
	+ Bug fix: Fix mismatch in event table field names
	+ Bug fix: Add migration to create language plpgsql in database
	+ Bug fix: Add missing script for report log consolidation
	+ Bug fix: Don't show modules in logs if they are not configured. This
	  prevents some crashes when modules need information only available when
	  configured, such as mail which holds the vdomains in LDAP
	+ Added method EBox::Global::lastModificationTime to know when
	  eBox configuration was modified for last time
	+ Add support for breadcrumbs on the UI
	+ Bug fix: in Loggerd files are only parsed one time regardless of
	  how many LogHelper reference them
	+ Added precondition for Loggerd: it does not run if there isnt
	anything to watch
1.3.11
	+ Support customFilter in models for big tables
	+ Added EBox::Events::sendEvent method to send events using Perl
	  code (used by ebackup module)
	+ Bug fix: EBox::Type::Service::cmp now works when only the
	  protocols are different
	+ Check $self is defined in PgDBEngine::DESTROY
	+ Do not watch files in ebox-loggerd related to disabled modules and
	  other improvements in the daemon
	+ Silent some exceptions that are used for flow control
	+ Improve the message from Service Event Watcher
1.3.10
	+ Show warning when accesing the UI with unsupported browsers
	+ Add disableApparmorProfile to EBox::Module::Service
	+ Bug fix: add missing use
	+ Bug fix: Make EventDaemon more robust against malformed sent
	  events by only accepting EBox::Event objects
1.3.8
	+ Bug fix: fixed order in EBox::Global::modified modules. Now
	  Global and Backup use the same method to order the module list
	  by dependencies
1.3.7
	+ Bug fix: generate public.css and login.css in dynamic-www directory
	  which is /var/lib/zentyal/dynamicwww/css/ and not in /usr/share/ebox/www/css
	  as these files are generate every time eBox's apache is
	  restarted
	+ Bug fix: modules are restored now in the correct dependency
	  order
	+ ebox-make-backup accepts --destinaton flag to set backup's file name
	+ Add support for permanent messages to EBox::View::Customizer
1.3.6
	+ Bug fix: override _ids in EBox::Events::Watcher::Log to not return ids
	which do not exist
	+ Bug fix: fixed InverseMatchSelect type which is used by Firewall module
	+ New widget for the dashboard showing useful support information
	+ Bugfix: wrong permissions on CSS files caused problem with usercorner
	+ CSS are now templates for easier rebranding
	+ Added default.theme with eBox colors
1.3.5
	+ Bugfix: Allow unsafe characters in password type
	+ Add FollowSymLinks in eBox apache configuration. This is useful
	  if we use js libraries provided by packages
1.3.4
	+ Updated company name in the footer
	+ Bugfix: humanEventMessage works with multiple tableInfos now
	+ Add ebox-dbus-check to test if we can actually connect to dbus
1.3.4
	+ bugfix: empty cache before calling updatedRowNotify
	+ enable Log dispatcher by default and not allow users to disable
	it
	+ consolidation process continues in disabled but configured modules
	+ bugfix: Save Changes button doesn't turn red when accessing events for
	first time
1.3.2
	+ bugfix: workaround issue with dhcp configured interfaces at boot time
1.3.1
	+ bugfix: wrong regex in service status check
1.3.0
	+ bugfix: make full backup work again
1.1.30
	+ Change footer to new company holder
	+  RAID does not generate 'change in completion events, some text
	problems fixed with RAID events
	+ Report graphics had a datapoints limit dependent on the active
	time unit
	+ Apache certificate can be replaced by CA module
	+ Fixed regression in detailed report: total row now aggregates
	properly
	+ More characters allowed when changing password from web GUI
	+ Fixed regression with already used values in select types
	+ Do not a button to restart eBox's apache
	+ Fixed auth problem when dumping and restoring postgre database
1.1.20
	+ Added custom view support
	+ Bugfix: report models now can use the limit parameter in
	  reportRows() method
	+ use a regexp to fetch the PID in a pidfile, some files such as
	postfix's add tabs and spaces before the actual number
	+ Changed "pidfile" to "pidfiles" in _daemons() to allow checking more than
one (now it is a array ref instead of scalar)
	+ Modified Service.pm to support another output format for /etc/init.d daemon
status that returns [OK] instead of "running".
	+ unuformized case in menu entries and some more visual fixes
1.1.10
	+ Fix issue when there's a file managed by one module that has been modified
	  when saving changes
	+ Bugfix: events models are working again even if an event aware
	module is uninstalled and it is in a backup to restore
	+ Select.pm returns first value in options as default
       + Added 'parentModule' to model class to avoid recursive problems
	+ Added Float type
	+ Apache module allows to add configuration includes from other modules
	+ Display remote services button if subscribed
	+ Event daemon may received events through a named pipe
	+ Bugfix. SysInfo revokes its config correctly
	+ Added storer property to types in order to store the data in
	somewhere different from GConf
	+ Added protected property 'volatile' to the models to indicate
	that they store nothing in GConf but in somewhere different
	+ System Menu item element 'RAID' is always visible even when RAID
	is not installed
	+ Files in deleted rows are deleted when the changes are saved
	+ Fixed some bug whens backing and restore files
	+ Components can be subModels of the HasMany type
	+ Added EBox::Types::Text::WriteOnce type
	+ Do not use rows(), use row to force iteration over the rows and increase
	performance and reduce memory use.
	+ Do not suggest_sync after read operations in gconf
	+ Increase MaxRequestsPerChild to 200 in eBox's apache
	+ Make apache spawn only one child process
	+ Log module is backed up and restored normally because the old
	problem is not longer here
	+ Backup is more gentle with no backup files in backup directory,
	now it does not delete them
	+ HasMany  can retrieve again the model and row after the weak
	refence is garbage-collected. (Added to solve a bug in the doenload
	bundle dialog)
	+ EBox::Types::DomainName no longer accepts IP addresses as domain
	names
	+ Bugfix: modules that fail at configuration stage no longer appear as enabled
	+ Add parameter to EBox::Types::Select to disable options cache

0.12.103
	+ Bugfix: fix SQL statement to fetch last rows to consolidate
0.12.102
	+ Bugfix: consolidate logs using the last date and not starting from scratch
0.12.101
	+ Bugfix: DomainName type make comparisons case insensitive
	according to RFC 1035
0.12.100
	+ Bugfix: Never skip user's modifications if it set to true
	override user's changes
	+ EBox::Module::writeConfFile and EBox::Service scape file's path
	+ Bugfix. Configure logrotate to actually rotate ebox logs
	+ Fixed bug in ForcePurge logs model
	+ Fixed bug in DataTable: ModelManaged was called with tableName
	instead of context Name
	+ Fixing an `img` tag closed now properly and adding alternative
	text to match W3C validation in head title
	+ Backup pages now includes the size of the archive
	+ Fixed bug in ForcePurge logs model
	+ Now the modules can have more than one tableInfo for logging information
	+ Improve model debugging
	+ Improve restart debugging
	+ Backups and bug reports can be made from the command line
	+ Bugfix: `isEqualTo` is working now for `Boolean` types
	+ Bugfix: check if we must disable file modification checks in
	Manager::skipModification

0.12.99
	+ Add support for reporting
	+ Refresh logs automatically
	+ Reverse log order
	+ Remove temp file after it is downloaded with FromTempDir controller
0.12.3
	+ Bug fix: use the new API in purge method. Now purging logs is working
	again.
0.12.2
	+ Increase random string length used to generate the cookie to
	2048 bits
	+ Logs are show in inverse chronological order
0.12.1
	+ Bug fix: use unsafeParam for progress indicator or some i18 strings
	will fail when saving changes
0.12
	+ Bugfix: Don't assume timecol is 'timestamp' but defined by
	module developer. This allows to purge some logs tables again
	+ Add page titles to models
	+ Set default values when not given in `add` method in models
	+ Add method to manage page size in model
	+ Add hidden field to help with Ajax request and automated testing with
	  ANSTE
	+ Bugfix: cast sql types to filter fields in logs
	+ Bugfix: Restricted resources are back again to make RSS
	access policy work again
	+ Workaround bogus mason warnings
	+ Make postinst script less verbose
	+ Disable keepalive in eBox apache
	+ Do not run a startup script in eBox apache
	+ Set default purge time for logs stored in eBox db to 1 week
	+ Disable LogAdmin actions in `ebox-global-action` until LogAdmin
	feature is completely done
0.11.103
	+ Modify EBox::Types::HasMany to create directory based on its row
	+ Add _setRelationship method to set up relationships between models
	  and submodels
	+ Use the new EBox::Model::Row api
	+ Add help method to EBox::Types::Abstract
	+ Decrease size for percentage value in disk free watcher
	+ Increase channel link field size in RSS dispatcher
0.11.102
	+ Bugfix: cmp in EBox::Types::HostIP now sorts correctly
	+ updatedRowNotify in EBox::Model::DataTable receives old row as
	well as the recently updated row
	+ Added `override_user_modification` configuration parameter to
	avoid user modification checkings and override them without asking
	+ Added EBox::Model::Row to ease the management of data returned
	by models
	+ Added support to pre-save and post-save executable files. They
	must be placed at /etc/ebox/pre-save or /etc/ebox/post-save
	+ Added `findRow` method to ease find and set
0.11.101
	+ Bugfix: Fix memory leak in models while cloning types. Now
	cloning is controlled by clone method in types
	+ Bugfix: Union type now checks for its uniqueness
	+ DESTROY is not an autoloaded method anymore
	+ HasOne fields now may set printable value from the foreign field
	to set its value
	+ findId now searches as well using printableValue
	+ Bugfix. Minor bug found when key is an IP address in autoloaded
	methods
	+ Ordered tables may insert values at the beginning or the end of
	the table by "insertPosition" attribute
	+ Change notConfigured template to fix English and add link to the
	  module status section
	+ Add loading gif to module status actions
	+ Remove debug from ServiceInterface.pm
	+ Add support for custom separators to be used as index separators on
	  exposedMethods
	+ Bugfix. Stop eBox correctly when it's removed
	+ Improve apache-restart to make it more reliable.
0.11.100
	+ Bugfix. Fix issue with event filters and empty hashes
	+ Bugfix. Cache stuff in log and soap watcher to avoid memory leaks
	+ Bugfix. Fix bug that prevented the user from being warned when a row to
	  be deleted is being used by other model
	+ Bugfix. Add missing use of EBox::Global in State event watcher
	+ Added progress screen, now pogress screen keeps track of the changed
	  state of the modules and change the top page element properly
	+ Do not exec() to restart apache outside mod_perl
	+ Improve apache restart script
	+ Improve progress screen
0.11.99
	+ DataTable contains the property 'enableProperty' to set a column
	called 'enabled' to enable/disable rows from the user point of
	view. The 'enabled' column is put the first
	+ Added state to the RAID report instead of simpler active boolean
        + Fix bug when installing new event components and event GConf
	subtree has not changed
	+ Add RSS dispatcher to show eBox events under a RSS feed
	+ Rotate log files when they reach 10MB for 7 rotations
	+ Configurable minimum free space left for being notified by means
	of percentage
	+ Add File type including uploading and downloading
	+ Event daemon now checks if it is possible to send an event
	before actually sending it
	+ Added Action forms to perform an action without modifying
	persistent data
	+ Log queries are faster if there is no results
	+ Show no data stored when there are no logs for a domain
	+ Log watcher is added in order to notify when an event has
	happened. You can configure which log watcher you may enable and
	what you want to be notify by a determined filter and/or event.
	+ RAID watcher is added to check the RAID events that may happen
	when the RAID subsystem is configured in the eBox machine
	+ Change colour dataset in pie chart used for disk usage reporting
	+ Progress indicator now contains a returned value and error
	message as well
	+ Lock session file for HTTP session to avoid bugs
	related to multiple requests (AJAX) in a short time
	+ Upgrade runit dependency until 1.8.0 to avoid runit related
	issues
0.11
	+ Use apache2
	+ Add ebox-unblock-exec to unset signal mask before running  a executable
	+ Fix issue with multiple models and models with params.
	  This triggered a bug in DHCP when there was just one static
	  interface
	+ Fix _checkRowIsUnique and _checkFieldIsUnique
	+ Fix paging
	+ Trim long strings in log table, show tooltip with the whole string
	  and show links for URLs starting with "http://"
0.10.99
	+ Add disk usage information
	+ Show progress in backup process
	+ Add option to purge logs
	+ Create a link from /var/lib/zentyal/log to /var/log/ebox
	+ Fix bug with backup descriptions containing spaces
	+ Add removeAll method on data models
	+ Add HostIP, DomainName and Port types
	+ Add readonly forms to display static information
	+ Add Danish translation thanks to Allan Jacobsen
0.10
	+ New release
0.9.100
	+ Add checking for SOAP session opened
	+ Add EventDaemon
	+ Add Watcher and Dispatch framework to support an event
	  architecture on eBox
	+ Add volatile EBox::Types in order not to store their values
	  on GConf
	+ Add generic form
	+ Improvements on generic table
	+ Added Swedish translation

0.9.99
	+ Added Portuguese from Portugal translation
	+ Added Russian translation
	+ Bugfix: bad changed state in modules after restore

0.9.3
	+ New release

0.9.2
	+ Add browser warning when uploading files
	+ Enable/disable logging modules
0.9.1
	+ Fix backup issue with changed state
	+ Generic table supports custom ordering
0.9
	+ Added Polish translation
        + Bug in recognition of old CD-R writting devices fixed
	+ Added Aragonese translation
	+ Added Dutch translation
	+ Added German translation
	+ Added Portuguese translation

0.8.99
	+ Add data table model for generic Ajax tables
	+ Add types to be used by models
	+ Add MigrationBase and ebox-migrate to upgrade data models
	+ Some English fixes
0.8.1
	+ New release
0.8
	+ Fix backup issue related to bug reports
	+ Improved backup GUI
0.7.99
        + changed sudo stub to be more permissive
	+ added startup file to apache web server
	+ enhanced backup module
	+ added basic CD/DVD support to backup module
	+ added test stubs to simplify testing
	+ added test class in the spirit of Test::Class
	+ Html.pm now uses mason templates
0.7.1
	+ use Apache::Reload to reload modules when changed
	+ GUI consistency (#12)
	+ Fixed a bug for passwords longer than 16 chars
	+ ebox-sudoers-friendly added to not overwrite /etc/sudoers each time
0.7
	+ First public release
0.6
	+ Move to client
	+ Remove obsolete TODO list
	+ Remove firewall module from  base system
	+ Remove objects module from base system
	+ Remove network module from base system
	+ Add modInstances and modInstancesOfType
	+ Raname Base to ClientBase
	+ Remove calls to deprecated methods
	+ API documented using naturaldocs
	+ Update INSTALL
	+ Use a new method to get configkeys, now configkey reads every
	  [0.9
	+ Added Polish translation][0-9]+.conf file from the EBox::Config::etc() dir and
	  tries to get the value from the files in order.
	+ Display date in the correct languae in Summary
	+ Update debian scripts
	+ Several bugfixes
0.5.2
	+ Fix some packaging issues
0.5.1
	+ New menu system
	+ New firewall filtering rules
	+ 802.1q support

0.5
	+ New bug-free menus (actually Internet Explorer is the buggy piece
	  of... software that caused the reimplementation)
	+ Lots of small bugfixes
	+ Firewall: apply rules with no destination address to packets
	  routed through external interfaces only
	+ New debianize script
	+ Firewall: do not require port and protocol parameters as they
	  are now optional.
	+ Include SSL stuff in the dist tarball
	+ Let modules block changes in the network interfaces
	  configuration if they have references to the network config in
	  their config.
	+ Debian network configuration import script
	+ Fix the init.d script: it catches exceptions thrown by modules so that
	  it can try to start/stop all of them if an exception is thrown.
	+ Firewall: fix default policy bug in INPUT chains.
	+ Restore textdomain in exceptions
	+ New services section in the summary
	+ Added Error item to Summary. Catch exceptions from modules in
	  summary and generate error item
	+ Fix several errors with redirections and error handling in CGIs
	+ Several data validation functions were fixed, and a few others added
	+ Prevent the global module from keeping a reference to itself. And make
	  the read-only/read-write behavior of the factory consistent.
	+ Stop using ifconfig-wrapper and implement our own NetWrapper module
	  with wrappers for ifconfig and ip.
	+ Start/stop apache, network and firewall modules in first place.
	+ Ignore some network interface names such as irda, sit0, etc.
	+ The summary page uses read-only module instances.
	+ New DataInUse exception, old one renamed to DataExists.
	+ Network: do not overwrite resolv.conf if there are nameservers
	  given via dhcp.
	+ Do not set a default global policy for the ssh service.
	+ Check for forbiden characters when the parameter value is
	  requested by the CGI, this allows CGI's to handle the error,
	  and make some decissions before it happens.
	+ Create an "edit object" template and remove the object edition stuff
	  from the main objects page.
	+ Fix the apache restarting code.
	+ Network: Remove the route reordering feature, the kernel handles that
	  automatically.
	+ Fix tons of bugs in the network restarting code.
	+ Network: removed the 3rd nameserver configuration.
	+ Network: Get gateway info in the dhcp hook.
	+ Network: Removed default configuration from the gconf schema.
	+ New function for config-file generation
	+ New functions for pid file handling

0.4
	+ debian package
	+ added module to export/import configuration
	+ changes in firewall's API
	+ Added content filter based on dansguardian
	+ Added French translation
	+ Added Catalan translation
	+ Sudoers file is generated automatically based on module's needs
	+ Apache config file is generated by ebox  now
	+ Use SSL
	+ Added ebox.conf file
	+ Added module template generator

0.3
	+ Supports i18n
	+ API name consistency
	+ Use Mason for templates
	+ added tips to GUI
	+ added dhcp hooks
	+ administration port configuration
	+ Fixed bugs to IE compliant
	+ Revoke changes after logout
	+ Several bugfixes

0.2
	+ All modules are now based on gconf.
	+ Removed dependencies on xml-simple, xerces and xpath
	+ New MAC address field in Object members.
	+ Several bugfixes.

0.1
	+ Initial release<|MERGE_RESOLUTION|>--- conflicted
+++ resolved
@@ -1,4 +1,5 @@
-<<<<<<< HEAD
+HEAD
+	+ Added search for configuration data
 3.5
 	+ Do not mark services as temporary stopped when shutting down
 	+ Enhanced Lock to have exclusive lock with blocking timeout
@@ -11,11 +12,6 @@
 	+ Added Warning in Dashboard when reboot is requierd by software
 	  update
 	+ Removed deprecated sliced mode backup
-=======
-HEAD
-	+ Added search for configuration data
-3.4.3
->>>>>>> 86cf91aa
 	+ Fix MIME type for returning JSON (application/json)
 	+ Added setMessage() and popMessageAndClass() methods to TreeView
 	+ Enable InnoDB engine when there are only 4 previous databases
