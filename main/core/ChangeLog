HEAD
<<<<<<< HEAD
	+ Model backup/revoke/save files are no longer called implicitly
	+ Remove warning on formSubmitJS
	+ Don't let database error to cancel halt or reboot processes
	+ More warnings on smart match feature removed
3.5
	+ Avoid warning flag on smart match experimental feature
=======
	+ Fixed dashboard links to official manual
>>>>>>> 1afa2cd4
	+ Remove duplicated code in EBox::Model::DataTable::removeRow
	  and EBox::Model::Manager::removeRowsUsingId
	+ Rethrow properly when exception is a plain string
	+ Fix EBox::Model::Manager::_modelHasMultipleInstances when the
	  model is a children whose model parent is its grandfather or older
	+ Fixed notifyActions by using isIdUsed method and removing
	  slashes to fetch the observable models
	+ Fixed spurious warnings when loadings ads and loading dashboard
	+ Assure that all data under a row directory is removed
	+ EBox::Types::DomainName always return lowercase values
	+ EBox::Types::Host always return lowercase values
	+ Added helper script to improve crash reports
	+ Old timezones supported
	+ Fixed regression on presetUpdate interface actions
	+ Error page for component not found
	+ Included the Dependencies field in crash report
	+ Do not mark services as temporary stopped when shutting down
	+ Enhanced Lock to have exclusive lock with blocking timeout
	+ Added redirection on no parameters support to CGIs
	+ Added and used in save changes process the method Zentyal.reloadTable
	+ Fixed regression in page not found CGI which displayed always a
	  invalid referer error
	+ Included the package field in crash report
	+ Remove RSS and Jabber dispatchers
	+ Added Warning in Dashboard when reboot is requierd by software
	  update
	+ Removed deprecated sliced mode backup
	+ Fix MIME type for returning JSON (application/json)
	+ Added setMessage() and popMessageAndClass() methods to TreeView
	+ Enable InnoDB engine when there are only 4 previous databases
	+ Active session check does not check subapp authenticated
	  requests now
	+ Fixed incorrect URLs with double ports in redirects
	+ Fix typo in general widget
	+ Updated nginx to server static files directly always so apache shouldn't
	  ever get this kind of requests
	+ Set version to 3.5
	+ Support for redirection when loading URL in existent dialog
	+ Added webadmin port tag to haproxy configuration file
	+ Fix dashboard UI freeze when widgets were being updated
	+ Add audit to post save when enabling logs
	+ Fix enabled save changes button after installing packages
	+ Changed CGI base to show correctly referer errors and
	  generating response errors
	+ Override daemons does not fail if a daemon is already stopped
	+ Added missing use to row.mas
	+ More tolerant referer validation so we can access to submodels
	  with an URL
	+ Restored reconnect option for mysql connections
	+ EBox::WebAdmin::addNginxServer does not longer raises exception
	  if file not yet exists
	+ create-db script can repair login problems
	+ Migrate previous configuration from 3.3 when upgrading
	+ Admin password change handled by AuthPAM
	+ Fix version available check in dashboard when file does not exist
	+ Do not show success note if there is no note
	+ Fix data in use behaviour on edition
	+ Fixed revert of changes in redisvi
	+ Better input validation in EBox::Conf::Redis::import_dir_from_file
	+ Give support to data in use exception for in-place booleans
	+ Fix warnOnChangeId framework
	+ Give real no support to /media in Disk Usage even when modules
	  use it
	+ Added release upgrade code (disabled until 3.5)
	+ Hide passwords on admin user model on error and debug on
	+ Set proper version for bugreport issues
3.4
	+ Do not launch exceptions on EBox::MyDBEngine DESTROY
	+ Ask for trace object to non-handled EBox::Exceptions::Base
	  exceptions in the UnhandledError middleware. This will gives us
	  useful stack traces.
	+ When requesting from type a non-existing value use acquirer
	  if it is a volatile type
	+ EBox::WebAdmin::addNginxInclude does not longer raises exception
	  if file not yet exists
	+ Improve post save modules algorithm
	+ Added local apparmor profile for mysqld
	+ Avoid to show two 'module not enabled' messages in composites
	+ All non external exceptions from normal requests are now shown
	  in the UI with the stack trace to report as a bug
	+ All non external exceptions from AJAX requests are now shown in
	  the UI with the stack trace to report as a bug
	+ Template exceptions in normal requests are now handled in webadmin
	+ Set templated files encoding to UTF-8
	+ Send Perl warnings to Zentyal log file in webadmin app
	+ Added keepFile parameter to EBox::Downloader::CGI::FromTempDir
	+ Remove idle and dead code from EBox::Module::Service::writeConfFile
	+ Added auditable property to EBox::Model::DataTable
	+ Added HAProxyPreSetConf to HaProxy::ServiceBase
	+ Moved management of webadmin certificate to HAProxy module
	+ Enable ReverseProxy middleware always
	+ MySQL is restarted before creating database
	+ Use root ownership for webadmin certificates
	+ Execute change hostname actions only if the hostname has really changed
	+ Don't expire session on finish software wizard page
	+ Fixed show help JS to avoid to have help elements with different
	  show state
	+ Use window.location.replace instead of window.location.href
	  to redirect using JS
	+ In EBox::Type::Select, use element value as printableValue for
	  unknown options or options without printableValue
	+ Save haproxy config as changed after webadmin's initialSetup
	+ Send restartUI flag to restart service when restarting a module
	  from the UI
	+ Fix calculation of page number when using go to last page control
	+ Update tracker url in dashboard widget
	+ Continue installation without ads if there is a error getting them
	+ Added EBox::WebAdmin::Middleware::SubAppAuth to validate
	  WebAdmin sub-app requests
	+ Ported restricted resources to use nginx
	+ Removed EBox::Base::upload method because that's 100% handled by Plack
	  now.
	+ Increased the buffer size for uwsgi applications to allow big submits
	  like the one from automatic error report
	+ Added a UnhandledError middleware to catch any die or exception not
	  handled by Zentyal
	+ Added a Devel::StackTrace helper view that shows pretty backtraces
	+ Enable crash reports by default
	+ Added template for download link
	+ Created EBox::Util::Certificate, refactored create-certificate
	  script
	+ Changes in haproxy port validation and allow haproxy internal services
	+ Restore AdminPort model for WebAdmin to improve usability
	+ Added EBox::Module::Config::replicationExcludeKeys()
	+ Added EBox::WebAdmin::PortObserver to be used by ha and
	  remoteservices modules by the moment
	+ Added EBox::GlobalImpl::addModuleToPostSave to save modules
	  after normal save changes process
	+ Added a way for HAProxy to retrieve the CA certificate entry that should
	  be used
	+ Added a left-right composite layout
	+ Search and pagination forms can be omitted using showFilterForm
	  and showPaginationForm properties
	+ Show nice error when global-action fails using die + scalar
	+ EBox::Util::Random now accepts a set of chars to have a random string
	+ Notify HA when a module which must have a single instance in the
	  cluster is enabled/disabled.
	+ Added enabled action to /etc/init.d/zentyal to display whether a
	  module is enabled or disabled
	+ Pass model, type and id to enabled subroutine in
	  EBox::Types::MultiStateAction to be ortoghonal to handler property
	+ Fixed JS error on showing errors in customActionClicked
	+ Added middleware to have auth based on a env variable
	+ Updated nginx to server static files directly always so apache shouldn't
	  ever get this kind of requests
	+ Use uWSGI instead of Apache mod_perl for running CGIs
	+ Updated automatic bug report URL to new bug report endpoint.
	+ Give support to custom actions without image. Those actions will
	  not appear in the legend.
	+ Added to findValueMultipleFields and findValue the nosync parameter
	+ Added support for haproxy 1.5
	+ Moved nginx to listen on localhost
	+ Integration with HA module in save changes process
	+ Added icon for new zentyal-ha module
	+ Migrate rs_verify_servers in remoteservices.conf to
	  rest_verify_servers core.conf
	+ Include basic support to free-format Template models to be
	  included in Composites
	+ Move run-pending-ops script from remoteservices to core
	+ Rename EBox::RemoteServices::RESTResult to EBox::RESTClient::Result
	+ Move EBox::RemoteServices::RESTClient to EBox::RESTClient as it
	  is used in ha and remoteservices module.
	+ Adapt init.d and upstart running checks to Ubuntu 13.10
	+ Use service instead of deprecated invoke-rc.d for init.d scripts
	+ Adapted apache configuration to 2.4
	+ Adapted EBox::Config::Redis to the new libredis-perl API
	+ Adapted redis.conf to redis 2.6
	+ Zentyal MySQL custom conf is now written on initial-setup of logs
	  using a mason template
	+ Write logs configuration only when the module is enabled
	+ Use replace instead of href to redirect in Controller::DataTable
	  (This avoids infinite loops if the user press back button)
	+ Move EBox::CGI::Downloader::* modules  to EBox::Downloader to
	  make file downloads work again
	+ Avoid division by zero while using page navigation
	+ Automatic report text formatting adapted to Redmine
	+ Fix tab selection in tabbed composite from URL path anchor,
	  for instance, /Maintenance/Events#ConfigureDispatchers
	+ Avoid errors triggered on web administration port validation
	+ ManageAdmins model now also add/removes lpadmin group
	+ Show nice error when global-action fails using die + scalar
	+ Fixed JS error on showing errors in customActionClicked
	+ Fixed rethrown of exception in restartService() and
	  EBox::CGI::Base::upload methods
	+ Remove lock file in EBox::Util::Lock::unlock()
	+ Fixed mason component root for custom stubs
	+ Fixed regression in clone action
	+ Decode to utf8 the MySQL database results
	+ Create log database using utf8 charset
	+ Better way to set MySQL password for all the root accounts
	+ Use same JSON reply file for changeRowForm and dataInUse
	+ Fixed regression in AJAX changes with raised error when a
	  data in use exception was found
	+ Fixed css error that hide information in the logs tables
	+ Use sharedscripts in zentyal-core logrotate to avoid triggering
	  in every log file
	+ Take into account view customizer on audit logging
	+ Show complex types (more than one field) in audit log
	  while editing by storing the dump of the value
	+ Fix EBox::Types::Composite::cmp to store changes when only last type
	  is modified
	+ Fixed general widget packages to avoid error on 'packages to
	  upgrade' section
	+ Fixed regression when table size is set to 'view all'
	+ Set version to 3.4
3.3.1
	+ Fixed redirects in table/form JSON replies
	+ Set automated ticket report milestone to 3.3.X
3.3
	+ Refactored module not enabled warning
	+ Add version to header logo
	+ HTML body can now have different styles based on the menu section
	+ Hide close button on saving changes and backup progess
	  dialogs. Don't allow to close it with esc key on those cases.
	+ Fix error when pageSize parameter is not supplied to the model controller
	+ Workaround against modules changed when saving all changes
	+ Recover from widget function exceptions
	+ Use the same Mason interpreter for most HTML templates
	+ Use more granular AJAX for table actions
	+ Use stand-alone AJAX call to refresh save changes button
	+ Added missing use to EBox::CGI::Base
	+ Allow to submit apport crash reports if debug=yes
	+ Switch from Error to TryCatch for exception handling
	+ Added new communityEdition() helper method in EBox::Global
	+ Add version to header logo
	+ Always reload page after saving changes
	+ Use AJAX call to refresh save change buttons
	+ Copy all the redis keys from 'conf' to 'ro' when saving changes of
	  any module to prevent incoherences
	+ Delete unused stopAllModules() and restartAllModules() in EBox::Global
	+ Workaround against modules changed when saving all changes
	+ Display remote services messages if they exist on Dashboard
	+ Recover from widget function exceptions
	+ Fixed mdstat output processing to remove "(auto-read-only)"
	+ Fixed audit logging of delete actions
	+ Fixed errors with row ID in ManageAdmins table
	+ Added missing EBox::Exceptions uses
	+ Fixed bug in selectSetter which hitted selects on DataForm with
	  'unique' option enabled
	+ EBox::WebServer::removeNginxInclude does not longer throws
	  a exception if the path to remove is not included
	+ Copy all the redis keys from 'conf' to 'ro' when saving changes of
	  any module to prevent incoherences
	+ Delete unused stopAllModules() and restartAllModules() in EBox::Global
	+ Use printableName in Configure Module popup
	+ Replace fork of Apache2::AuthCookie with libapache2-authcookie-perl
	+ Added EBox::Types::IPRange::addressesFromBeginToEnd class method
	+ Set proper trial link in advertisements
	+ Show register link in local backup when not registered
	+ Strip the 'C:\fakepath\' that chrome adds to the file input
	+ Make dump_exceptions key work also for mason exceptions
	+ Pass HTTP_PROXY system environment variable to CGIs as they are
	  used in Zentyal modules
	+ Waiting for Zentyal ready page check is more robust now
	+ Fixed error in the recursive method for getting module dependencies
	+ Fixed JS typo which disabled export backup dialog
	+ Added dbus dependency to avoid problems on some minimal installations
	+ When restoring pre-3.2 backups take in account that apache
	  module was renamed to webadmin
	+ Make sure that we always commit/discard audit of changes when we
	  save/revoke all modules
	+ Add new row attribute "disabled"
	+ Fixed JS glitch which broke the dashboard periodical updates
	+ Better check of referer which skips cloud domain if it does not exists
	+ Avoid warning when stopping a module without FirewallHelper
	+ Include contents of /etc/resolv.conf in bug report
	+ Avoid Apache error screen in login when entering through Zentyal
	  Remote using password
	+ Fix warning comparing undefined string in DomainName type
	+ Rewrite row isEqualTo method using hashElements instead of elements
	+ Only allow to move dashboard widget by its handle
	+ Do not fail if zentyal-mysql.passwd ends with a newline character
	+ Removed old migration code from 3.0 to 3.2
	+ Added Number.prototype.toTimeDiffString in format.js
	+ Added .btn-black CSS class
	+ Set version to 3.3
	+ Added enableInnoDbIfNeeded() to MyDBEngine
	+ Fix loading on custom action buttons
	+ Add icon for openchange module
	+ Add missing use statement in EBox::Types::MultiStateAction
	+ Add icon for openchange module
	+ Service type setter works again
3.2
	+ Set 3.2 versions and non-beta logo
3.1.13
	+ Added missing EBox::Gettext uses, fixes crash in view logs refresh
	+ Minor CSS style fixes
	+ Added missing use statement in EBox::Types::MultiStateAction
3.1.12
	+ Do not crash if /etc/timezone does not exist
	+ Clean /var/lib/zentyal/tmp at the first moments of boot instead of
	  when running zentyal start, this fixes problems with leftover locks
	  that affect dhclient hooks
	+ Fixed wrong case in some class names for the save changes button
	+ Fixed autoscroll in dashboard widgets
	+ Added placeholder for drag & drop of table rows
	+ No autoscroll is done when overflow happens. This makes sortable
	  work in chromium
	+ Set audit after logs when enabling in first install
	+ Avoid getting unsaved changes by using readonly instance in manage-logs
3.1.11
	+ Initial setup for webadmin is now executed in postinst
	+ Fixed webadmin port migration
3.1.10
	+ Use DATETIME type in date column for consolidation tables
	+ Summarised reports shows graphs again
	+ Events summarised report has breadcrumbs now
	+ Base EBox::Logs::Composite::SummarizedReport to let summarised
	  reports have common breadcrumbs
	+ Added migration from 3.0 (apache -> webadmin)
3.1.9
	+ Fixed in-place boolean edit with non-basic types different to Union
	+ Removed some warnings in error.log
	+ Fixed confirmation dialogs warning style
	+ Fixed configure widgets width and drop behavior
	+ Fixed regression in dashboard register link after jQuery migration
	+ Always set as changed without checking RO value, this fixes some
	  situations in which the save changes button was not enabled
	+ Fixed regression in audit log IP addresses after nginx integration
	+ Added datetime time formatter to JS graphs which show dates in X
	  axis and date and time in the tracker
	+ Fixed bug sending parameters in Zentyal.Tabs prototype
	+ Fixed side-effect in Model::Manager::_modelHasMultipleInstances() that
	  tried to load composite as model by mistake, the bug was at least
	  present sometimes when trying to generate the configuration report
	+ Throw internal exception in valueByName if elementByName is undef
	+ Added captiveportal icons to CSS
	+ Restore configuration backup from file now works again after JS
	  framework change
	+ Configuration backup download, restore and delete from the list
	  works again after the UI changes
	+ Fixed regression in tabbed composites with the jQuery changes
	+ Set proper title in dialogs when loading in an existent one
	+ Fixed regression on dashboard which allowed to move already
	  present dashboard widgets
3.1.8
	+ Always log Perl errors that are not Zentyal exceptions
	+ Move package icons from software to core as required for the menu
	+ Use dpkg --clear-avail to avoid incoherent updates information
	+ Show printableModelName in DataTables when precondition fails
	+ Fixed number of decimals in Disk Usage when unit is MB
	+ Fixed UTF-8 encoding problems in TreeView
	+ Copyright footer is now at the bottom of the menu
	+ Fixed regression on logs search caused by autoFilter changes
	+ Fix bytes formatter in graphs
	+ Simplified CSS and improved styles and icons
	+ Improved dashboard drag&drop behavior in Chrome
	+ Allow to define permanentMessage directly on models
	+ Show placeholder in dashboard widgets drag&drop
	+ Fixed crash reloading dashboard after configure widgets
	+ Only apply redirect port fix on administration port
	+ Fixed regression in user interface with DataInUse exceptions
	+ Fixed wrong behavior of software updates in dashboard widget
	+ Always show proper language name for english locales
	+ Fixed wrong redirects when using a non-default admin port
	+ Fixed regression in webadmin reload after changing the language
	+ Remove unnecessary and problematic desktop services code
	+ Added icons for disabled users.
3.1.7
	+ Avoid eval operation when using standard HtmlBlocks class
	+ Changed some code to not trigger some unnecesary warnings
	+ Fixed regression on active menu entry highlight
	+ No-committed changes does not appear in configuration changes
	  log table
	+ Added autoFilter property to method tableInfo
	+ Modules can now be marked for restart after save changes via
	  post_save_modules redis key of the global module
	+ Make all dashboards div of the same height to ease drag and drop
	+ Don't allow invalid email in create report CGI
	+ DBEngineFactory is now a singleton
	+ EBox::Util::Random mentions /dev/urandom in its error messages
	  to ease troubleshooting
	+ Assure that type's references to its row are not lost in the
	  edit form template methods
3.1.6
	+ Restyled UI
	+ Added form.js
	+ Added better 502 error page for nginx with redirect when apache is ready
	+ Always call udpateRowNotify in row update, even when the new
	  values are the same than old ones
	+ Fixed bad call to EBox::CGI::Run::urlToClass in EBox::CGi::Base
	+ Added icons for top-level menu entries and module status page
	+ Fixed bad arguments in CGI::Controller::Composite call to SUPER::new()
	+ More flexible EBox::CGI::run for inheritance
	+ Fixed encoding of parameters in confirmation dialogs
	+ Check backup integrity by listing the tar file, throw
	  InvalidData exception if the tar is corrupted
	+ Do not use hidden form fields for generating confirmation dialog JS
	+ Fixed log bugs: use correct RO mode in loggerd, fixed behaviour
	  when all log helpers are disabled, enable logs correctly when
	  added by first time to configure logs table
	+ Fixed bad interpolation in JS code in booleanInPlaceViewer.mas
	+ WizardPage CGIs can now return JSON replies as response
	+ unconfigure-module script disables also the module
	+ Restart firewall module when a firewall observer module is
	  stopped/started using zentyal init.d script
	+ Added temporary stopped state to a Service module to know if a
	  module is stopped but enabled
	+ Redirect to / from /ebox using remote access to avoid blank page
	+ Removed no longer necessary jQuery noConflict()
	+ Added combobox.js
	+ Added EBox::Model::Base as base for DataTable and the new TreeView
	+ Adapted EBox::CGI::Run for the new TreeView models
	+ Fixed DataTable row removal from the UI with 100% volatile models with
	  'ids' method overriden.
3.1.5
	+ Increased webadmin default timeout.
	+ Disable drag & drop on tables with only one row
3.1.4
	+ Don't allow to move read-only rows
	+ Better prefix for user configuration redis keys
	+ Hide disabled carousel buttons, fix modal template
	+ Fixed modal dialog template
	+ Mark save changes button as changed when moving rows
	+ Remove unused parameter in Zentyal.DataTable.changeRow
3.1.3
	+ Enhanced UI styles: dialogs, progress bars, carousel, colors and images
	+ Rows of tables can now be moved using drag & drop
	+ Added logout dialog with option of discarding changes
	+ Remember page size options per users, added 'View all' page size option
	+ Added storage of options per user
	+ Enable and/or conifgure module dependencies automatically in
	  Module Status page
	+ Adapted CGIs to new modal dialogs
	+ Ported graphs from flotr.js to flot.js
	+ Ported JS code to jQuery and jQuery-ui
	+ Removed Modalbox.js, table_orderer.js and carousel.js
	+ Left menu keyword search is now case insensitive
3.1.2
	+ Make manage administrators table resilent against invalid users
	+ Remove deprecated backup domains related from logs module
	+ Added EBox::Types::URI type
	+ Added saveReload method to use reload instead of restart to
	  reduce service downtime. Use with care and programatically
	+ Added findValueMultipleFields() to DataTable and refactor _find()
	  to allow search by multiple fields
	+ Fixed disk usage report for logs component
3.1.1
	+ Do not dump unnecessary .bak files to /var/lib/zentyal/conf
	+ Restart all the core daemons instead of only apache after logrotate
	+ Fixed graph template so it could be feed with data using decimal
	  comma, it will convert it to a JS array without problems
	+ Fixed regression parsing ModalController urls
	+ Fixed regression non-model CGIs with aliases
	+ Added a way to retrieve all Models inside a Composite and its children.
	+ Increased the size limit for file uploads.
	+ Implemented a way to include configuration files for Nginx so the SOAP
	  services are able to use Nginx for SSL.
3.1
	+ Improved the message shown when there are no changes pending to save on
	  logout.
	+ Use the X-Forwarded-Proto header for redirects construction.
	+ Added nginx as the public HTTP server of Zentyal.
	+ Renamed 'Apache' module to 'WebAdmin' module. If you need to restart the
	  web administration you must use 'service zentyal webadmin restart'.
	+ Set trac milestone for reported bugs to 3.1.X
	+ CGIs are now EBox::Module::CGI::* instead of EBox::CGI::Module::*
	+ Daemons are now disabled when configuring a module, so Zentyal can
	  manage them directly instead of being autostarted by the system
	+ EBox::Model::DataForm::formSubmitted called even where there is no
	  previous row
	+ Added Pre-Depends on mysql-server to avoid problems with upgrades
	+ Depend on mysql-server metapackage instead of mysql-server-5.5
	+ Depend on zentyal-common 3.1
3.0.20
	+ Check against inexistent path in EBox::Util::SHM::subkeys
	+ Silent diff in EBox::Types::File::isEqualTo
	+ Print correctly UTF8 characters from configuration backup description
	+ When host name is changed, update /etc/hostname
	+ Proper link to remote in configuration backup page
3.0.19
	+ Removed full restore option for restore-backup tool and
	  EBox:Backup relevant methods
	+ Optimise loading Test::Deep::NoTest to avoid test environment creation
	+ Use EBox::Module::Base::writeConfFileNoCheck to write apache
	  configuration file
	+ Log events after dispatching them in the EventDaemon and catch exception
	  to avoid crashes when mysql is already stopped
	+ Emit events on zentyal start and stop
	+ Refactor some events-related code
	+ Changed MB_widedialog CSS class to use all width available in
	  the screen
	+ Fixed a broken link to SysInfo/Composite/General when activating the
	  WebServer module.
3.0.18
	+ Pass model instance when invoking EBox::Types::Select populate function
	+ Improve dynamic editable property detection for framework types
	+ Override _validateReferer method in Desktop services CGI
	+ Don't abort configuration backup when we get a error retrieving the
	  partition table information
	+ In EBox:Model::Row, refactored elementExists and
	  elementByName to make them to have similiar code structure
	+ Improvement in test help classes and added test fakes for
	  EBox::Model::Manager and EBox::Util::SHMLock
	+ Prevented unuseful warning in
	  EBox::Model::DataTable::setDirectory when the old directory is undef
	+ Fixed unit tests under EBox/Model/t, backup configuration tests and
	  some others
	+ Remove unused method EBox::Auth::alreadyLogged()
	+ Apache::setRestrictedResource updates properly if already exists
	+ Global and Module::Config allow to set redis instance to ease testing
	+ Now EBox::GlobalImpl::lastModificationTime also checks
	  modification time of configuration files
	+ Rows in events models are now synced before running EventDaemon
	+ Better way of checking if event daemon is needed
3.0.17
	+ Allow numeric zero as search filter
	+ When filtering rows don't match agains link urls or hidden values
	+ Avoid CA file check when removing it from Apache module
	+ Silent removeCA and removeInclude exceptions when removing
	  non-existant element
	+ Fixed rollback operation in redis config backend
	+ Desktop services CGI now only returns JSON responses
	+ Log error when dynamic loading a class fails in
	  ConfigureDispatchers model
	+ Update total ticks dynamically in progress indicator if ticks overflow
3.0.16
	+ Fixed regression in boolean in-place edit with Union types
	+ Added some missing timezones to EBox::Types::TimeZone
	+ Add a new method to DBEngine 'checkForColumn' to retrieve columns
	  definition from a given table
	+ Reload models info in model manager if new modules are installed
3.0.15
	+ Make sure that halt/reboot button can be clicked only once
	+ Cleaner way of disabling dependant modules when the parent is disabled,
	  avoiding unnecessary calls to enableService each time the module status
	  page is loaded.
	+ Show confirmation dialog when trying to change host or domain
	  if zentyal-samba is installed and provisioned
	+ Modified data table controller so edit boolean in place reuses
	  the code of regular edits, avoiding getting incorrect read-only
	  values from cache
3.0.14
	+ Allow search filters with a leading '*'
	+ Better error reporting when choosing a bad search filter
	+ External exceptions from _print method are caught correctly in CGIs
	+ EBox::CGI::run now supports correct handling of APR::Error
	+ Fixed dashboard check updates ajax requests in Chrome
	+ Fixed errors with zero digits components in time type
3.0.13
	+ Better warning if size file is missing in a backup when
	  restoring it
	+ Fixed table cache behaviour on cache miss in logs module
	+ Fix wrong button label when deleting rows in 'datainuse' template
	+ Removed unused method EBox::Model::DataTable::_tailoredOrder
	+ Added force default mode and permission to writeConfFileNoCheck(),
	  writeFile() and derivatives
	+ Fixed bug in EBox:::Logs::CGI::Index with internationalized
	  parameter names
	+ DataTables with sortedBy are now orderer alphabetically with
	  proper case treatment
	+ Display messages in model even when there are not elements and
	  table body is not shown
3.0.12
	+ Improve change-hostname script, delete all references to current name
	+ Faster dashboard loading with asynchronous check of software updates
	+ Workaround for when the progress id parameter has been lost
	+ Fixed problems calling upstart coomands from cron jobs with wrong PATH
	+ Decode CGI unsafeParams as utf8
	+ Avoid double encoding when printing JSON response in EBox::CGI::Base
	+ Remove warning in EBox::Menu::Folder when currentfolder is not defined
	+ Removed unnecesary and misleading method new from EBox::Auth package
3.0.11
	+ Avoid flickering loading pages when switching between menu entries
	+ Incorrect regular expression in logs search page are correctly handled
	+ Fix input badly hidden in the logs screen
	+ reloadTable from DataTable now remove cached fields as well
3.0.10
	+ Fixed unsafe characters error when getting title of progress
	  indicator in progress dialog
	+ Added use utf8 to dashboard template to fix look of closable messages
3.0.9
	+ Adapted file downloads to the new utf8 fixes
	+ Write backup files in raw mode to avoid utf8 problems
	+ Print always utf8 in STDOUT on all CGIs
	+ Decode CGI params of values entered at the interface as utf8
	+ Proper encode/decode of utf8 with also pretty JSON
	+ Fixed utf8 decoding in date shown at dashboard
	+ Removed old workarounds for utf8 problems
	+ Added new recoveryEnabled() helper method to Module::Base
	+ Added recoveryDomainName() method to SyncProvider interface
	+ Restore backup can now install missing modules in Disaster Recovery
	+ Show specific slides when installing a commercial edition
	+ Redirect to proper CGI after login in disaster recovery mode
	+ Removed old debconf workaround for first stage installation
	+ Log redis start message as debug instead of info to avoid flood
	+ Use unsafeParam in EBox::CGI::Base::paramsAsHash
	+ EBox::Module::Service does not raise exception and logs
	  nothing when using init.d status
	+ Fixed glitch in backup CGI which sometimes showed
	  the modal dialog with a incorrect template
3.0.8
	+ Use path for default name in SyncFolders::Folder
	+ Do not restrict characters in data table searchs
	+ Fixed automatic bug report regression
	+ Fixed refresh of the table and temporal control states
	  in customActionClicked callback
	+ Modified modalbox-zentyal.js to accept wideDialog parameter
	+ Fixed template method in MultiStateAction to return the default
	  template when it is not any supplied to the object
	+ Fixed sendInPlaceBooleanValue method from table-helper.js; it
	  aborted because bad parameters of Ajax.Updater
	+ Fixed bug that made that the lock was shared between owners
	+ Some fixes in the function to add the rule for desktops services
	  to the firewall
	+ Delete obsolete EBox::CGI::MenuCSS package
3.0.7
	+ Add new EBox::Module::Service::Observer to notify modules about
	  changes in the service status
	+ Administration accounts management reflects the changes in
	  system accounts in ids() or row() method call
	+ Some fixes in the RAID event watcher
	+ foreignModelInstance returns undef if foreignModel is
	  undef. This happens when a module has been uninstalled and it is
	  referenced in other installed module (events)
	+ loggerd shows loaded LogHelpers when in debug mode
	+ Added additional info to events from RAID watcher
	+ Use sudo to remove temporal files/diectories in backup, avoiding
	  permissions errors
	+ Added exception for cloud-prof module to events dependencies
3.0.6
	+ Skip keys deleted in cache in Redis::_keys()
	+ Fixed events modules dependencies to depend on any module which
	  provides watchers or dispatchers
	+ Always call enableActions before enableService when configuring modules
	+ Added needsSaveAfterConfig state to service modules
	+ Better exceptions logging in EBox::CGI::Run
	+ Fixed 'element not exists' error when enabling a log watcher
	+ Scroll up when showing modal dialog
	+ Added fqdnChanged methods to SysInfo::Observer
	+ Fixed SSL configuration conflicts betwen SOAPClient and RESTClient
3.0.5
	+ Template ajax/simpleModalDialog.mas can now accept text
	+ Used poweroff instead of halt to assure that system is powered
	  off after halt
	+ Fixed log audit database insert error when halting or rebooting
	+ Added time-based closable notification messages
	+ Adapted to new EBox::setLocaleEnvironment method
	+ EBox::Type::File now allows ebox user to own files in directories
	  which are not writable by him
	+ Removed cron daily invocation of deprecated report scripts
3.0.4
	+ Added EBox::SyncFolders interface
	+ Fixed invokation of tar for backup of model files
	+ New observer for sysinfo module to notify modules implementing the
	  SysInfo::Observer interface when the host name or host domain is
	  changed by the user, before and after the change takes effect
	+ Stop and start apache after language change to force environment reload
	+ Reload page after language change
	+ EBox::Module::Service::isRunning() skips daemons whose precondition fail
	+ Fixed undefined reference in DataTable controller for log audit
	+ Added and used serviceId field for service certificates
	+ Fixed SQL quoting of column names in unbuffered inserts and consolidation
3.0.3
	+ Fixed bug which prevented highlight of selected item in menu
	+ Fixed base class of event dispatcher to be compatible with the
	  changes dispatcher configuration table
	+ Fixed event daemon to use dumped variables
	+ Fixed need of double-click when closing menu items in some cases
	+ Fixed logs consolidation to avoid high CPU usage
	+ In view log table: correctly align previous and first page buttons
	+ Improve host name and domain validation.
	+ Forbidden the use of a qualified hostname in change hostname form
	+ Update samba hostname-dependent fields when hostname is changed
	+ Confirmation dialog when the local domain is changed and with a
	  warning if local domain which ends in .local
3.0.2
	+ The synchronization of redis cache refuses with log message to set
	  undefined values
	+ Fixed wrong sql statement which cause unwanted logs purge
	+ DataForm does not check for uniqueness of its fields, as it only
	  contains a single row
	+ In ConfigureLogs, restored printable names for log domains
	+ Fixed dashboard update error on modules widget, counter-graph
	  widget and widget without sections
	+ Better way to fix non-root warnings during boot without interfering
	  on manual restart commands in the shell
3.0.1
	+ Properly set default language as the first element of the Select to
	  avoid its loss on the first apache restart
	+ Set milestone to 3.0.X when creating tickets in trac.zentyal.org
	+ Removed forced setting of LANG variables in mod_perl which made progress
	  indicator fail when using any language different to English
	+ Removed some frequent undef warnings
	+ Added executeOnBrothers method to EBox::Model::Component
	+ Fixed repetition of 'add' and 'number change' events in RAID watcher
	+ Fixed incorrect display of edit button in tables without editField action
	+ Cache MySQL password to avoid reading it all the time
	+ Fixed request came from non-root user warnings during boot
	+ Send info event in Runit watcher only if the service was down
	  MAX_DOWN_PERIODS
3.0
	+ Removed beta logo
	+ Set 'firstInstall' flag on modules when installing during initial install
	+ Set 'restoringBackup' flag on modules when restoring backup
	+ Call enableService after initialSetup while restoring backup
	+ Registration link in widget now have appropiate content when either
	  remoteservices or software are not installed
	+ Fixed style for disabled buttons
	+ Composite and DataTable viewers recover from errors in pageTitle method
	+ Fixed intermitent failure in progress when there are no slides
	+ Rollback redis transaction on otherwise instead finally block
	+ Members of the 'admin' group can now login again on Zentyal
	+ Multi-admin management for commercial editions
	+ First and last move row buttons are now disabled instead of hidden
	+ In save changes dialog set focus always in the 'save' button
	+ Fixed i18n problem in some cases where environment variables
	  were different than the selected locale on Zentyal UI, now
	  LANG and LC_MESSAGES are explicitly passed to mod_perl
	+ Reviewed registration strings
	+ Added template attribute to MultiStateAction to provide any kind
	  of HTML to display an action
	+ Changed icon, name and link for Zentyal Remote
	+ Fixed some compatibility issues with Internet Explorer 9
	+ Show warning with Internet Explorer 8 or older
	+ Improved dashboard buttons colors
2.3.24
	+ Do not cache undef values in EBox::Config::Redis::get()
	+ Code fix on subscription retrieval for Updates event
	+ Update validate referer to new Remote Services module API
	+ In-place booleans now properly mark the module as changed
	+ Do not try to read slides if software module is not installed
	+ Fixed wrong call in Events::isEnabledDispatcher()
	+ Updated 'created by' footer
2.3.23
	+ Change the default domain name from 'zentyal.lan' to
	  'zentyal-domain.lan'
	+ Changes in first enable to avoid letting modules unsaved
	+ Type File now accepts spaces in the file name
	+ Added setTimezone method to MyDBEngine
	+ Enable consolidation after reviewing and pruning
	+ Code typo fix in Events::isEnabledWatcher
	+ Remove all report code from core
	+ Move SysInfo report related to remoteservices module
	+ Fixed regression which removed scroll bars from popups
	+ New carousel transition for the installation slides
	+ Added option to not show final notes in progress bar
	+ EBox::Model::Component::modelGetter does not die when trying to
	  get a model for an uninstalled module
	+ Added previous/next buttons to manually switch installation slides
	+ New installation slides format
	+ Added compatibility with MS Internet Explorer >= 8
2.3.22
	+ Changed first installation workflow and wizard infraestructure
	+ Improved firewall icons
	+ Set hover style for configure rules button in firewall
	+ Do not disable InnoDB in mysql if there are other databases
	+ Progress indicator no longer calls showAds if it is undefined
	+ Send cache headers on static files to improve browsing speed
	+ Added foreignNoSyncRows and foreignFilter options to EBox::Types::Select
	+ Improved settings icon
	+ Fixed modalboxes style
	+ Improve host domain validation. Single label domains are not allowed.
2.3.21
	+ Fixes on notifyActions
	+ Check for isDaemonRunning now compatible with asterisk status
	+ Fixed warning call in EBox::Types::HasMany
2.3.20
	+ New look & feel for the web interface
	+ Adjust slides transition timeout during installation
	+ Audit changes table in save changes popup has scroll and better style
	+ Model messages are printed below model title
	+ noDataMsg now allows to add elements if it makes sense
	+ Fixed ajax/form.mas to avoid phantom change button
	+ EBox::Model::Manager::_setupModelDepends uses full paths so the
	  dependecies can discriminate between models with the same name
	+ Default row addition in DataForm does not fires validateTypedRow
	+ Code typo fix in change administration port model
	+ Set only Remote as option to export/import configuration to a
	  remote site
	+ Return undef in HasMany type when a model is not longer
	  available due to being uninstalled
	+ Added onclick atribute to the link.mas template
	+ Fix exception raising when no event component is found
	+ table_ordered.js : more robust trClick event method
	+ Changed dashboard JS which sometimes halted widget updates
	+ Added popup dialogs for import/export configuration
	+ Changes in styles and sizes of the save/revoke dialog
	+ Removed redudant code in ConfigureWatchers::syncRows which made module
	  to have an incorrect modified state
	+ Dont show in bug report removed packages with configuration
	  held as broken packages
	+ DataTable::size() now calls to syncRows()
	+ EBox::Module::Config::set_list quivalent now has the same
	  behaviour than EBox::Module::Config::set
2.3.19
	+ Manually set up models for events to take into account the
	  dynamic models from the log watcher filtering models
	+ Fixed warnings when deleting a row which is referenced in other model
	+ Disable HTML form autocompletion in admin password change model
	+ Fixed incorrect non-editable warnings in change date and time model
	+ Fixed parsing value bug in EBox::Types::Date and EBox::Types::Time
	+ Reworked mdstat parsing, added failure_spare status
	+ Configuration backup implicitly preserves ownership of files
	+ Changes in styles and sizes of the save/revoke dialog
	+ New data form row is copied from default row, avoiding letting hidden
	  fields without its default value and causing missing fields errors
	+ Always fill abstract type with its default value, this avoids
	  errors with hidden fields with default value
	+ Different page to show errors when there are broken software packages
	+ InverseMatchSelect and InverseMatchUnion use 'not' instead of '!' to
	  denote inverse match. This string is configurable with a type argument
	+ Fixed types EBox::Type::InverseMatchSelect and InverseMatchUnion
	+ Fixed bug in DataTable::setTypedRow() which produced an incorrect 'id'
	  row element in DataTable::updateRowNotify()
	+ In tableBody.mas template: decomposed table topToolbar section in methods
	+ Fixed bug in discard changes dialog
	+ Confirmation dialogs now use styled modalboxes
	+ Do not reload page after save changes dialog if operation is successful
	+ Maintenance menu is now kept open when visiting the logs index page
2.3.18
	+ Manual clone of row in DataTable::setTypedRow to avoid segfault
	+ Avoid undef warnings in EBox::Model::DataTable::_find when the
	  element value is undef
	+ Fixed kill of ebox processes during postrm
	+ Set MySQL root password in create-db script and added mysql script
	  to /usr/share/zentyal for easy access to the zentyal database
	+ Increased timeout redirecting to wizards on installation to 5 seconds
	  to avoid problems on some slow or loaded machines
	+ Save changes dialog do not appear if there are no changes
	+ Delete no longer needed duplicated code
	+ Do not go to save changes after a regular package installation
	  they are saved only in the first install
	+ Progress bar in installation refactored
2.3.17
	+ Do not use modal box for save changes during installation
	+ Hidden fields in DataTables are no longer considered compulsory
	+ Select type has now its own viewer that allows use of filter function
	+ User is now enabled together with the rest of modules on first install
2.3.16
	+ Fix 'oldRow' parameter in UpdatedRowNotify
	+ Use Clone::Fast instead of Clone
	+ Modal dialog for the save and discard changes operations
	+ Use a different lock file for the usercorner redis
	+ Improved look of tables when checkAll controls are present
	+ Better icons for clone action
	+ Added confirmation dialog feature to models; added confirmation
	  dialog to change hostname model
	+ Dynamic default values are now properly updated when adding a row
	+ Kill processes owned by the ebox user before trying to delete it
	+ Do not use sudo to call status command at EBox::Service::running
	+ Fixed regression setting default CSS class in notes
2.3.15
	+ Added missing call to updateRowNotify in DataForms
	+ Fixed silent error in EBox::Types::File templates for non-readable
	  by ebox files
	+ Use pkill instead of killall in postinst
	+ Use unset instead of delete_dir when removing rows
	+ Do not set order list for DataForms
	+ Only try to clean tmp dir on global system start
2.3.14
	+ Error message for failure in package cache creation
	+ Fixed regression when showing a data table in a modal view
	+ Do not do a redis transaction for network module init actions
	+ Fixed EBox::Module::Config::st_unset()
	+ Allowed error class in msg template
2.3.13
	+ Fixed problems in EventDaemon with JSON and blessed references
	+ More crashes avoided when watchers or dispatchers doesn't exist
	+ Proper RAID watcher reimplementation using the new state API
	+ EBox::Config::Redis singleton has now a instance() method instead of new()
	+ Deleted wrong use in ForcePurge model
2.3.12
	+ Fixed problem with watchers and dispatchers after a module deletion
	+ Fixed EBox::Model::DataTable::_checkFieldIsUnique, it failed when the
	  printableValue of the element was different to its value
	+ Fixed separation between Add table link and table body
	+ Adaptation of EventDaemon to model and field changes
	+ Disabled logs consolidation on purge until it is reworked, fixed
	  missing use in purge logs model
	+ Fixed Componet::parentRow, it not longer tries to get a row with
	  undefined id
	+ Fix typo in ConfigureLogs model
	+ Mark files for removing before deleting the row from backend in
	  removeRow
	+ The Includes directives are set just for the main virtual host
	+ Fixed EventDaemon crash
2.3.11
	+ Mark files for removing before deleting the row from backend in removeRow
	+ Dashboard widgets now always read the information from RO
	+ Enable actions are now executed before enableService()
	+ Fixed regression which prevented update of the administration service
	  port when it was changed in the interface
	+ New EBox::Model::Composite::componentNames() for dynamic composites
	+ Remove _exposedMethods() feature to reduce use of AUTOLOAD
	+ Removed any message set in the model in syncRows method
	+ Added global() method to modules and components to get a coherent
	  read-write or read-only instance depending on the context
	+ Removed Model::Report and Composite::Report namespaces to simplify model
	  management and specification
	+ New redis key naming, with $mod/conf/*, $mod/state and $mod/ro/* replacing
	  /ebox/modules/$mod/*, /ebox/state/$mod/* and /ebox-ro/modules/$mod/*
	+ Removed unnecessary parentComposite methods in EBox::Model::Component
	+ Only mark modules as changed when data has really changed
	+ EBox::Global::modChange() throws exception if instance is readonly
	+ New get_state() and set_state() methods, st_* methods are kept for
	  backwards compatibility, but they are deprecated
	+ Simplified events module internals with Watcher and Dispatcher providers
	+ Model Manager is now able to properly manage read-only instances
	+ Composites can now use parentModule() like Models
	+ Renamed old EBox::GConfModule to EBox::Module::Config
	+ Unified model and composite management in the new EBox::Model::Manager
	+ Model and composites are loaded on demand to reduce memory consumption
	+ Model and composite information is now stored in .yaml schemas
	+ ModelProvider and CompositeProvider are no longer necessary
	+ Simplified DataForm using more code from DataTable
	+ Adapted RAID and restrictedResources() to the new JSON objects in redis
	+ Remove unused override modifications code
	+ Added /usr/share/zentyal/redis-cli wrapper for low-level debugging
	+ Use simpler "key: value" format for dumps instead of YAML
	+ Row id prefixes are now better chosen to avoid confusion
	+ Use JSON instead of list and hash redis types (some operations,
	  specially on lists, are up to 50% faster and caching is much simpler)
	+ Store rows as hashes instead of separated keys
	+ Remove deprecated all_dirs and all_entries methods
	+ Remove obsolete EBox::Order package
	+ Remove no longer needed redis directory tree sets
	+ Fixed isEqualTo() method on EBox::Types::Time
	+ EBox::Types::Abstract now provides default implementations of fields(),
	  _storeInGConf() and _restoreFromHash() using the new _attrs() method
	+ Remove indexes on DataTables to reduce complexity, no longer needed
	+ Simplified ProgressIndicator implementation using shared memory
	+ New EBox::Util::SHMLock package
	+ Implemented transactions for redis operations
	+ Replace old MVC cache system with a new low-level redis one
	+ Delete no longer necessary regen-redis-db tool
	+ Added new checkAll property to DataTable description to allow
	  multiple check/uncheck of boolean columns
2.3.10
	+ Added Desktop::ServiceProvider to allow modules to implement
	  requests from Zentyal desktop
	+ Added VirtualHost to manage desktop requests to Zentyal server
	+ Fix EventDaemon in the transition to MySQL
	+ Send EventDaemon errors to new rotated log file /var/log/zentyal/events.err
	+ Send an event to Zentyal Cloud when the updates are up-to-date
	+ Send an info event when modules come back to running
	+ Include additional info for current event watchers
	+ Fixed RAID report for some cases of spare devices and bitmaps
	+ Fixed log purge, SQL call must be a statement not a query
	+ Fixed regex syntax in user log queries
	+ Added missing "use Filesys::Df" to SysInfo
	+ Disabled consolidation by default until is fixed or reimplemented
	+ Fixed regresion in full log page for events
	+ Added clone action to data tables
	+ Fixed regression in modal popup when showing element table
	+ Added new type EBox::Types::KrbRealm
	+ Fix broken packages when dist-upgrading from old versions: stop ebox
	  owned processes before changing home directory
	+ Log the start and finish of start/stop modules actions
	+ Added usesPort() method to apache module
2.3.9
	+ Enable SSLInsecureRenegotiation to avoid master -> slave SOAP handsake
	  problems
	+ Added validateRowRemoval method to EBox::Model::DataTable
	+ Use rm -rf instead of remove_tree to avoid chdir permission problems
	+ Avoid problems restarting apache when .pid file does not exist
	+ Do not use graceful on apache to allow proper change of listen port
	+ Simplified apache restart mechanism and avoid some problems
2.3.8
	+ Create tables using MyISAM engine by default
	+ Delete obsolete 'admin' table
2.3.7
	+ Fixed printableName for apache module and remove entry in status widget
	+ Merged tableBodyWithoutActions.mas into tableBody.mas
	+ Removed tableBodyWithoutEdit.mas because it is no longer used
	+ Better form validation message when there are no ids for
	  foreign rows in select control with add new popup
	+ Fixed branding of RSS channel items
	+ Fixed destination path when copying zentyal.cnf to /etc/mysql/conf.d
	+ Packaging fixes for precise
2.3.6
	+ Switch from CGIs to models in System -> General
	+ New value() and setValue() methods in DataForm::setValue() for cleaner
	  code avoiding use of AUTOLOAD
	+ Added new EBox::Types::Time, EBox::Types::Date and EBox::Types::TimeZone
	+ Added new attribute 'enabled' to the Action and MultiStateAction types
	  to allow disabling an action. Accepts a scalar or a CODE ref
	+ The 'defaultValue' parameter of the types now accept a CODE ref that
	  returns the default value.
2.3.5
	+ Added force parameter in validateTypedRow
	+ Fixed 'hidden' on types when using method references
	+ Removed some console problematic characters from Util::Random::generate
	+ Added methods to manage apache CA certificates
	+ Use IO::Socket::SSL for SOAPClient connections
	+ Removed apache rewrite from old slaves implementation
	+ Do not show RSS image if custom_prefix defined
2.3.4
	+ Avoid 'negative radius' error in DiskUsage chart
	+ Fixed call to partitionFileSystems in EBox::SysInfo::logReportInfo
	+ Log audit does not ignore fields which their values could be interpreted
	  as boolean false
	+ Avoid ebox.cgi failure when showing certain strings in the error template
	+ Do not calculate md5 digests if override_user_modification is enabled
	+ Clean /var/lib/zentyal/tmp on boot
	+ Stop apache gracefully and delete unused code in Apache.pm
	+ Cache contents of module.yaml files in Global
2.3.3
	+ The editable attribute of the types now accept a reference to a function
	  to dinamically enable or disable the field.
	+ In progress bar CGIs AJAX call checks the availability of the
	  next page before loading it
	+ Replaced community logo
	+ Adapted messages in the UI for new editions
	+ Changed cookie name to remove forbidden characters to avoid
	  incompatibilities with some applications
	+ Added methods to enable/disable restart triggers
2.3.2
	+ Fixed redis unix socket permissions problem with usercorner
	+ Get row ids without safe characters checking
	+ Added EBox::Util::Random as random string generator
	+ Set log level to debug when cannot compute md5 for a nonexistent file
	+ Filtering in tables is now case insensitive
	+ ProgressIndicator no longer leaves zombie processes in the system
	+ Implemented mysqldump for logs database
	+ Remove zentyal-events cron script which should not be longer necessary
	+ Bugfix: set executable permissions to cron scripts and example hooks
	+ Added a global method to retrieve installed server edition
	+ Log also duration and compMessage to events.log
2.3.1
	+ Updated Standards-Version to 3.9.2
	+ Fixed JS client side table sorting issue due to Prototype
	  library upgrade
	+ Disable InnoDB by default to reduce memory consumption of MySQL
	+ Now events are logged in a new file (events.log) in a more
	  human-readable format
	+ Added legend to DataTables with custom actions
	+ Changed JS to allow the restore of the action cell when a delete
	  action fails
	+ Set milestone to 3.0 when creating bug reports in the trac
	+ Avoid temporal modelInstance errors when adding or removing
	  modules with LogWatchers or LogDispatcher
	+ Unallow administration port change when the port is in use
2.3
	+ Do not launch a passwordless redis instance during first install
	+ New 'types' field in LogObserver and storers/acquirers to store special
	  types like IPs or MACs in an space-efficient way
	+ Use MySQL for the logs database instead of PostgreSQL
	+ Bugfix: logs database is now properly recreated after purge & install
	+ Avoid use of AUTOLOAD to execute redis commands, improves performance
	+ Use UNIX socket to connect to redis for better performance and
	  update default redis 2.2 settings
	+ Use "sudo" group instead of "admin" one for the UI access control
	+ Added EBox::Module::Base::version() to get package version
	+ Fixed problem in consalidation report when accumulating results
	  from queries having a "group by table.field"
	+ Added missing US and Etc zones in timezone selector
	+ Replaced autotools with zbuildtools
	+ Refuse to restore configuration backup from version lesser than
	  2.1 unless forced
	+ Do not retrieve format.js in every graph to improve performance
	+ The purge-module scripts are always managed as root user
	+ New grep-redis tool to search for patterns in redis keys or
	  values
	+ Use partitionFileSystems method from EBox::FileSystem
2.2.4
	+ New internal 'call' command in Zentyal shell to 'auto-use' the module
	+ Zentyal shell now can execute commandline arguments
	+ Bugfix: EBox::Types::IPAddr::isEqualTo allows to change netmask now
	+ Removed some undefined concatenation and compare warnings in error.log
	+ Ignore check operation in RAID event watcher
	+ Skip IP addresses ending in .0 in EBox::Types::IPRange::addresses()
	+ Do not store in redis trailing dots in Host and DomainName types
	+ Added internal command to instance models and other improvements in shell
	+ Now the whole /etc/zentyal directory is backed up and a copy of the
	  previous contents is stored at /var/backups before restoring
	+ Removing a module with a LogWatcher no longer breaks the LogWatcher
	  Configuration page anymore
	+ Fixed error in change-hostname script it does not longer match substrings
	+ Bugfix: Show breadcrumbs even from models which live in a
	  composite
	+ HTTPLink now returns empty string if no HTTPUrlView is defined
	  in DataTable class
	+ Added mising use sentence in EBox::Event::Watcher::Base
2.2.3
	+ Bugfix: Avoid url rewrite to ebox.cgi when requesting to /slave
	+ Fixed logrotate configuration
	+ More resilient way to handle with missing indexes in _find
	+ Added more informative text when mispelling methods whose prefix
	  is an AUTOLOAD action
	+ A more resilient solution to load events components in EventDaemon
	+ Added one and two years to the purge logs periods
	+ Fixed downloads from EBox::Type::File
2.2.2
	+ Revert cookie name change to avoid session loss in upgrades
	+ Do not try to change owner before user ebox is created
2.2.1
	+ Removed obsolete references to /zentyal URL
	+ Create configuration backup directories on install to avoid warnings
	  accessing the samba share when there are no backups
	+ Log result of save changes, either successful or with warnings
	+ Changed cookie name to remove forbidden characters to avoid
	  incompatibilities with some applications
	+ Removed duplicated and incorrect auding logging for password change
	+ Fixed some non-translatable strings
	+ Create automatic bug reports under 2.2.X milestone instead of 2.2
	+ Fixed bug changing background color on selected software packages
2.1.34
	+ Volatile types called password are now also masked in audit log
	+ Adjust padding for module descriptions in basic software view
	+ Removed beta icon
2.1.33
	+ Fixed modal add problems when using unique option on the type
	+ Fixed error management in the first screen of modal add
	+ Unify software selection and progress colors in CSS
	+ Set proper message type in Configure Events model
	+ Fixed error checking permanentMessage types in templates/msg.mas
2.1.32
	+ Added progress bar colors to theme definition
	+ Remove no longer correct UTF8 decode in ProgressIndicator
	+ Fixed UTF8 double-encoding on unexpected error CGI
	+ Reviewed some subscription strings
	+ Always fork before apache restart to avoid port change problems
	+ Stop modules in the correct order (inverse dependencies order)
	+ Better logging of failed modules on restore
2.1.31
	+ Do not start managed daemons on boot if the module is disabled
	+ Better message on redis error
	+ Watch for dependencies before automatic enable of modules on first install
2.1.30
	+ Removed obsolete /ebox URL from RSS link
	+ Changed methods related with extra backup data in modules logs
	  to play along with changes in ebackup module
	+ Set a user for remote access for audit reasons
	+ Detect session loss on AJAX requests
2.1.29
	+ Startup does not fail if SIGPIPE received
2.1.28
	+ Added code to mitigate false positives on module existence
	+ Avoid error in logs full summary due to incorrect syntax in template
	+ Allow unsafe chars in EBox::Types::File to avoid problems in some browsers
	+ Reviewed some subscription strings
	+ Warning about language-packs installed works again after Global changes
	+ Show n components update when only zentyal packages are left to
	  upgrade in the system widget
	+ Do not show debconf warning when installing packages
	+ EBox::Types::IPAddr (and IPNetwork) now works with defaultValue
	+ Allow to hide menu items, separators and dashboard widgets via conf keys
2.1.27
	+ Do not create tables during Disaster Recovery installation
	+ Added new EBox::Util::Debconf::value to get debconf values
	+ DataTable controller does no longer try to get a deleted row
	  for gather elements values for audit log
	+ Check if Updates watcher can be enabled if the subscription
	  level is yet unknown
2.1.26
	+ Detection of broken packages works again after proper deletion
	  of dpkg_running file
	+ Keep first install redis server running until trigger
	+ Unified module restart for package trigger and init.d
	+ Use restart-trigger script in postinst for faster daemons restarting
	+ System -> Halt/Reboot works again after regression in 2.1.25
	+ Added framework to show warning messages after save changes
	+ Change caption of remote services link to Zentyal Cloud
	+ Do not show Cloud link if hide_cloud_link config key is defined
	+ Added widget_ignore_updates key to hide updates in the dashboard
	+ Differentiate ads from notes
	+ Allow custom message type on permanentMessage
	+ Only allow custom themes signed by Zentyal
	+ Removed /zentyal prefix from URLs
	+ Caps lock detection on login page now works again
	+ Added HiddenIfNotAble property to event watchers to be hidden if
	  it is unabled to monitor the event
	+ Dashboard values can be now error and good as well
	+ Include a new software updates widget
	+ Include a new alert for basic subscriptions informing about
	  software updates
	+ Add update-notifier-common to dependencies
	+ EBox::DataTable::enabledRows returns rows in proper order
	+ Use custom ads when available
	+ Disable bug report when hide_bug_report defined on theme
2.1.25
	+ Do not show disabled module warnings in usercorner
	+ Mask passwords and unify boolean values in audit log
	+ Do not override type attribute for EBox::Types::Text subtypes
	+ Corrected installation finished message after first install
	+ Added new disableAutocomplete attribute on DataTables
	+ Optional values can be unset
	+ Minor improvements on nmap scan
2.1.24
	+ Do not try to generate config for unconfigured services
	+ Remove unnecessary redis call getting _serviceConfigured value
	+ Safer sizes for audit log fields
	+ Fix non-translatable "show help" string
	+ Allow links to first install wizard showing a desired page
	+ Fixed bug in disk usage when we have both values greater and
	  lower than 1024 MB
	+ Always return a number in EBox::AuditLogging::isEnabled to avoid
	  issues when returning the module status
	+ Added noDataMsg attribute on DataTable to show a message when
	  there are no rows
2.1.23
	+ Removed some warnings during consolidation process
	+ Depend on libterm-readline-gnu-perl for history support in shells
	+ Fixed error trying to change the admin port with NTP enabled
	+ Fixed breadcrumb destination for full log query page
	+ Use printableActionName in DataTable setter
2.1.22
	+ Fixed parentRow method in EBox::Types::Row
	+ Added new optionalLabel flag to EBox::Types::Abstract to avoid
	  show the label on non-optional values that need to be set as
	  optional when using show/hide viewCustomizers
	+ Added initHTMLStateOrder to View::Customizer to avoid incorrect
	  initial states
	+ Improved exceptions info in CGIs to help bug reporting
	+ Do not show customActions when editing row on DataTables
2.1.21
	+ Fixed bug printing traces at Global.pm
	+ Check new dump_exceptions confkey instead of the debug one in CGIs
	+ Explicit conversion to int those values stored in our database
	  for correct dumping in reporting
	+ Quote values in update overwrite while consolidating for reporting
2.1.20
	+ Fixed regression in edition in place of booleans
	+ Better default balance of the dashboard based on the size of the widgets
	+ Added defaultSelectedType argument to PortRange
2.1.19
	+ Disable KeepAlive as it seems to give performance problems with Firefox
	  and set MaxClients value back to 1 in apache.conf
	+ Throw exceptions when calling methods not aplicable to RO instances
	+ Fixed problems when mixing read/write and read-only instances
	+ Date/Time and Timezone moved from NTP to core under System -> General
	+ Do not instance hidden widgets to improve dashboard performance
	+ New command shell with Zentyal environment at /usr/share/zentyal/shell
	+ Show warning when a language-pack is not installed
	+ Removed unnecessary dump/load operations to .bak yaml files
	+ AuditLogging and Logs constructor now receive the 'ro' parameter
	+ Do not show Audit Logging in Module Status widget
2.1.18
	+ New unificated zentyal-core.logrotate for all the internal logs
	+ Added forceEnabled option for logHelpers
	+ Moved carousel.js to wizard template
	+ Add ordering option to wizard pages
	+ Fixed cmp and isEqualTo methods for EBox::Types::IPAddr
	+ Fixed wrong Mb unit labels in Disk Usage and use GB when > 1024 MB
	+ Now global-action script can be called without progress indicator
	+ Fixed EBox::Types::File JavaScript setter code
	+ Added support for "Add new..." modal boxes in foreign selectors
	+ Each module can have now its customized purge-module script
	  that will be executed after the package is removed
	+ Added Administration Audit Logging to log sessions, configuration
	  changes, and show pending actions in save changes confirmation
	+ User name is stored in session
	+ Remove deprecated extendedRestore from the old Full Backup
2.1.17
	+ Fixed RAID event crash
	+ Added warning on models and composites when the module is disabled
	+ Fixed login page style with some languages
	+ Login page template can now be reused accepting title as parameter
	+ EBox::Types::File does not write on redis when it fails to
	  move the fail to its final destination
	+ Added quote column option for periodic log consolidation and
	  report consolidation
	+ Added exclude module option to backup restore
2.1.16
	+ Do not show incompatible navigator warning on Google Chrome
	+ Fixed syncRows override detection on DataTable find
	+ clean-conf script now deletes also state data
	+ Avoid 'undefined' message in selectors
2.1.15
	+ Move Disk Usage and RAID to the new Maintenance menu
	+ Always call syncRows on find (avoid data inconsistencies)
	+ Filename when downloading a conf backup now contains hostname
	+ Fixed bug in RAID template
	+ Set proper menu order in System menu (fixes NTP position)
	+ Fixed regresion in page size selector on DataTables
	+ Fixed legend style in Import/Export Configuration
2.1.14
	+ Fixed regresion with double quotes in HTML templates
	+ Fixed problems with libredis-perl version dependency
	+ Adding new apparmor profile management
2.1.13
	+ Better control of errors when saving changes
	+ Elements of Union type can be hidden
	+ Model elements can be hidden only in the viewer or the setter
	+ HTML attributtes are double-quoted
	+ Models can have sections of items
	+ Password view modified to show the confirmation field
	+ New multiselect type
	+ Redis backend now throws different kind of exceptions
2.1.12
	+ Revert no longer necessary parents workaround
	+ Hide action on viewCustomizer works now on DataTables
2.1.11
	+ Fixed bug which setted bad directory to models in tab view
	+ Union type: Use selected subtype on trailingText property if the
	  major type does not have the property
	+ Raise MaxClients to 2 to prevent apache slowness
2.1.10
	+ Security [ZSN-2-1]: Avoid XSS in process list widget
2.1.9
	+ Do not try to initialize redis client before EBox::init()
	+ Safer way to delete rows, deleting its id reference first
	+ Delete no longer needed workaround for gconf with "removed" attribute
	+ Fixed regression in port range setter
2.1.8
	+ Fixed regression in menu search
	+ Fixed missing messages of multi state actions
	+ Help toggler is shown if needed when dynamic content is received
	+ Fixed issue when disabling several actions at once in a data table view
	+ All the custom actions are disabled when one is clicked
	+ Submit wizard pages asynchronously and show loading indicator
	+ Added carousel.js for slide effects
2.1.7
	+ Fixed issues with wrong html attributes quotation
	+ Bugfix: volatile types can now calculate their value using other
	  the value from other elements in the row no matter their position
2.1.6
	+ Attach software.log to bug report if there are broken packages
	+ Added keyGenerator option to report queries
	+ Tuned apache conf to provide a better user experience
	+ Actions click handlers can contain custom javascript
	+ Restore configuration with force dependencies option continues
	  when modules referenced in the backup are not present
	+ Added new MultiStateAction type
2.1.5
	+ Avoid problems getting parent if the manager is uninitialized
	+ Rename some icon files with wrong extension
	+ Remove wrong optional attribute for read-only fields in Events
	+ Renamed all /EBox/ CGI URLs to /SysInfo/ for menu folder coherency
	+ Added support for custom actions in DataTables
	+ Replaced Halt/Reboot CGI with a model
	+ Message classes can be set from models
	+ Fixed error in Jabber dispatcher
	+ Show module name properly in log when restart from the dashboard fails
	+ Avoid warning when looking for inexistent PID in pidFileRunning
2.1.4
	+ Changed Component's parent/child relationships implementation
	+ Fixed WikiFormat on automatic bug report tickets
	+ Do not show available community version in Dashboard with QA
 	  updates
2.1.3
	+ Fall back to readonly data in config backup if there are unsaved changes
	+ Allow to automatically send a report in the unexpected error page
	+ Logs and Events are now submenus of the new Maintenance menu
	+ Configuration Report option is now present on the Import/Export section
	+ Require save changes operation after changing the language
	+ Added support for URL aliases via schemas/urls/*.urls files
	+ Allow to sort submenu items via 'order' attribute
	+ Automatically save changes after syncRows is called and mark the module
	  mark the module as unchanged unless it was previously changed
	+ Removed unnecessary ConfigureEvents composite
	+ Removed unnecessary code from syncRows in logs and events
	+ Restore configuration is safer when restoring /etc/zentyal files
	+ Fixed unescaped characters when showing an exception
	+ Fixed nested error page on AJAX requests
	+ Adapted dumpBackupExtraData to new expected return value
	+ Report remoteservices, when required, a change in administration
	  port
	+ Added continueOnModuleFail mode to configuration restore
	+ Fixed Firefox 4 issue when downloading backups
	+ Show scroll when needed in stacktraces (error page)
	+ More informative error messages when trying to restart locked modules
	  from the dashboard
	+ Creation of plpgsql language moved from EBox::Logs::initialSetup
	  to create-db script
	+ Redis backend now throws different kind of exceptions
	+ Avoid unnecesary warnings about PIDs
	+ Update Jabber dispatcher to use Net::XMPP with some refactoring
	+ Save changes messages are correctly shown with international charsets
	+ Support for bitmap option in RAID report
	+ Retry multiInsert line by line if there are encoding errors
	+ Adapted to new location of partitionsFileSystems in EBox::FileSystem
	+ Event messages are cleaned of null characters and truncated
	  before inserting in the database when is necessary
	+ Improve message for "Free storage space" event and send an info
	  message when a given partition is not full anymore
	+ Event messages now can contain newline characters
	+ Objects of select type are compared also by context
	+ Remove cache from optionsFromForeignModel since it produces
	  problems and it is useless
	+ Set title with server name if the server is subscribed
	+ Fix title HTML tag in views for Models and Composites
	+ Added lastEventsReport to be queried by remoteservices module
	+ Added EBox::Types::HTML type
	+ Added missing manage-logs script to the package
	+ Fixed problems with show/hide help switch and dynamic content
	+ Menus with subitems are now kept unfolded until a section on a
	  different menu is accessed
	+ Sliced restore mode fails correctly when schema file is missing,
	  added option to force restore without schema file
	+ Purge conf now purges the state keys as well
	+ Added EBox::Types::IPRange
2.1.2
	+ Now a menu folder can be closed clicking on it while is open
	+ Bugfix: cron scripts are renamed and no longer ignored by run-parts
	+ Added new EBox::Util::Nmap class implementing a nmap wrapper
2.1.1
	+ Fixed incoherency problems with 'on' and '1' in boolean indexes
	+ Move cron scripts from debian packaging to src/scripts/cron
	+ Trigger restart of logs and events when upgrading zentyal-core
	  without any other modules
	+ Don't restart apache twice when upgrading together with more modules
	+ Fixed params validation issues in addRow
2.1
	+ Replace YAML::Tiny with libyaml written in C through YAML::XS wrapper
	+ Minor bugfix: filter invalid '_' param added by Webkit-based browser
	  on EBox::CGI::Base::params() instead of _validateParams(), avoids
	  warning in zentyal.log when enabling modules
	+ All CGI urls renamed from /ebox to /zentyal
	+ New first() and deleteFirst() methods in EBox::Global to check
	  existence and delete the /var/lib/zentyal/.first file
	+ PO files are now included in the language-pack-zentyal-* packages
	+ Migrations are now always located under /usr/share/$package/migration
	  this change only affects to the events and logs migrations
	+ Delete no longer used domain and translationDomain methods/attributes
	+ Unified src/libexec and tools in the new src/scripts directory
	+ Remove the ebox- prefix on all the names of the /usr/share scripts
	+ New EBox::Util::SQL package with helpers to create and drop tables
	  from initial-setup and purge-module for each module
	+ Always drop tables when purging a package
	+ Delete 'ebox' user when purging zentyal-core
	+ Moved all SQL schemas from tools/sqllogs to schemas/sql
	+ SQL time-period tables are now located under schemas/sql/period
	+ Old ebox-clean-gconf renamed to /usr/share/zentyal/clean-conf and
	  ebox-unconfigure-module is now /usr/share/zentyal/unconfigure-module
	+ Added default implementation for enableActions, executing
	  /usr/share/zentyal-$modulename/enable-module if exists
	+ Optimization: Do not check if a row is unique if any field is unique
	+ Never call syncRows on read-only instances
	+ Big performance improvements using hashes and sets in redis
	  database to avoid calls to the keys command
	+ Delete useless calls to exists in EBox::Config::Redis
	+ New regen-redis-db tool to recreate the directory structure
	+ Renamed /etc/cron.hourly/90manageEBoxLogs to 90zentyal-manage-logs
	  and moved the actual code to /usr/share/zentyal/manage-logs
	+ Move /usr/share/ebox/zentyal-redisvi to /usr/share/zentyal/redisvi
	+ New /usr/share/zentyal/initial-setup script for modules postinst
	+ New /usr/share/zentyal/purge-module script for modules postrm
	+ Removed obsolete logs and events migrations
	+ Create plpgsql is now done on EBox::Logs::initialSetup
	+ Replace old ebox-migrate script with EBox::Module::Base::migrate
	+ Rotate duplicity-debug.log log if exists
	+ Bug fix: Port selected during installation is correctly saved
	+ Zentyal web UI is restarted if their dependencies are upgraded
	+ Bug fix: Logs don't include unrelated information now
	+ Add total in disk_usage report
	+ Bugfix: Events report by source now works again
	+ Do not include info messages in the events report
	+ Services event is triggered only after five failed checkings
	+ Do not add redundant includedir lines to /etc/sudoers
	+ Fixed encoding for strings read from redis server
	+ Support for redis-server 2.0 configuration
	+ Move core templates to /usr/share/zentyal/stubs/core
	+ Old /etc/ebox directory replaced with the new /etc/zentyal with
	  renamed core.conf, logs.conf and events.conf files
	+ Fixed broken link to alerts list
2.0.15
	+ Do not check the existence of cloud-prof package during the
	  restore since it is possible not to be installed while disaster
	  recovery process is done
	+ Renamed /etc/init.d/ebox to /etc/init.d/zentyal
	+ Use new zentyal-* package names
	+ Don't check .yaml existence for core modules
2.0.14
	+ Added compMessage in some events to distinguish among events if
	  required
	+ Make source in events non i18n
	+ After restore, set all the restored modules as changed
	+ Added module pre-checks for configuration backup
2.0.13
	+ Fixed dashboard graphs refresh
	+ Fixed module existence check when dpkg is running
	+ Fix typo in sudoers creation to make remote support work again
2.0.12
	+ Include status of packages in the downloadable bug report
	+ Bugfix: Avoid possible problems deleting redis.first file if not exist
2.0.11
	+ New methods entry_exists and st_entry_exists in config backend
2.0.10
	+ Now redis backend returns undef on get for undefined values
	+ Allow custom mason templates under /etc/ebox/stubs
	+ Better checks before restoring a configuration backup with
	  a set of modules different than the installed one
	+ Wait for 10 seconds to the child process when destroying the
	  progress indicator to avoid zombie processes
	+ Caught SIGPIPE when trying to contact Redis server and the
	  socket was already closed
	+ Do not stop redis server when restarting apache but only when
	  the service is asked to stop
	+ Improvements in import/export configuration (know before as
	  configuration backup)
	+ Improvements in ProgressIndicator
	+ Better behaviour of read-only rows with up/down arrows
	+ Added support for printableActionName in DataTable's
	+ Added information about automatic configuration backup
	+ Removed warning on non existent file digest
	+ Safer way to check if core modules exist during installation
2.0.9
	+ Treat wrong installed packages as not-existent modules
	+ Added a warning in dashboard informing about broken packages
	+ File sharing and mailfilter log event watchers works again since
	  it is managed several log tables per module
2.0.8
	+ Replaced zentyal-conf script with the more powerful zentyal-redisvi
	+ Set always the same default order for dashboard widgets
	+ Added help message to the configure widgets dialog
	+ Check for undefined values in logs consolidation
	+ Now dashboard notifies fails when restarting a service
	+ Fixed bug with some special characters in dashboard
	+ Fixed bug with some special characters in disk usage graph
2.0.7
	+ Pre-installation includes sudoers.d into sudoers file if it's not yet
	  installed
	+ Install apache-prefork instead of worker by default
	+ Rename service certificate to Zentyal Administration Web Server
2.0.6
	+ Use mod dependencies as default restore dependencies
	+ Fixed dependencies in events module
	+ Increased recursive dependency threshold to avoid
	  backup restoration problems
2.0.5
	+ Removed deprecated "Full backup" option from configuration backup
	+ Bugfix: SCP method works again after addition of SlicedBackup
	+ Added option in 90eboxpglogger.conf to disable logs consolidation
2.0.4
	+ Removed useless gconf backup during upgrade
	+ Fixed postinstall script problems during upgrade
2.0.3
	+ Added support for the sliced backup of the DB
	+ Hostname change is now visible in the form before saving changes
	+ Fixed config backend problems with _fileList call
	+ Added new bootDepends method to customize daemons boot order
	+ Added permanent message property to Composite
	+ Bugfix: Minor aesthetic fix in horizontal menu
	+ Bugfix: Disk usage is now reported in expected bytes
	+ Bugfix: Event dispatcher is not disabled when it is impossible
	  for it to dispatch the message
2.0.2
	+ Better message for the service status event
	+ Fixed modules configuration purge script
	+ Block enable module button after first click
	+ Avoid division by zero in progress indicator when total ticks is
	  zero
	+ Removed warning during postinst
	+ Added new subscription messages in logs, events and backup
2.0.1
	+ Bugfix: Login from Zentyal Cloud is passwordless again
	+ Some defensive code for the synchronization in Events models
	+ Bugfix: add EBox::Config::Redis::get to fetch scalar or list
	  values. Make GConfModule use it to avoid issues with directories
	  that have both sort of values.
1.5.14
	+ Fixed redis bug with dir keys prefix
	+ Improved login page style
	+ New login method using PAM instead of password file
	+ Allow to change admin passwords under System->General
	+ Avoid auto submit wizard forms
	+ Wizard skip buttons always available
	+ Rebranded post-installation questions
	+ Added zentyal-conf script to get/set redis config keys
1.5.13
	+ Added transition effect on first install slides
	+ Zentyal rebrand
	+ Added web page favicon
	+ Fixed already seen wizards apparition
	+ Fixed ro module creation with redis backend
	+ Use mason for links widgets
	+ Use new domain to official strings for subscriptions
1.5.12
	+ Added option to change hostname under System->General
	+ Show option "return to dashboard" when save changes fails.
1.5.11
	+ Added more tries on redis reconnection
	+ Fixed user corner access problems with redis server
	+ writeFile* methods reorganized
	+ Added cron as dependency as cron.hourly was never executed with anacron
	+ Improvements in consolidation of data for reports
1.5.10
	+ Fixed gconf to redis conversion for boolean values
1.5.9
	+ Improved migrations speed using the same perl interpreter
	+ Redis as configuration backend (instead of gconf)
	+ Improved error messages in ebox-software
	+ Set event source to 256 chars in database to adjust longer event
	  sources
	+ Progress bar AJAX updates are sent using JSON
	+ Fixed progress bar width problems
	+ Fixed top menu on wizards
	+ Improved error message when disconnecting a not connected database
	+ Abort installation if 'ebox' user already exists
	+ Bugfix: IP address is now properly registered if login fails
1.5.8
	+ Added template tableorderer.css.mas
	+ Added buttonless top menu option
	+ Bugfix: Save all modules on first installation
	+ Bugfix: General ebox database is now created if needed when
	  re/starting services
	+ Bugfix: Data to report are now uniform in number of elements per
	  value. This prevents errors when a value is present in a month and
	  not in another
	+ Bugfix: Don't show already visited wizard pages again
1.5.7
	+ Bugfix: Avoid error when RAID is not present
	+ Bugfix: Add ebox-consolidate-reportinfo call in daily cron script
	+ Bugfix: Called multiInsert and unbufferedInsert when necessary
	  after the loggerd reimplementation
	+ Bugfix: EBox::ThirdParty::Apache2::AuthCookie and
	  EBox::ThirdParty::Apache2::AuthCookie::Util package defined just
	  once
	+ Added util SystemKernel
	+ Improved progress indicator
	+ Changes in sudo generation to allow sudo for remote support user
	+ Initial setup wizards support
1.5.6
	+ Reimplementation of loggerd using inotify instead of File::Tail
1.5.5
	+ Asynchronous load of dashboard widgets for a smoother interface
1.5.4
	+ Changed dbus-check script to accept config file as a parameter
1.5.3
	+ Function _isDaemonRunning works now with snort in lucid
	+ Javascript refreshing instead of meta tag in log pages
	+ Updated links in dashboard widget
	+ Add package versions to downloadable ebox.log
	+ Fixed postgresql data dir path for disk usage with pg 8.4
	+ GUI improvements in search box
1.5.2
	+ Security [ESN-1-1]: Validate referer to avoid CSRF attacks
	+ Added reporting structure to events module
	+ Added new CGI to download the last lines of ebox.log
1.5.1
	+ Bugfix: Catch exception when upstart daemon does not exist and
	  return a stopped status
	+ Added method in logs module to dump database in behalf of
	ebackup module
	+ Bugfix: Do not check in row uniqueness for optional fields that
	are not passed as parameters
	+ Improve the output of ebox module status, to be consistent with the one
	  shown in the interface
	+ Add options to the report generation to allow queries to be more
	  flexible
	+ Events: Add possibility to enable watchers by default
	+ Bugfix: Adding a new field to a model now uses default
	  value instead of an empty value
	+ Added script and web interface for configuration report, added
	  more log files to the configuration report
1.5
	+ Use built-in authentication
	+ Use new upstart directory "init" instead of "event.d"
	+ Use new libjson-perl API
	+ Increase PerlInterpMaxRequests to 200
	+ Increase MaxRequestsPerChild (mpm-worker) to 200
	+ Fix issue with enconding in Ajax error responses
	+ Loggerd: if we don't have any file to watch we just sleep otherwise the process
	  will finish and upstart will try to start it over again and again.
	+ Make /etc/init.d/ebox depend on $network virtual facility
	+ Show uptime and users on General Information widget.
1.4.2
	+ Start services in the appropriate order (by dependencies) to fix a problem
	  when running /etc/init.d/ebox start in slaves (mail and other modules
	  were started before usersandgroups and thus failed)
1.4.1
	+ Remove network workarounds from /etc/init.d/ebox as we don't bring
	  interfaces down anymore
1.4
	+ Bug fix: i18n. setDomain in composites and models.
1.3.19
	+ Make the module dashboard widget update as the rest of the widgets
	+ Fix problem regarding translation of module names: fixes untranslated
	  module names in the dashboard, module status and everywhere else where
	  a module name is written
1.3.18
	+ Add version comparing function and use it instead of 'gt' in the
	  general widget
1.3.17
	+ Minor bug fix: check if value is defined in EBox::Type::Union
1.3.16
	+ Move enable field to first row in ConfigureDispatcherDataTable
	+ Add a warning to let users know that a module with unsaved changes
	  is disabled
	+ Remove events migration directory:
		- 0001_add_conf_configureeventtable.pl
		- 0002_add_conf_diskfree_watcher.pl
	+ Bug fix: We don't use names to stringify date to avoid issues
	  with DB insertions and localisation in event logging
	+ Bug fix: do not warn about disabled services which return false from
	  showModuleStatus()
	+ Add blank line under "Module Status"
	+ Installed and latest available versions of the core are now displayed
	  in the General Information widget
1.3.15
	+ Bug fix: Call EBox::Global::sortModulesByDependencies when
	  saving all modules and remove infinite loop in that method.
	  EBox::Global::modifiedModules now requires an argument to sort
	  its result dependending on enableDepends or depends attribute.
	+ Bug fix: keep menu folders open during page reloads
	+ Bug fix: enable the log events dispatcher by default now works
	+ Bug fix: fixed _lock function in EBox::Module::Base
	+ Bug fix: composites honor menuFolder()
	+ Add support for in-place edition for boolean types. (Closes
	  #1664)
	+ Add method to add new database table columnts to EBox::Migration::Helpers
	+ Bug fix: enable "Save Changes" button after an in-place edition
1.3.14
	+ Bug fix: fix critical bug in migration helper that caused some log
	  log tables to disappear
	+ Create events table
	+ Bug fix: log watcher works again
	+ Bug fix: delete cache if log index is not found as it could be
	  disabled
1.3.13
	+ Bug fix: critical error in EventDaemon that prevented properly start
	+ Cron script for manage logs does not run if another is already
	  running, hope that this will avoid problems with large logs
	+ Increased maximum size of message field in events
	+ Added script to purge logs
	+ Bug fix: multi-domain logs can be enabled again
1.3.12
	+ Added type for EBox::Dashboard::Value to stand out warning
	  messages in dashboard
	+ Added EBox::MigrationHelpers to include migration helpers, for now,
	  include a db table renaming one
	+ Bug fix: Fix mismatch in event table field names
	+ Bug fix: Add migration to create language plpgsql in database
	+ Bug fix: Add missing script for report log consolidation
	+ Bug fix: Don't show modules in logs if they are not configured. This
	  prevents some crashes when modules need information only available when
	  configured, such as mail which holds the vdomains in LDAP
	+ Added method EBox::Global::lastModificationTime to know when
	  eBox configuration was modified for last time
	+ Add support for breadcrumbs on the UI
	+ Bug fix: in Loggerd files are only parsed one time regardless of
	  how many LogHelper reference them
	+ Added precondition for Loggerd: it does not run if there isnt
	anything to watch
1.3.11
	+ Support customFilter in models for big tables
	+ Added EBox::Events::sendEvent method to send events using Perl
	  code (used by ebackup module)
	+ Bug fix: EBox::Type::Service::cmp now works when only the
	  protocols are different
	+ Check $self is defined in PgDBEngine::DESTROY
	+ Do not watch files in ebox-loggerd related to disabled modules and
	  other improvements in the daemon
	+ Silent some exceptions that are used for flow control
	+ Improve the message from Service Event Watcher
1.3.10
	+ Show warning when accesing the UI with unsupported browsers
	+ Add disableApparmorProfile to EBox::Module::Service
	+ Bug fix: add missing use
	+ Bug fix: Make EventDaemon more robust against malformed sent
	  events by only accepting EBox::Event objects
1.3.8
	+ Bug fix: fixed order in EBox::Global::modified modules. Now
	  Global and Backup use the same method to order the module list
	  by dependencies
1.3.7
	+ Bug fix: generate public.css and login.css in dynamic-www directory
	  which is /var/lib/zentyal/dynamicwww/css/ and not in /usr/share/ebox/www/css
	  as these files are generate every time eBox's apache is
	  restarted
	+ Bug fix: modules are restored now in the correct dependency
	  order
	+ ebox-make-backup accepts --destinaton flag to set backup's file name
	+ Add support for permanent messages to EBox::View::Customizer
1.3.6
	+ Bug fix: override _ids in EBox::Events::Watcher::Log to not return ids
	which do not exist
	+ Bug fix: fixed InverseMatchSelect type which is used by Firewall module
	+ New widget for the dashboard showing useful support information
	+ Bugfix: wrong permissions on CSS files caused problem with usercorner
	+ CSS are now templates for easier rebranding
	+ Added default.theme with eBox colors
1.3.5
	+ Bugfix: Allow unsafe characters in password type
	+ Add FollowSymLinks in eBox apache configuration. This is useful
	  if we use js libraries provided by packages
1.3.4
	+ Updated company name in the footer
	+ Bugfix: humanEventMessage works with multiple tableInfos now
	+ Add ebox-dbus-check to test if we can actually connect to dbus
1.3.4
	+ bugfix: empty cache before calling updatedRowNotify
	+ enable Log dispatcher by default and not allow users to disable
	it
	+ consolidation process continues in disabled but configured modules
	+ bugfix: Save Changes button doesn't turn red when accessing events for
	first time
1.3.2
	+ bugfix: workaround issue with dhcp configured interfaces at boot time
1.3.1
	+ bugfix: wrong regex in service status check
1.3.0
	+ bugfix: make full backup work again
1.1.30
	+ Change footer to new company holder
	+  RAID does not generate 'change in completion events, some text
	problems fixed with RAID events
	+ Report graphics had a datapoints limit dependent on the active
	time unit
	+ Apache certificate can be replaced by CA module
	+ Fixed regression in detailed report: total row now aggregates
	properly
	+ More characters allowed when changing password from web GUI
	+ Fixed regression with already used values in select types
	+ Do not a button to restart eBox's apache
	+ Fixed auth problem when dumping and restoring postgre database
1.1.20
	+ Added custom view support
	+ Bugfix: report models now can use the limit parameter in
	  reportRows() method
	+ use a regexp to fetch the PID in a pidfile, some files such as
	postfix's add tabs and spaces before the actual number
	+ Changed "pidfile" to "pidfiles" in _daemons() to allow checking more than
one (now it is a array ref instead of scalar)
	+ Modified Service.pm to support another output format for /etc/init.d daemon
status that returns [OK] instead of "running".
	+ unuformized case in menu entries and some more visual fixes
1.1.10
	+ Fix issue when there's a file managed by one module that has been modified
	  when saving changes
	+ Bugfix: events models are working again even if an event aware
	module is uninstalled and it is in a backup to restore
	+ Select.pm returns first value in options as default
       + Added 'parentModule' to model class to avoid recursive problems
	+ Added Float type
	+ Apache module allows to add configuration includes from other modules
	+ Display remote services button if subscribed
	+ Event daemon may received events through a named pipe
	+ Bugfix. SysInfo revokes its config correctly
	+ Added storer property to types in order to store the data in
	somewhere different from GConf
	+ Added protected property 'volatile' to the models to indicate
	that they store nothing in GConf but in somewhere different
	+ System Menu item element 'RAID' is always visible even when RAID
	is not installed
	+ Files in deleted rows are deleted when the changes are saved
	+ Fixed some bug whens backing and restore files
	+ Components can be subModels of the HasMany type
	+ Added EBox::Types::Text::WriteOnce type
	+ Do not use rows(), use row to force iteration over the rows and increase
	performance and reduce memory use.
	+ Do not suggest_sync after read operations in gconf
	+ Increase MaxRequestsPerChild to 200 in eBox's apache
	+ Make apache spawn only one child process
	+ Log module is backed up and restored normally because the old
	problem is not longer here
	+ Backup is more gentle with no backup files in backup directory,
	now it does not delete them
	+ HasMany  can retrieve again the model and row after the weak
	refence is garbage-collected. (Added to solve a bug in the doenload
	bundle dialog)
	+ EBox::Types::DomainName no longer accepts IP addresses as domain
	names
	+ Bugfix: modules that fail at configuration stage no longer appear as enabled
	+ Add parameter to EBox::Types::Select to disable options cache

0.12.103
	+ Bugfix: fix SQL statement to fetch last rows to consolidate
0.12.102
	+ Bugfix: consolidate logs using the last date and not starting from scratch
0.12.101
	+ Bugfix: DomainName type make comparisons case insensitive
	according to RFC 1035
0.12.100
	+ Bugfix: Never skip user's modifications if it set to true
	override user's changes
	+ EBox::Module::writeConfFile and EBox::Service scape file's path
	+ Bugfix. Configure logrotate to actually rotate ebox logs
	+ Fixed bug in ForcePurge logs model
	+ Fixed bug in DataTable: ModelManaged was called with tableName
	instead of context Name
	+ Fixing an `img` tag closed now properly and adding alternative
	text to match W3C validation in head title
	+ Backup pages now includes the size of the archive
	+ Fixed bug in ForcePurge logs model
	+ Now the modules can have more than one tableInfo for logging information
	+ Improve model debugging
	+ Improve restart debugging
	+ Backups and bug reports can be made from the command line
	+ Bugfix: `isEqualTo` is working now for `Boolean` types
	+ Bugfix: check if we must disable file modification checks in
	Manager::skipModification

0.12.99
	+ Add support for reporting
	+ Refresh logs automatically
	+ Reverse log order
	+ Remove temp file after it is downloaded with FromTempDir controller
0.12.3
	+ Bug fix: use the new API in purge method. Now purging logs is working
	again.
0.12.2
	+ Increase random string length used to generate the cookie to
	2048 bits
	+ Logs are show in inverse chronological order
0.12.1
	+ Bug fix: use unsafeParam for progress indicator or some i18 strings
	will fail when saving changes
0.12
	+ Bugfix: Don't assume timecol is 'timestamp' but defined by
	module developer. This allows to purge some logs tables again
	+ Add page titles to models
	+ Set default values when not given in `add` method in models
	+ Add method to manage page size in model
	+ Add hidden field to help with Ajax request and automated testing with
	  ANSTE
	+ Bugfix: cast sql types to filter fields in logs
	+ Bugfix: Restricted resources are back again to make RSS
	access policy work again
	+ Workaround bogus mason warnings
	+ Make postinst script less verbose
	+ Disable keepalive in eBox apache
	+ Do not run a startup script in eBox apache
	+ Set default purge time for logs stored in eBox db to 1 week
	+ Disable LogAdmin actions in `ebox-global-action` until LogAdmin
	feature is completely done
0.11.103
	+ Modify EBox::Types::HasMany to create directory based on its row
	+ Add _setRelationship method to set up relationships between models
	  and submodels
	+ Use the new EBox::Model::Row api
	+ Add help method to EBox::Types::Abstract
	+ Decrease size for percentage value in disk free watcher
	+ Increase channel link field size in RSS dispatcher
0.11.102
	+ Bugfix: cmp in EBox::Types::HostIP now sorts correctly
	+ updatedRowNotify in EBox::Model::DataTable receives old row as
	well as the recently updated row
	+ Added `override_user_modification` configuration parameter to
	avoid user modification checkings and override them without asking
	+ Added EBox::Model::Row to ease the management of data returned
	by models
	+ Added support to pre-save and post-save executable files. They
	must be placed at /etc/ebox/pre-save or /etc/ebox/post-save
	+ Added `findRow` method to ease find and set
0.11.101
	+ Bugfix: Fix memory leak in models while cloning types. Now
	cloning is controlled by clone method in types
	+ Bugfix: Union type now checks for its uniqueness
	+ DESTROY is not an autoloaded method anymore
	+ HasOne fields now may set printable value from the foreign field
	to set its value
	+ findId now searches as well using printableValue
	+ Bugfix. Minor bug found when key is an IP address in autoloaded
	methods
	+ Ordered tables may insert values at the beginning or the end of
	the table by "insertPosition" attribute
	+ Change notConfigured template to fix English and add link to the
	  module status section
	+ Add loading gif to module status actions
	+ Remove debug from ServiceInterface.pm
	+ Add support for custom separators to be used as index separators on
	  exposedMethods
	+ Bugfix. Stop eBox correctly when it's removed
	+ Improve apache-restart to make it more reliable.
0.11.100
	+ Bugfix. Fix issue with event filters and empty hashes
	+ Bugfix. Cache stuff in log and soap watcher to avoid memory leaks
	+ Bugfix. Fix bug that prevented the user from being warned when a row to
	  be deleted is being used by other model
	+ Bugfix. Add missing use of EBox::Global in State event watcher
	+ Added progress screen, now pogress screen keeps track of the changed
	  state of the modules and change the top page element properly
	+ Do not exec() to restart apache outside mod_perl
	+ Improve apache restart script
	+ Improve progress screen
0.11.99
	+ DataTable contains the property 'enableProperty' to set a column
	called 'enabled' to enable/disable rows from the user point of
	view. The 'enabled' column is put the first
	+ Added state to the RAID report instead of simpler active boolean
        + Fix bug when installing new event components and event GConf
	subtree has not changed
	+ Add RSS dispatcher to show eBox events under a RSS feed
	+ Rotate log files when they reach 10MB for 7 rotations
	+ Configurable minimum free space left for being notified by means
	of percentage
	+ Add File type including uploading and downloading
	+ Event daemon now checks if it is possible to send an event
	before actually sending it
	+ Added Action forms to perform an action without modifying
	persistent data
	+ Log queries are faster if there is no results
	+ Show no data stored when there are no logs for a domain
	+ Log watcher is added in order to notify when an event has
	happened. You can configure which log watcher you may enable and
	what you want to be notify by a determined filter and/or event.
	+ RAID watcher is added to check the RAID events that may happen
	when the RAID subsystem is configured in the eBox machine
	+ Change colour dataset in pie chart used for disk usage reporting
	+ Progress indicator now contains a returned value and error
	message as well
	+ Lock session file for HTTP session to avoid bugs
	related to multiple requests (AJAX) in a short time
	+ Upgrade runit dependency until 1.8.0 to avoid runit related
	issues
0.11
	+ Use apache2
	+ Add ebox-unblock-exec to unset signal mask before running  a executable
	+ Fix issue with multiple models and models with params.
	  This triggered a bug in DHCP when there was just one static
	  interface
	+ Fix _checkRowIsUnique and _checkFieldIsUnique
	+ Fix paging
	+ Trim long strings in log table, show tooltip with the whole string
	  and show links for URLs starting with "http://"
0.10.99
	+ Add disk usage information
	+ Show progress in backup process
	+ Add option to purge logs
	+ Create a link from /var/lib/zentyal/log to /var/log/ebox
	+ Fix bug with backup descriptions containing spaces
	+ Add removeAll method on data models
	+ Add HostIP, DomainName and Port types
	+ Add readonly forms to display static information
	+ Add Danish translation thanks to Allan Jacobsen
0.10
	+ New release
0.9.100
	+ Add checking for SOAP session opened
	+ Add EventDaemon
	+ Add Watcher and Dispatch framework to support an event
	  architecture on eBox
	+ Add volatile EBox::Types in order not to store their values
	  on GConf
	+ Add generic form
	+ Improvements on generic table
	+ Added Swedish translation

0.9.99
	+ Added Portuguese from Portugal translation
	+ Added Russian translation
	+ Bugfix: bad changed state in modules after restore

0.9.3
	+ New release

0.9.2
	+ Add browser warning when uploading files
	+ Enable/disable logging modules
0.9.1
	+ Fix backup issue with changed state
	+ Generic table supports custom ordering
0.9
	+ Added Polish translation
        + Bug in recognition of old CD-R writting devices fixed
	+ Added Aragonese translation
	+ Added Dutch translation
	+ Added German translation
	+ Added Portuguese translation

0.8.99
	+ Add data table model for generic Ajax tables
	+ Add types to be used by models
	+ Add MigrationBase and ebox-migrate to upgrade data models
	+ Some English fixes
0.8.1
	+ New release
0.8
	+ Fix backup issue related to bug reports
	+ Improved backup GUI
0.7.99
        + changed sudo stub to be more permissive
	+ added startup file to apache web server
	+ enhanced backup module
	+ added basic CD/DVD support to backup module
	+ added test stubs to simplify testing
	+ added test class in the spirit of Test::Class
	+ Html.pm now uses mason templates
0.7.1
	+ use Apache::Reload to reload modules when changed
	+ GUI consistency (#12)
	+ Fixed a bug for passwords longer than 16 chars
	+ ebox-sudoers-friendly added to not overwrite /etc/sudoers each time
0.7
	+ First public release
0.6
	+ Move to client
	+ Remove obsolete TODO list
	+ Remove firewall module from  base system
	+ Remove objects module from base system
	+ Remove network module from base system
	+ Add modInstances and modInstancesOfType
	+ Raname Base to ClientBase
	+ Remove calls to deprecated methods
	+ API documented using naturaldocs
	+ Update INSTALL
	+ Use a new method to get configkeys, now configkey reads every
	  [0.9
	+ Added Polish translation][0-9]+.conf file from the EBox::Config::etc() dir and
	  tries to get the value from the files in order.
	+ Display date in the correct languae in Summary
	+ Update debian scripts
	+ Several bugfixes
0.5.2
	+ Fix some packaging issues
0.5.1
	+ New menu system
	+ New firewall filtering rules
	+ 802.1q support

0.5
	+ New bug-free menus (actually Internet Explorer is the buggy piece
	  of... software that caused the reimplementation)
	+ Lots of small bugfixes
	+ Firewall: apply rules with no destination address to packets
	  routed through external interfaces only
	+ New debianize script
	+ Firewall: do not require port and protocol parameters as they
	  are now optional.
	+ Include SSL stuff in the dist tarball
	+ Let modules block changes in the network interfaces
	  configuration if they have references to the network config in
	  their config.
	+ Debian network configuration import script
	+ Fix the init.d script: it catches exceptions thrown by modules so that
	  it can try to start/stop all of them if an exception is thrown.
	+ Firewall: fix default policy bug in INPUT chains.
	+ Restore textdomain in exceptions
	+ New services section in the summary
	+ Added Error item to Summary. Catch exceptions from modules in
	  summary and generate error item
	+ Fix several errors with redirections and error handling in CGIs
	+ Several data validation functions were fixed, and a few others added
	+ Prevent the global module from keeping a reference to itself. And make
	  the read-only/read-write behavior of the factory consistent.
	+ Stop using ifconfig-wrapper and implement our own NetWrapper module
	  with wrappers for ifconfig and ip.
	+ Start/stop apache, network and firewall modules in first place.
	+ Ignore some network interface names such as irda, sit0, etc.
	+ The summary page uses read-only module instances.
	+ New DataInUse exception, old one renamed to DataExists.
	+ Network: do not overwrite resolv.conf if there are nameservers
	  given via dhcp.
	+ Do not set a default global policy for the ssh service.
	+ Check for forbiden characters when the parameter value is
	  requested by the CGI, this allows CGI's to handle the error,
	  and make some decissions before it happens.
	+ Create an "edit object" template and remove the object edition stuff
	  from the main objects page.
	+ Fix the apache restarting code.
	+ Network: Remove the route reordering feature, the kernel handles that
	  automatically.
	+ Fix tons of bugs in the network restarting code.
	+ Network: removed the 3rd nameserver configuration.
	+ Network: Get gateway info in the dhcp hook.
	+ Network: Removed default configuration from the gconf schema.
	+ New function for config-file generation
	+ New functions for pid file handling

0.4
	+ debian package
	+ added module to export/import configuration
	+ changes in firewall's API
	+ Added content filter based on dansguardian
	+ Added French translation
	+ Added Catalan translation
	+ Sudoers file is generated automatically based on module's needs
	+ Apache config file is generated by ebox  now
	+ Use SSL
	+ Added ebox.conf file
	+ Added module template generator

0.3
	+ Supports i18n
	+ API name consistency
	+ Use Mason for templates
	+ added tips to GUI
	+ added dhcp hooks
	+ administration port configuration
	+ Fixed bugs to IE compliant
	+ Revoke changes after logout
	+ Several bugfixes

0.2
	+ All modules are now based on gconf.
	+ Removed dependencies on xml-simple, xerces and xpath
	+ New MAC address field in Object members.
	+ Several bugfixes.

0.1
	+ Initial release<|MERGE_RESOLUTION|>--- conflicted
+++ resolved
@@ -1,14 +1,11 @@
 HEAD
-<<<<<<< HEAD
+	+ Fixed dashboard links to official manual
 	+ Model backup/revoke/save files are no longer called implicitly
 	+ Remove warning on formSubmitJS
 	+ Don't let database error to cancel halt or reboot processes
 	+ More warnings on smart match feature removed
 3.5
 	+ Avoid warning flag on smart match experimental feature
-=======
-	+ Fixed dashboard links to official manual
->>>>>>> 1afa2cd4
 	+ Remove duplicated code in EBox::Model::DataTable::removeRow
 	  and EBox::Model::Manager::removeRowsUsingId
 	+ Rethrow properly when exception is a plain string
