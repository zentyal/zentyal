HEAD
<<<<<<< HEAD
	+ When host name is changed, update /etc/hostname
=======
	+ Print correctly UTF8 characters from configuration backup description
>>>>>>> 6681808d
	+ Proper link to remote in configuration backup page
3.0.19
	+ Removed full restore option for restore-backup tool and
	  EBox:Backup relevant methods
	+ Optimise loading Test::Deep::NoTest to avoid test environment creation
	+ Use EBox::Module::Base::writeConfFileNoCheck to write apache
	  configuration file
	+ Log events after dispatching them in the EventDaemon and catch exception
	  to avoid crashes when mysql is already stopped
	+ Emit events on zentyal start and stop
	+ Refactor some events-related code
	+ Changed MB_widedialog CSS class to use all width available in
	  the screen
	+ Fixed a broken link to SysInfo/Composite/General when activating the
	  WebServer module.
3.0.18
	+ Pass model instance when invoking EBox::Types::Select populate function
	+ Improve dynamic editable property detection for framework types
	+ Override _validateReferer method in Desktop services CGI
	+ Don't abort configuration backup when we get a error retrieving the
	  partition table information
	+ In EBox:Model::Row, refactored elementExists and
	  elementByName to make them to have similiar code structure
	+ Improvement in test help classes and added test fakes for
	  EBox::Model::Manager and EBox::Util::SHMLock
	+ Prevented unuseful warning in
	  EBox::Model::DataTable::setDirectory when the old directory is undef
	+ Fixed unit tests under EBox/Model/t, backup configuration tests and
	  some others
	+ Remove unused method EBox::Auth::alreadyLogged()
	+ Apache::setRestrictedResource updates properly if already exists
	+ Global and Module::Config allow to set redis instance to ease testing
	+ Now EBox::GlobalImpl::lastModificationTime also checks
	  modification time of configuration files
	+ Rows in events models are now synced before running EventDaemon
	+ Better way of checking if event daemon is needed
3.0.17
	+ Allow numeric zero as search filter
	+ When filtering rows don't match agains link urls or hidden values
	+ Avoid CA file check when removing it from Apache module
	+ Silent removeCA and removeInclude exceptions when removing
	  non-existant element
	+ Fixed rollback operation in redis config backend
	+ Desktop services CGI now only returns JSON responses
	+ Log error when dynamic loading a class fails in
	  ConfigureDispatchers model
	+ Update total ticks dynamically in progress indicator if ticks overflow
3.0.16
	+ Fixed regression in boolean in-place edit with Union types
	+ Added some missing timezones to EBox::Types::TimeZone
	+ Add a new method to DBEngine 'checkForColumn' to retrieve columns
	  definition from a given table
	+ Reload models info in model manager if new modules are installed
3.0.15
	+ Make sure that halt/reboot button can be clicked only once
	+ Cleaner way of disabling dependant modules when the parent is disabled,
	  avoiding unnecessary calls to enableService each time the module status
	  page is loaded.
	+ Show confirmation dialog when trying to change host or domain
	  if zentyal-samba is installed and provisioned
	+ Modified data table controller so edit boolean in place reuses
	  the code of regular edits, avoiding getting incorrect read-only
	  values from cache
3.0.14
	+ Allow search filters with a leading '*'
	+ Better error reporting when choosing a bad search filter
	+ External exceptions from _print method are caught correctly in CGIs
	+ EBox::CGI::run now supports correct handling of APR::Error
	+ Fixed dashboard check updates ajax requests in Chrome
	+ Fixed errors with zero digits components in time type
3.0.13
	+ Better warning if size file is missing in a backup when
	  restoring it
	+ Fixed table cache behaviour on cache miss in logs module
	+ Fix wrong button label when deleting rows in 'datainuse' template
	+ Removed unused method EBox::Model::DataTable::_tailoredOrder
	+ Added force default mode and permission to writeConfFileNoCheck(),
	  writeFile() and derivatives
	+ Fixed bug in EBox:::Logs::CGI::Index with internationalized
	  parameter names
	+ DataTables with sortedBy are now orderer alphabetically with
	  proper case treatment
	+ Display messages in model even when there are not elements and
	  table body is not shown
3.0.12
	+ Improve change-hostname script, delete all references to current name
	+ Faster dashboard loading with asynchronous check of software updates
	+ Workaround for when the progress id parameter has been lost
	+ Fixed problems calling upstart coomands from cron jobs with wrong PATH
	+ Decode CGI unsafeParams as utf8
	+ Avoid double encoding when printing JSON response in EBox::CGI::Base
	+ Remove warning in EBox::Menu::Folder when currentfolder is not defined
	+ Removed unnecesary and misleading method new from EBox::Auth package
3.0.11
	+ Avoid flickering loading pages when switching between menu entries
	+ Incorrect regular expression in logs search page are correctly handled
	+ Fix input badly hidden in the logs screen
	+ reloadTable from DataTable now remove cached fields as well
3.0.10
	+ Fixed unsafe characters error when getting title of progress
	  indicator in progress dialog
	+ Added use utf8 to dashboard template to fix look of closable messages
3.0.9
	+ Adapted file downloads to the new utf8 fixes
	+ Write backup files in raw mode to avoid utf8 problems
	+ Print always utf8 in STDOUT on all CGIs
	+ Decode CGI params of values entered at the interface as utf8
	+ Proper encode/decode of utf8 with also pretty JSON
	+ Fixed utf8 decoding in date shown at dashboard
	+ Removed old workarounds for utf8 problems
	+ Added new recoveryEnabled() helper method to Module::Base
	+ Added recoveryDomainName() method to SyncProvider interface
	+ Restore backup can now install missing modules in Disaster Recovery
	+ Show specific slides when installing a commercial edition
	+ Redirect to proper CGI after login in disaster recovery mode
	+ Removed old debconf workaround for first stage installation
	+ Log redis start message as debug instead of info to avoid flood
	+ Use unsafeParam in EBox::CGI::Base::paramsAsHash
	+ EBox::Module::Service does not raise exception and logs
	  nothing when using init.d status
	+ Fixed glitch in backup CGI which sometimes showed
	  the modal dialog with a incorrect template
3.0.8
	+ Use path for default name in SyncFolders::Folder
	+ Do not restrict characters in data table searchs
	+ Fixed automatic bug report regression
	+ Fixed refresh of the table and temporal control states
	  in customActionClicked callback
	+ Modified modalbox-zentyal.js to accept wideDialog parameter
	+ Fixed template method in MultiStateAction to return the default
	  template when it is not any supplied to the object
	+ Fixed sendInPlaceBooleanValue method from table-helper.js; it
	  aborted because bad parameters of Ajax.Updater
	+ Fixed bug that made that the lock was shared between owners
	+ Some fixes in the function to add the rule for desktops services
	  to the firewall
	+ Delete obsolete EBox::CGI::MenuCSS package
3.0.7
	+ Add new EBox::Module::Service::Observer to notify modules about
	  changes in the service status
	+ Administration accounts management reflects the changes in
	  system accounts in ids() or row() method call
	+ Some fixes in the RAID event watcher
	+ foreignModelInstance returns undef if foreignModel is
	  undef. This happens when a module has been uninstalled and it is
	  referenced in other installed module (events)
	+ loggerd shows loaded LogHelpers when in debug mode
	+ Added additional info to events from RAID watcher
	+ Use sudo to remove temporal files/diectories in backup, avoiding
	  permissions errors
	+ Added exception for cloud-prof module to events dependencies
3.0.6
	+ Skip keys deleted in cache in Redis::_keys()
	+ Fixed events modules dependencies to depend on any module which
	  provides watchers or dispatchers
	+ Always call enableActions before enableService when configuring modules
	+ Added needsSaveAfterConfig state to service modules
	+ Better exceptions logging in EBox::CGI::Run
	+ Fixed 'element not exists' error when enabling a log watcher
	+ Scroll up when showing modal dialog
	+ Added fqdnChanged methods to SysInfo::Observer
	+ Fixed SSL configuration conflicts betwen SOAPClient and RESTClient
3.0.5
	+ Template ajax/simpleModalDialog.mas can now accept text
	+ Used poweroff instead of halt to assure that system is powered
	  off after halt
	+ Fixed log audit database insert error when halting or rebooting
	+ Added time-based closable notification messages
	+ Adapted to new EBox::setLocaleEnvironment method
	+ EBox::Type::File now allows ebox user to own files in directories
	  which are not writable by him
	+ Removed cron daily invocation of deprecated report scripts
3.0.4
	+ Added EBox::SyncFolders interface
	+ Fixed invokation of tar for backup of model files
	+ New observer for sysinfo module to notify modules implementing the
	  SysInfo::Observer interface when the host name or host domain is
	  changed by the user, before and after the change takes effect
	+ Stop and start apache after language change to force environment reload
	+ Reload page after language change
	+ EBox::Module::Service::isRunning() skips daemons whose precondition fail
	+ Fixed undefined reference in DataTable controller for log audit
	+ Added and used serviceId field for service certificates
	+ Fixed SQL quoting of column names in unbuffered inserts and consolidation
3.0.3
	+ Fixed bug which prevented highlight of selected item in menu
	+ Fixed base class of event dispatcher to be compatible with the
	  changes dispatcher configuration table
	+ Fixed event daemon to use dumped variables
	+ Fixed need of double-click when closing menu items in some cases
	+ Fixed logs consolidation to avoid high CPU usage
	+ In view log table: correctly align previous and first page buttons
	+ Improve host name and domain validation.
	+ Forbidden the use of a qualified hostname in change hostname form
	+ Update samba hostname-dependent fields when hostname is changed
	+ Confirmation dialog when the local domain is changed and with a
	  warning if local domain which ends in .local
3.0.2
	+ The synchronization of redis cache refuses with log message to set
	  undefined values
	+ Fixed wrong sql statement which cause unwanted logs purge
	+ DataForm does not check for uniqueness of its fields, as it only
	  contains a single row
	+ In ConfigureLogs, restored printable names for log domains
	+ Fixed dashboard update error on modules widget, counter-graph
	  widget and widget without sections
	+ Better way to fix non-root warnings during boot without interfering
	  on manual restart commands in the shell
3.0.1
	+ Properly set default language as the first element of the Select to
	  avoid its loss on the first apache restart
	+ Set milestone to 3.0.X when creating tickets in trac.zentyal.org
	+ Removed forced setting of LANG variables in mod_perl which made progress
	  indicator fail when using any language different to English
	+ Removed some frequent undef warnings
	+ Added executeOnBrothers method to EBox::Model::Component
	+ Fixed repetition of 'add' and 'number change' events in RAID watcher
	+ Fixed incorrect display of edit button in tables without editField action
	+ Cache MySQL password to avoid reading it all the time
	+ Fixed request came from non-root user warnings during boot
	+ Send info event in Runit watcher only if the service was down
	  MAX_DOWN_PERIODS
3.0
	+ Removed beta logo
	+ Set 'firstInstall' flag on modules when installing during initial install
	+ Set 'restoringBackup' flag on modules when restoring backup
	+ Call enableService after initialSetup while restoring backup
	+ Registration link in widget now have appropiate content when either
	  remoteservices or software are not installed
	+ Fixed style for disabled buttons
	+ Composite and DataTable viewers recover from errors in pageTitle method
	+ Fixed intermitent failure in progress when there are no slides
	+ Rollback redis transaction on otherwise instead finally block
	+ Members of the 'admin' group can now login again on Zentyal
	+ Multi-admin management for commercial editions
	+ First and last move row buttons are now disabled instead of hidden
	+ In save changes dialog set focus always in the 'save' button
	+ Fixed i18n problem in some cases where environment variables
	  were different than the selected locale on Zentyal UI, now
	  LANG and LC_MESSAGES are explicitly passed to mod_perl
	+ Reviewed registration strings
	+ Added template attribute to MultiStateAction to provide any kind
	  of HTML to display an action
	+ Changed icon, name and link for Zentyal Remote
	+ Fixed some compatibility issues with Internet Explorer 9
	+ Show warning with Internet Explorer 8 or older
	+ Improved dashboard buttons colors
2.3.24
	+ Do not cache undef values in EBox::Config::Redis::get()
	+ Code fix on subscription retrieval for Updates event
	+ Update validate referer to new Remote Services module API
	+ In-place booleans now properly mark the module as changed
	+ Do not try to read slides if software module is not installed
	+ Fixed wrong call in Events::isEnabledDispatcher()
	+ Updated 'created by' footer
2.3.23
	+ Change the default domain name from 'zentyal.lan' to
	  'zentyal-domain.lan'
	+ Changes in first enable to avoid letting modules unsaved
	+ Type File now accepts spaces in the file name
	+ Added setTimezone method to MyDBEngine
	+ Enable consolidation after reviewing and pruning
	+ Code typo fix in Events::isEnabledWatcher
	+ Remove all report code from core
	+ Move SysInfo report related to remoteservices module
	+ Fixed regression which removed scroll bars from popups
	+ New carousel transition for the installation slides
	+ Added option to not show final notes in progress bar
	+ EBox::Model::Component::modelGetter does not die when trying to
	  get a model for an uninstalled module
	+ Added previous/next buttons to manually switch installation slides
	+ New installation slides format
	+ Added compatibility with MS Internet Explorer >= 8
2.3.22
	+ Changed first installation workflow and wizard infraestructure
	+ Improved firewall icons
	+ Set hover style for configure rules button in firewall
	+ Do not disable InnoDB in mysql if there are other databases
	+ Progress indicator no longer calls showAds if it is undefined
	+ Send cache headers on static files to improve browsing speed
	+ Added foreignNoSyncRows and foreignFilter options to EBox::Types::Select
	+ Improved settings icon
	+ Fixed modalboxes style
	+ Improve host domain validation. Single label domains are not allowed.
2.3.21
	+ Fixes on notifyActions
	+ Check for isDaemonRunning now compatible with asterisk status
	+ Fixed warning call in EBox::Types::HasMany
2.3.20
	+ New look & feel for the web interface
	+ Adjust slides transition timeout during installation
	+ Audit changes table in save changes popup has scroll and better style
	+ Model messages are printed below model title
	+ noDataMsg now allows to add elements if it makes sense
	+ Fixed ajax/form.mas to avoid phantom change button
	+ EBox::Model::Manager::_setupModelDepends uses full paths so the
	  dependecies can discriminate between models with the same name
	+ Default row addition in DataForm does not fires validateTypedRow
	+ Code typo fix in change administration port model
	+ Set only Remote as option to export/import configuration to a
	  remote site
	+ Return undef in HasMany type when a model is not longer
	  available due to being uninstalled
	+ Added onclick atribute to the link.mas template
	+ Fix exception raising when no event component is found
	+ table_ordered.js : more robust trClick event method
	+ Changed dashboard JS which sometimes halted widget updates
	+ Added popup dialogs for import/export configuration
	+ Changes in styles and sizes of the save/revoke dialog
	+ Removed redudant code in ConfigureWatchers::syncRows which made module
	  to have an incorrect modified state
	+ Dont show in bug report removed packages with configuration
	  held as broken packages
	+ DataTable::size() now calls to syncRows()
	+ EBox::Module::Config::set_list quivalent now has the same
	  behaviour than EBox::Module::Config::set
2.3.19
	+ Manually set up models for events to take into account the
	  dynamic models from the log watcher filtering models
	+ Fixed warnings when deleting a row which is referenced in other model
	+ Disable HTML form autocompletion in admin password change model
	+ Fixed incorrect non-editable warnings in change date and time model
	+ Fixed parsing value bug in EBox::Types::Date and EBox::Types::Time
	+ Reworked mdstat parsing, added failure_spare status
	+ Configuration backup implicitly preserves ownership of files
	+ Changes in styles and sizes of the save/revoke dialog
	+ New data form row is copied from default row, avoiding letting hidden
	  fields without its default value and causing missing fields errors
	+ Always fill abstract type with its default value, this avoids
	  errors with hidden fields with default value
	+ Different page to show errors when there are broken software packages
	+ InverseMatchSelect and InverseMatchUnion use 'not' instead of '!' to
	  denote inverse match. This string is configurable with a type argument
	+ Fixed types EBox::Type::InverseMatchSelect and InverseMatchUnion
	+ Fixed bug in DataTable::setTypedRow() which produced an incorrect 'id'
	  row element in DataTable::updateRowNotify()
	+ In tableBody.mas template: decomposed table topToolbar section in methods
	+ Fixed bug in discard changes dialog
	+ Confirmation dialogs now use styled modalboxes
	+ Do not reload page after save changes dialog if operation is successful
	+ Maintenance menu is now kept open when visiting the logs index page
2.3.18
	+ Manual clone of row in DataTable::setTypedRow to avoid segfault
	+ Avoid undef warnings in EBox::Model::DataTable::_find when the
	  element value is undef
	+ Fixed kill of ebox processes during postrm
	+ Set MySQL root password in create-db script and added mysql script
	  to /usr/share/zentyal for easy access to the zentyal database
	+ Increased timeout redirecting to wizards on installation to 5 seconds
	  to avoid problems on some slow or loaded machines
	+ Save changes dialog do not appear if there are no changes
	+ Delete no longer needed duplicated code
	+ Do not go to save changes after a regular package installation
	  they are saved only in the first install
	+ Progress bar in installation refactored
2.3.17
	+ Do not use modal box for save changes during installation
	+ Hidden fields in DataTables are no longer considered compulsory
	+ Select type has now its own viewer that allows use of filter function
	+ User is now enabled together with the rest of modules on first install
2.3.16
	+ Fix 'oldRow' parameter in UpdatedRowNotify
	+ Use Clone::Fast instead of Clone
	+ Modal dialog for the save and discard changes operations
	+ Use a different lock file for the usercorner redis
	+ Improved look of tables when checkAll controls are present
	+ Better icons for clone action
	+ Added confirmation dialog feature to models; added confirmation
	  dialog to change hostname model
	+ Dynamic default values are now properly updated when adding a row
	+ Kill processes owned by the ebox user before trying to delete it
	+ Do not use sudo to call status command at EBox::Service::running
	+ Fixed regression setting default CSS class in notes
2.3.15
	+ Added missing call to updateRowNotify in DataForms
	+ Fixed silent error in EBox::Types::File templates for non-readable
	  by ebox files
	+ Use pkill instead of killall in postinst
	+ Use unset instead of delete_dir when removing rows
	+ Do not set order list for DataForms
	+ Only try to clean tmp dir on global system start
2.3.14
	+ Error message for failure in package cache creation
	+ Fixed regression when showing a data table in a modal view
	+ Do not do a redis transaction for network module init actions
	+ Fixed EBox::Module::Config::st_unset()
	+ Allowed error class in msg template
2.3.13
	+ Fixed problems in EventDaemon with JSON and blessed references
	+ More crashes avoided when watchers or dispatchers doesn't exist
	+ Proper RAID watcher reimplementation using the new state API
	+ EBox::Config::Redis singleton has now a instance() method instead of new()
	+ Deleted wrong use in ForcePurge model
2.3.12
	+ Fixed problem with watchers and dispatchers after a module deletion
	+ Fixed EBox::Model::DataTable::_checkFieldIsUnique, it failed when the
	  printableValue of the element was different to its value
	+ Fixed separation between Add table link and table body
	+ Adaptation of EventDaemon to model and field changes
	+ Disabled logs consolidation on purge until it is reworked, fixed
	  missing use in purge logs model
	+ Fixed Componet::parentRow, it not longer tries to get a row with
	  undefined id
	+ Fix typo in ConfigureLogs model
	+ Mark files for removing before deleting the row from backend in
	  removeRow
	+ The Includes directives are set just for the main virtual host
	+ Fixed EventDaemon crash
2.3.11
	+ Mark files for removing before deleting the row from backend in removeRow
	+ Dashboard widgets now always read the information from RO
	+ Enable actions are now executed before enableService()
	+ Fixed regression which prevented update of the administration service
	  port when it was changed in the interface
	+ New EBox::Model::Composite::componentNames() for dynamic composites
	+ Remove _exposedMethods() feature to reduce use of AUTOLOAD
	+ Removed any message set in the model in syncRows method
	+ Added global() method to modules and components to get a coherent
	  read-write or read-only instance depending on the context
	+ Removed Model::Report and Composite::Report namespaces to simplify model
	  management and specification
	+ New redis key naming, with $mod/conf/*, $mod/state and $mod/ro/* replacing
	  /ebox/modules/$mod/*, /ebox/state/$mod/* and /ebox-ro/modules/$mod/*
	+ Removed unnecessary parentComposite methods in EBox::Model::Component
	+ Only mark modules as changed when data has really changed
	+ EBox::Global::modChange() throws exception if instance is readonly
	+ New get_state() and set_state() methods, st_* methods are kept for
	  backwards compatibility, but they are deprecated
	+ Simplified events module internals with Watcher and Dispatcher providers
	+ Model Manager is now able to properly manage read-only instances
	+ Composites can now use parentModule() like Models
	+ Renamed old EBox::GConfModule to EBox::Module::Config
	+ Unified model and composite management in the new EBox::Model::Manager
	+ Model and composites are loaded on demand to reduce memory consumption
	+ Model and composite information is now stored in .yaml schemas
	+ ModelProvider and CompositeProvider are no longer necessary
	+ Simplified DataForm using more code from DataTable
	+ Adapted RAID and restrictedResources() to the new JSON objects in redis
	+ Remove unused override modifications code
	+ Added /usr/share/zentyal/redis-cli wrapper for low-level debugging
	+ Use simpler "key: value" format for dumps instead of YAML
	+ Row id prefixes are now better chosen to avoid confusion
	+ Use JSON instead of list and hash redis types (some operations,
	  specially on lists, are up to 50% faster and caching is much simpler)
	+ Store rows as hashes instead of separated keys
	+ Remove deprecated all_dirs and all_entries methods
	+ Remove obsolete EBox::Order package
	+ Remove no longer needed redis directory tree sets
	+ Fixed isEqualTo() method on EBox::Types::Time
	+ EBox::Types::Abstract now provides default implementations of fields(),
	  _storeInGConf() and _restoreFromHash() using the new _attrs() method
	+ Remove indexes on DataTables to reduce complexity, no longer needed
	+ Simplified ProgressIndicator implementation using shared memory
	+ New EBox::Util::SHMLock package
	+ Implemented transactions for redis operations
	+ Replace old MVC cache system with a new low-level redis one
	+ Delete no longer necessary regen-redis-db tool
	+ Added new checkAll property to DataTable description to allow
	  multiple check/uncheck of boolean columns
2.3.10
	+ Added Desktop::ServiceProvider to allow modules to implement
	  requests from Zentyal desktop
	+ Added VirtualHost to manage desktop requests to Zentyal server
	+ Fix EventDaemon in the transition to MySQL
	+ Send EventDaemon errors to new rotated log file /var/log/zentyal/events.err
	+ Send an event to Zentyal Cloud when the updates are up-to-date
	+ Send an info event when modules come back to running
	+ Include additional info for current event watchers
	+ Fixed RAID report for some cases of spare devices and bitmaps
	+ Fixed log purge, SQL call must be a statement not a query
	+ Fixed regex syntax in user log queries
	+ Added missing "use Filesys::Df" to SysInfo
	+ Disabled consolidation by default until is fixed or reimplemented
	+ Fixed regresion in full log page for events
	+ Added clone action to data tables
	+ Fixed regression in modal popup when showing element table
	+ Added new type EBox::Types::KrbRealm
	+ Fix broken packages when dist-upgrading from old versions: stop ebox
	  owned processes before changing home directory
	+ Log the start and finish of start/stop modules actions
	+ Added usesPort() method to apache module
2.3.9
	+ Enable SSLInsecureRenegotiation to avoid master -> slave SOAP handsake
	  problems
	+ Added validateRowRemoval method to EBox::Model::DataTable
	+ Use rm -rf instead of remove_tree to avoid chdir permission problems
	+ Avoid problems restarting apache when .pid file does not exist
	+ Do not use graceful on apache to allow proper change of listen port
	+ Simplified apache restart mechanism and avoid some problems
2.3.8
	+ Create tables using MyISAM engine by default
	+ Delete obsolete 'admin' table
2.3.7
	+ Fixed printableName for apache module and remove entry in status widget
	+ Merged tableBodyWithoutActions.mas into tableBody.mas
	+ Removed tableBodyWithoutEdit.mas because it is no longer used
	+ Better form validation message when there are no ids for
	  foreign rows in select control with add new popup
	+ Fixed branding of RSS channel items
	+ Fixed destination path when copying zentyal.cnf to /etc/mysql/conf.d
	+ Packaging fixes for precise
2.3.6
	+ Switch from CGIs to models in System -> General
	+ New value() and setValue() methods in DataForm::setValue() for cleaner
	  code avoiding use of AUTOLOAD
	+ Added new EBox::Types::Time, EBox::Types::Date and EBox::Types::TimeZone
	+ Added new attribute 'enabled' to the Action and MultiStateAction types
	  to allow disabling an action. Accepts a scalar or a CODE ref
	+ The 'defaultValue' parameter of the types now accept a CODE ref that
	  returns the default value.
2.3.5
	+ Added force parameter in validateTypedRow
	+ Fixed 'hidden' on types when using method references
	+ Removed some console problematic characters from Util::Random::generate
	+ Added methods to manage apache CA certificates
	+ Use IO::Socket::SSL for SOAPClient connections
	+ Removed apache rewrite from old slaves implementation
	+ Do not show RSS image if custom_prefix defined
2.3.4
	+ Avoid 'negative radius' error in DiskUsage chart
	+ Fixed call to partitionFileSystems in EBox::SysInfo::logReportInfo
	+ Log audit does not ignore fields which their values could be interpreted
	  as boolean false
	+ Avoid ebox.cgi failure when showing certain strings in the error template
	+ Do not calculate md5 digests if override_user_modification is enabled
	+ Clean /var/lib/zentyal/tmp on boot
	+ Stop apache gracefully and delete unused code in Apache.pm
	+ Cache contents of module.yaml files in Global
2.3.3
	+ The editable attribute of the types now accept a reference to a function
	  to dinamically enable or disable the field.
	+ In progress bar CGIs AJAX call checks the availability of the
	  next page before loading it
	+ Replaced community logo
	+ Adapted messages in the UI for new editions
	+ Changed cookie name to remove forbidden characters to avoid
	  incompatibilities with some applications
	+ Added methods to enable/disable restart triggers
2.3.2
	+ Fixed redis unix socket permissions problem with usercorner
	+ Get row ids without safe characters checking
	+ Added EBox::Util::Random as random string generator
	+ Set log level to debug when cannot compute md5 for a nonexistent file
	+ Filtering in tables is now case insensitive
	+ ProgressIndicator no longer leaves zombie processes in the system
	+ Implemented mysqldump for logs database
	+ Remove zentyal-events cron script which should not be longer necessary
	+ Bugfix: set executable permissions to cron scripts and example hooks
	+ Added a global method to retrieve installed server edition
	+ Log also duration and compMessage to events.log
2.3.1
	+ Updated Standards-Version to 3.9.2
	+ Fixed JS client side table sorting issue due to Prototype
	  library upgrade
	+ Disable InnoDB by default to reduce memory consumption of MySQL
	+ Now events are logged in a new file (events.log) in a more
	  human-readable format
	+ Added legend to DataTables with custom actions
	+ Changed JS to allow the restore of the action cell when a delete
	  action fails
	+ Set milestone to 3.0 when creating bug reports in the trac
	+ Avoid temporal modelInstance errors when adding or removing
	  modules with LogWatchers or LogDispatcher
	+ Unallow administration port change when the port is in use
2.3
	+ Do not launch a passwordless redis instance during first install
	+ New 'types' field in LogObserver and storers/acquirers to store special
	  types like IPs or MACs in an space-efficient way
	+ Use MySQL for the logs database instead of PostgreSQL
	+ Bugfix: logs database is now properly recreated after purge & install
	+ Avoid use of AUTOLOAD to execute redis commands, improves performance
	+ Use UNIX socket to connect to redis for better performance and
	  update default redis 2.2 settings
	+ Use "sudo" group instead of "admin" one for the UI access control
	+ Added EBox::Module::Base::version() to get package version
	+ Fixed problem in consalidation report when accumulating results
	  from queries having a "group by table.field"
	+ Added missing US and Etc zones in timezone selector
	+ Replaced autotools with zbuildtools
	+ Refuse to restore configuration backup from version lesser than
	  2.1 unless forced
	+ Do not retrieve format.js in every graph to improve performance
	+ The purge-module scripts are always managed as root user
	+ New grep-redis tool to search for patterns in redis keys or
	  values
	+ Use partitionFileSystems method from EBox::FileSystem
2.2.4
	+ New internal 'call' command in Zentyal shell to 'auto-use' the module
	+ Zentyal shell now can execute commandline arguments
	+ Bugfix: EBox::Types::IPAddr::isEqualTo allows to change netmask now
	+ Removed some undefined concatenation and compare warnings in error.log
	+ Ignore check operation in RAID event watcher
	+ Skip IP addresses ending in .0 in EBox::Types::IPRange::addresses()
	+ Do not store in redis trailing dots in Host and DomainName types
	+ Added internal command to instance models and other improvements in shell
	+ Now the whole /etc/zentyal directory is backed up and a copy of the
	  previous contents is stored at /var/backups before restoring
	+ Removing a module with a LogWatcher no longer breaks the LogWatcher
	  Configuration page anymore
	+ Fixed error in change-hostname script it does not longer match substrings
	+ Bugfix: Show breadcrumbs even from models which live in a
	  composite
	+ HTTPLink now returns empty string if no HTTPUrlView is defined
	  in DataTable class
	+ Added mising use sentence in EBox::Event::Watcher::Base
2.2.3
	+ Bugfix: Avoid url rewrite to ebox.cgi when requesting to /slave
	+ Fixed logrotate configuration
	+ More resilient way to handle with missing indexes in _find
	+ Added more informative text when mispelling methods whose prefix
	  is an AUTOLOAD action
	+ A more resilient solution to load events components in EventDaemon
	+ Added one and two years to the purge logs periods
	+ Fixed downloads from EBox::Type::File
2.2.2
	+ Revert cookie name change to avoid session loss in upgrades
	+ Do not try to change owner before user ebox is created
2.2.1
	+ Removed obsolete references to /zentyal URL
	+ Create configuration backup directories on install to avoid warnings
	  accessing the samba share when there are no backups
	+ Log result of save changes, either successful or with warnings
	+ Changed cookie name to remove forbidden characters to avoid
	  incompatibilities with some applications
	+ Removed duplicated and incorrect auding logging for password change
	+ Fixed some non-translatable strings
	+ Create automatic bug reports under 2.2.X milestone instead of 2.2
	+ Fixed bug changing background color on selected software packages
2.1.34
	+ Volatile types called password are now also masked in audit log
	+ Adjust padding for module descriptions in basic software view
	+ Removed beta icon
2.1.33
	+ Fixed modal add problems when using unique option on the type
	+ Fixed error management in the first screen of modal add
	+ Unify software selection and progress colors in CSS
	+ Set proper message type in Configure Events model
	+ Fixed error checking permanentMessage types in templates/msg.mas
2.1.32
	+ Added progress bar colors to theme definition
	+ Remove no longer correct UTF8 decode in ProgressIndicator
	+ Fixed UTF8 double-encoding on unexpected error CGI
	+ Reviewed some subscription strings
	+ Always fork before apache restart to avoid port change problems
	+ Stop modules in the correct order (inverse dependencies order)
	+ Better logging of failed modules on restore
2.1.31
	+ Do not start managed daemons on boot if the module is disabled
	+ Better message on redis error
	+ Watch for dependencies before automatic enable of modules on first install
2.1.30
	+ Removed obsolete /ebox URL from RSS link
	+ Changed methods related with extra backup data in modules logs
	  to play along with changes in ebackup module
	+ Set a user for remote access for audit reasons
	+ Detect session loss on AJAX requests
2.1.29
	+ Startup does not fail if SIGPIPE received
2.1.28
	+ Added code to mitigate false positives on module existence
	+ Avoid error in logs full summary due to incorrect syntax in template
	+ Allow unsafe chars in EBox::Types::File to avoid problems in some browsers
	+ Reviewed some subscription strings
	+ Warning about language-packs installed works again after Global changes
	+ Show n components update when only zentyal packages are left to
	  upgrade in the system widget
	+ Do not show debconf warning when installing packages
	+ EBox::Types::IPAddr (and IPNetwork) now works with defaultValue
	+ Allow to hide menu items, separators and dashboard widgets via conf keys
2.1.27
	+ Do not create tables during Disaster Recovery installation
	+ Added new EBox::Util::Debconf::value to get debconf values
	+ DataTable controller does no longer try to get a deleted row
	  for gather elements values for audit log
	+ Check if Updates watcher can be enabled if the subscription
	  level is yet unknown
2.1.26
	+ Detection of broken packages works again after proper deletion
	  of dpkg_running file
	+ Keep first install redis server running until trigger
	+ Unified module restart for package trigger and init.d
	+ Use restart-trigger script in postinst for faster daemons restarting
	+ System -> Halt/Reboot works again after regression in 2.1.25
	+ Added framework to show warning messages after save changes
	+ Change caption of remote services link to Zentyal Cloud
	+ Do not show Cloud link if hide_cloud_link config key is defined
	+ Added widget_ignore_updates key to hide updates in the dashboard
	+ Differentiate ads from notes
	+ Allow custom message type on permanentMessage
	+ Only allow custom themes signed by Zentyal
	+ Removed /zentyal prefix from URLs
	+ Caps lock detection on login page now works again
	+ Added HiddenIfNotAble property to event watchers to be hidden if
	  it is unabled to monitor the event
	+ Dashboard values can be now error and good as well
	+ Include a new software updates widget
	+ Include a new alert for basic subscriptions informing about
	  software updates
	+ Add update-notifier-common to dependencies
	+ EBox::DataTable::enabledRows returns rows in proper order
	+ Use custom ads when available
	+ Disable bug report when hide_bug_report defined on theme
2.1.25
	+ Do not show disabled module warnings in usercorner
	+ Mask passwords and unify boolean values in audit log
	+ Do not override type attribute for EBox::Types::Text subtypes
	+ Corrected installation finished message after first install
	+ Added new disableAutocomplete attribute on DataTables
	+ Optional values can be unset
	+ Minor improvements on nmap scan
2.1.24
	+ Do not try to generate config for unconfigured services
	+ Remove unnecessary redis call getting _serviceConfigured value
	+ Safer sizes for audit log fields
	+ Fix non-translatable "show help" string
	+ Allow links to first install wizard showing a desired page
	+ Fixed bug in disk usage when we have both values greater and
	  lower than 1024 MB
	+ Always return a number in EBox::AuditLogging::isEnabled to avoid
	  issues when returning the module status
	+ Added noDataMsg attribute on DataTable to show a message when
	  there are no rows
2.1.23
	+ Removed some warnings during consolidation process
	+ Depend on libterm-readline-gnu-perl for history support in shells
	+ Fixed error trying to change the admin port with NTP enabled
	+ Fixed breadcrumb destination for full log query page
	+ Use printableActionName in DataTable setter
2.1.22
	+ Fixed parentRow method in EBox::Types::Row
	+ Added new optionalLabel flag to EBox::Types::Abstract to avoid
	  show the label on non-optional values that need to be set as
	  optional when using show/hide viewCustomizers
	+ Added initHTMLStateOrder to View::Customizer to avoid incorrect
	  initial states
	+ Improved exceptions info in CGIs to help bug reporting
	+ Do not show customActions when editing row on DataTables
2.1.21
	+ Fixed bug printing traces at Global.pm
	+ Check new dump_exceptions confkey instead of the debug one in CGIs
	+ Explicit conversion to int those values stored in our database
	  for correct dumping in reporting
	+ Quote values in update overwrite while consolidating for reporting
2.1.20
	+ Fixed regression in edition in place of booleans
	+ Better default balance of the dashboard based on the size of the widgets
	+ Added defaultSelectedType argument to PortRange
2.1.19
	+ Disable KeepAlive as it seems to give performance problems with Firefox
	  and set MaxClients value back to 1 in apache.conf
	+ Throw exceptions when calling methods not aplicable to RO instances
	+ Fixed problems when mixing read/write and read-only instances
	+ Date/Time and Timezone moved from NTP to core under System -> General
	+ Do not instance hidden widgets to improve dashboard performance
	+ New command shell with Zentyal environment at /usr/share/zentyal/shell
	+ Show warning when a language-pack is not installed
	+ Removed unnecessary dump/load operations to .bak yaml files
	+ AuditLogging and Logs constructor now receive the 'ro' parameter
	+ Do not show Audit Logging in Module Status widget
2.1.18
	+ New unificated zentyal-core.logrotate for all the internal logs
	+ Added forceEnabled option for logHelpers
	+ Moved carousel.js to wizard template
	+ Add ordering option to wizard pages
	+ Fixed cmp and isEqualTo methods for EBox::Types::IPAddr
	+ Fixed wrong Mb unit labels in Disk Usage and use GB when > 1024 MB
	+ Now global-action script can be called without progress indicator
	+ Fixed EBox::Types::File JavaScript setter code
	+ Added support for "Add new..." modal boxes in foreign selectors
	+ Each module can have now its customized purge-module script
	  that will be executed after the package is removed
	+ Added Administration Audit Logging to log sessions, configuration
	  changes, and show pending actions in save changes confirmation
	+ User name is stored in session
	+ Remove deprecated extendedRestore from the old Full Backup
2.1.17
	+ Fixed RAID event crash
	+ Added warning on models and composites when the module is disabled
	+ Fixed login page style with some languages
	+ Login page template can now be reused accepting title as parameter
	+ EBox::Types::File does not write on redis when it fails to
	  move the fail to its final destination
	+ Added quote column option for periodic log consolidation and
	  report consolidation
	+ Added exclude module option to backup restore
2.1.16
	+ Do not show incompatible navigator warning on Google Chrome
	+ Fixed syncRows override detection on DataTable find
	+ clean-conf script now deletes also state data
	+ Avoid 'undefined' message in selectors
2.1.15
	+ Move Disk Usage and RAID to the new Maintenance menu
	+ Always call syncRows on find (avoid data inconsistencies)
	+ Filename when downloading a conf backup now contains hostname
	+ Fixed bug in RAID template
	+ Set proper menu order in System menu (fixes NTP position)
	+ Fixed regresion in page size selector on DataTables
	+ Fixed legend style in Import/Export Configuration
2.1.14
	+ Fixed regresion with double quotes in HTML templates
	+ Fixed problems with libredis-perl version dependency
	+ Adding new apparmor profile management
2.1.13
	+ Better control of errors when saving changes
	+ Elements of Union type can be hidden
	+ Model elements can be hidden only in the viewer or the setter
	+ HTML attributtes are double-quoted
	+ Models can have sections of items
	+ Password view modified to show the confirmation field
	+ New multiselect type
	+ Redis backend now throws different kind of exceptions
2.1.12
	+ Revert no longer necessary parents workaround
	+ Hide action on viewCustomizer works now on DataTables
2.1.11
	+ Fixed bug which setted bad directory to models in tab view
	+ Union type: Use selected subtype on trailingText property if the
	  major type does not have the property
	+ Raise MaxClients to 2 to prevent apache slowness
2.1.10
	+ Security [ZSN-2-1]: Avoid XSS in process list widget
2.1.9
	+ Do not try to initialize redis client before EBox::init()
	+ Safer way to delete rows, deleting its id reference first
	+ Delete no longer needed workaround for gconf with "removed" attribute
	+ Fixed regression in port range setter
2.1.8
	+ Fixed regression in menu search
	+ Fixed missing messages of multi state actions
	+ Help toggler is shown if needed when dynamic content is received
	+ Fixed issue when disabling several actions at once in a data table view
	+ All the custom actions are disabled when one is clicked
	+ Submit wizard pages asynchronously and show loading indicator
	+ Added carousel.js for slide effects
2.1.7
	+ Fixed issues with wrong html attributes quotation
	+ Bugfix: volatile types can now calculate their value using other
	  the value from other elements in the row no matter their position
2.1.6
	+ Attach software.log to bug report if there are broken packages
	+ Added keyGenerator option to report queries
	+ Tuned apache conf to provide a better user experience
	+ Actions click handlers can contain custom javascript
	+ Restore configuration with force dependencies option continues
	  when modules referenced in the backup are not present
	+ Added new MultiStateAction type
2.1.5
	+ Avoid problems getting parent if the manager is uninitialized
	+ Rename some icon files with wrong extension
	+ Remove wrong optional attribute for read-only fields in Events
	+ Renamed all /EBox/ CGI URLs to /SysInfo/ for menu folder coherency
	+ Added support for custom actions in DataTables
	+ Replaced Halt/Reboot CGI with a model
	+ Message classes can be set from models
	+ Fixed error in Jabber dispatcher
	+ Show module name properly in log when restart from the dashboard fails
	+ Avoid warning when looking for inexistent PID in pidFileRunning
2.1.4
	+ Changed Component's parent/child relationships implementation
	+ Fixed WikiFormat on automatic bug report tickets
	+ Do not show available community version in Dashboard with QA
 	  updates
2.1.3
	+ Fall back to readonly data in config backup if there are unsaved changes
	+ Allow to automatically send a report in the unexpected error page
	+ Logs and Events are now submenus of the new Maintenance menu
	+ Configuration Report option is now present on the Import/Export section
	+ Require save changes operation after changing the language
	+ Added support for URL aliases via schemas/urls/*.urls files
	+ Allow to sort submenu items via 'order' attribute
	+ Automatically save changes after syncRows is called and mark the module
	  mark the module as unchanged unless it was previously changed
	+ Removed unnecessary ConfigureEvents composite
	+ Removed unnecessary code from syncRows in logs and events
	+ Restore configuration is safer when restoring /etc/zentyal files
	+ Fixed unescaped characters when showing an exception
	+ Fixed nested error page on AJAX requests
	+ Adapted dumpBackupExtraData to new expected return value
	+ Report remoteservices, when required, a change in administration
	  port
	+ Added continueOnModuleFail mode to configuration restore
	+ Fixed Firefox 4 issue when downloading backups
	+ Show scroll when needed in stacktraces (error page)
	+ More informative error messages when trying to restart locked modules
	  from the dashboard
	+ Creation of plpgsql language moved from EBox::Logs::initialSetup
	  to create-db script
	+ Redis backend now throws different kind of exceptions
	+ Avoid unnecesary warnings about PIDs
	+ Update Jabber dispatcher to use Net::XMPP with some refactoring
	+ Save changes messages are correctly shown with international charsets
	+ Support for bitmap option in RAID report
	+ Retry multiInsert line by line if there are encoding errors
	+ Adapted to new location of partitionsFileSystems in EBox::FileSystem
	+ Event messages are cleaned of null characters and truncated
	  before inserting in the database when is necessary
	+ Improve message for "Free storage space" event and send an info
	  message when a given partition is not full anymore
	+ Event messages now can contain newline characters
	+ Objects of select type are compared also by context
	+ Remove cache from optionsFromForeignModel since it produces
	  problems and it is useless
	+ Set title with server name if the server is subscribed
	+ Fix title HTML tag in views for Models and Composites
	+ Added lastEventsReport to be queried by remoteservices module
	+ Added EBox::Types::HTML type
	+ Added missing manage-logs script to the package
	+ Fixed problems with show/hide help switch and dynamic content
	+ Menus with subitems are now kept unfolded until a section on a
	  different menu is accessed
	+ Sliced restore mode fails correctly when schema file is missing,
	  added option to force restore without schema file
	+ Purge conf now purges the state keys as well
	+ Added EBox::Types::IPRange
2.1.2
	+ Now a menu folder can be closed clicking on it while is open
	+ Bugfix: cron scripts are renamed and no longer ignored by run-parts
	+ Added new EBox::Util::Nmap class implementing a nmap wrapper
2.1.1
	+ Fixed incoherency problems with 'on' and '1' in boolean indexes
	+ Move cron scripts from debian packaging to src/scripts/cron
	+ Trigger restart of logs and events when upgrading zentyal-core
	  without any other modules
	+ Don't restart apache twice when upgrading together with more modules
	+ Fixed params validation issues in addRow
2.1
	+ Replace YAML::Tiny with libyaml written in C through YAML::XS wrapper
	+ Minor bugfix: filter invalid '_' param added by Webkit-based browser
	  on EBox::CGI::Base::params() instead of _validateParams(), avoids
	  warning in zentyal.log when enabling modules
	+ All CGI urls renamed from /ebox to /zentyal
	+ New first() and deleteFirst() methods in EBox::Global to check
	  existence and delete the /var/lib/zentyal/.first file
	+ PO files are now included in the language-pack-zentyal-* packages
	+ Migrations are now always located under /usr/share/$package/migration
	  this change only affects to the events and logs migrations
	+ Delete no longer used domain and translationDomain methods/attributes
	+ Unified src/libexec and tools in the new src/scripts directory
	+ Remove the ebox- prefix on all the names of the /usr/share scripts
	+ New EBox::Util::SQL package with helpers to create and drop tables
	  from initial-setup and purge-module for each module
	+ Always drop tables when purging a package
	+ Delete 'ebox' user when purging zentyal-core
	+ Moved all SQL schemas from tools/sqllogs to schemas/sql
	+ SQL time-period tables are now located under schemas/sql/period
	+ Old ebox-clean-gconf renamed to /usr/share/zentyal/clean-conf and
	  ebox-unconfigure-module is now /usr/share/zentyal/unconfigure-module
	+ Added default implementation for enableActions, executing
	  /usr/share/zentyal-$modulename/enable-module if exists
	+ Optimization: Do not check if a row is unique if any field is unique
	+ Never call syncRows on read-only instances
	+ Big performance improvements using hashes and sets in redis
	  database to avoid calls to the keys command
	+ Delete useless calls to exists in EBox::Config::Redis
	+ New regen-redis-db tool to recreate the directory structure
	+ Renamed /etc/cron.hourly/90manageEBoxLogs to 90zentyal-manage-logs
	  and moved the actual code to /usr/share/zentyal/manage-logs
	+ Move /usr/share/ebox/zentyal-redisvi to /usr/share/zentyal/redisvi
	+ New /usr/share/zentyal/initial-setup script for modules postinst
	+ New /usr/share/zentyal/purge-module script for modules postrm
	+ Removed obsolete logs and events migrations
	+ Create plpgsql is now done on EBox::Logs::initialSetup
	+ Replace old ebox-migrate script with EBox::Module::Base::migrate
	+ Rotate duplicity-debug.log log if exists
	+ Bug fix: Port selected during installation is correctly saved
	+ Zentyal web UI is restarted if their dependencies are upgraded
	+ Bug fix: Logs don't include unrelated information now
	+ Add total in disk_usage report
	+ Bugfix: Events report by source now works again
	+ Do not include info messages in the events report
	+ Services event is triggered only after five failed checkings
	+ Do not add redundant includedir lines to /etc/sudoers
	+ Fixed encoding for strings read from redis server
	+ Support for redis-server 2.0 configuration
	+ Move core templates to /usr/share/zentyal/stubs/core
	+ Old /etc/ebox directory replaced with the new /etc/zentyal with
	  renamed core.conf, logs.conf and events.conf files
	+ Fixed broken link to alerts list
2.0.15
	+ Do not check the existence of cloud-prof package during the
	  restore since it is possible not to be installed while disaster
	  recovery process is done
	+ Renamed /etc/init.d/ebox to /etc/init.d/zentyal
	+ Use new zentyal-* package names
	+ Don't check .yaml existence for core modules
2.0.14
	+ Added compMessage in some events to distinguish among events if
	  required
	+ Make source in events non i18n
	+ After restore, set all the restored modules as changed
	+ Added module pre-checks for configuration backup
2.0.13
	+ Fixed dashboard graphs refresh
	+ Fixed module existence check when dpkg is running
	+ Fix typo in sudoers creation to make remote support work again
2.0.12
	+ Include status of packages in the downloadable bug report
	+ Bugfix: Avoid possible problems deleting redis.first file if not exist
2.0.11
	+ New methods entry_exists and st_entry_exists in config backend
2.0.10
	+ Now redis backend returns undef on get for undefined values
	+ Allow custom mason templates under /etc/ebox/stubs
	+ Better checks before restoring a configuration backup with
	  a set of modules different than the installed one
	+ Wait for 10 seconds to the child process when destroying the
	  progress indicator to avoid zombie processes
	+ Caught SIGPIPE when trying to contact Redis server and the
	  socket was already closed
	+ Do not stop redis server when restarting apache but only when
	  the service is asked to stop
	+ Improvements in import/export configuration (know before as
	  configuration backup)
	+ Improvements in ProgressIndicator
	+ Better behaviour of read-only rows with up/down arrows
	+ Added support for printableActionName in DataTable's
	+ Added information about automatic configuration backup
	+ Removed warning on non existent file digest
	+ Safer way to check if core modules exist during installation
2.0.9
	+ Treat wrong installed packages as not-existent modules
	+ Added a warning in dashboard informing about broken packages
	+ File sharing and mailfilter log event watchers works again since
	  it is managed several log tables per module
2.0.8
	+ Replaced zentyal-conf script with the more powerful zentyal-redisvi
	+ Set always the same default order for dashboard widgets
	+ Added help message to the configure widgets dialog
	+ Check for undefined values in logs consolidation
	+ Now dashboard notifies fails when restarting a service
	+ Fixed bug with some special characters in dashboard
	+ Fixed bug with some special characters in disk usage graph
2.0.7
	+ Pre-installation includes sudoers.d into sudoers file if it's not yet
	  installed
	+ Install apache-prefork instead of worker by default
	+ Rename service certificate to Zentyal Administration Web Server
2.0.6
	+ Use mod dependencies as default restore dependencies
	+ Fixed dependencies in events module
	+ Increased recursive dependency threshold to avoid
	  backup restoration problems
2.0.5
	+ Removed deprecated "Full backup" option from configuration backup
	+ Bugfix: SCP method works again after addition of SlicedBackup
	+ Added option in 90eboxpglogger.conf to disable logs consolidation
2.0.4
	+ Removed useless gconf backup during upgrade
	+ Fixed postinstall script problems during upgrade
2.0.3
	+ Added support for the sliced backup of the DB
	+ Hostname change is now visible in the form before saving changes
	+ Fixed config backend problems with _fileList call
	+ Added new bootDepends method to customize daemons boot order
	+ Added permanent message property to Composite
	+ Bugfix: Minor aesthetic fix in horizontal menu
	+ Bugfix: Disk usage is now reported in expected bytes
	+ Bugfix: Event dispatcher is not disabled when it is impossible
	  for it to dispatch the message
2.0.2
	+ Better message for the service status event
	+ Fixed modules configuration purge script
	+ Block enable module button after first click
	+ Avoid division by zero in progress indicator when total ticks is
	  zero
	+ Removed warning during postinst
	+ Added new subscription messages in logs, events and backup
2.0.1
	+ Bugfix: Login from Zentyal Cloud is passwordless again
	+ Some defensive code for the synchronization in Events models
	+ Bugfix: add EBox::Config::Redis::get to fetch scalar or list
	  values. Make GConfModule use it to avoid issues with directories
	  that have both sort of values.
1.5.14
	+ Fixed redis bug with dir keys prefix
	+ Improved login page style
	+ New login method using PAM instead of password file
	+ Allow to change admin passwords under System->General
	+ Avoid auto submit wizard forms
	+ Wizard skip buttons always available
	+ Rebranded post-installation questions
	+ Added zentyal-conf script to get/set redis config keys
1.5.13
	+ Added transition effect on first install slides
	+ Zentyal rebrand
	+ Added web page favicon
	+ Fixed already seen wizards apparition
	+ Fixed ro module creation with redis backend
	+ Use mason for links widgets
	+ Use new domain to official strings for subscriptions
1.5.12
	+ Added option to change hostname under System->General
	+ Show option "return to dashboard" when save changes fails.
1.5.11
	+ Added more tries on redis reconnection
	+ Fixed user corner access problems with redis server
	+ writeFile* methods reorganized
	+ Added cron as dependency as cron.hourly was never executed with anacron
	+ Improvements in consolidation of data for reports
1.5.10
	+ Fixed gconf to redis conversion for boolean values
1.5.9
	+ Improved migrations speed using the same perl interpreter
	+ Redis as configuration backend (instead of gconf)
	+ Improved error messages in ebox-software
	+ Set event source to 256 chars in database to adjust longer event
	  sources
	+ Progress bar AJAX updates are sent using JSON
	+ Fixed progress bar width problems
	+ Fixed top menu on wizards
	+ Improved error message when disconnecting a not connected database
	+ Abort installation if 'ebox' user already exists
	+ Bugfix: IP address is now properly registered if login fails
1.5.8
	+ Added template tableorderer.css.mas
	+ Added buttonless top menu option
	+ Bugfix: Save all modules on first installation
	+ Bugfix: General ebox database is now created if needed when
	  re/starting services
	+ Bugfix: Data to report are now uniform in number of elements per
	  value. This prevents errors when a value is present in a month and
	  not in another
	+ Bugfix: Don't show already visited wizard pages again
1.5.7
	+ Bugfix: Avoid error when RAID is not present
	+ Bugfix: Add ebox-consolidate-reportinfo call in daily cron script
	+ Bugfix: Called multiInsert and unbufferedInsert when necessary
	  after the loggerd reimplementation
	+ Bugfix: EBox::ThirdParty::Apache2::AuthCookie and
	  EBox::ThirdParty::Apache2::AuthCookie::Util package defined just
	  once
	+ Added util SystemKernel
	+ Improved progress indicator
	+ Changes in sudo generation to allow sudo for remote support user
	+ Initial setup wizards support
1.5.6
	+ Reimplementation of loggerd using inotify instead of File::Tail
1.5.5
	+ Asynchronous load of dashboard widgets for a smoother interface
1.5.4
	+ Changed dbus-check script to accept config file as a parameter
1.5.3
	+ Function _isDaemonRunning works now with snort in lucid
	+ Javascript refreshing instead of meta tag in log pages
	+ Updated links in dashboard widget
	+ Add package versions to downloadable ebox.log
	+ Fixed postgresql data dir path for disk usage with pg 8.4
	+ GUI improvements in search box
1.5.2
	+ Security [ESN-1-1]: Validate referer to avoid CSRF attacks
	+ Added reporting structure to events module
	+ Added new CGI to download the last lines of ebox.log
1.5.1
	+ Bugfix: Catch exception when upstart daemon does not exist and
	  return a stopped status
	+ Added method in logs module to dump database in behalf of
	ebackup module
	+ Bugfix: Do not check in row uniqueness for optional fields that
	are not passed as parameters
	+ Improve the output of ebox module status, to be consistent with the one
	  shown in the interface
	+ Add options to the report generation to allow queries to be more
	  flexible
	+ Events: Add possibility to enable watchers by default
	+ Bugfix: Adding a new field to a model now uses default
	  value instead of an empty value
	+ Added script and web interface for configuration report, added
	  more log files to the configuration report
1.5
	+ Use built-in authentication
	+ Use new upstart directory "init" instead of "event.d"
	+ Use new libjson-perl API
	+ Increase PerlInterpMaxRequests to 200
	+ Increase MaxRequestsPerChild (mpm-worker) to 200
	+ Fix issue with enconding in Ajax error responses
	+ Loggerd: if we don't have any file to watch we just sleep otherwise the process
	  will finish and upstart will try to start it over again and again.
	+ Make /etc/init.d/ebox depend on $network virtual facility
	+ Show uptime and users on General Information widget.
1.4.2
	+ Start services in the appropriate order (by dependencies) to fix a problem
	  when running /etc/init.d/ebox start in slaves (mail and other modules
	  were started before usersandgroups and thus failed)
1.4.1
	+ Remove network workarounds from /etc/init.d/ebox as we don't bring
	  interfaces down anymore
1.4
	+ Bug fix: i18n. setDomain in composites and models.
1.3.19
	+ Make the module dashboard widget update as the rest of the widgets
	+ Fix problem regarding translation of module names: fixes untranslated
	  module names in the dashboard, module status and everywhere else where
	  a module name is written
1.3.18
	+ Add version comparing function and use it instead of 'gt' in the
	  general widget
1.3.17
	+ Minor bug fix: check if value is defined in EBox::Type::Union
1.3.16
	+ Move enable field to first row in ConfigureDispatcherDataTable
	+ Add a warning to let users know that a module with unsaved changes
	  is disabled
	+ Remove events migration directory:
		- 0001_add_conf_configureeventtable.pl
		- 0002_add_conf_diskfree_watcher.pl
	+ Bug fix: We don't use names to stringify date to avoid issues
	  with DB insertions and localisation in event logging
	+ Bug fix: do not warn about disabled services which return false from
	  showModuleStatus()
	+ Add blank line under "Module Status"
	+ Installed and latest available versions of the core are now displayed
	  in the General Information widget
1.3.15
	+ Bug fix: Call EBox::Global::sortModulesByDependencies when
	  saving all modules and remove infinite loop in that method.
	  EBox::Global::modifiedModules now requires an argument to sort
	  its result dependending on enableDepends or depends attribute.
	+ Bug fix: keep menu folders open during page reloads
	+ Bug fix: enable the log events dispatcher by default now works
	+ Bug fix: fixed _lock function in EBox::Module::Base
	+ Bug fix: composites honor menuFolder()
	+ Add support for in-place edition for boolean types. (Closes
	  #1664)
	+ Add method to add new database table columnts to EBox::Migration::Helpers
	+ Bug fix: enable "Save Changes" button after an in-place edition
1.3.14
	+ Bug fix: fix critical bug in migration helper that caused some log
	  log tables to disappear
	+ Create events table
	+ Bug fix: log watcher works again
	+ Bug fix: delete cache if log index is not found as it could be
	  disabled
1.3.13
	+ Bug fix: critical error in EventDaemon that prevented properly start
	+ Cron script for manage logs does not run if another is already
	  running, hope that this will avoid problems with large logs
	+ Increased maximum size of message field in events
	+ Added script to purge logs
	+ Bug fix: multi-domain logs can be enabled again
1.3.12
	+ Added type for EBox::Dashboard::Value to stand out warning
	  messages in dashboard
	+ Added EBox::MigrationHelpers to include migration helpers, for now,
	  include a db table renaming one
	+ Bug fix: Fix mismatch in event table field names
	+ Bug fix: Add migration to create language plpgsql in database
	+ Bug fix: Add missing script for report log consolidation
	+ Bug fix: Don't show modules in logs if they are not configured. This
	  prevents some crashes when modules need information only available when
	  configured, such as mail which holds the vdomains in LDAP
	+ Added method EBox::Global::lastModificationTime to know when
	  eBox configuration was modified for last time
	+ Add support for breadcrumbs on the UI
	+ Bug fix: in Loggerd files are only parsed one time regardless of
	  how many LogHelper reference them
	+ Added precondition for Loggerd: it does not run if there isnt
	anything to watch
1.3.11
	+ Support customFilter in models for big tables
	+ Added EBox::Events::sendEvent method to send events using Perl
	  code (used by ebackup module)
	+ Bug fix: EBox::Type::Service::cmp now works when only the
	  protocols are different
	+ Check $self is defined in PgDBEngine::DESTROY
	+ Do not watch files in ebox-loggerd related to disabled modules and
	  other improvements in the daemon
	+ Silent some exceptions that are used for flow control
	+ Improve the message from Service Event Watcher
1.3.10
	+ Show warning when accesing the UI with unsupported browsers
	+ Add disableApparmorProfile to EBox::Module::Service
	+ Bug fix: add missing use
	+ Bug fix: Make EventDaemon more robust against malformed sent
	  events by only accepting EBox::Event objects
1.3.8
	+ Bug fix: fixed order in EBox::Global::modified modules. Now
	  Global and Backup use the same method to order the module list
	  by dependencies
1.3.7
	+ Bug fix: generate public.css and login.css in dynamic-www directory
	  which is /var/lib/zentyal/dynamicwww/css/ and not in /usr/share/ebox/www/css
	  as these files are generate every time eBox's apache is
	  restarted
	+ Bug fix: modules are restored now in the correct dependency
	  order
	+ ebox-make-backup accepts --destinaton flag to set backup's file name
	+ Add support for permanent messages to EBox::View::Customizer
1.3.6
	+ Bug fix: override _ids in EBox::Events::Watcher::Log to not return ids
	which do not exist
	+ Bug fix: fixed InverseMatchSelect type which is used by Firewall module
	+ New widget for the dashboard showing useful support information
	+ Bugfix: wrong permissions on CSS files caused problem with usercorner
	+ CSS are now templates for easier rebranding
	+ Added default.theme with eBox colors
1.3.5
	+ Bugfix: Allow unsafe characters in password type
	+ Add FollowSymLinks in eBox apache configuration. This is useful
	  if we use js libraries provided by packages
1.3.4
	+ Updated company name in the footer
	+ Bugfix: humanEventMessage works with multiple tableInfos now
	+ Add ebox-dbus-check to test if we can actually connect to dbus
1.3.4
	+ bugfix: empty cache before calling updatedRowNotify
	+ enable Log dispatcher by default and not allow users to disable
	it
	+ consolidation process continues in disabled but configured modules
	+ bugfix: Save Changes button doesn't turn red when accessing events for
	first time
1.3.2
	+ bugfix: workaround issue with dhcp configured interfaces at boot time
1.3.1
	+ bugfix: wrong regex in service status check
1.3.0
	+ bugfix: make full backup work again
1.1.30
	+ Change footer to new company holder
	+  RAID does not generate 'change in completion events, some text
	problems fixed with RAID events
	+ Report graphics had a datapoints limit dependent on the active
	time unit
	+ Apache certificate can be replaced by CA module
	+ Fixed regression in detailed report: total row now aggregates
	properly
	+ More characters allowed when changing password from web GUI
	+ Fixed regression with already used values in select types
	+ Do not a button to restart eBox's apache
	+ Fixed auth problem when dumping and restoring postgre database
1.1.20
	+ Added custom view support
	+ Bugfix: report models now can use the limit parameter in
	  reportRows() method
	+ use a regexp to fetch the PID in a pidfile, some files such as
	postfix's add tabs and spaces before the actual number
	+ Changed "pidfile" to "pidfiles" in _daemons() to allow checking more than
one (now it is a array ref instead of scalar)
	+ Modified Service.pm to support another output format for /etc/init.d daemon
status that returns [OK] instead of "running".
	+ unuformized case in menu entries and some more visual fixes
1.1.10
	+ Fix issue when there's a file managed by one module that has been modified
	  when saving changes
	+ Bugfix: events models are working again even if an event aware
	module is uninstalled and it is in a backup to restore
	+ Select.pm returns first value in options as default
       + Added 'parentModule' to model class to avoid recursive problems
	+ Added Float type
	+ Apache module allows to add configuration includes from other modules
	+ Display remote services button if subscribed
	+ Event daemon may received events through a named pipe
	+ Bugfix. SysInfo revokes its config correctly
	+ Added storer property to types in order to store the data in
	somewhere different from GConf
	+ Added protected property 'volatile' to the models to indicate
	that they store nothing in GConf but in somewhere different
	+ System Menu item element 'RAID' is always visible even when RAID
	is not installed
	+ Files in deleted rows are deleted when the changes are saved
	+ Fixed some bug whens backing and restore files
	+ Components can be subModels of the HasMany type
	+ Added EBox::Types::Text::WriteOnce type
	+ Do not use rows(), use row to force iteration over the rows and increase
	performance and reduce memory use.
	+ Do not suggest_sync after read operations in gconf
	+ Increase MaxRequestsPerChild to 200 in eBox's apache
	+ Make apache spawn only one child process
	+ Log module is backed up and restored normally because the old
	problem is not longer here
	+ Backup is more gentle with no backup files in backup directory,
	now it does not delete them
	+ HasMany  can retrieve again the model and row after the weak
	refence is garbage-collected. (Added to solve a bug in the doenload
	bundle dialog)
	+ EBox::Types::DomainName no longer accepts IP addresses as domain
	names
	+ Bugfix: modules that fail at configuration stage no longer appear as enabled
	+ Add parameter to EBox::Types::Select to disable options cache

0.12.103
	+ Bugfix: fix SQL statement to fetch last rows to consolidate
0.12.102
	+ Bugfix: consolidate logs using the last date and not starting from scratch
0.12.101
	+ Bugfix: DomainName type make comparisons case insensitive
	according to RFC 1035
0.12.100
	+ Bugfix: Never skip user's modifications if it set to true
	override user's changes
	+ EBox::Module::writeConfFile and EBox::Service scape file's path
	+ Bugfix. Configure logrotate to actually rotate ebox logs
	+ Fixed bug in ForcePurge logs model
	+ Fixed bug in DataTable: ModelManaged was called with tableName
	instead of context Name
	+ Fixing an `img` tag closed now properly and adding alternative
	text to match W3C validation in head title
	+ Backup pages now includes the size of the archive
	+ Fixed bug in ForcePurge logs model
	+ Now the modules can have more than one tableInfo for logging information
	+ Improve model debugging
	+ Improve restart debugging
	+ Backups and bug reports can be made from the command line
	+ Bugfix: `isEqualTo` is working now for `Boolean` types
	+ Bugfix: check if we must disable file modification checks in
	Manager::skipModification

0.12.99
	+ Add support for reporting
	+ Refresh logs automatically
	+ Reverse log order
	+ Remove temp file after it is downloaded with FromTempDir controller
0.12.3
	+ Bug fix: use the new API in purge method. Now purging logs is working
	again.
0.12.2
	+ Increase random string length used to generate the cookie to
	2048 bits
	+ Logs are show in inverse chronological order
0.12.1
	+ Bug fix: use unsafeParam for progress indicator or some i18 strings
	will fail when saving changes
0.12
	+ Bugfix: Don't assume timecol is 'timestamp' but defined by
	module developer. This allows to purge some logs tables again
	+ Add page titles to models
	+ Set default values when not given in `add` method in models
	+ Add method to manage page size in model
	+ Add hidden field to help with Ajax request and automated testing with
	  ANSTE
	+ Bugfix: cast sql types to filter fields in logs
	+ Bugfix: Restricted resources are back again to make RSS
	access policy work again
	+ Workaround bogus mason warnings
	+ Make postinst script less verbose
	+ Disable keepalive in eBox apache
	+ Do not run a startup script in eBox apache
	+ Set default purge time for logs stored in eBox db to 1 week
	+ Disable LogAdmin actions in `ebox-global-action` until LogAdmin
	feature is completely done
0.11.103
	+ Modify EBox::Types::HasMany to create directory based on its row
	+ Add _setRelationship method to set up relationships between models
	  and submodels
	+ Use the new EBox::Model::Row api
	+ Add help method to EBox::Types::Abstract
	+ Decrease size for percentage value in disk free watcher
	+ Increase channel link field size in RSS dispatcher
0.11.102
	+ Bugfix: cmp in EBox::Types::HostIP now sorts correctly
	+ updatedRowNotify in EBox::Model::DataTable receives old row as
	well as the recently updated row
	+ Added `override_user_modification` configuration parameter to
	avoid user modification checkings and override them without asking
	+ Added EBox::Model::Row to ease the management of data returned
	by models
	+ Added support to pre-save and post-save executable files. They
	must be placed at /etc/ebox/pre-save or /etc/ebox/post-save
	+ Added `findRow` method to ease find and set
0.11.101
	+ Bugfix: Fix memory leak in models while cloning types. Now
	cloning is controlled by clone method in types
	+ Bugfix: Union type now checks for its uniqueness
	+ DESTROY is not an autoloaded method anymore
	+ HasOne fields now may set printable value from the foreign field
	to set its value
	+ findId now searches as well using printableValue
	+ Bugfix. Minor bug found when key is an IP address in autoloaded
	methods
	+ Ordered tables may insert values at the beginning or the end of
	the table by "insertPosition" attribute
	+ Change notConfigured template to fix English and add link to the
	  module status section
	+ Add loading gif to module status actions
	+ Remove debug from ServiceInterface.pm
	+ Add support for custom separators to be used as index separators on
	  exposedMethods
	+ Bugfix. Stop eBox correctly when it's removed
	+ Improve apache-restart to make it more reliable.
0.11.100
	+ Bugfix. Fix issue with event filters and empty hashes
	+ Bugfix. Cache stuff in log and soap watcher to avoid memory leaks
	+ Bugfix. Fix bug that prevented the user from being warned when a row to
	  be deleted is being used by other model
	+ Bugfix. Add missing use of EBox::Global in State event watcher
	+ Added progress screen, now pogress screen keeps track of the changed
	  state of the modules and change the top page element properly
	+ Do not exec() to restart apache outside mod_perl
	+ Improve apache restart script
	+ Improve progress screen
0.11.99
	+ DataTable contains the property 'enableProperty' to set a column
	called 'enabled' to enable/disable rows from the user point of
	view. The 'enabled' column is put the first
	+ Added state to the RAID report instead of simpler active boolean
        + Fix bug when installing new event components and event GConf
	subtree has not changed
	+ Add RSS dispatcher to show eBox events under a RSS feed
	+ Rotate log files when they reach 10MB for 7 rotations
	+ Configurable minimum free space left for being notified by means
	of percentage
	+ Add File type including uploading and downloading
	+ Event daemon now checks if it is possible to send an event
	before actually sending it
	+ Added Action forms to perform an action without modifying
	persistent data
	+ Log queries are faster if there is no results
	+ Show no data stored when there are no logs for a domain
	+ Log watcher is added in order to notify when an event has
	happened. You can configure which log watcher you may enable and
	what you want to be notify by a determined filter and/or event.
	+ RAID watcher is added to check the RAID events that may happen
	when the RAID subsystem is configured in the eBox machine
	+ Change colour dataset in pie chart used for disk usage reporting
	+ Progress indicator now contains a returned value and error
	message as well
	+ Lock session file for HTTP session to avoid bugs
	related to multiple requests (AJAX) in a short time
	+ Upgrade runit dependency until 1.8.0 to avoid runit related
	issues
0.11
	+ Use apache2
	+ Add ebox-unblock-exec to unset signal mask before running  a executable
	+ Fix issue with multiple models and models with params.
	  This triggered a bug in DHCP when there was just one static
	  interface
	+ Fix _checkRowIsUnique and _checkFieldIsUnique
	+ Fix paging
	+ Trim long strings in log table, show tooltip with the whole string
	  and show links for URLs starting with "http://"
0.10.99
	+ Add disk usage information
	+ Show progress in backup process
	+ Add option to purge logs
	+ Create a link from /var/lib/zentyal/log to /var/log/ebox
	+ Fix bug with backup descriptions containing spaces
	+ Add removeAll method on data models
	+ Add HostIP, DomainName and Port types
	+ Add readonly forms to display static information
	+ Add Danish translation thanks to Allan Jacobsen
0.10
	+ New release
0.9.100
	+ Add checking for SOAP session opened
	+ Add EventDaemon
	+ Add Watcher and Dispatch framework to support an event
	  architecture on eBox
	+ Add volatile EBox::Types in order not to store their values
	  on GConf
	+ Add generic form
	+ Improvements on generic table
	+ Added Swedish translation

0.9.99
	+ Added Portuguese from Portugal translation
	+ Added Russian translation
	+ Bugfix: bad changed state in modules after restore

0.9.3
	+ New release

0.9.2
	+ Add browser warning when uploading files
	+ Enable/disable logging modules
0.9.1
	+ Fix backup issue with changed state
	+ Generic table supports custom ordering
0.9
	+ Added Polish translation
        + Bug in recognition of old CD-R writting devices fixed
	+ Added Aragonese translation
	+ Added Dutch translation
	+ Added German translation
	+ Added Portuguese translation

0.8.99
	+ Add data table model for generic Ajax tables
	+ Add types to be used by models
	+ Add MigrationBase and ebox-migrate to upgrade data models
	+ Some English fixes
0.8.1
	+ New release
0.8
	+ Fix backup issue related to bug reports
	+ Improved backup GUI
0.7.99
        + changed sudo stub to be more permissive
	+ added startup file to apache web server
	+ enhanced backup module
	+ added basic CD/DVD support to backup module
	+ added test stubs to simplify testing
	+ added test class in the spirit of Test::Class
	+ Html.pm now uses mason templates
0.7.1
	+ use Apache::Reload to reload modules when changed
	+ GUI consistency (#12)
	+ Fixed a bug for passwords longer than 16 chars
	+ ebox-sudoers-friendly added to not overwrite /etc/sudoers each time
0.7
	+ First public release
0.6
	+ Move to client
	+ Remove obsolete TODO list
	+ Remove firewall module from  base system
	+ Remove objects module from base system
	+ Remove network module from base system
	+ Add modInstances and modInstancesOfType
	+ Raname Base to ClientBase
	+ Remove calls to deprecated methods
	+ API documented using naturaldocs
	+ Update INSTALL
	+ Use a new method to get configkeys, now configkey reads every
	  [0.9
	+ Added Polish translation][0-9]+.conf file from the EBox::Config::etc() dir and
	  tries to get the value from the files in order.
	+ Display date in the correct languae in Summary
	+ Update debian scripts
	+ Several bugfixes
0.5.2
	+ Fix some packaging issues
0.5.1
	+ New menu system
	+ New firewall filtering rules
	+ 802.1q support

0.5
	+ New bug-free menus (actually Internet Explorer is the buggy piece
	  of... software that caused the reimplementation)
	+ Lots of small bugfixes
	+ Firewall: apply rules with no destination address to packets
	  routed through external interfaces only
	+ New debianize script
	+ Firewall: do not require port and protocol parameters as they
	  are now optional.
	+ Include SSL stuff in the dist tarball
	+ Let modules block changes in the network interfaces
	  configuration if they have references to the network config in
	  their config.
	+ Debian network configuration import script
	+ Fix the init.d script: it catches exceptions thrown by modules so that
	  it can try to start/stop all of them if an exception is thrown.
	+ Firewall: fix default policy bug in INPUT chains.
	+ Restore textdomain in exceptions
	+ New services section in the summary
	+ Added Error item to Summary. Catch exceptions from modules in
	  summary and generate error item
	+ Fix several errors with redirections and error handling in CGIs
	+ Several data validation functions were fixed, and a few others added
	+ Prevent the global module from keeping a reference to itself. And make
	  the read-only/read-write behavior of the factory consistent.
	+ Stop using ifconfig-wrapper and implement our own NetWrapper module
	  with wrappers for ifconfig and ip.
	+ Start/stop apache, network and firewall modules in first place.
	+ Ignore some network interface names such as irda, sit0, etc.
	+ The summary page uses read-only module instances.
	+ New DataInUse exception, old one renamed to DataExists.
	+ Network: do not overwrite resolv.conf if there are nameservers
	  given via dhcp.
	+ Do not set a default global policy for the ssh service.
	+ Check for forbiden characters when the parameter value is
	  requested by the CGI, this allows CGI's to handle the error,
	  and make some decissions before it happens.
	+ Create an "edit object" template and remove the object edition stuff
	  from the main objects page.
	+ Fix the apache restarting code.
	+ Network: Remove the route reordering feature, the kernel handles that
	  automatically.
	+ Fix tons of bugs in the network restarting code.
	+ Network: removed the 3rd nameserver configuration.
	+ Network: Get gateway info in the dhcp hook.
	+ Network: Removed default configuration from the gconf schema.
	+ New function for config-file generation
	+ New functions for pid file handling

0.4
	+ debian package
	+ added module to export/import configuration
	+ changes in firewall's API
	+ Added content filter based on dansguardian
	+ Added French translation
	+ Added Catalan translation
	+ Sudoers file is generated automatically based on module's needs
	+ Apache config file is generated by ebox  now
	+ Use SSL
	+ Added ebox.conf file
	+ Added module template generator

0.3
	+ Supports i18n
	+ API name consistency
	+ Use Mason for templates
	+ added tips to GUI
	+ added dhcp hooks
	+ administration port configuration
	+ Fixed bugs to IE compliant
	+ Revoke changes after logout
	+ Several bugfixes

0.2
	+ All modules are now based on gconf.
	+ Removed dependencies on xml-simple, xerces and xpath
	+ New MAC address field in Object members.
	+ Several bugfixes.

0.1
	+ Initial release<|MERGE_RESOLUTION|>--- conflicted
+++ resolved
@@ -1,9 +1,6 @@
 HEAD
-<<<<<<< HEAD
+	+ Print correctly UTF8 characters from configuration backup description
 	+ When host name is changed, update /etc/hostname
-=======
-	+ Print correctly UTF8 characters from configuration backup description
->>>>>>> 6681808d
 	+ Proper link to remote in configuration backup page
 3.0.19
 	+ Removed full restore option for restore-backup tool and
