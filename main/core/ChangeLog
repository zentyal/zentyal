--- conflicted
+++ resolved
@@ -1,10 +1,7 @@
 HEAD
-<<<<<<< HEAD
+	+ Added missing EBox::Exceptions uses
 	+ Fixed bug in selectSetter which hitted selects on DataForm with
 	  'unique' option enabled
-=======
-	+ Added missing EBox::Exceptions uses
->>>>>>> 222e4500
 	+ Added EBox::Types::IPRange::addressesFromBeginToEnd class method
 3.2.4
 	+ Set proper trial link in advertisements
