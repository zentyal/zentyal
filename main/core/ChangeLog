<<<<<<< HEAD
3.5.2
=======
4.0
	+ Default webadmin port is now 8443
	+ Remove haproxy which is no longer needed for Outlook Anywhere
>>>>>>> a14a09b1
	+ UI is now responsive to different resolutions
	+ New System -> Date/Time menu which also includes NTP when available
	+ New header style
	+ Search box moved from menu to header
	+ Menu reorganization and re-style
	+ Added search for configuration data
	+ Improved installation wizards
	+ Set version to 4.0
	+ Use upload-crash-report.py tool from OpenChange upstream instead
	  of a custom one
	+ Optionally submit the email while uploading the crash report
	+ More robust dashboard against widget and remoteservices errors
	+ Added missing use in hasManyViewer.mas
	+ Only allow restore from backups from versions with the same two
	  first version numbers
	+ Escape double quotes in non-editable text fields
	+ When doing a login redirect to the full given URI
	+ Fixed mysql commands executed with wrong parameters or credentials
	+ Fix isEqualTo types comparision, check for defined return value from cmp
	+ Added option to disable Peer Verification in EBox::RESTClient
	+ pathHTTPSSSLCertificate() always returns a list
	+ Added one more tip to component not found page
	+ Removed duplicate code for page not found
	+ Fix some warnings in log
	+ Fix error in send crash report script
	+ Remove all maintenance functionality except logs
3.5.1
	+ Fixed dashboard links to official manual
	+ Model backup/revoke/save files are no longer called implicitly
	+ Remove warning on formSubmitJS
	+ Don't let database error to cancel halt or reboot processes
	+ More warnings on smart match feature removed
3.5
	+ Avoid warning flag on smart match experimental feature
	+ Remove duplicated code in EBox::Model::DataTable::removeRow
	  and EBox::Model::Manager::removeRowsUsingId
	+ Rethrow properly when exception is a plain string
	+ Fix EBox::Model::Manager::_modelHasMultipleInstances when the
	  model is a children whose model parent is its grandfather or older
	+ Fixed notifyActions by using isIdUsed method and removing
	  slashes to fetch the observable models
	+ Fixed spurious warnings when loadings ads and loading dashboard
	+ Assure that all data under a row directory is removed
	+ EBox::Types::DomainName always return lowercase values
	+ EBox::Types::Host always return lowercase values
	+ Added helper script to improve crash reports
	+ Old timezones supported
	+ Fixed regression on presetUpdate interface actions
	+ Error page for component not found
	+ Included the Dependencies field in crash report
	+ Do not mark services as temporary stopped when shutting down
	+ Enhanced Lock to have exclusive lock with blocking timeout
	+ Added redirection on no parameters support to CGIs
	+ Added and used in save changes process the method Zentyal.reloadTable
	+ Fixed regression in page not found CGI which displayed always a
	  invalid referer error
	+ Included the package field in crash report
	+ Remove RSS and Jabber dispatchers
	+ Added Warning in Dashboard when reboot is requierd by software
	  update
	+ Removed deprecated sliced mode backup
	+ Fix MIME type for returning JSON (application/json)
	+ Added setMessage() and popMessageAndClass() methods to TreeView
	+ Enable InnoDB engine when there are only 4 previous databases
	+ Active session check does not check subapp authenticated
	  requests now
	+ Fixed incorrect URLs with double ports in redirects
	+ Fix typo in general widget
	+ Updated nginx to server static files directly always so apache shouldn't
	  ever get this kind of requests
	+ Set version to 3.5
	+ Support for redirection when loading URL in existent dialog
	+ Added webadmin port tag to haproxy configuration file
	+ Fix dashboard UI freeze when widgets were being updated
	+ Add audit to post save when enabling logs
	+ Fix enabled save changes button after installing packages
	+ Changed CGI base to show correctly referer errors and
	  generating response errors
	+ Override daemons does not fail if a daemon is already stopped
	+ Added missing use to row.mas
	+ More tolerant referer validation so we can access to submodels
	  with an URL
	+ Restored reconnect option for mysql connections
	+ EBox::WebAdmin::addNginxServer does not longer raises exception
	  if file not yet exists
	+ create-db script can repair login problems
	+ Migrate previous configuration from 3.3 when upgrading
	+ Admin password change handled by AuthPAM
	+ Fix version available check in dashboard when file does not exist
	+ Do not show success note if there is no note
	+ Fix data in use behaviour on edition
	+ Fixed revert of changes in redisvi
	+ Better input validation in EBox::Conf::Redis::import_dir_from_file
	+ Give support to data in use exception for in-place booleans
	+ Fix warnOnChangeId framework
	+ Give real no support to /media in Disk Usage even when modules
	  use it
	+ Added release upgrade code (disabled until 3.5)
	+ Hide passwords on admin user model on error and debug on
	+ Set proper version for bugreport issues
3.4
	+ Do not launch exceptions on EBox::MyDBEngine DESTROY
	+ Ask for trace object to non-handled EBox::Exceptions::Base
	  exceptions in the UnhandledError middleware. This will gives us
	  useful stack traces.
	+ When requesting from type a non-existing value use acquirer
	  if it is a volatile type
	+ EBox::WebAdmin::addNginxInclude does not longer raises exception
	  if file not yet exists
	+ Improve post save modules algorithm
	+ Added local apparmor profile for mysqld
	+ Avoid to show two 'module not enabled' messages in composites
	+ All non external exceptions from normal requests are now shown
	  in the UI with the stack trace to report as a bug
	+ All non external exceptions from AJAX requests are now shown in
	  the UI with the stack trace to report as a bug
	+ Template exceptions in normal requests are now handled in webadmin
	+ Set templated files encoding to UTF-8
	+ Send Perl warnings to Zentyal log file in webadmin app
	+ Added keepFile parameter to EBox::Downloader::CGI::FromTempDir
	+ Remove idle and dead code from EBox::Module::Service::writeConfFile
	+ Added auditable property to EBox::Model::DataTable
	+ Added HAProxyPreSetConf to HaProxy::ServiceBase
	+ Moved management of webadmin certificate to HAProxy module
	+ Enable ReverseProxy middleware always
	+ MySQL is restarted before creating database
	+ Use root ownership for webadmin certificates
	+ Execute change hostname actions only if the hostname has really changed
	+ Don't expire session on finish software wizard page
	+ Fixed show help JS to avoid to have help elements with different
	  show state
	+ Use window.location.replace instead of window.location.href
	  to redirect using JS
	+ In EBox::Type::Select, use element value as printableValue for
	  unknown options or options without printableValue
	+ Save haproxy config as changed after webadmin's initialSetup
	+ Send restartUI flag to restart service when restarting a module
	  from the UI
	+ Fix calculation of page number when using go to last page control
	+ Update tracker url in dashboard widget
	+ Continue installation without ads if there is a error getting them
	+ Added EBox::WebAdmin::Middleware::SubAppAuth to validate
	  WebAdmin sub-app requests
	+ Ported restricted resources to use nginx
	+ Removed EBox::Base::upload method because that's 100% handled by Plack
	  now.
	+ Increased the buffer size for uwsgi applications to allow big submits
	  like the one from automatic error report
	+ Added a UnhandledError middleware to catch any die or exception not
	  handled by Zentyal
	+ Added a Devel::StackTrace helper view that shows pretty backtraces
	+ Enable crash reports by default
	+ Added template for download link
	+ Created EBox::Util::Certificate, refactored create-certificate
	  script
	+ Changes in haproxy port validation and allow haproxy internal services
	+ Restore AdminPort model for WebAdmin to improve usability
	+ Added EBox::Module::Config::replicationExcludeKeys()
	+ Added EBox::WebAdmin::PortObserver to be used by ha and
	  remoteservices modules by the moment
	+ Added EBox::GlobalImpl::addModuleToPostSave to save modules
	  after normal save changes process
	+ Added a way for HAProxy to retrieve the CA certificate entry that should
	  be used
	+ Added a left-right composite layout
	+ Search and pagination forms can be omitted using showFilterForm
	  and showPaginationForm properties
	+ Show nice error when global-action fails using die + scalar
	+ EBox::Util::Random now accepts a set of chars to have a random string
	+ Notify HA when a module which must have a single instance in the
	  cluster is enabled/disabled.
	+ Added enabled action to /etc/init.d/zentyal to display whether a
	  module is enabled or disabled
	+ Pass model, type and id to enabled subroutine in
	  EBox::Types::MultiStateAction to be ortoghonal to handler property
	+ Fixed JS error on showing errors in customActionClicked
	+ Added middleware to have auth based on a env variable
	+ Updated nginx to server static files directly always so apache shouldn't
	  ever get this kind of requests
	+ Use uWSGI instead of Apache mod_perl for running CGIs
	+ Updated automatic bug report URL to new bug report endpoint.
	+ Give support to custom actions without image. Those actions will
	  not appear in the legend.
	+ Added to findValueMultipleFields and findValue the nosync parameter
	+ Added support for haproxy 1.5
	+ Moved nginx to listen on localhost
	+ Integration with HA module in save changes process
	+ Added icon for new zentyal-ha module
	+ Migrate rs_verify_servers in remoteservices.conf to
	  rest_verify_servers core.conf
	+ Include basic support to free-format Template models to be
	  included in Composites
	+ Move run-pending-ops script from remoteservices to core
	+ Rename EBox::RemoteServices::RESTResult to EBox::RESTClient::Result
	+ Move EBox::RemoteServices::RESTClient to EBox::RESTClient as it
	  is used in ha and remoteservices module.
	+ Adapt init.d and upstart running checks to Ubuntu 13.10
	+ Use service instead of deprecated invoke-rc.d for init.d scripts
	+ Adapted apache configuration to 2.4
	+ Adapted EBox::Config::Redis to the new libredis-perl API
	+ Adapted redis.conf to redis 2.6
	+ Zentyal MySQL custom conf is now written on initial-setup of logs
	  using a mason template
	+ Write logs configuration only when the module is enabled
	+ Use replace instead of href to redirect in Controller::DataTable
	  (This avoids infinite loops if the user press back button)
	+ Move EBox::CGI::Downloader::* modules  to EBox::Downloader to
	  make file downloads work again
	+ Avoid division by zero while using page navigation
	+ Automatic report text formatting adapted to Redmine
	+ Fix tab selection in tabbed composite from URL path anchor,
	  for instance, /Maintenance/Events#ConfigureDispatchers
	+ Avoid errors triggered on web administration port validation
	+ ManageAdmins model now also add/removes lpadmin group
	+ Show nice error when global-action fails using die + scalar
	+ Fixed JS error on showing errors in customActionClicked
	+ Fixed rethrown of exception in restartService() and
	  EBox::CGI::Base::upload methods
	+ Remove lock file in EBox::Util::Lock::unlock()
	+ Fixed mason component root for custom stubs
	+ Fixed regression in clone action
	+ Decode to utf8 the MySQL database results
	+ Create log database using utf8 charset
	+ Better way to set MySQL password for all the root accounts
	+ Use same JSON reply file for changeRowForm and dataInUse
	+ Fixed regression in AJAX changes with raised error when a
	  data in use exception was found
	+ Fixed css error that hide information in the logs tables
	+ Use sharedscripts in zentyal-core logrotate to avoid triggering
	  in every log file
	+ Take into account view customizer on audit logging
	+ Show complex types (more than one field) in audit log
	  while editing by storing the dump of the value
	+ Fix EBox::Types::Composite::cmp to store changes when only last type
	  is modified
	+ Fixed general widget packages to avoid error on 'packages to
	  upgrade' section
	+ Fixed regression when table size is set to 'view all'
	+ Set version to 3.4
3.3.1
	+ Fixed redirects in table/form JSON replies
	+ Set automated ticket report milestone to 3.3.X
3.3
	+ Refactored module not enabled warning
	+ Add version to header logo
	+ HTML body can now have different styles based on the menu section
	+ Hide close button on saving changes and backup progess
	  dialogs. Don't allow to close it with esc key on those cases.
	+ Fix error when pageSize parameter is not supplied to the model controller
	+ Workaround against modules changed when saving all changes
	+ Recover from widget function exceptions
	+ Use the same Mason interpreter for most HTML templates
	+ Use more granular AJAX for table actions
	+ Use stand-alone AJAX call to refresh save changes button
	+ Added missing use to EBox::CGI::Base
	+ Allow to submit apport crash reports if debug=yes
	+ Switch from Error to TryCatch for exception handling
	+ Added new communityEdition() helper method in EBox::Global
	+ Add version to header logo
	+ Always reload page after saving changes
	+ Use AJAX call to refresh save change buttons
	+ Copy all the redis keys from 'conf' to 'ro' when saving changes of
	  any module to prevent incoherences
	+ Delete unused stopAllModules() and restartAllModules() in EBox::Global
	+ Workaround against modules changed when saving all changes
	+ Display remote services messages if they exist on Dashboard
	+ Recover from widget function exceptions
	+ Fixed mdstat output processing to remove "(auto-read-only)"
	+ Fixed audit logging of delete actions
	+ Fixed errors with row ID in ManageAdmins table
	+ Added missing EBox::Exceptions uses
	+ Fixed bug in selectSetter which hitted selects on DataForm with
	  'unique' option enabled
	+ EBox::WebServer::removeNginxInclude does not longer throws
	  a exception if the path to remove is not included
	+ Copy all the redis keys from 'conf' to 'ro' when saving changes of
	  any module to prevent incoherences
	+ Delete unused stopAllModules() and restartAllModules() in EBox::Global
	+ Use printableName in Configure Module popup
	+ Replace fork of Apache2::AuthCookie with libapache2-authcookie-perl
	+ Added EBox::Types::IPRange::addressesFromBeginToEnd class method
	+ Set proper trial link in advertisements
	+ Show register link in local backup when not registered
	+ Strip the 'C:\fakepath\' that chrome adds to the file input
	+ Make dump_exceptions key work also for mason exceptions
	+ Pass HTTP_PROXY system environment variable to CGIs as they are
	  used in Zentyal modules
	+ Waiting for Zentyal ready page check is more robust now
	+ Fixed error in the recursive method for getting module dependencies
	+ Fixed JS typo which disabled export backup dialog
	+ Added dbus dependency to avoid problems on some minimal installations
	+ When restoring pre-3.2 backups take in account that apache
	  module was renamed to webadmin
	+ Make sure that we always commit/discard audit of changes when we
	  save/revoke all modules
	+ Add new row attribute "disabled"
	+ Fixed JS glitch which broke the dashboard periodical updates
	+ Better check of referer which skips cloud domain if it does not exists
	+ Avoid warning when stopping a module without FirewallHelper
	+ Include contents of /etc/resolv.conf in bug report
	+ Avoid Apache error screen in login when entering through Zentyal
	  Remote using password
	+ Fix warning comparing undefined string in DomainName type
	+ Rewrite row isEqualTo method using hashElements instead of elements
	+ Only allow to move dashboard widget by its handle
	+ Do not fail if zentyal-mysql.passwd ends with a newline character
	+ Removed old migration code from 3.0 to 3.2
	+ Added Number.prototype.toTimeDiffString in format.js
	+ Added .btn-black CSS class
	+ Set version to 3.3
	+ Added enableInnoDbIfNeeded() to MyDBEngine
	+ Fix loading on custom action buttons
	+ Add icon for openchange module
	+ Add missing use statement in EBox::Types::MultiStateAction
	+ Add icon for openchange module
	+ Service type setter works again
3.2
	+ Set 3.2 versions and non-beta logo
3.1.13
	+ Added missing EBox::Gettext uses, fixes crash in view logs refresh
	+ Minor CSS style fixes
	+ Added missing use statement in EBox::Types::MultiStateAction
3.1.12
	+ Do not crash if /etc/timezone does not exist
	+ Clean /var/lib/zentyal/tmp at the first moments of boot instead of
	  when running zentyal start, this fixes problems with leftover locks
	  that affect dhclient hooks
	+ Fixed wrong case in some class names for the save changes button
	+ Fixed autoscroll in dashboard widgets
	+ Added placeholder for drag & drop of table rows
	+ No autoscroll is done when overflow happens. This makes sortable
	  work in chromium
	+ Set audit after logs when enabling in first install
	+ Avoid getting unsaved changes by using readonly instance in manage-logs
3.1.11
	+ Initial setup for webadmin is now executed in postinst
	+ Fixed webadmin port migration
3.1.10
	+ Use DATETIME type in date column for consolidation tables
	+ Summarised reports shows graphs again
	+ Events summarised report has breadcrumbs now
	+ Base EBox::Logs::Composite::SummarizedReport to let summarised
	  reports have common breadcrumbs
	+ Added migration from 3.0 (apache -> webadmin)
3.1.9
	+ Fixed in-place boolean edit with non-basic types different to Union
	+ Removed some warnings in error.log
	+ Fixed confirmation dialogs warning style
	+ Fixed configure widgets width and drop behavior
	+ Fixed regression in dashboard register link after jQuery migration
	+ Always set as changed without checking RO value, this fixes some
	  situations in which the save changes button was not enabled
	+ Fixed regression in audit log IP addresses after nginx integration
	+ Added datetime time formatter to JS graphs which show dates in X
	  axis and date and time in the tracker
	+ Fixed bug sending parameters in Zentyal.Tabs prototype
	+ Fixed side-effect in Model::Manager::_modelHasMultipleInstances() that
	  tried to load composite as model by mistake, the bug was at least
	  present sometimes when trying to generate the configuration report
	+ Throw internal exception in valueByName if elementByName is undef
	+ Added captiveportal icons to CSS
	+ Restore configuration backup from file now works again after JS
	  framework change
	+ Configuration backup download, restore and delete from the list
	  works again after the UI changes
	+ Fixed regression in tabbed composites with the jQuery changes
	+ Set proper title in dialogs when loading in an existent one
	+ Fixed regression on dashboard which allowed to move already
	  present dashboard widgets
3.1.8
	+ Always log Perl errors that are not Zentyal exceptions
	+ Move package icons from software to core as required for the menu
	+ Use dpkg --clear-avail to avoid incoherent updates information
	+ Show printableModelName in DataTables when precondition fails
	+ Fixed number of decimals in Disk Usage when unit is MB
	+ Fixed UTF-8 encoding problems in TreeView
	+ Copyright footer is now at the bottom of the menu
	+ Fixed regression on logs search caused by autoFilter changes
	+ Fix bytes formatter in graphs
	+ Simplified CSS and improved styles and icons
	+ Improved dashboard drag&drop behavior in Chrome
	+ Allow to define permanentMessage directly on models
	+ Show placeholder in dashboard widgets drag&drop
	+ Fixed crash reloading dashboard after configure widgets
	+ Only apply redirect port fix on administration port
	+ Fixed regression in user interface with DataInUse exceptions
	+ Fixed wrong behavior of software updates in dashboard widget
	+ Always show proper language name for english locales
	+ Fixed wrong redirects when using a non-default admin port
	+ Fixed regression in webadmin reload after changing the language
	+ Remove unnecessary and problematic desktop services code
	+ Added icons for disabled users.
3.1.7
	+ Avoid eval operation when using standard HtmlBlocks class
	+ Changed some code to not trigger some unnecesary warnings
	+ Fixed regression on active menu entry highlight
	+ No-committed changes does not appear in configuration changes
	  log table
	+ Added autoFilter property to method tableInfo
	+ Modules can now be marked for restart after save changes via
	  post_save_modules redis key of the global module
	+ Make all dashboards div of the same height to ease drag and drop
	+ Don't allow invalid email in create report CGI
	+ DBEngineFactory is now a singleton
	+ EBox::Util::Random mentions /dev/urandom in its error messages
	  to ease troubleshooting
	+ Assure that type's references to its row are not lost in the
	  edit form template methods
3.1.6
	+ Restyled UI
	+ Added form.js
	+ Added better 502 error page for nginx with redirect when apache is ready
	+ Always call udpateRowNotify in row update, even when the new
	  values are the same than old ones
	+ Fixed bad call to EBox::CGI::Run::urlToClass in EBox::CGi::Base
	+ Added icons for top-level menu entries and module status page
	+ Fixed bad arguments in CGI::Controller::Composite call to SUPER::new()
	+ More flexible EBox::CGI::run for inheritance
	+ Fixed encoding of parameters in confirmation dialogs
	+ Check backup integrity by listing the tar file, throw
	  InvalidData exception if the tar is corrupted
	+ Do not use hidden form fields for generating confirmation dialog JS
	+ Fixed log bugs: use correct RO mode in loggerd, fixed behaviour
	  when all log helpers are disabled, enable logs correctly when
	  added by first time to configure logs table
	+ Fixed bad interpolation in JS code in booleanInPlaceViewer.mas
	+ WizardPage CGIs can now return JSON replies as response
	+ unconfigure-module script disables also the module
	+ Restart firewall module when a firewall observer module is
	  stopped/started using zentyal init.d script
	+ Added temporary stopped state to a Service module to know if a
	  module is stopped but enabled
	+ Redirect to / from /ebox using remote access to avoid blank page
	+ Removed no longer necessary jQuery noConflict()
	+ Added combobox.js
	+ Added EBox::Model::Base as base for DataTable and the new TreeView
	+ Adapted EBox::CGI::Run for the new TreeView models
	+ Fixed DataTable row removal from the UI with 100% volatile models with
	  'ids' method overriden.
3.1.5
	+ Increased webadmin default timeout.
	+ Disable drag & drop on tables with only one row
3.1.4
	+ Don't allow to move read-only rows
	+ Better prefix for user configuration redis keys
	+ Hide disabled carousel buttons, fix modal template
	+ Fixed modal dialog template
	+ Mark save changes button as changed when moving rows
	+ Remove unused parameter in Zentyal.DataTable.changeRow
3.1.3
	+ Enhanced UI styles: dialogs, progress bars, carousel, colors and images
	+ Rows of tables can now be moved using drag & drop
	+ Added logout dialog with option of discarding changes
	+ Remember page size options per users, added 'View all' page size option
	+ Added storage of options per user
	+ Enable and/or conifgure module dependencies automatically in
	  Module Status page
	+ Adapted CGIs to new modal dialogs
	+ Ported graphs from flotr.js to flot.js
	+ Ported JS code to jQuery and jQuery-ui
	+ Removed Modalbox.js, table_orderer.js and carousel.js
	+ Left menu keyword search is now case insensitive
3.1.2
	+ Make manage administrators table resilent against invalid users
	+ Remove deprecated backup domains related from logs module
	+ Added EBox::Types::URI type
	+ Added saveReload method to use reload instead of restart to
	  reduce service downtime. Use with care and programatically
	+ Added findValueMultipleFields() to DataTable and refactor _find()
	  to allow search by multiple fields
	+ Fixed disk usage report for logs component
3.1.1
	+ Do not dump unnecessary .bak files to /var/lib/zentyal/conf
	+ Restart all the core daemons instead of only apache after logrotate
	+ Fixed graph template so it could be feed with data using decimal
	  comma, it will convert it to a JS array without problems
	+ Fixed regression parsing ModalController urls
	+ Fixed regression non-model CGIs with aliases
	+ Added a way to retrieve all Models inside a Composite and its children.
	+ Increased the size limit for file uploads.
	+ Implemented a way to include configuration files for Nginx so the SOAP
	  services are able to use Nginx for SSL.
3.1
	+ Improved the message shown when there are no changes pending to save on
	  logout.
	+ Use the X-Forwarded-Proto header for redirects construction.
	+ Added nginx as the public HTTP server of Zentyal.
	+ Renamed 'Apache' module to 'WebAdmin' module. If you need to restart the
	  web administration you must use 'service zentyal webadmin restart'.
	+ Set trac milestone for reported bugs to 3.1.X
	+ CGIs are now EBox::Module::CGI::* instead of EBox::CGI::Module::*
	+ Daemons are now disabled when configuring a module, so Zentyal can
	  manage them directly instead of being autostarted by the system
	+ EBox::Model::DataForm::formSubmitted called even where there is no
	  previous row
	+ Added Pre-Depends on mysql-server to avoid problems with upgrades
	+ Depend on mysql-server metapackage instead of mysql-server-5.5
	+ Depend on zentyal-common 3.1
3.0.20
	+ Check against inexistent path in EBox::Util::SHM::subkeys
	+ Silent diff in EBox::Types::File::isEqualTo
	+ Print correctly UTF8 characters from configuration backup description
	+ When host name is changed, update /etc/hostname
	+ Proper link to remote in configuration backup page
3.0.19
	+ Removed full restore option for restore-backup tool and
	  EBox:Backup relevant methods
	+ Optimise loading Test::Deep::NoTest to avoid test environment creation
	+ Use EBox::Module::Base::writeConfFileNoCheck to write apache
	  configuration file
	+ Log events after dispatching them in the EventDaemon and catch exception
	  to avoid crashes when mysql is already stopped
	+ Emit events on zentyal start and stop
	+ Refactor some events-related code
	+ Changed MB_widedialog CSS class to use all width available in
	  the screen
	+ Fixed a broken link to SysInfo/Composite/General when activating the
	  WebServer module.
3.0.18
	+ Pass model instance when invoking EBox::Types::Select populate function
	+ Improve dynamic editable property detection for framework types
	+ Override _validateReferer method in Desktop services CGI
	+ Don't abort configuration backup when we get a error retrieving the
	  partition table information
	+ In EBox:Model::Row, refactored elementExists and
	  elementByName to make them to have similiar code structure
	+ Improvement in test help classes and added test fakes for
	  EBox::Model::Manager and EBox::Util::SHMLock
	+ Prevented unuseful warning in
	  EBox::Model::DataTable::setDirectory when the old directory is undef
	+ Fixed unit tests under EBox/Model/t, backup configuration tests and
	  some others
	+ Remove unused method EBox::Auth::alreadyLogged()
	+ Apache::setRestrictedResource updates properly if already exists
	+ Global and Module::Config allow to set redis instance to ease testing
	+ Now EBox::GlobalImpl::lastModificationTime also checks
	  modification time of configuration files
	+ Rows in events models are now synced before running EventDaemon
	+ Better way of checking if event daemon is needed
3.0.17
	+ Allow numeric zero as search filter
	+ When filtering rows don't match agains link urls or hidden values
	+ Avoid CA file check when removing it from Apache module
	+ Silent removeCA and removeInclude exceptions when removing
	  non-existant element
	+ Fixed rollback operation in redis config backend
	+ Desktop services CGI now only returns JSON responses
	+ Log error when dynamic loading a class fails in
	  ConfigureDispatchers model
	+ Update total ticks dynamically in progress indicator if ticks overflow
3.0.16
	+ Fixed regression in boolean in-place edit with Union types
	+ Added some missing timezones to EBox::Types::TimeZone
	+ Add a new method to DBEngine 'checkForColumn' to retrieve columns
	  definition from a given table
	+ Reload models info in model manager if new modules are installed
3.0.15
	+ Make sure that halt/reboot button can be clicked only once
	+ Cleaner way of disabling dependant modules when the parent is disabled,
	  avoiding unnecessary calls to enableService each time the module status
	  page is loaded.
	+ Show confirmation dialog when trying to change host or domain
	  if zentyal-samba is installed and provisioned
	+ Modified data table controller so edit boolean in place reuses
	  the code of regular edits, avoiding getting incorrect read-only
	  values from cache
3.0.14
	+ Allow search filters with a leading '*'
	+ Better error reporting when choosing a bad search filter
	+ External exceptions from _print method are caught correctly in CGIs
	+ EBox::CGI::run now supports correct handling of APR::Error
	+ Fixed dashboard check updates ajax requests in Chrome
	+ Fixed errors with zero digits components in time type
3.0.13
	+ Better warning if size file is missing in a backup when
	  restoring it
	+ Fixed table cache behaviour on cache miss in logs module
	+ Fix wrong button label when deleting rows in 'datainuse' template
	+ Removed unused method EBox::Model::DataTable::_tailoredOrder
	+ Added force default mode and permission to writeConfFileNoCheck(),
	  writeFile() and derivatives
	+ Fixed bug in EBox:::Logs::CGI::Index with internationalized
	  parameter names
	+ DataTables with sortedBy are now orderer alphabetically with
	  proper case treatment
	+ Display messages in model even when there are not elements and
	  table body is not shown
3.0.12
	+ Improve change-hostname script, delete all references to current name
	+ Faster dashboard loading with asynchronous check of software updates
	+ Workaround for when the progress id parameter has been lost
	+ Fixed problems calling upstart coomands from cron jobs with wrong PATH
	+ Decode CGI unsafeParams as utf8
	+ Avoid double encoding when printing JSON response in EBox::CGI::Base
	+ Remove warning in EBox::Menu::Folder when currentfolder is not defined
	+ Removed unnecesary and misleading method new from EBox::Auth package
3.0.11
	+ Avoid flickering loading pages when switching between menu entries
	+ Incorrect regular expression in logs search page are correctly handled
	+ Fix input badly hidden in the logs screen
	+ reloadTable from DataTable now remove cached fields as well
3.0.10
	+ Fixed unsafe characters error when getting title of progress
	  indicator in progress dialog
	+ Added use utf8 to dashboard template to fix look of closable messages
3.0.9
	+ Adapted file downloads to the new utf8 fixes
	+ Write backup files in raw mode to avoid utf8 problems
	+ Print always utf8 in STDOUT on all CGIs
	+ Decode CGI params of values entered at the interface as utf8
	+ Proper encode/decode of utf8 with also pretty JSON
	+ Fixed utf8 decoding in date shown at dashboard
	+ Removed old workarounds for utf8 problems
	+ Added new recoveryEnabled() helper method to Module::Base
	+ Added recoveryDomainName() method to SyncProvider interface
	+ Restore backup can now install missing modules in Disaster Recovery
	+ Show specific slides when installing a commercial edition
	+ Redirect to proper CGI after login in disaster recovery mode
	+ Removed old debconf workaround for first stage installation
	+ Log redis start message as debug instead of info to avoid flood
	+ Use unsafeParam in EBox::CGI::Base::paramsAsHash
	+ EBox::Module::Service does not raise exception and logs
	  nothing when using init.d status
	+ Fixed glitch in backup CGI which sometimes showed
	  the modal dialog with a incorrect template
3.0.8
	+ Use path for default name in SyncFolders::Folder
	+ Do not restrict characters in data table searchs
	+ Fixed automatic bug report regression
	+ Fixed refresh of the table and temporal control states
	  in customActionClicked callback
	+ Modified modalbox-zentyal.js to accept wideDialog parameter
	+ Fixed template method in MultiStateAction to return the default
	  template when it is not any supplied to the object
	+ Fixed sendInPlaceBooleanValue method from table-helper.js; it
	  aborted because bad parameters of Ajax.Updater
	+ Fixed bug that made that the lock was shared between owners
	+ Some fixes in the function to add the rule for desktops services
	  to the firewall
	+ Delete obsolete EBox::CGI::MenuCSS package
3.0.7
	+ Add new EBox::Module::Service::Observer to notify modules about
	  changes in the service status
	+ Administration accounts management reflects the changes in
	  system accounts in ids() or row() method call
	+ Some fixes in the RAID event watcher
	+ foreignModelInstance returns undef if foreignModel is
	  undef. This happens when a module has been uninstalled and it is
	  referenced in other installed module (events)
	+ loggerd shows loaded LogHelpers when in debug mode
	+ Added additional info to events from RAID watcher
	+ Use sudo to remove temporal files/diectories in backup, avoiding
	  permissions errors
	+ Added exception for cloud-prof module to events dependencies
3.0.6
	+ Skip keys deleted in cache in Redis::_keys()
	+ Fixed events modules dependencies to depend on any module which
	  provides watchers or dispatchers
	+ Always call enableActions before enableService when configuring modules
	+ Added needsSaveAfterConfig state to service modules
	+ Better exceptions logging in EBox::CGI::Run
	+ Fixed 'element not exists' error when enabling a log watcher
	+ Scroll up when showing modal dialog
	+ Added fqdnChanged methods to SysInfo::Observer
	+ Fixed SSL configuration conflicts betwen SOAPClient and RESTClient
3.0.5
	+ Template ajax/simpleModalDialog.mas can now accept text
	+ Used poweroff instead of halt to assure that system is powered
	  off after halt
	+ Fixed log audit database insert error when halting or rebooting
	+ Added time-based closable notification messages
	+ Adapted to new EBox::setLocaleEnvironment method
	+ EBox::Type::File now allows ebox user to own files in directories
	  which are not writable by him
	+ Removed cron daily invocation of deprecated report scripts
3.0.4
	+ Added EBox::SyncFolders interface
	+ Fixed invokation of tar for backup of model files
	+ New observer for sysinfo module to notify modules implementing the
	  SysInfo::Observer interface when the host name or host domain is
	  changed by the user, before and after the change takes effect
	+ Stop and start apache after language change to force environment reload
	+ Reload page after language change
	+ EBox::Module::Service::isRunning() skips daemons whose precondition fail
	+ Fixed undefined reference in DataTable controller for log audit
	+ Added and used serviceId field for service certificates
	+ Fixed SQL quoting of column names in unbuffered inserts and consolidation
3.0.3
	+ Fixed bug which prevented highlight of selected item in menu
	+ Fixed base class of event dispatcher to be compatible with the
	  changes dispatcher configuration table
	+ Fixed event daemon to use dumped variables
	+ Fixed need of double-click when closing menu items in some cases
	+ Fixed logs consolidation to avoid high CPU usage
	+ In view log table: correctly align previous and first page buttons
	+ Improve host name and domain validation.
	+ Forbidden the use of a qualified hostname in change hostname form
	+ Update samba hostname-dependent fields when hostname is changed
	+ Confirmation dialog when the local domain is changed and with a
	  warning if local domain which ends in .local
3.0.2
	+ The synchronization of redis cache refuses with log message to set
	  undefined values
	+ Fixed wrong sql statement which cause unwanted logs purge
	+ DataForm does not check for uniqueness of its fields, as it only
	  contains a single row
	+ In ConfigureLogs, restored printable names for log domains
	+ Fixed dashboard update error on modules widget, counter-graph
	  widget and widget without sections
	+ Better way to fix non-root warnings during boot without interfering
	  on manual restart commands in the shell
3.0.1
	+ Properly set default language as the first element of the Select to
	  avoid its loss on the first apache restart
	+ Set milestone to 3.0.X when creating tickets in trac.zentyal.org
	+ Removed forced setting of LANG variables in mod_perl which made progress
	  indicator fail when using any language different to English
	+ Removed some frequent undef warnings
	+ Added executeOnBrothers method to EBox::Model::Component
	+ Fixed repetition of 'add' and 'number change' events in RAID watcher
	+ Fixed incorrect display of edit button in tables without editField action
	+ Cache MySQL password to avoid reading it all the time
	+ Fixed request came from non-root user warnings during boot
	+ Send info event in Runit watcher only if the service was down
	  MAX_DOWN_PERIODS
3.0
	+ Removed beta logo
	+ Set 'firstInstall' flag on modules when installing during initial install
	+ Set 'restoringBackup' flag on modules when restoring backup
	+ Call enableService after initialSetup while restoring backup
	+ Registration link in widget now have appropiate content when either
	  remoteservices or software are not installed
	+ Fixed style for disabled buttons
	+ Composite and DataTable viewers recover from errors in pageTitle method
	+ Fixed intermitent failure in progress when there are no slides
	+ Rollback redis transaction on otherwise instead finally block
	+ Members of the 'admin' group can now login again on Zentyal
	+ Multi-admin management for commercial editions
	+ First and last move row buttons are now disabled instead of hidden
	+ In save changes dialog set focus always in the 'save' button
	+ Fixed i18n problem in some cases where environment variables
	  were different than the selected locale on Zentyal UI, now
	  LANG and LC_MESSAGES are explicitly passed to mod_perl
	+ Reviewed registration strings
	+ Added template attribute to MultiStateAction to provide any kind
	  of HTML to display an action
	+ Changed icon, name and link for Zentyal Remote
	+ Fixed some compatibility issues with Internet Explorer 9
	+ Show warning with Internet Explorer 8 or older
	+ Improved dashboard buttons colors
2.3.24
	+ Do not cache undef values in EBox::Config::Redis::get()
	+ Code fix on subscription retrieval for Updates event
	+ Update validate referer to new Remote Services module API
	+ In-place booleans now properly mark the module as changed
	+ Do not try to read slides if software module is not installed
	+ Fixed wrong call in Events::isEnabledDispatcher()
	+ Updated 'created by' footer
2.3.23
	+ Change the default domain name from 'zentyal.lan' to
	  'zentyal-domain.lan'
	+ Changes in first enable to avoid letting modules unsaved
	+ Type File now accepts spaces in the file name
	+ Added setTimezone method to MyDBEngine
	+ Enable consolidation after reviewing and pruning
	+ Code typo fix in Events::isEnabledWatcher
	+ Remove all report code from core
	+ Move SysInfo report related to remoteservices module
	+ Fixed regression which removed scroll bars from popups
	+ New carousel transition for the installation slides
	+ Added option to not show final notes in progress bar
	+ EBox::Model::Component::modelGetter does not die when trying to
	  get a model for an uninstalled module
	+ Added previous/next buttons to manually switch installation slides
	+ New installation slides format
	+ Added compatibility with MS Internet Explorer >= 8
2.3.22
	+ Changed first installation workflow and wizard infraestructure
	+ Improved firewall icons
	+ Set hover style for configure rules button in firewall
	+ Do not disable InnoDB in mysql if there are other databases
	+ Progress indicator no longer calls showAds if it is undefined
	+ Send cache headers on static files to improve browsing speed
	+ Added foreignNoSyncRows and foreignFilter options to EBox::Types::Select
	+ Improved settings icon
	+ Fixed modalboxes style
	+ Improve host domain validation. Single label domains are not allowed.
2.3.21
	+ Fixes on notifyActions
	+ Check for isDaemonRunning now compatible with asterisk status
	+ Fixed warning call in EBox::Types::HasMany
2.3.20
	+ New look & feel for the web interface
	+ Adjust slides transition timeout during installation
	+ Audit changes table in save changes popup has scroll and better style
	+ Model messages are printed below model title
	+ noDataMsg now allows to add elements if it makes sense
	+ Fixed ajax/form.mas to avoid phantom change button
	+ EBox::Model::Manager::_setupModelDepends uses full paths so the
	  dependecies can discriminate between models with the same name
	+ Default row addition in DataForm does not fires validateTypedRow
	+ Code typo fix in change administration port model
	+ Set only Remote as option to export/import configuration to a
	  remote site
	+ Return undef in HasMany type when a model is not longer
	  available due to being uninstalled
	+ Added onclick atribute to the link.mas template
	+ Fix exception raising when no event component is found
	+ table_ordered.js : more robust trClick event method
	+ Changed dashboard JS which sometimes halted widget updates
	+ Added popup dialogs for import/export configuration
	+ Changes in styles and sizes of the save/revoke dialog
	+ Removed redudant code in ConfigureWatchers::syncRows which made module
	  to have an incorrect modified state
	+ Dont show in bug report removed packages with configuration
	  held as broken packages
	+ DataTable::size() now calls to syncRows()
	+ EBox::Module::Config::set_list quivalent now has the same
	  behaviour than EBox::Module::Config::set
2.3.19
	+ Manually set up models for events to take into account the
	  dynamic models from the log watcher filtering models
	+ Fixed warnings when deleting a row which is referenced in other model
	+ Disable HTML form autocompletion in admin password change model
	+ Fixed incorrect non-editable warnings in change date and time model
	+ Fixed parsing value bug in EBox::Types::Date and EBox::Types::Time
	+ Reworked mdstat parsing, added failure_spare status
	+ Configuration backup implicitly preserves ownership of files
	+ Changes in styles and sizes of the save/revoke dialog
	+ New data form row is copied from default row, avoiding letting hidden
	  fields without its default value and causing missing fields errors
	+ Always fill abstract type with its default value, this avoids
	  errors with hidden fields with default value
	+ Different page to show errors when there are broken software packages
	+ InverseMatchSelect and InverseMatchUnion use 'not' instead of '!' to
	  denote inverse match. This string is configurable with a type argument
	+ Fixed types EBox::Type::InverseMatchSelect and InverseMatchUnion
	+ Fixed bug in DataTable::setTypedRow() which produced an incorrect 'id'
	  row element in DataTable::updateRowNotify()
	+ In tableBody.mas template: decomposed table topToolbar section in methods
	+ Fixed bug in discard changes dialog
	+ Confirmation dialogs now use styled modalboxes
	+ Do not reload page after save changes dialog if operation is successful
	+ Maintenance menu is now kept open when visiting the logs index page
2.3.18
	+ Manual clone of row in DataTable::setTypedRow to avoid segfault
	+ Avoid undef warnings in EBox::Model::DataTable::_find when the
	  element value is undef
	+ Fixed kill of ebox processes during postrm
	+ Set MySQL root password in create-db script and added mysql script
	  to /usr/share/zentyal for easy access to the zentyal database
	+ Increased timeout redirecting to wizards on installation to 5 seconds
	  to avoid problems on some slow or loaded machines
	+ Save changes dialog do not appear if there are no changes
	+ Delete no longer needed duplicated code
	+ Do not go to save changes after a regular package installation
	  they are saved only in the first install
	+ Progress bar in installation refactored
2.3.17
	+ Do not use modal box for save changes during installation
	+ Hidden fields in DataTables are no longer considered compulsory
	+ Select type has now its own viewer that allows use of filter function
	+ User is now enabled together with the rest of modules on first install
2.3.16
	+ Fix 'oldRow' parameter in UpdatedRowNotify
	+ Use Clone::Fast instead of Clone
	+ Modal dialog for the save and discard changes operations
	+ Use a different lock file for the usercorner redis
	+ Improved look of tables when checkAll controls are present
	+ Better icons for clone action
	+ Added confirmation dialog feature to models; added confirmation
	  dialog to change hostname model
	+ Dynamic default values are now properly updated when adding a row
	+ Kill processes owned by the ebox user before trying to delete it
	+ Do not use sudo to call status command at EBox::Service::running
	+ Fixed regression setting default CSS class in notes
2.3.15
	+ Added missing call to updateRowNotify in DataForms
	+ Fixed silent error in EBox::Types::File templates for non-readable
	  by ebox files
	+ Use pkill instead of killall in postinst
	+ Use unset instead of delete_dir when removing rows
	+ Do not set order list for DataForms
	+ Only try to clean tmp dir on global system start
2.3.14
	+ Error message for failure in package cache creation
	+ Fixed regression when showing a data table in a modal view
	+ Do not do a redis transaction for network module init actions
	+ Fixed EBox::Module::Config::st_unset()
	+ Allowed error class in msg template
2.3.13
	+ Fixed problems in EventDaemon with JSON and blessed references
	+ More crashes avoided when watchers or dispatchers doesn't exist
	+ Proper RAID watcher reimplementation using the new state API
	+ EBox::Config::Redis singleton has now a instance() method instead of new()
	+ Deleted wrong use in ForcePurge model
2.3.12
	+ Fixed problem with watchers and dispatchers after a module deletion
	+ Fixed EBox::Model::DataTable::_checkFieldIsUnique, it failed when the
	  printableValue of the element was different to its value
	+ Fixed separation between Add table link and table body
	+ Adaptation of EventDaemon to model and field changes
	+ Disabled logs consolidation on purge until it is reworked, fixed
	  missing use in purge logs model
	+ Fixed Componet::parentRow, it not longer tries to get a row with
	  undefined id
	+ Fix typo in ConfigureLogs model
	+ Mark files for removing before deleting the row from backend in
	  removeRow
	+ The Includes directives are set just for the main virtual host
	+ Fixed EventDaemon crash
2.3.11
	+ Mark files for removing before deleting the row from backend in removeRow
	+ Dashboard widgets now always read the information from RO
	+ Enable actions are now executed before enableService()
	+ Fixed regression which prevented update of the administration service
	  port when it was changed in the interface
	+ New EBox::Model::Composite::componentNames() for dynamic composites
	+ Remove _exposedMethods() feature to reduce use of AUTOLOAD
	+ Removed any message set in the model in syncRows method
	+ Added global() method to modules and components to get a coherent
	  read-write or read-only instance depending on the context
	+ Removed Model::Report and Composite::Report namespaces to simplify model
	  management and specification
	+ New redis key naming, with $mod/conf/*, $mod/state and $mod/ro/* replacing
	  /ebox/modules/$mod/*, /ebox/state/$mod/* and /ebox-ro/modules/$mod/*
	+ Removed unnecessary parentComposite methods in EBox::Model::Component
	+ Only mark modules as changed when data has really changed
	+ EBox::Global::modChange() throws exception if instance is readonly
	+ New get_state() and set_state() methods, st_* methods are kept for
	  backwards compatibility, but they are deprecated
	+ Simplified events module internals with Watcher and Dispatcher providers
	+ Model Manager is now able to properly manage read-only instances
	+ Composites can now use parentModule() like Models
	+ Renamed old EBox::GConfModule to EBox::Module::Config
	+ Unified model and composite management in the new EBox::Model::Manager
	+ Model and composites are loaded on demand to reduce memory consumption
	+ Model and composite information is now stored in .yaml schemas
	+ ModelProvider and CompositeProvider are no longer necessary
	+ Simplified DataForm using more code from DataTable
	+ Adapted RAID and restrictedResources() to the new JSON objects in redis
	+ Remove unused override modifications code
	+ Added /usr/share/zentyal/redis-cli wrapper for low-level debugging
	+ Use simpler "key: value" format for dumps instead of YAML
	+ Row id prefixes are now better chosen to avoid confusion
	+ Use JSON instead of list and hash redis types (some operations,
	  specially on lists, are up to 50% faster and caching is much simpler)
	+ Store rows as hashes instead of separated keys
	+ Remove deprecated all_dirs and all_entries methods
	+ Remove obsolete EBox::Order package
	+ Remove no longer needed redis directory tree sets
	+ Fixed isEqualTo() method on EBox::Types::Time
	+ EBox::Types::Abstract now provides default implementations of fields(),
	  _storeInGConf() and _restoreFromHash() using the new _attrs() method
	+ Remove indexes on DataTables to reduce complexity, no longer needed
	+ Simplified ProgressIndicator implementation using shared memory
	+ New EBox::Util::SHMLock package
	+ Implemented transactions for redis operations
	+ Replace old MVC cache system with a new low-level redis one
	+ Delete no longer necessary regen-redis-db tool
	+ Added new checkAll property to DataTable description to allow
	  multiple check/uncheck of boolean columns
2.3.10
	+ Added Desktop::ServiceProvider to allow modules to implement
	  requests from Zentyal desktop
	+ Added VirtualHost to manage desktop requests to Zentyal server
	+ Fix EventDaemon in the transition to MySQL
	+ Send EventDaemon errors to new rotated log file /var/log/zentyal/events.err
	+ Send an event to Zentyal Cloud when the updates are up-to-date
	+ Send an info event when modules come back to running
	+ Include additional info for current event watchers
	+ Fixed RAID report for some cases of spare devices and bitmaps
	+ Fixed log purge, SQL call must be a statement not a query
	+ Fixed regex syntax in user log queries
	+ Added missing "use Filesys::Df" to SysInfo
	+ Disabled consolidation by default until is fixed or reimplemented
	+ Fixed regresion in full log page for events
	+ Added clone action to data tables
	+ Fixed regression in modal popup when showing element table
	+ Added new type EBox::Types::KrbRealm
	+ Fix broken packages when dist-upgrading from old versions: stop ebox
	  owned processes before changing home directory
	+ Log the start and finish of start/stop modules actions
	+ Added usesPort() method to apache module
2.3.9
	+ Enable SSLInsecureRenegotiation to avoid master -> slave SOAP handsake
	  problems
	+ Added validateRowRemoval method to EBox::Model::DataTable
	+ Use rm -rf instead of remove_tree to avoid chdir permission problems
	+ Avoid problems restarting apache when .pid file does not exist
	+ Do not use graceful on apache to allow proper change of listen port
	+ Simplified apache restart mechanism and avoid some problems
2.3.8
	+ Create tables using MyISAM engine by default
	+ Delete obsolete 'admin' table
2.3.7
	+ Fixed printableName for apache module and remove entry in status widget
	+ Merged tableBodyWithoutActions.mas into tableBody.mas
	+ Removed tableBodyWithoutEdit.mas because it is no longer used
	+ Better form validation message when there are no ids for
	  foreign rows in select control with add new popup
	+ Fixed branding of RSS channel items
	+ Fixed destination path when copying zentyal.cnf to /etc/mysql/conf.d
	+ Packaging fixes for precise
2.3.6
	+ Switch from CGIs to models in System -> General
	+ New value() and setValue() methods in DataForm::setValue() for cleaner
	  code avoiding use of AUTOLOAD
	+ Added new EBox::Types::Time, EBox::Types::Date and EBox::Types::TimeZone
	+ Added new attribute 'enabled' to the Action and MultiStateAction types
	  to allow disabling an action. Accepts a scalar or a CODE ref
	+ The 'defaultValue' parameter of the types now accept a CODE ref that
	  returns the default value.
2.3.5
	+ Added force parameter in validateTypedRow
	+ Fixed 'hidden' on types when using method references
	+ Removed some console problematic characters from Util::Random::generate
	+ Added methods to manage apache CA certificates
	+ Use IO::Socket::SSL for SOAPClient connections
	+ Removed apache rewrite from old slaves implementation
	+ Do not show RSS image if custom_prefix defined
2.3.4
	+ Avoid 'negative radius' error in DiskUsage chart
	+ Fixed call to partitionFileSystems in EBox::SysInfo::logReportInfo
	+ Log audit does not ignore fields which their values could be interpreted
	  as boolean false
	+ Avoid ebox.cgi failure when showing certain strings in the error template
	+ Do not calculate md5 digests if override_user_modification is enabled
	+ Clean /var/lib/zentyal/tmp on boot
	+ Stop apache gracefully and delete unused code in Apache.pm
	+ Cache contents of module.yaml files in Global
2.3.3
	+ The editable attribute of the types now accept a reference to a function
	  to dinamically enable or disable the field.
	+ In progress bar CGIs AJAX call checks the availability of the
	  next page before loading it
	+ Replaced community logo
	+ Adapted messages in the UI for new editions
	+ Changed cookie name to remove forbidden characters to avoid
	  incompatibilities with some applications
	+ Added methods to enable/disable restart triggers
2.3.2
	+ Fixed redis unix socket permissions problem with usercorner
	+ Get row ids without safe characters checking
	+ Added EBox::Util::Random as random string generator
	+ Set log level to debug when cannot compute md5 for a nonexistent file
	+ Filtering in tables is now case insensitive
	+ ProgressIndicator no longer leaves zombie processes in the system
	+ Implemented mysqldump for logs database
	+ Remove zentyal-events cron script which should not be longer necessary
	+ Bugfix: set executable permissions to cron scripts and example hooks
	+ Added a global method to retrieve installed server edition
	+ Log also duration and compMessage to events.log
2.3.1
	+ Updated Standards-Version to 3.9.2
	+ Fixed JS client side table sorting issue due to Prototype
	  library upgrade
	+ Disable InnoDB by default to reduce memory consumption of MySQL
	+ Now events are logged in a new file (events.log) in a more
	  human-readable format
	+ Added legend to DataTables with custom actions
	+ Changed JS to allow the restore of the action cell when a delete
	  action fails
	+ Set milestone to 3.0 when creating bug reports in the trac
	+ Avoid temporal modelInstance errors when adding or removing
	  modules with LogWatchers or LogDispatcher
	+ Unallow administration port change when the port is in use
2.3
	+ Do not launch a passwordless redis instance during first install
	+ New 'types' field in LogObserver and storers/acquirers to store special
	  types like IPs or MACs in an space-efficient way
	+ Use MySQL for the logs database instead of PostgreSQL
	+ Bugfix: logs database is now properly recreated after purge & install
	+ Avoid use of AUTOLOAD to execute redis commands, improves performance
	+ Use UNIX socket to connect to redis for better performance and
	  update default redis 2.2 settings
	+ Use "sudo" group instead of "admin" one for the UI access control
	+ Added EBox::Module::Base::version() to get package version
	+ Fixed problem in consalidation report when accumulating results
	  from queries having a "group by table.field"
	+ Added missing US and Etc zones in timezone selector
	+ Replaced autotools with zbuildtools
	+ Refuse to restore configuration backup from version lesser than
	  2.1 unless forced
	+ Do not retrieve format.js in every graph to improve performance
	+ The purge-module scripts are always managed as root user
	+ New grep-redis tool to search for patterns in redis keys or
	  values
	+ Use partitionFileSystems method from EBox::FileSystem
2.2.4
	+ New internal 'call' command in Zentyal shell to 'auto-use' the module
	+ Zentyal shell now can execute commandline arguments
	+ Bugfix: EBox::Types::IPAddr::isEqualTo allows to change netmask now
	+ Removed some undefined concatenation and compare warnings in error.log
	+ Ignore check operation in RAID event watcher
	+ Skip IP addresses ending in .0 in EBox::Types::IPRange::addresses()
	+ Do not store in redis trailing dots in Host and DomainName types
	+ Added internal command to instance models and other improvements in shell
	+ Now the whole /etc/zentyal directory is backed up and a copy of the
	  previous contents is stored at /var/backups before restoring
	+ Removing a module with a LogWatcher no longer breaks the LogWatcher
	  Configuration page anymore
	+ Fixed error in change-hostname script it does not longer match substrings
	+ Bugfix: Show breadcrumbs even from models which live in a
	  composite
	+ HTTPLink now returns empty string if no HTTPUrlView is defined
	  in DataTable class
	+ Added mising use sentence in EBox::Event::Watcher::Base
2.2.3
	+ Bugfix: Avoid url rewrite to ebox.cgi when requesting to /slave
	+ Fixed logrotate configuration
	+ More resilient way to handle with missing indexes in _find
	+ Added more informative text when mispelling methods whose prefix
	  is an AUTOLOAD action
	+ A more resilient solution to load events components in EventDaemon
	+ Added one and two years to the purge logs periods
	+ Fixed downloads from EBox::Type::File
2.2.2
	+ Revert cookie name change to avoid session loss in upgrades
	+ Do not try to change owner before user ebox is created
2.2.1
	+ Removed obsolete references to /zentyal URL
	+ Create configuration backup directories on install to avoid warnings
	  accessing the samba share when there are no backups
	+ Log result of save changes, either successful or with warnings
	+ Changed cookie name to remove forbidden characters to avoid
	  incompatibilities with some applications
	+ Removed duplicated and incorrect auding logging for password change
	+ Fixed some non-translatable strings
	+ Create automatic bug reports under 2.2.X milestone instead of 2.2
	+ Fixed bug changing background color on selected software packages
2.1.34
	+ Volatile types called password are now also masked in audit log
	+ Adjust padding for module descriptions in basic software view
	+ Removed beta icon
2.1.33
	+ Fixed modal add problems when using unique option on the type
	+ Fixed error management in the first screen of modal add
	+ Unify software selection and progress colors in CSS
	+ Set proper message type in Configure Events model
	+ Fixed error checking permanentMessage types in templates/msg.mas
2.1.32
	+ Added progress bar colors to theme definition
	+ Remove no longer correct UTF8 decode in ProgressIndicator
	+ Fixed UTF8 double-encoding on unexpected error CGI
	+ Reviewed some subscription strings
	+ Always fork before apache restart to avoid port change problems
	+ Stop modules in the correct order (inverse dependencies order)
	+ Better logging of failed modules on restore
2.1.31
	+ Do not start managed daemons on boot if the module is disabled
	+ Better message on redis error
	+ Watch for dependencies before automatic enable of modules on first install
2.1.30
	+ Removed obsolete /ebox URL from RSS link
	+ Changed methods related with extra backup data in modules logs
	  to play along with changes in ebackup module
	+ Set a user for remote access for audit reasons
	+ Detect session loss on AJAX requests
2.1.29
	+ Startup does not fail if SIGPIPE received
2.1.28
	+ Added code to mitigate false positives on module existence
	+ Avoid error in logs full summary due to incorrect syntax in template
	+ Allow unsafe chars in EBox::Types::File to avoid problems in some browsers
	+ Reviewed some subscription strings
	+ Warning about language-packs installed works again after Global changes
	+ Show n components update when only zentyal packages are left to
	  upgrade in the system widget
	+ Do not show debconf warning when installing packages
	+ EBox::Types::IPAddr (and IPNetwork) now works with defaultValue
	+ Allow to hide menu items, separators and dashboard widgets via conf keys
2.1.27
	+ Do not create tables during Disaster Recovery installation
	+ Added new EBox::Util::Debconf::value to get debconf values
	+ DataTable controller does no longer try to get a deleted row
	  for gather elements values for audit log
	+ Check if Updates watcher can be enabled if the subscription
	  level is yet unknown
2.1.26
	+ Detection of broken packages works again after proper deletion
	  of dpkg_running file
	+ Keep first install redis server running until trigger
	+ Unified module restart for package trigger and init.d
	+ Use restart-trigger script in postinst for faster daemons restarting
	+ System -> Halt/Reboot works again after regression in 2.1.25
	+ Added framework to show warning messages after save changes
	+ Change caption of remote services link to Zentyal Cloud
	+ Do not show Cloud link if hide_cloud_link config key is defined
	+ Added widget_ignore_updates key to hide updates in the dashboard
	+ Differentiate ads from notes
	+ Allow custom message type on permanentMessage
	+ Only allow custom themes signed by Zentyal
	+ Removed /zentyal prefix from URLs
	+ Caps lock detection on login page now works again
	+ Added HiddenIfNotAble property to event watchers to be hidden if
	  it is unabled to monitor the event
	+ Dashboard values can be now error and good as well
	+ Include a new software updates widget
	+ Include a new alert for basic subscriptions informing about
	  software updates
	+ Add update-notifier-common to dependencies
	+ EBox::DataTable::enabledRows returns rows in proper order
	+ Use custom ads when available
	+ Disable bug report when hide_bug_report defined on theme
2.1.25
	+ Do not show disabled module warnings in usercorner
	+ Mask passwords and unify boolean values in audit log
	+ Do not override type attribute for EBox::Types::Text subtypes
	+ Corrected installation finished message after first install
	+ Added new disableAutocomplete attribute on DataTables
	+ Optional values can be unset
	+ Minor improvements on nmap scan
2.1.24
	+ Do not try to generate config for unconfigured services
	+ Remove unnecessary redis call getting _serviceConfigured value
	+ Safer sizes for audit log fields
	+ Fix non-translatable "show help" string
	+ Allow links to first install wizard showing a desired page
	+ Fixed bug in disk usage when we have both values greater and
	  lower than 1024 MB
	+ Always return a number in EBox::AuditLogging::isEnabled to avoid
	  issues when returning the module status
	+ Added noDataMsg attribute on DataTable to show a message when
	  there are no rows
2.1.23
	+ Removed some warnings during consolidation process
	+ Depend on libterm-readline-gnu-perl for history support in shells
	+ Fixed error trying to change the admin port with NTP enabled
	+ Fixed breadcrumb destination for full log query page
	+ Use printableActionName in DataTable setter
2.1.22
	+ Fixed parentRow method in EBox::Types::Row
	+ Added new optionalLabel flag to EBox::Types::Abstract to avoid
	  show the label on non-optional values that need to be set as
	  optional when using show/hide viewCustomizers
	+ Added initHTMLStateOrder to View::Customizer to avoid incorrect
	  initial states
	+ Improved exceptions info in CGIs to help bug reporting
	+ Do not show customActions when editing row on DataTables
2.1.21
	+ Fixed bug printing traces at Global.pm
	+ Check new dump_exceptions confkey instead of the debug one in CGIs
	+ Explicit conversion to int those values stored in our database
	  for correct dumping in reporting
	+ Quote values in update overwrite while consolidating for reporting
2.1.20
	+ Fixed regression in edition in place of booleans
	+ Better default balance of the dashboard based on the size of the widgets
	+ Added defaultSelectedType argument to PortRange
2.1.19
	+ Disable KeepAlive as it seems to give performance problems with Firefox
	  and set MaxClients value back to 1 in apache.conf
	+ Throw exceptions when calling methods not aplicable to RO instances
	+ Fixed problems when mixing read/write and read-only instances
	+ Date/Time and Timezone moved from NTP to core under System -> General
	+ Do not instance hidden widgets to improve dashboard performance
	+ New command shell with Zentyal environment at /usr/share/zentyal/shell
	+ Show warning when a language-pack is not installed
	+ Removed unnecessary dump/load operations to .bak yaml files
	+ AuditLogging and Logs constructor now receive the 'ro' parameter
	+ Do not show Audit Logging in Module Status widget
2.1.18
	+ New unificated zentyal-core.logrotate for all the internal logs
	+ Added forceEnabled option for logHelpers
	+ Moved carousel.js to wizard template
	+ Add ordering option to wizard pages
	+ Fixed cmp and isEqualTo methods for EBox::Types::IPAddr
	+ Fixed wrong Mb unit labels in Disk Usage and use GB when > 1024 MB
	+ Now global-action script can be called without progress indicator
	+ Fixed EBox::Types::File JavaScript setter code
	+ Added support for "Add new..." modal boxes in foreign selectors
	+ Each module can have now its customized purge-module script
	  that will be executed after the package is removed
	+ Added Administration Audit Logging to log sessions, configuration
	  changes, and show pending actions in save changes confirmation
	+ User name is stored in session
	+ Remove deprecated extendedRestore from the old Full Backup
2.1.17
	+ Fixed RAID event crash
	+ Added warning on models and composites when the module is disabled
	+ Fixed login page style with some languages
	+ Login page template can now be reused accepting title as parameter
	+ EBox::Types::File does not write on redis when it fails to
	  move the fail to its final destination
	+ Added quote column option for periodic log consolidation and
	  report consolidation
	+ Added exclude module option to backup restore
2.1.16
	+ Do not show incompatible navigator warning on Google Chrome
	+ Fixed syncRows override detection on DataTable find
	+ clean-conf script now deletes also state data
	+ Avoid 'undefined' message in selectors
2.1.15
	+ Move Disk Usage and RAID to the new Maintenance menu
	+ Always call syncRows on find (avoid data inconsistencies)
	+ Filename when downloading a conf backup now contains hostname
	+ Fixed bug in RAID template
	+ Set proper menu order in System menu (fixes NTP position)
	+ Fixed regresion in page size selector on DataTables
	+ Fixed legend style in Import/Export Configuration
2.1.14
	+ Fixed regresion with double quotes in HTML templates
	+ Fixed problems with libredis-perl version dependency
	+ Adding new apparmor profile management
2.1.13
	+ Better control of errors when saving changes
	+ Elements of Union type can be hidden
	+ Model elements can be hidden only in the viewer or the setter
	+ HTML attributtes are double-quoted
	+ Models can have sections of items
	+ Password view modified to show the confirmation field
	+ New multiselect type
	+ Redis backend now throws different kind of exceptions
2.1.12
	+ Revert no longer necessary parents workaround
	+ Hide action on viewCustomizer works now on DataTables
2.1.11
	+ Fixed bug which setted bad directory to models in tab view
	+ Union type: Use selected subtype on trailingText property if the
	  major type does not have the property
	+ Raise MaxClients to 2 to prevent apache slowness
2.1.10
	+ Security [ZSN-2-1]: Avoid XSS in process list widget
2.1.9
	+ Do not try to initialize redis client before EBox::init()
	+ Safer way to delete rows, deleting its id reference first
	+ Delete no longer needed workaround for gconf with "removed" attribute
	+ Fixed regression in port range setter
2.1.8
	+ Fixed regression in menu search
	+ Fixed missing messages of multi state actions
	+ Help toggler is shown if needed when dynamic content is received
	+ Fixed issue when disabling several actions at once in a data table view
	+ All the custom actions are disabled when one is clicked
	+ Submit wizard pages asynchronously and show loading indicator
	+ Added carousel.js for slide effects
2.1.7
	+ Fixed issues with wrong html attributes quotation
	+ Bugfix: volatile types can now calculate their value using other
	  the value from other elements in the row no matter their position
2.1.6
	+ Attach software.log to bug report if there are broken packages
	+ Added keyGenerator option to report queries
	+ Tuned apache conf to provide a better user experience
	+ Actions click handlers can contain custom javascript
	+ Restore configuration with force dependencies option continues
	  when modules referenced in the backup are not present
	+ Added new MultiStateAction type
2.1.5
	+ Avoid problems getting parent if the manager is uninitialized
	+ Rename some icon files with wrong extension
	+ Remove wrong optional attribute for read-only fields in Events
	+ Renamed all /EBox/ CGI URLs to /SysInfo/ for menu folder coherency
	+ Added support for custom actions in DataTables
	+ Replaced Halt/Reboot CGI with a model
	+ Message classes can be set from models
	+ Fixed error in Jabber dispatcher
	+ Show module name properly in log when restart from the dashboard fails
	+ Avoid warning when looking for inexistent PID in pidFileRunning
2.1.4
	+ Changed Component's parent/child relationships implementation
	+ Fixed WikiFormat on automatic bug report tickets
	+ Do not show available community version in Dashboard with QA
 	  updates
2.1.3
	+ Fall back to readonly data in config backup if there are unsaved changes
	+ Allow to automatically send a report in the unexpected error page
	+ Logs and Events are now submenus of the new Maintenance menu
	+ Configuration Report option is now present on the Import/Export section
	+ Require save changes operation after changing the language
	+ Added support for URL aliases via schemas/urls/*.urls files
	+ Allow to sort submenu items via 'order' attribute
	+ Automatically save changes after syncRows is called and mark the module
	  mark the module as unchanged unless it was previously changed
	+ Removed unnecessary ConfigureEvents composite
	+ Removed unnecessary code from syncRows in logs and events
	+ Restore configuration is safer when restoring /etc/zentyal files
	+ Fixed unescaped characters when showing an exception
	+ Fixed nested error page on AJAX requests
	+ Adapted dumpBackupExtraData to new expected return value
	+ Report remoteservices, when required, a change in administration
	  port
	+ Added continueOnModuleFail mode to configuration restore
	+ Fixed Firefox 4 issue when downloading backups
	+ Show scroll when needed in stacktraces (error page)
	+ More informative error messages when trying to restart locked modules
	  from the dashboard
	+ Creation of plpgsql language moved from EBox::Logs::initialSetup
	  to create-db script
	+ Redis backend now throws different kind of exceptions
	+ Avoid unnecesary warnings about PIDs
	+ Update Jabber dispatcher to use Net::XMPP with some refactoring
	+ Save changes messages are correctly shown with international charsets
	+ Support for bitmap option in RAID report
	+ Retry multiInsert line by line if there are encoding errors
	+ Adapted to new location of partitionsFileSystems in EBox::FileSystem
	+ Event messages are cleaned of null characters and truncated
	  before inserting in the database when is necessary
	+ Improve message for "Free storage space" event and send an info
	  message when a given partition is not full anymore
	+ Event messages now can contain newline characters
	+ Objects of select type are compared also by context
	+ Remove cache from optionsFromForeignModel since it produces
	  problems and it is useless
	+ Set title with server name if the server is subscribed
	+ Fix title HTML tag in views for Models and Composites
	+ Added lastEventsReport to be queried by remoteservices module
	+ Added EBox::Types::HTML type
	+ Added missing manage-logs script to the package
	+ Fixed problems with show/hide help switch and dynamic content
	+ Menus with subitems are now kept unfolded until a section on a
	  different menu is accessed
	+ Sliced restore mode fails correctly when schema file is missing,
	  added option to force restore without schema file
	+ Purge conf now purges the state keys as well
	+ Added EBox::Types::IPRange
2.1.2
	+ Now a menu folder can be closed clicking on it while is open
	+ Bugfix: cron scripts are renamed and no longer ignored by run-parts
	+ Added new EBox::Util::Nmap class implementing a nmap wrapper
2.1.1
	+ Fixed incoherency problems with 'on' and '1' in boolean indexes
	+ Move cron scripts from debian packaging to src/scripts/cron
	+ Trigger restart of logs and events when upgrading zentyal-core
	  without any other modules
	+ Don't restart apache twice when upgrading together with more modules
	+ Fixed params validation issues in addRow
2.1
	+ Replace YAML::Tiny with libyaml written in C through YAML::XS wrapper
	+ Minor bugfix: filter invalid '_' param added by Webkit-based browser
	  on EBox::CGI::Base::params() instead of _validateParams(), avoids
	  warning in zentyal.log when enabling modules
	+ All CGI urls renamed from /ebox to /zentyal
	+ New first() and deleteFirst() methods in EBox::Global to check
	  existence and delete the /var/lib/zentyal/.first file
	+ PO files are now included in the language-pack-zentyal-* packages
	+ Migrations are now always located under /usr/share/$package/migration
	  this change only affects to the events and logs migrations
	+ Delete no longer used domain and translationDomain methods/attributes
	+ Unified src/libexec and tools in the new src/scripts directory
	+ Remove the ebox- prefix on all the names of the /usr/share scripts
	+ New EBox::Util::SQL package with helpers to create and drop tables
	  from initial-setup and purge-module for each module
	+ Always drop tables when purging a package
	+ Delete 'ebox' user when purging zentyal-core
	+ Moved all SQL schemas from tools/sqllogs to schemas/sql
	+ SQL time-period tables are now located under schemas/sql/period
	+ Old ebox-clean-gconf renamed to /usr/share/zentyal/clean-conf and
	  ebox-unconfigure-module is now /usr/share/zentyal/unconfigure-module
	+ Added default implementation for enableActions, executing
	  /usr/share/zentyal-$modulename/enable-module if exists
	+ Optimization: Do not check if a row is unique if any field is unique
	+ Never call syncRows on read-only instances
	+ Big performance improvements using hashes and sets in redis
	  database to avoid calls to the keys command
	+ Delete useless calls to exists in EBox::Config::Redis
	+ New regen-redis-db tool to recreate the directory structure
	+ Renamed /etc/cron.hourly/90manageEBoxLogs to 90zentyal-manage-logs
	  and moved the actual code to /usr/share/zentyal/manage-logs
	+ Move /usr/share/ebox/zentyal-redisvi to /usr/share/zentyal/redisvi
	+ New /usr/share/zentyal/initial-setup script for modules postinst
	+ New /usr/share/zentyal/purge-module script for modules postrm
	+ Removed obsolete logs and events migrations
	+ Create plpgsql is now done on EBox::Logs::initialSetup
	+ Replace old ebox-migrate script with EBox::Module::Base::migrate
	+ Rotate duplicity-debug.log log if exists
	+ Bug fix: Port selected during installation is correctly saved
	+ Zentyal web UI is restarted if their dependencies are upgraded
	+ Bug fix: Logs don't include unrelated information now
	+ Add total in disk_usage report
	+ Bugfix: Events report by source now works again
	+ Do not include info messages in the events report
	+ Services event is triggered only after five failed checkings
	+ Do not add redundant includedir lines to /etc/sudoers
	+ Fixed encoding for strings read from redis server
	+ Support for redis-server 2.0 configuration
	+ Move core templates to /usr/share/zentyal/stubs/core
	+ Old /etc/ebox directory replaced with the new /etc/zentyal with
	  renamed core.conf, logs.conf and events.conf files
	+ Fixed broken link to alerts list
2.0.15
	+ Do not check the existence of cloud-prof package during the
	  restore since it is possible not to be installed while disaster
	  recovery process is done
	+ Renamed /etc/init.d/ebox to /etc/init.d/zentyal
	+ Use new zentyal-* package names
	+ Don't check .yaml existence for core modules
2.0.14
	+ Added compMessage in some events to distinguish among events if
	  required
	+ Make source in events non i18n
	+ After restore, set all the restored modules as changed
	+ Added module pre-checks for configuration backup
2.0.13
	+ Fixed dashboard graphs refresh
	+ Fixed module existence check when dpkg is running
	+ Fix typo in sudoers creation to make remote support work again
2.0.12
	+ Include status of packages in the downloadable bug report
	+ Bugfix: Avoid possible problems deleting redis.first file if not exist
2.0.11
	+ New methods entry_exists and st_entry_exists in config backend
2.0.10
	+ Now redis backend returns undef on get for undefined values
	+ Allow custom mason templates under /etc/ebox/stubs
	+ Better checks before restoring a configuration backup with
	  a set of modules different than the installed one
	+ Wait for 10 seconds to the child process when destroying the
	  progress indicator to avoid zombie processes
	+ Caught SIGPIPE when trying to contact Redis server and the
	  socket was already closed
	+ Do not stop redis server when restarting apache but only when
	  the service is asked to stop
	+ Improvements in import/export configuration (know before as
	  configuration backup)
	+ Improvements in ProgressIndicator
	+ Better behaviour of read-only rows with up/down arrows
	+ Added support for printableActionName in DataTable's
	+ Added information about automatic configuration backup
	+ Removed warning on non existent file digest
	+ Safer way to check if core modules exist during installation
2.0.9
	+ Treat wrong installed packages as not-existent modules
	+ Added a warning in dashboard informing about broken packages
	+ File sharing and mailfilter log event watchers works again since
	  it is managed several log tables per module
2.0.8
	+ Replaced zentyal-conf script with the more powerful zentyal-redisvi
	+ Set always the same default order for dashboard widgets
	+ Added help message to the configure widgets dialog
	+ Check for undefined values in logs consolidation
	+ Now dashboard notifies fails when restarting a service
	+ Fixed bug with some special characters in dashboard
	+ Fixed bug with some special characters in disk usage graph
2.0.7
	+ Pre-installation includes sudoers.d into sudoers file if it's not yet
	  installed
	+ Install apache-prefork instead of worker by default
	+ Rename service certificate to Zentyal Administration Web Server
2.0.6
	+ Use mod dependencies as default restore dependencies
	+ Fixed dependencies in events module
	+ Increased recursive dependency threshold to avoid
	  backup restoration problems
2.0.5
	+ Removed deprecated "Full backup" option from configuration backup
	+ Bugfix: SCP method works again after addition of SlicedBackup
	+ Added option in 90eboxpglogger.conf to disable logs consolidation
2.0.4
	+ Removed useless gconf backup during upgrade
	+ Fixed postinstall script problems during upgrade
2.0.3
	+ Added support for the sliced backup of the DB
	+ Hostname change is now visible in the form before saving changes
	+ Fixed config backend problems with _fileList call
	+ Added new bootDepends method to customize daemons boot order
	+ Added permanent message property to Composite
	+ Bugfix: Minor aesthetic fix in horizontal menu
	+ Bugfix: Disk usage is now reported in expected bytes
	+ Bugfix: Event dispatcher is not disabled when it is impossible
	  for it to dispatch the message
2.0.2
	+ Better message for the service status event
	+ Fixed modules configuration purge script
	+ Block enable module button after first click
	+ Avoid division by zero in progress indicator when total ticks is
	  zero
	+ Removed warning during postinst
	+ Added new subscription messages in logs, events and backup
2.0.1
	+ Bugfix: Login from Zentyal Cloud is passwordless again
	+ Some defensive code for the synchronization in Events models
	+ Bugfix: add EBox::Config::Redis::get to fetch scalar or list
	  values. Make GConfModule use it to avoid issues with directories
	  that have both sort of values.
1.5.14
	+ Fixed redis bug with dir keys prefix
	+ Improved login page style
	+ New login method using PAM instead of password file
	+ Allow to change admin passwords under System->General
	+ Avoid auto submit wizard forms
	+ Wizard skip buttons always available
	+ Rebranded post-installation questions
	+ Added zentyal-conf script to get/set redis config keys
1.5.13
	+ Added transition effect on first install slides
	+ Zentyal rebrand
	+ Added web page favicon
	+ Fixed already seen wizards apparition
	+ Fixed ro module creation with redis backend
	+ Use mason for links widgets
	+ Use new domain to official strings for subscriptions
1.5.12
	+ Added option to change hostname under System->General
	+ Show option "return to dashboard" when save changes fails.
1.5.11
	+ Added more tries on redis reconnection
	+ Fixed user corner access problems with redis server
	+ writeFile* methods reorganized
	+ Added cron as dependency as cron.hourly was never executed with anacron
	+ Improvements in consolidation of data for reports
1.5.10
	+ Fixed gconf to redis conversion for boolean values
1.5.9
	+ Improved migrations speed using the same perl interpreter
	+ Redis as configuration backend (instead of gconf)
	+ Improved error messages in ebox-software
	+ Set event source to 256 chars in database to adjust longer event
	  sources
	+ Progress bar AJAX updates are sent using JSON
	+ Fixed progress bar width problems
	+ Fixed top menu on wizards
	+ Improved error message when disconnecting a not connected database
	+ Abort installation if 'ebox' user already exists
	+ Bugfix: IP address is now properly registered if login fails
1.5.8
	+ Added template tableorderer.css.mas
	+ Added buttonless top menu option
	+ Bugfix: Save all modules on first installation
	+ Bugfix: General ebox database is now created if needed when
	  re/starting services
	+ Bugfix: Data to report are now uniform in number of elements per
	  value. This prevents errors when a value is present in a month and
	  not in another
	+ Bugfix: Don't show already visited wizard pages again
1.5.7
	+ Bugfix: Avoid error when RAID is not present
	+ Bugfix: Add ebox-consolidate-reportinfo call in daily cron script
	+ Bugfix: Called multiInsert and unbufferedInsert when necessary
	  after the loggerd reimplementation
	+ Bugfix: EBox::ThirdParty::Apache2::AuthCookie and
	  EBox::ThirdParty::Apache2::AuthCookie::Util package defined just
	  once
	+ Added util SystemKernel
	+ Improved progress indicator
	+ Changes in sudo generation to allow sudo for remote support user
	+ Initial setup wizards support
1.5.6
	+ Reimplementation of loggerd using inotify instead of File::Tail
1.5.5
	+ Asynchronous load of dashboard widgets for a smoother interface
1.5.4
	+ Changed dbus-check script to accept config file as a parameter
1.5.3
	+ Function _isDaemonRunning works now with snort in lucid
	+ Javascript refreshing instead of meta tag in log pages
	+ Updated links in dashboard widget
	+ Add package versions to downloadable ebox.log
	+ Fixed postgresql data dir path for disk usage with pg 8.4
	+ GUI improvements in search box
1.5.2
	+ Security [ESN-1-1]: Validate referer to avoid CSRF attacks
	+ Added reporting structure to events module
	+ Added new CGI to download the last lines of ebox.log
1.5.1
	+ Bugfix: Catch exception when upstart daemon does not exist and
	  return a stopped status
	+ Added method in logs module to dump database in behalf of
	ebackup module
	+ Bugfix: Do not check in row uniqueness for optional fields that
	are not passed as parameters
	+ Improve the output of ebox module status, to be consistent with the one
	  shown in the interface
	+ Add options to the report generation to allow queries to be more
	  flexible
	+ Events: Add possibility to enable watchers by default
	+ Bugfix: Adding a new field to a model now uses default
	  value instead of an empty value
	+ Added script and web interface for configuration report, added
	  more log files to the configuration report
1.5
	+ Use built-in authentication
	+ Use new upstart directory "init" instead of "event.d"
	+ Use new libjson-perl API
	+ Increase PerlInterpMaxRequests to 200
	+ Increase MaxRequestsPerChild (mpm-worker) to 200
	+ Fix issue with enconding in Ajax error responses
	+ Loggerd: if we don't have any file to watch we just sleep otherwise the process
	  will finish and upstart will try to start it over again and again.
	+ Make /etc/init.d/ebox depend on $network virtual facility
	+ Show uptime and users on General Information widget.
1.4.2
	+ Start services in the appropriate order (by dependencies) to fix a problem
	  when running /etc/init.d/ebox start in slaves (mail and other modules
	  were started before usersandgroups and thus failed)
1.4.1
	+ Remove network workarounds from /etc/init.d/ebox as we don't bring
	  interfaces down anymore
1.4
	+ Bug fix: i18n. setDomain in composites and models.
1.3.19
	+ Make the module dashboard widget update as the rest of the widgets
	+ Fix problem regarding translation of module names: fixes untranslated
	  module names in the dashboard, module status and everywhere else where
	  a module name is written
1.3.18
	+ Add version comparing function and use it instead of 'gt' in the
	  general widget
1.3.17
	+ Minor bug fix: check if value is defined in EBox::Type::Union
1.3.16
	+ Move enable field to first row in ConfigureDispatcherDataTable
	+ Add a warning to let users know that a module with unsaved changes
	  is disabled
	+ Remove events migration directory:
		- 0001_add_conf_configureeventtable.pl
		- 0002_add_conf_diskfree_watcher.pl
	+ Bug fix: We don't use names to stringify date to avoid issues
	  with DB insertions and localisation in event logging
	+ Bug fix: do not warn about disabled services which return false from
	  showModuleStatus()
	+ Add blank line under "Module Status"
	+ Installed and latest available versions of the core are now displayed
	  in the General Information widget
1.3.15
	+ Bug fix: Call EBox::Global::sortModulesByDependencies when
	  saving all modules and remove infinite loop in that method.
	  EBox::Global::modifiedModules now requires an argument to sort
	  its result dependending on enableDepends or depends attribute.
	+ Bug fix: keep menu folders open during page reloads
	+ Bug fix: enable the log events dispatcher by default now works
	+ Bug fix: fixed _lock function in EBox::Module::Base
	+ Bug fix: composites honor menuFolder()
	+ Add support for in-place edition for boolean types. (Closes
	  #1664)
	+ Add method to add new database table columnts to EBox::Migration::Helpers
	+ Bug fix: enable "Save Changes" button after an in-place edition
1.3.14
	+ Bug fix: fix critical bug in migration helper that caused some log
	  log tables to disappear
	+ Create events table
	+ Bug fix: log watcher works again
	+ Bug fix: delete cache if log index is not found as it could be
	  disabled
1.3.13
	+ Bug fix: critical error in EventDaemon that prevented properly start
	+ Cron script for manage logs does not run if another is already
	  running, hope that this will avoid problems with large logs
	+ Increased maximum size of message field in events
	+ Added script to purge logs
	+ Bug fix: multi-domain logs can be enabled again
1.3.12
	+ Added type for EBox::Dashboard::Value to stand out warning
	  messages in dashboard
	+ Added EBox::MigrationHelpers to include migration helpers, for now,
	  include a db table renaming one
	+ Bug fix: Fix mismatch in event table field names
	+ Bug fix: Add migration to create language plpgsql in database
	+ Bug fix: Add missing script for report log consolidation
	+ Bug fix: Don't show modules in logs if they are not configured. This
	  prevents some crashes when modules need information only available when
	  configured, such as mail which holds the vdomains in LDAP
	+ Added method EBox::Global::lastModificationTime to know when
	  eBox configuration was modified for last time
	+ Add support for breadcrumbs on the UI
	+ Bug fix: in Loggerd files are only parsed one time regardless of
	  how many LogHelper reference them
	+ Added precondition for Loggerd: it does not run if there isnt
	anything to watch
1.3.11
	+ Support customFilter in models for big tables
	+ Added EBox::Events::sendEvent method to send events using Perl
	  code (used by ebackup module)
	+ Bug fix: EBox::Type::Service::cmp now works when only the
	  protocols are different
	+ Check $self is defined in PgDBEngine::DESTROY
	+ Do not watch files in ebox-loggerd related to disabled modules and
	  other improvements in the daemon
	+ Silent some exceptions that are used for flow control
	+ Improve the message from Service Event Watcher
1.3.10
	+ Show warning when accesing the UI with unsupported browsers
	+ Add disableApparmorProfile to EBox::Module::Service
	+ Bug fix: add missing use
	+ Bug fix: Make EventDaemon more robust against malformed sent
	  events by only accepting EBox::Event objects
1.3.8
	+ Bug fix: fixed order in EBox::Global::modified modules. Now
	  Global and Backup use the same method to order the module list
	  by dependencies
1.3.7
	+ Bug fix: generate public.css and login.css in dynamic-www directory
	  which is /var/lib/zentyal/dynamicwww/css/ and not in /usr/share/ebox/www/css
	  as these files are generate every time eBox's apache is
	  restarted
	+ Bug fix: modules are restored now in the correct dependency
	  order
	+ ebox-make-backup accepts --destinaton flag to set backup's file name
	+ Add support for permanent messages to EBox::View::Customizer
1.3.6
	+ Bug fix: override _ids in EBox::Events::Watcher::Log to not return ids
	which do not exist
	+ Bug fix: fixed InverseMatchSelect type which is used by Firewall module
	+ New widget for the dashboard showing useful support information
	+ Bugfix: wrong permissions on CSS files caused problem with usercorner
	+ CSS are now templates for easier rebranding
	+ Added default.theme with eBox colors
1.3.5
	+ Bugfix: Allow unsafe characters in password type
	+ Add FollowSymLinks in eBox apache configuration. This is useful
	  if we use js libraries provided by packages
1.3.4
	+ Updated company name in the footer
	+ Bugfix: humanEventMessage works with multiple tableInfos now
	+ Add ebox-dbus-check to test if we can actually connect to dbus
1.3.4
	+ bugfix: empty cache before calling updatedRowNotify
	+ enable Log dispatcher by default and not allow users to disable
	it
	+ consolidation process continues in disabled but configured modules
	+ bugfix: Save Changes button doesn't turn red when accessing events for
	first time
1.3.2
	+ bugfix: workaround issue with dhcp configured interfaces at boot time
1.3.1
	+ bugfix: wrong regex in service status check
1.3.0
	+ bugfix: make full backup work again
1.1.30
	+ Change footer to new company holder
	+  RAID does not generate 'change in completion events, some text
	problems fixed with RAID events
	+ Report graphics had a datapoints limit dependent on the active
	time unit
	+ Apache certificate can be replaced by CA module
	+ Fixed regression in detailed report: total row now aggregates
	properly
	+ More characters allowed when changing password from web GUI
	+ Fixed regression with already used values in select types
	+ Do not a button to restart eBox's apache
	+ Fixed auth problem when dumping and restoring postgre database
1.1.20
	+ Added custom view support
	+ Bugfix: report models now can use the limit parameter in
	  reportRows() method
	+ use a regexp to fetch the PID in a pidfile, some files such as
	postfix's add tabs and spaces before the actual number
	+ Changed "pidfile" to "pidfiles" in _daemons() to allow checking more than
one (now it is a array ref instead of scalar)
	+ Modified Service.pm to support another output format for /etc/init.d daemon
status that returns [OK] instead of "running".
	+ unuformized case in menu entries and some more visual fixes
1.1.10
	+ Fix issue when there's a file managed by one module that has been modified
	  when saving changes
	+ Bugfix: events models are working again even if an event aware
	module is uninstalled and it is in a backup to restore
	+ Select.pm returns first value in options as default
       + Added 'parentModule' to model class to avoid recursive problems
	+ Added Float type
	+ Apache module allows to add configuration includes from other modules
	+ Display remote services button if subscribed
	+ Event daemon may received events through a named pipe
	+ Bugfix. SysInfo revokes its config correctly
	+ Added storer property to types in order to store the data in
	somewhere different from GConf
	+ Added protected property 'volatile' to the models to indicate
	that they store nothing in GConf but in somewhere different
	+ System Menu item element 'RAID' is always visible even when RAID
	is not installed
	+ Files in deleted rows are deleted when the changes are saved
	+ Fixed some bug whens backing and restore files
	+ Components can be subModels of the HasMany type
	+ Added EBox::Types::Text::WriteOnce type
	+ Do not use rows(), use row to force iteration over the rows and increase
	performance and reduce memory use.
	+ Do not suggest_sync after read operations in gconf
	+ Increase MaxRequestsPerChild to 200 in eBox's apache
	+ Make apache spawn only one child process
	+ Log module is backed up and restored normally because the old
	problem is not longer here
	+ Backup is more gentle with no backup files in backup directory,
	now it does not delete them
	+ HasMany  can retrieve again the model and row after the weak
	refence is garbage-collected. (Added to solve a bug in the doenload
	bundle dialog)
	+ EBox::Types::DomainName no longer accepts IP addresses as domain
	names
	+ Bugfix: modules that fail at configuration stage no longer appear as enabled
	+ Add parameter to EBox::Types::Select to disable options cache

0.12.103
	+ Bugfix: fix SQL statement to fetch last rows to consolidate
0.12.102
	+ Bugfix: consolidate logs using the last date and not starting from scratch
0.12.101
	+ Bugfix: DomainName type make comparisons case insensitive
	according to RFC 1035
0.12.100
	+ Bugfix: Never skip user's modifications if it set to true
	override user's changes
	+ EBox::Module::writeConfFile and EBox::Service scape file's path
	+ Bugfix. Configure logrotate to actually rotate ebox logs
	+ Fixed bug in ForcePurge logs model
	+ Fixed bug in DataTable: ModelManaged was called with tableName
	instead of context Name
	+ Fixing an `img` tag closed now properly and adding alternative
	text to match W3C validation in head title
	+ Backup pages now includes the size of the archive
	+ Fixed bug in ForcePurge logs model
	+ Now the modules can have more than one tableInfo for logging information
	+ Improve model debugging
	+ Improve restart debugging
	+ Backups and bug reports can be made from the command line
	+ Bugfix: `isEqualTo` is working now for `Boolean` types
	+ Bugfix: check if we must disable file modification checks in
	Manager::skipModification

0.12.99
	+ Add support for reporting
	+ Refresh logs automatically
	+ Reverse log order
	+ Remove temp file after it is downloaded with FromTempDir controller
0.12.3
	+ Bug fix: use the new API in purge method. Now purging logs is working
	again.
0.12.2
	+ Increase random string length used to generate the cookie to
	2048 bits
	+ Logs are show in inverse chronological order
0.12.1
	+ Bug fix: use unsafeParam for progress indicator or some i18 strings
	will fail when saving changes
0.12
	+ Bugfix: Don't assume timecol is 'timestamp' but defined by
	module developer. This allows to purge some logs tables again
	+ Add page titles to models
	+ Set default values when not given in `add` method in models
	+ Add method to manage page size in model
	+ Add hidden field to help with Ajax request and automated testing with
	  ANSTE
	+ Bugfix: cast sql types to filter fields in logs
	+ Bugfix: Restricted resources are back again to make RSS
	access policy work again
	+ Workaround bogus mason warnings
	+ Make postinst script less verbose
	+ Disable keepalive in eBox apache
	+ Do not run a startup script in eBox apache
	+ Set default purge time for logs stored in eBox db to 1 week
	+ Disable LogAdmin actions in `ebox-global-action` until LogAdmin
	feature is completely done
0.11.103
	+ Modify EBox::Types::HasMany to create directory based on its row
	+ Add _setRelationship method to set up relationships between models
	  and submodels
	+ Use the new EBox::Model::Row api
	+ Add help method to EBox::Types::Abstract
	+ Decrease size for percentage value in disk free watcher
	+ Increase channel link field size in RSS dispatcher
0.11.102
	+ Bugfix: cmp in EBox::Types::HostIP now sorts correctly
	+ updatedRowNotify in EBox::Model::DataTable receives old row as
	well as the recently updated row
	+ Added `override_user_modification` configuration parameter to
	avoid user modification checkings and override them without asking
	+ Added EBox::Model::Row to ease the management of data returned
	by models
	+ Added support to pre-save and post-save executable files. They
	must be placed at /etc/ebox/pre-save or /etc/ebox/post-save
	+ Added `findRow` method to ease find and set
0.11.101
	+ Bugfix: Fix memory leak in models while cloning types. Now
	cloning is controlled by clone method in types
	+ Bugfix: Union type now checks for its uniqueness
	+ DESTROY is not an autoloaded method anymore
	+ HasOne fields now may set printable value from the foreign field
	to set its value
	+ findId now searches as well using printableValue
	+ Bugfix. Minor bug found when key is an IP address in autoloaded
	methods
	+ Ordered tables may insert values at the beginning or the end of
	the table by "insertPosition" attribute
	+ Change notConfigured template to fix English and add link to the
	  module status section
	+ Add loading gif to module status actions
	+ Remove debug from ServiceInterface.pm
	+ Add support for custom separators to be used as index separators on
	  exposedMethods
	+ Bugfix. Stop eBox correctly when it's removed
	+ Improve apache-restart to make it more reliable.
0.11.100
	+ Bugfix. Fix issue with event filters and empty hashes
	+ Bugfix. Cache stuff in log and soap watcher to avoid memory leaks
	+ Bugfix. Fix bug that prevented the user from being warned when a row to
	  be deleted is being used by other model
	+ Bugfix. Add missing use of EBox::Global in State event watcher
	+ Added progress screen, now pogress screen keeps track of the changed
	  state of the modules and change the top page element properly
	+ Do not exec() to restart apache outside mod_perl
	+ Improve apache restart script
	+ Improve progress screen
0.11.99
	+ DataTable contains the property 'enableProperty' to set a column
	called 'enabled' to enable/disable rows from the user point of
	view. The 'enabled' column is put the first
	+ Added state to the RAID report instead of simpler active boolean
        + Fix bug when installing new event components and event GConf
	subtree has not changed
	+ Add RSS dispatcher to show eBox events under a RSS feed
	+ Rotate log files when they reach 10MB for 7 rotations
	+ Configurable minimum free space left for being notified by means
	of percentage
	+ Add File type including uploading and downloading
	+ Event daemon now checks if it is possible to send an event
	before actually sending it
	+ Added Action forms to perform an action without modifying
	persistent data
	+ Log queries are faster if there is no results
	+ Show no data stored when there are no logs for a domain
	+ Log watcher is added in order to notify when an event has
	happened. You can configure which log watcher you may enable and
	what you want to be notify by a determined filter and/or event.
	+ RAID watcher is added to check the RAID events that may happen
	when the RAID subsystem is configured in the eBox machine
	+ Change colour dataset in pie chart used for disk usage reporting
	+ Progress indicator now contains a returned value and error
	message as well
	+ Lock session file for HTTP session to avoid bugs
	related to multiple requests (AJAX) in a short time
	+ Upgrade runit dependency until 1.8.0 to avoid runit related
	issues
0.11
	+ Use apache2
	+ Add ebox-unblock-exec to unset signal mask before running  a executable
	+ Fix issue with multiple models and models with params.
	  This triggered a bug in DHCP when there was just one static
	  interface
	+ Fix _checkRowIsUnique and _checkFieldIsUnique
	+ Fix paging
	+ Trim long strings in log table, show tooltip with the whole string
	  and show links for URLs starting with "http://"
0.10.99
	+ Add disk usage information
	+ Show progress in backup process
	+ Add option to purge logs
	+ Create a link from /var/lib/zentyal/log to /var/log/ebox
	+ Fix bug with backup descriptions containing spaces
	+ Add removeAll method on data models
	+ Add HostIP, DomainName and Port types
	+ Add readonly forms to display static information
	+ Add Danish translation thanks to Allan Jacobsen
0.10
	+ New release
0.9.100
	+ Add checking for SOAP session opened
	+ Add EventDaemon
	+ Add Watcher and Dispatch framework to support an event
	  architecture on eBox
	+ Add volatile EBox::Types in order not to store their values
	  on GConf
	+ Add generic form
	+ Improvements on generic table
	+ Added Swedish translation

0.9.99
	+ Added Portuguese from Portugal translation
	+ Added Russian translation
	+ Bugfix: bad changed state in modules after restore

0.9.3
	+ New release

0.9.2
	+ Add browser warning when uploading files
	+ Enable/disable logging modules
0.9.1
	+ Fix backup issue with changed state
	+ Generic table supports custom ordering
0.9
	+ Added Polish translation
        + Bug in recognition of old CD-R writting devices fixed
	+ Added Aragonese translation
	+ Added Dutch translation
	+ Added German translation
	+ Added Portuguese translation

0.8.99
	+ Add data table model for generic Ajax tables
	+ Add types to be used by models
	+ Add MigrationBase and ebox-migrate to upgrade data models
	+ Some English fixes
0.8.1
	+ New release
0.8
	+ Fix backup issue related to bug reports
	+ Improved backup GUI
0.7.99
        + changed sudo stub to be more permissive
	+ added startup file to apache web server
	+ enhanced backup module
	+ added basic CD/DVD support to backup module
	+ added test stubs to simplify testing
	+ added test class in the spirit of Test::Class
	+ Html.pm now uses mason templates
0.7.1
	+ use Apache::Reload to reload modules when changed
	+ GUI consistency (#12)
	+ Fixed a bug for passwords longer than 16 chars
	+ ebox-sudoers-friendly added to not overwrite /etc/sudoers each time
0.7
	+ First public release
0.6
	+ Move to client
	+ Remove obsolete TODO list
	+ Remove firewall module from  base system
	+ Remove objects module from base system
	+ Remove network module from base system
	+ Add modInstances and modInstancesOfType
	+ Raname Base to ClientBase
	+ Remove calls to deprecated methods
	+ API documented using naturaldocs
	+ Update INSTALL
	+ Use a new method to get configkeys, now configkey reads every
	  [0.9
	+ Added Polish translation][0-9]+.conf file from the EBox::Config::etc() dir and
	  tries to get the value from the files in order.
	+ Display date in the correct languae in Summary
	+ Update debian scripts
	+ Several bugfixes
0.5.2
	+ Fix some packaging issues
0.5.1
	+ New menu system
	+ New firewall filtering rules
	+ 802.1q support

0.5
	+ New bug-free menus (actually Internet Explorer is the buggy piece
	  of... software that caused the reimplementation)
	+ Lots of small bugfixes
	+ Firewall: apply rules with no destination address to packets
	  routed through external interfaces only
	+ New debianize script
	+ Firewall: do not require port and protocol parameters as they
	  are now optional.
	+ Include SSL stuff in the dist tarball
	+ Let modules block changes in the network interfaces
	  configuration if they have references to the network config in
	  their config.
	+ Debian network configuration import script
	+ Fix the init.d script: it catches exceptions thrown by modules so that
	  it can try to start/stop all of them if an exception is thrown.
	+ Firewall: fix default policy bug in INPUT chains.
	+ Restore textdomain in exceptions
	+ New services section in the summary
	+ Added Error item to Summary. Catch exceptions from modules in
	  summary and generate error item
	+ Fix several errors with redirections and error handling in CGIs
	+ Several data validation functions were fixed, and a few others added
	+ Prevent the global module from keeping a reference to itself. And make
	  the read-only/read-write behavior of the factory consistent.
	+ Stop using ifconfig-wrapper and implement our own NetWrapper module
	  with wrappers for ifconfig and ip.
	+ Start/stop apache, network and firewall modules in first place.
	+ Ignore some network interface names such as irda, sit0, etc.
	+ The summary page uses read-only module instances.
	+ New DataInUse exception, old one renamed to DataExists.
	+ Network: do not overwrite resolv.conf if there are nameservers
	  given via dhcp.
	+ Do not set a default global policy for the ssh service.
	+ Check for forbiden characters when the parameter value is
	  requested by the CGI, this allows CGI's to handle the error,
	  and make some decissions before it happens.
	+ Create an "edit object" template and remove the object edition stuff
	  from the main objects page.
	+ Fix the apache restarting code.
	+ Network: Remove the route reordering feature, the kernel handles that
	  automatically.
	+ Fix tons of bugs in the network restarting code.
	+ Network: removed the 3rd nameserver configuration.
	+ Network: Get gateway info in the dhcp hook.
	+ Network: Removed default configuration from the gconf schema.
	+ New function for config-file generation
	+ New functions for pid file handling

0.4
	+ debian package
	+ added module to export/import configuration
	+ changes in firewall's API
	+ Added content filter based on dansguardian
	+ Added French translation
	+ Added Catalan translation
	+ Sudoers file is generated automatically based on module's needs
	+ Apache config file is generated by ebox  now
	+ Use SSL
	+ Added ebox.conf file
	+ Added module template generator

0.3
	+ Supports i18n
	+ API name consistency
	+ Use Mason for templates
	+ added tips to GUI
	+ added dhcp hooks
	+ administration port configuration
	+ Fixed bugs to IE compliant
	+ Revoke changes after logout
	+ Several bugfixes

0.2
	+ All modules are now based on gconf.
	+ Removed dependencies on xml-simple, xerces and xpath
	+ New MAC address field in Object members.
	+ Several bugfixes.

0.1
	+ Initial release<|MERGE_RESOLUTION|>--- conflicted
+++ resolved
@@ -1,10 +1,6 @@
-<<<<<<< HEAD
-3.5.2
-=======
 4.0
 	+ Default webadmin port is now 8443
 	+ Remove haproxy which is no longer needed for Outlook Anywhere
->>>>>>> a14a09b1
 	+ UI is now responsive to different resolutions
 	+ New System -> Date/Time menu which also includes NTP when available
 	+ New header style
