--- conflicted
+++ resolved
@@ -1,9 +1,6 @@
 HEAD
-<<<<<<< HEAD
 	+ Save changes does redirection after 10 consecutive failed requests
-=======
 	+ Hide useless revoke button in OpenChange vdomains table
->>>>>>> 67c3ec68
 4.0
 	+ sudoers-friendly take user to whatever module which implenents extraSudoerUsers
 	+ Implement data in use in JS for forms
