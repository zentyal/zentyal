3.4
<<<<<<< HEAD
	+ Added icon for new zentyal-ha module
=======
	+ Move run-pending-ops script from remoteservices to core
	+ Rename EBox::RemoteServices::RESTResult to EBox::RESTClient::Result
	+ Move EBox::RemoteServices::RESTClient to EBox::RESTClient as it
	  is used in ha and remoteservices module.
>>>>>>> 394d3bf8
	+ Adapt init.d and upstart running checks to Ubuntu 13.10
	+ Use service instead of deprecated invoke-rc.d for init.d scripts
	+ Adapted apache configuration to 2.4
	+ Adapted EBox::Config::Redis to the new libredis-perl API
	+ Adapted redis.conf to redis 2.6
	+ Fixed general widget packages to avoid error on 'packages to
	  upgrade' section
	+ Fixed regression when table size is set to 'view all'
	+ Set version to 3.4
3.3.1
	+ Fixed redirects in table/form JSON replies
	+ Set automated ticket report milestone to 3.3.X
3.3
	+ Refactored module not enabled warning
	+ Add version to header logo
	+ HTML body can now have different styles based on the menu section
	+ Hide close button on saving changes and backup progess
	  dialogs. Don't allow to close it with esc key on those cases.
	+ Fix error when pageSize parameter is not supplied to the model controller
	+ Workaround against modules changed when saving all changes
	+ Recover from widget function exceptions
	+ Use the same Mason interpreter for most HTML templates
	+ Use more granular AJAX for table actions
	+ Use stand-alone AJAX call to refresh save changes button
	+ Added missing use to EBox::CGI::Base
	+ Allow to submit apport crash reports if debug=yes
	+ Switch from Error to TryCatch for exception handling
	+ Added new communityEdition() helper method in EBox::Global
	+ Add version to header logo
	+ Always reload page after saving changes
	+ Use AJAX call to refresh save change buttons
	+ Copy all the redis keys from 'conf' to 'ro' when saving changes of
	  any module to prevent incoherences
	+ Delete unused stopAllModules() and restartAllModules() in EBox::Global
	+ Workaround against modules changed when saving all changes
	+ Display remote services messages if they exist on Dashboard
	+ Recover from widget function exceptions
	+ Fixed mdstat output processing to remove "(auto-read-only)"
	+ Fixed audit logging of delete actions
	+ Fixed errors with row ID in ManageAdmins table
	+ Added missing EBox::Exceptions uses
	+ Fixed bug in selectSetter which hitted selects on DataForm with
	  'unique' option enabled
	+ EBox::WebServer::removeNginxInclude does not longer throws
	  a exception if the path to remove is not included
	+ Copy all the redis keys from 'conf' to 'ro' when saving changes of
	  any module to prevent incoherences
	+ Delete unused stopAllModules() and restartAllModules() in EBox::Global
	+ Use printableName in Configure Module popup
	+ Replace fork of Apache2::AuthCookie with libapache2-authcookie-perl
	+ Added EBox::Types::IPRange::addressesFromBeginToEnd class method
	+ Set proper trial link in advertisements
	+ Show register link in local backup when not registered
	+ Strip the 'C:\fakepath\' that chrome adds to the file input
	+ Make dump_exceptions key work also for mason exceptions
	+ Pass HTTP_PROXY system environment variable to CGIs as they are
	  used in Zentyal modules
	+ Waiting for Zentyal ready page check is more robust now
	+ Fixed error in the recursive method for getting module dependencies
	+ Fixed JS typo which disabled export backup dialog
	+ Added dbus dependency to avoid problems on some minimal installations
	+ When restoring pre-3.2 backups take in account that apache
	  module was renamed to webadmin
	+ Make sure that we always commit/discard audit of changes when we
	  save/revoke all modules
	+ Add new row attribute "disabled"
	+ Fixed JS glitch which broke the dashboard periodical updates
	+ Better check of referer which skips cloud domain if it does not exists
	+ Avoid warning when stopping a module without FirewallHelper
	+ Include contents of /etc/resolv.conf in bug report
	+ Avoid Apache error screen in login when entering through Zentyal
	  Remote using password
	+ Fix warning comparing undefined string in DomainName type
	+ Rewrite row isEqualTo method using hashElements instead of elements
	+ Only allow to move dashboard widget by its handle
	+ Do not fail if zentyal-mysql.passwd ends with a newline character
	+ Removed old migration code from 3.0 to 3.2
	+ Added Number.prototype.toTimeDiffString in format.js
	+ Added .btn-black CSS class
	+ Set version to 3.3
	+ Added enableInnoDbIfNeeded() to MyDBEngine
	+ Fix loading on custom action buttons
	+ Add icon for openchange module
	+ Add missing use statement in EBox::Types::MultiStateAction
	+ Add icon for openchange module
	+ Service type setter works again
3.2
	+ Set 3.2 versions and non-beta logo
3.1.13
	+ Added missing EBox::Gettext uses, fixes crash in view logs refresh
	+ Minor CSS style fixes
	+ Added missing use statement in EBox::Types::MultiStateAction
3.1.12
	+ Do not crash if /etc/timezone does not exist
	+ Clean /var/lib/zentyal/tmp at the first moments of boot instead of
	  when running zentyal start, this fixes problems with leftover locks
	  that affect dhclient hooks
	+ Fixed wrong case in some class names for the save changes button
	+ Fixed autoscroll in dashboard widgets
	+ Added placeholder for drag & drop of table rows
	+ No autoscroll is done when overflow happens. This makes sortable
	  work in chromium
	+ Set audit after logs when enabling in first install
	+ Avoid getting unsaved changes by using readonly instance in manage-logs
3.1.11
	+ Initial setup for webadmin is now executed in postinst
	+ Fixed webadmin port migration
3.1.10
	+ Use DATETIME type in date column for consolidation tables
	+ Summarised reports shows graphs again
	+ Events summarised report has breadcrumbs now
	+ Base EBox::Logs::Composite::SummarizedReport to let summarised
	  reports have common breadcrumbs
	+ Added migration from 3.0 (apache -> webadmin)
3.1.9
	+ Fixed in-place boolean edit with non-basic types different to Union
	+ Removed some warnings in error.log
	+ Fixed confirmation dialogs warning style
	+ Fixed configure widgets width and drop behavior
	+ Fixed regression in dashboard register link after jQuery migration
	+ Always set as changed without checking RO value, this fixes some
	  situations in which the save changes button was not enabled
	+ Fixed regression in audit log IP addresses after nginx integration
	+ Added datetime time formatter to JS graphs which show dates in X
	  axis and date and time in the tracker
	+ Fixed bug sending parameters in Zentyal.Tabs prototype
	+ Fixed side-effect in Model::Manager::_modelHasMultipleInstances() that
	  tried to load composite as model by mistake, the bug was at least
	  present sometimes when trying to generate the configuration report
	+ Throw internal exception in valueByName if elementByName is undef
	+ Added captiveportal icons to CSS
	+ Restore configuration backup from file now works again after JS
	  framework change
	+ Configuration backup download, restore and delete from the list
	  works again after the UI changes
	+ Fixed regression in tabbed composites with the jQuery changes
	+ Set proper title in dialogs when loading in an existent one
	+ Fixed regression on dashboard which allowed to move already
	  present dashboard widgets
3.1.8
	+ Always log Perl errors that are not Zentyal exceptions
	+ Move package icons from software to core as required for the menu
	+ Use dpkg --clear-avail to avoid incoherent updates information
	+ Show printableModelName in DataTables when precondition fails
	+ Fixed number of decimals in Disk Usage when unit is MB
	+ Fixed UTF-8 encoding problems in TreeView
	+ Copyright footer is now at the bottom of the menu
	+ Fixed regression on logs search caused by autoFilter changes
	+ Fix bytes formatter in graphs
	+ Simplified CSS and improved styles and icons
	+ Improved dashboard drag&drop behavior in Chrome
	+ Allow to define permanentMessage directly on models
	+ Show placeholder in dashboard widgets drag&drop
	+ Fixed crash reloading dashboard after configure widgets
	+ Only apply redirect port fix on administration port
	+ Fixed regression in user interface with DataInUse exceptions
	+ Fixed wrong behavior of software updates in dashboard widget
	+ Always show proper language name for english locales
	+ Fixed wrong redirects when using a non-default admin port
	+ Fixed regression in webadmin reload after changing the language
	+ Remove unnecessary and problematic desktop services code
	+ Added icons for disabled users.
3.1.7
	+ Avoid eval operation when using standard HtmlBlocks class
	+ Changed some code to not trigger some unnecesary warnings
	+ Fixed regression on active menu entry highlight
	+ No-committed changes does not appear in configuration changes
	  log table
	+ Added autoFilter property to method tableInfo
	+ Modules can now be marked for restart after save changes via
	  post_save_modules redis key of the global module
	+ Make all dashboards div of the same height to ease drag and drop
	+ Don't allow invalid email in create report CGI
	+ DBEngineFactory is now a singleton
	+ EBox::Util::Random mentions /dev/urandom in its error messages
	  to ease troubleshooting
	+ Assure that type's references to its row are not lost in the
	  edit form template methods
3.1.6
	+ Restyled UI
	+ Added form.js
	+ Added better 502 error page for nginx with redirect when apache is ready
	+ Always call udpateRowNotify in row update, even when the new
	  values are the same than old ones
	+ Fixed bad call to EBox::CGI::Run::urlToClass in EBox::CGi::Base
	+ Added icons for top-level menu entries and module status page
	+ Fixed bad arguments in CGI::Controller::Composite call to SUPER::new()
	+ More flexible EBox::CGI::run for inheritance
	+ Fixed encoding of parameters in confirmation dialogs
	+ Check backup integrity by listing the tar file, throw
	  InvalidData exception if the tar is corrupted
	+ Do not use hidden form fields for generating confirmation dialog JS
	+ Fixed log bugs: use correct RO mode in loggerd, fixed behaviour
	  when all log helpers are disabled, enable logs correctly when
	  added by first time to configure logs table
	+ Fixed bad interpolation in JS code in booleanInPlaceViewer.mas
	+ WizardPage CGIs can now return JSON replies as response
	+ unconfigure-module script disables also the module
	+ Restart firewall module when a firewall observer module is
	  stopped/started using zentyal init.d script
	+ Added temporary stopped state to a Service module to know if a
	  module is stopped but enabled
	+ Redirect to / from /ebox using remote access to avoid blank page
	+ Removed no longer necessary jQuery noConflict()
	+ Added combobox.js
	+ Added EBox::Model::Base as base for DataTable and the new TreeView
	+ Adapted EBox::CGI::Run for the new TreeView models
	+ Fixed DataTable row removal from the UI with 100% volatile models with
	  'ids' method overriden.
3.1.5
	+ Increased webadmin default timeout.
	+ Disable drag & drop on tables with only one row
3.1.4
	+ Don't allow to move read-only rows
	+ Better prefix for user configuration redis keys
	+ Hide disabled carousel buttons, fix modal template
	+ Fixed modal dialog template
	+ Mark save changes button as changed when moving rows
	+ Remove unused parameter in Zentyal.DataTable.changeRow
3.1.3
	+ Enhanced UI styles: dialogs, progress bars, carousel, colors and images
	+ Rows of tables can now be moved using drag & drop
	+ Added logout dialog with option of discarding changes
	+ Remember page size options per users, added 'View all' page size option
	+ Added storage of options per user
	+ Enable and/or conifgure module dependencies automatically in
	  Module Status page
	+ Adapted CGIs to new modal dialogs
	+ Ported graphs from flotr.js to flot.js
	+ Ported JS code to jQuery and jQuery-ui
	+ Removed Modalbox.js, table_orderer.js and carousel.js
	+ Left menu keyword search is now case insensitive
3.1.2
	+ Make manage administrators table resilent against invalid users
	+ Remove deprecated backup domains related from logs module
	+ Added EBox::Types::URI type
	+ Added saveReload method to use reload instead of restart to
	  reduce service downtime. Use with care and programatically
	+ Added findValueMultipleFields() to DataTable and refactor _find()
	  to allow search by multiple fields
	+ Fixed disk usage report for logs component
3.1.1
	+ Do not dump unnecessary .bak files to /var/lib/zentyal/conf
	+ Restart all the core daemons instead of only apache after logrotate
	+ Fixed graph template so it could be feed with data using decimal
	  comma, it will convert it to a JS array without problems
	+ Fixed regression parsing ModalController urls
	+ Fixed regression non-model CGIs with aliases
	+ Added a way to retrieve all Models inside a Composite and its children.
	+ Increased the size limit for file uploads.
	+ Implemented a way to include configuration files for Nginx so the SOAP
	  services are able to use Nginx for SSL.
3.1
	+ Improved the message shown when there are no changes pending to save on
	  logout.
	+ Use the X-Forwarded-Proto header for redirects construction.
	+ Added nginx as the public HTTP server of Zentyal.
	+ Renamed 'Apache' module to 'WebAdmin' module. If you need to restart the
	  web administration you must use 'service zentyal webadmin restart'.
	+ Set trac milestone for reported bugs to 3.1.X
	+ CGIs are now EBox::Module::CGI::* instead of EBox::CGI::Module::*
	+ Daemons are now disabled when configuring a module, so Zentyal can
	  manage them directly instead of being autostarted by the system
	+ EBox::Model::DataForm::formSubmitted called even where there is no
	  previous row
	+ Added Pre-Depends on mysql-server to avoid problems with upgrades
	+ Depend on mysql-server metapackage instead of mysql-server-5.5
	+ Depend on zentyal-common 3.1
3.0.20
	+ Check against inexistent path in EBox::Util::SHM::subkeys
	+ Silent diff in EBox::Types::File::isEqualTo
	+ Print correctly UTF8 characters from configuration backup description
	+ When host name is changed, update /etc/hostname
	+ Proper link to remote in configuration backup page
3.0.19
	+ Removed full restore option for restore-backup tool and
	  EBox:Backup relevant methods
	+ Optimise loading Test::Deep::NoTest to avoid test environment creation
	+ Use EBox::Module::Base::writeConfFileNoCheck to write apache
	  configuration file
	+ Log events after dispatching them in the EventDaemon and catch exception
	  to avoid crashes when mysql is already stopped
	+ Emit events on zentyal start and stop
	+ Refactor some events-related code
	+ Changed MB_widedialog CSS class to use all width available in
	  the screen
	+ Fixed a broken link to SysInfo/Composite/General when activating the
	  WebServer module.
3.0.18
	+ Pass model instance when invoking EBox::Types::Select populate function
	+ Improve dynamic editable property detection for framework types
	+ Override _validateReferer method in Desktop services CGI
	+ Don't abort configuration backup when we get a error retrieving the
	  partition table information
	+ In EBox:Model::Row, refactored elementExists and
	  elementByName to make them to have similiar code structure
	+ Improvement in test help classes and added test fakes for
	  EBox::Model::Manager and EBox::Util::SHMLock
	+ Prevented unuseful warning in
	  EBox::Model::DataTable::setDirectory when the old directory is undef
	+ Fixed unit tests under EBox/Model/t, backup configuration tests and
	  some others
	+ Remove unused method EBox::Auth::alreadyLogged()
	+ Apache::setRestrictedResource updates properly if already exists
	+ Global and Module::Config allow to set redis instance to ease testing
	+ Now EBox::GlobalImpl::lastModificationTime also checks
	  modification time of configuration files
	+ Rows in events models are now synced before running EventDaemon
	+ Better way of checking if event daemon is needed
3.0.17
	+ Allow numeric zero as search filter
	+ When filtering rows don't match agains link urls or hidden values
	+ Avoid CA file check when removing it from Apache module
	+ Silent removeCA and removeInclude exceptions when removing
	  non-existant element
	+ Fixed rollback operation in redis config backend
	+ Desktop services CGI now only returns JSON responses
	+ Log error when dynamic loading a class fails in
	  ConfigureDispatchers model
	+ Update total ticks dynamically in progress indicator if ticks overflow
3.0.16
	+ Fixed regression in boolean in-place edit with Union types
	+ Added some missing timezones to EBox::Types::TimeZone
	+ Add a new method to DBEngine 'checkForColumn' to retrieve columns
	  definition from a given table
	+ Reload models info in model manager if new modules are installed
3.0.15
	+ Make sure that halt/reboot button can be clicked only once
	+ Cleaner way of disabling dependant modules when the parent is disabled,
	  avoiding unnecessary calls to enableService each time the module status
	  page is loaded.
	+ Show confirmation dialog when trying to change host or domain
	  if zentyal-samba is installed and provisioned
	+ Modified data table controller so edit boolean in place reuses
	  the code of regular edits, avoiding getting incorrect read-only
	  values from cache
3.0.14
	+ Allow search filters with a leading '*'
	+ Better error reporting when choosing a bad search filter
	+ External exceptions from _print method are caught correctly in CGIs
	+ EBox::CGI::run now supports correct handling of APR::Error
	+ Fixed dashboard check updates ajax requests in Chrome
	+ Fixed errors with zero digits components in time type
3.0.13
	+ Better warning if size file is missing in a backup when
	  restoring it
	+ Fixed table cache behaviour on cache miss in logs module
	+ Fix wrong button label when deleting rows in 'datainuse' template
	+ Removed unused method EBox::Model::DataTable::_tailoredOrder
	+ Added force default mode and permission to writeConfFileNoCheck(),
	  writeFile() and derivatives
	+ Fixed bug in EBox:::Logs::CGI::Index with internationalized
	  parameter names
	+ DataTables with sortedBy are now orderer alphabetically with
	  proper case treatment
	+ Display messages in model even when there are not elements and
	  table body is not shown
3.0.12
	+ Improve change-hostname script, delete all references to current name
	+ Faster dashboard loading with asynchronous check of software updates
	+ Workaround for when the progress id parameter has been lost
	+ Fixed problems calling upstart coomands from cron jobs with wrong PATH
	+ Decode CGI unsafeParams as utf8
	+ Avoid double encoding when printing JSON response in EBox::CGI::Base
	+ Remove warning in EBox::Menu::Folder when currentfolder is not defined
	+ Removed unnecesary and misleading method new from EBox::Auth package
3.0.11
	+ Avoid flickering loading pages when switching between menu entries
	+ Incorrect regular expression in logs search page are correctly handled
	+ Fix input badly hidden in the logs screen
	+ reloadTable from DataTable now remove cached fields as well
3.0.10
	+ Fixed unsafe characters error when getting title of progress
	  indicator in progress dialog
	+ Added use utf8 to dashboard template to fix look of closable messages
3.0.9
	+ Adapted file downloads to the new utf8 fixes
	+ Write backup files in raw mode to avoid utf8 problems
	+ Print always utf8 in STDOUT on all CGIs
	+ Decode CGI params of values entered at the interface as utf8
	+ Proper encode/decode of utf8 with also pretty JSON
	+ Fixed utf8 decoding in date shown at dashboard
	+ Removed old workarounds for utf8 problems
	+ Added new recoveryEnabled() helper method to Module::Base
	+ Added recoveryDomainName() method to SyncProvider interface
	+ Restore backup can now install missing modules in Disaster Recovery
	+ Show specific slides when installing a commercial edition
	+ Redirect to proper CGI after login in disaster recovery mode
	+ Removed old debconf workaround for first stage installation
	+ Log redis start message as debug instead of info to avoid flood
	+ Use unsafeParam in EBox::CGI::Base::paramsAsHash
	+ EBox::Module::Service does not raise exception and logs
	  nothing when using init.d status
	+ Fixed glitch in backup CGI which sometimes showed
	  the modal dialog with a incorrect template
3.0.8
	+ Use path for default name in SyncFolders::Folder
	+ Do not restrict characters in data table searchs
	+ Fixed automatic bug report regression
	+ Fixed refresh of the table and temporal control states
	  in customActionClicked callback
	+ Modified modalbox-zentyal.js to accept wideDialog parameter
	+ Fixed template method in MultiStateAction to return the default
	  template when it is not any supplied to the object
	+ Fixed sendInPlaceBooleanValue method from table-helper.js; it
	  aborted because bad parameters of Ajax.Updater
	+ Fixed bug that made that the lock was shared between owners
	+ Some fixes in the function to add the rule for desktops services
	  to the firewall
	+ Delete obsolete EBox::CGI::MenuCSS package
3.0.7
	+ Add new EBox::Module::Service::Observer to notify modules about
	  changes in the service status
	+ Administration accounts management reflects the changes in
	  system accounts in ids() or row() method call
	+ Some fixes in the RAID event watcher
	+ foreignModelInstance returns undef if foreignModel is
	  undef. This happens when a module has been uninstalled and it is
	  referenced in other installed module (events)
	+ loggerd shows loaded LogHelpers when in debug mode
	+ Added additional info to events from RAID watcher
	+ Use sudo to remove temporal files/diectories in backup, avoiding
	  permissions errors
	+ Added exception for cloud-prof module to events dependencies
3.0.6
	+ Skip keys deleted in cache in Redis::_keys()
	+ Fixed events modules dependencies to depend on any module which
	  provides watchers or dispatchers
	+ Always call enableActions before enableService when configuring modules
	+ Added needsSaveAfterConfig state to service modules
	+ Better exceptions logging in EBox::CGI::Run
	+ Fixed 'element not exists' error when enabling a log watcher
	+ Scroll up when showing modal dialog
	+ Added fqdnChanged methods to SysInfo::Observer
	+ Fixed SSL configuration conflicts betwen SOAPClient and RESTClient
3.0.5
	+ Template ajax/simpleModalDialog.mas can now accept text
	+ Used poweroff instead of halt to assure that system is powered
	  off after halt
	+ Fixed log audit database insert error when halting or rebooting
	+ Added time-based closable notification messages
	+ Adapted to new EBox::setLocaleEnvironment method
	+ EBox::Type::File now allows ebox user to own files in directories
	  which are not writable by him
	+ Removed cron daily invocation of deprecated report scripts
3.0.4
	+ Added EBox::SyncFolders interface
	+ Fixed invokation of tar for backup of model files
	+ New observer for sysinfo module to notify modules implementing the
	  SysInfo::Observer interface when the host name or host domain is
	  changed by the user, before and after the change takes effect
	+ Stop and start apache after language change to force environment reload
	+ Reload page after language change
	+ EBox::Module::Service::isRunning() skips daemons whose precondition fail
	+ Fixed undefined reference in DataTable controller for log audit
	+ Added and used serviceId field for service certificates
	+ Fixed SQL quoting of column names in unbuffered inserts and consolidation
3.0.3
	+ Fixed bug which prevented highlight of selected item in menu
	+ Fixed base class of event dispatcher to be compatible with the
	  changes dispatcher configuration table
	+ Fixed event daemon to use dumped variables
	+ Fixed need of double-click when closing menu items in some cases
	+ Fixed logs consolidation to avoid high CPU usage
	+ In view log table: correctly align previous and first page buttons
	+ Improve host name and domain validation.
	+ Forbidden the use of a qualified hostname in change hostname form
	+ Update samba hostname-dependent fields when hostname is changed
	+ Confirmation dialog when the local domain is changed and with a
	  warning if local domain which ends in .local
3.0.2
	+ The synchronization of redis cache refuses with log message to set
	  undefined values
	+ Fixed wrong sql statement which cause unwanted logs purge
	+ DataForm does not check for uniqueness of its fields, as it only
	  contains a single row
	+ In ConfigureLogs, restored printable names for log domains
	+ Fixed dashboard update error on modules widget, counter-graph
	  widget and widget without sections
	+ Better way to fix non-root warnings during boot without interfering
	  on manual restart commands in the shell
3.0.1
	+ Properly set default language as the first element of the Select to
	  avoid its loss on the first apache restart
	+ Set milestone to 3.0.X when creating tickets in trac.zentyal.org
	+ Removed forced setting of LANG variables in mod_perl which made progress
	  indicator fail when using any language different to English
	+ Removed some frequent undef warnings
	+ Added executeOnBrothers method to EBox::Model::Component
	+ Fixed repetition of 'add' and 'number change' events in RAID watcher
	+ Fixed incorrect display of edit button in tables without editField action
	+ Cache MySQL password to avoid reading it all the time
	+ Fixed request came from non-root user warnings during boot
	+ Send info event in Runit watcher only if the service was down
	  MAX_DOWN_PERIODS
3.0
	+ Removed beta logo
	+ Set 'firstInstall' flag on modules when installing during initial install
	+ Set 'restoringBackup' flag on modules when restoring backup
	+ Call enableService after initialSetup while restoring backup
	+ Registration link in widget now have appropiate content when either
	  remoteservices or software are not installed
	+ Fixed style for disabled buttons
	+ Composite and DataTable viewers recover from errors in pageTitle method
	+ Fixed intermitent failure in progress when there are no slides
	+ Rollback redis transaction on otherwise instead finally block
	+ Members of the 'admin' group can now login again on Zentyal
	+ Multi-admin management for commercial editions
	+ First and last move row buttons are now disabled instead of hidden
	+ In save changes dialog set focus always in the 'save' button
	+ Fixed i18n problem in some cases where environment variables
	  were different than the selected locale on Zentyal UI, now
	  LANG and LC_MESSAGES are explicitly passed to mod_perl
	+ Reviewed registration strings
	+ Added template attribute to MultiStateAction to provide any kind
	  of HTML to display an action
	+ Changed icon, name and link for Zentyal Remote
	+ Fixed some compatibility issues with Internet Explorer 9
	+ Show warning with Internet Explorer 8 or older
	+ Improved dashboard buttons colors
2.3.24
	+ Do not cache undef values in EBox::Config::Redis::get()
	+ Code fix on subscription retrieval for Updates event
	+ Update validate referer to new Remote Services module API
	+ In-place booleans now properly mark the module as changed
	+ Do not try to read slides if software module is not installed
	+ Fixed wrong call in Events::isEnabledDispatcher()
	+ Updated 'created by' footer
2.3.23
	+ Change the default domain name from 'zentyal.lan' to
	  'zentyal-domain.lan'
	+ Changes in first enable to avoid letting modules unsaved
	+ Type File now accepts spaces in the file name
	+ Added setTimezone method to MyDBEngine
	+ Enable consolidation after reviewing and pruning
	+ Code typo fix in Events::isEnabledWatcher
	+ Remove all report code from core
	+ Move SysInfo report related to remoteservices module
	+ Fixed regression which removed scroll bars from popups
	+ New carousel transition for the installation slides
	+ Added option to not show final notes in progress bar
	+ EBox::Model::Component::modelGetter does not die when trying to
	  get a model for an uninstalled module
	+ Added previous/next buttons to manually switch installation slides
	+ New installation slides format
	+ Added compatibility with MS Internet Explorer >= 8
2.3.22
	+ Changed first installation workflow and wizard infraestructure
	+ Improved firewall icons
	+ Set hover style for configure rules button in firewall
	+ Do not disable InnoDB in mysql if there are other databases
	+ Progress indicator no longer calls showAds if it is undefined
	+ Send cache headers on static files to improve browsing speed
	+ Added foreignNoSyncRows and foreignFilter options to EBox::Types::Select
	+ Improved settings icon
	+ Fixed modalboxes style
	+ Improve host domain validation. Single label domains are not allowed.
2.3.21
	+ Fixes on notifyActions
	+ Check for isDaemonRunning now compatible with asterisk status
	+ Fixed warning call in EBox::Types::HasMany
2.3.20
	+ New look & feel for the web interface
	+ Adjust slides transition timeout during installation
	+ Audit changes table in save changes popup has scroll and better style
	+ Model messages are printed below model title
	+ noDataMsg now allows to add elements if it makes sense
	+ Fixed ajax/form.mas to avoid phantom change button
	+ EBox::Model::Manager::_setupModelDepends uses full paths so the
	  dependecies can discriminate between models with the same name
	+ Default row addition in DataForm does not fires validateTypedRow
	+ Code typo fix in change administration port model
	+ Set only Remote as option to export/import configuration to a
	  remote site
	+ Return undef in HasMany type when a model is not longer
	  available due to being uninstalled
	+ Added onclick atribute to the link.mas template
	+ Fix exception raising when no event component is found
	+ table_ordered.js : more robust trClick event method
	+ Changed dashboard JS which sometimes halted widget updates
	+ Added popup dialogs for import/export configuration
	+ Changes in styles and sizes of the save/revoke dialog
	+ Removed redudant code in ConfigureWatchers::syncRows which made module
	  to have an incorrect modified state
	+ Dont show in bug report removed packages with configuration
	  held as broken packages
	+ DataTable::size() now calls to syncRows()
	+ EBox::Module::Config::set_list quivalent now has the same
	  behaviour than EBox::Module::Config::set
2.3.19
	+ Manually set up models for events to take into account the
	  dynamic models from the log watcher filtering models
	+ Fixed warnings when deleting a row which is referenced in other model
	+ Disable HTML form autocompletion in admin password change model
	+ Fixed incorrect non-editable warnings in change date and time model
	+ Fixed parsing value bug in EBox::Types::Date and EBox::Types::Time
	+ Reworked mdstat parsing, added failure_spare status
	+ Configuration backup implicitly preserves ownership of files
	+ Changes in styles and sizes of the save/revoke dialog
	+ New data form row is copied from default row, avoiding letting hidden
	  fields without its default value and causing missing fields errors
	+ Always fill abstract type with its default value, this avoids
	  errors with hidden fields with default value
	+ Different page to show errors when there are broken software packages
	+ InverseMatchSelect and InverseMatchUnion use 'not' instead of '!' to
	  denote inverse match. This string is configurable with a type argument
	+ Fixed types EBox::Type::InverseMatchSelect and InverseMatchUnion
	+ Fixed bug in DataTable::setTypedRow() which produced an incorrect 'id'
	  row element in DataTable::updateRowNotify()
	+ In tableBody.mas template: decomposed table topToolbar section in methods
	+ Fixed bug in discard changes dialog
	+ Confirmation dialogs now use styled modalboxes
	+ Do not reload page after save changes dialog if operation is successful
	+ Maintenance menu is now kept open when visiting the logs index page
2.3.18
	+ Manual clone of row in DataTable::setTypedRow to avoid segfault
	+ Avoid undef warnings in EBox::Model::DataTable::_find when the
	  element value is undef
	+ Fixed kill of ebox processes during postrm
	+ Set MySQL root password in create-db script and added mysql script
	  to /usr/share/zentyal for easy access to the zentyal database
	+ Increased timeout redirecting to wizards on installation to 5 seconds
	  to avoid problems on some slow or loaded machines
	+ Save changes dialog do not appear if there are no changes
	+ Delete no longer needed duplicated code
	+ Do not go to save changes after a regular package installation
	  they are saved only in the first install
	+ Progress bar in installation refactored
2.3.17
	+ Do not use modal box for save changes during installation
	+ Hidden fields in DataTables are no longer considered compulsory
	+ Select type has now its own viewer that allows use of filter function
	+ User is now enabled together with the rest of modules on first install
2.3.16
	+ Fix 'oldRow' parameter in UpdatedRowNotify
	+ Use Clone::Fast instead of Clone
	+ Modal dialog for the save and discard changes operations
	+ Use a different lock file for the usercorner redis
	+ Improved look of tables when checkAll controls are present
	+ Better icons for clone action
	+ Added confirmation dialog feature to models; added confirmation
	  dialog to change hostname model
	+ Dynamic default values are now properly updated when adding a row
	+ Kill processes owned by the ebox user before trying to delete it
	+ Do not use sudo to call status command at EBox::Service::running
	+ Fixed regression setting default CSS class in notes
2.3.15
	+ Added missing call to updateRowNotify in DataForms
	+ Fixed silent error in EBox::Types::File templates for non-readable
	  by ebox files
	+ Use pkill instead of killall in postinst
	+ Use unset instead of delete_dir when removing rows
	+ Do not set order list for DataForms
	+ Only try to clean tmp dir on global system start
2.3.14
	+ Error message for failure in package cache creation
	+ Fixed regression when showing a data table in a modal view
	+ Do not do a redis transaction for network module init actions
	+ Fixed EBox::Module::Config::st_unset()
	+ Allowed error class in msg template
2.3.13
	+ Fixed problems in EventDaemon with JSON and blessed references
	+ More crashes avoided when watchers or dispatchers doesn't exist
	+ Proper RAID watcher reimplementation using the new state API
	+ EBox::Config::Redis singleton has now a instance() method instead of new()
	+ Deleted wrong use in ForcePurge model
2.3.12
	+ Fixed problem with watchers and dispatchers after a module deletion
	+ Fixed EBox::Model::DataTable::_checkFieldIsUnique, it failed when the
	  printableValue of the element was different to its value
	+ Fixed separation between Add table link and table body
	+ Adaptation of EventDaemon to model and field changes
	+ Disabled logs consolidation on purge until it is reworked, fixed
	  missing use in purge logs model
	+ Fixed Componet::parentRow, it not longer tries to get a row with
	  undefined id
	+ Fix typo in ConfigureLogs model
	+ Mark files for removing before deleting the row from backend in
	  removeRow
	+ The Includes directives are set just for the main virtual host
	+ Fixed EventDaemon crash
2.3.11
	+ Mark files for removing before deleting the row from backend in removeRow
	+ Dashboard widgets now always read the information from RO
	+ Enable actions are now executed before enableService()
	+ Fixed regression which prevented update of the administration service
	  port when it was changed in the interface
	+ New EBox::Model::Composite::componentNames() for dynamic composites
	+ Remove _exposedMethods() feature to reduce use of AUTOLOAD
	+ Removed any message set in the model in syncRows method
	+ Added global() method to modules and components to get a coherent
	  read-write or read-only instance depending on the context
	+ Removed Model::Report and Composite::Report namespaces to simplify model
	  management and specification
	+ New redis key naming, with $mod/conf/*, $mod/state and $mod/ro/* replacing
	  /ebox/modules/$mod/*, /ebox/state/$mod/* and /ebox-ro/modules/$mod/*
	+ Removed unnecessary parentComposite methods in EBox::Model::Component
	+ Only mark modules as changed when data has really changed
	+ EBox::Global::modChange() throws exception if instance is readonly
	+ New get_state() and set_state() methods, st_* methods are kept for
	  backwards compatibility, but they are deprecated
	+ Simplified events module internals with Watcher and Dispatcher providers
	+ Model Manager is now able to properly manage read-only instances
	+ Composites can now use parentModule() like Models
	+ Renamed old EBox::GConfModule to EBox::Module::Config
	+ Unified model and composite management in the new EBox::Model::Manager
	+ Model and composites are loaded on demand to reduce memory consumption
	+ Model and composite information is now stored in .yaml schemas
	+ ModelProvider and CompositeProvider are no longer necessary
	+ Simplified DataForm using more code from DataTable
	+ Adapted RAID and restrictedResources() to the new JSON objects in redis
	+ Remove unused override modifications code
	+ Added /usr/share/zentyal/redis-cli wrapper for low-level debugging
	+ Use simpler "key: value" format for dumps instead of YAML
	+ Row id prefixes are now better chosen to avoid confusion
	+ Use JSON instead of list and hash redis types (some operations,
	  specially on lists, are up to 50% faster and caching is much simpler)
	+ Store rows as hashes instead of separated keys
	+ Remove deprecated all_dirs and all_entries methods
	+ Remove obsolete EBox::Order package
	+ Remove no longer needed redis directory tree sets
	+ Fixed isEqualTo() method on EBox::Types::Time
	+ EBox::Types::Abstract now provides default implementations of fields(),
	  _storeInGConf() and _restoreFromHash() using the new _attrs() method
	+ Remove indexes on DataTables to reduce complexity, no longer needed
	+ Simplified ProgressIndicator implementation using shared memory
	+ New EBox::Util::SHMLock package
	+ Implemented transactions for redis operations
	+ Replace old MVC cache system with a new low-level redis one
	+ Delete no longer necessary regen-redis-db tool
	+ Added new checkAll property to DataTable description to allow
	  multiple check/uncheck of boolean columns
2.3.10
	+ Added Desktop::ServiceProvider to allow modules to implement
	  requests from Zentyal desktop
	+ Added VirtualHost to manage desktop requests to Zentyal server
	+ Fix EventDaemon in the transition to MySQL
	+ Send EventDaemon errors to new rotated log file /var/log/zentyal/events.err
	+ Send an event to Zentyal Cloud when the updates are up-to-date
	+ Send an info event when modules come back to running
	+ Include additional info for current event watchers
	+ Fixed RAID report for some cases of spare devices and bitmaps
	+ Fixed log purge, SQL call must be a statement not a query
	+ Fixed regex syntax in user log queries
	+ Added missing "use Filesys::Df" to SysInfo
	+ Disabled consolidation by default until is fixed or reimplemented
	+ Fixed regresion in full log page for events
	+ Added clone action to data tables
	+ Fixed regression in modal popup when showing element table
	+ Added new type EBox::Types::KrbRealm
	+ Fix broken packages when dist-upgrading from old versions: stop ebox
	  owned processes before changing home directory
	+ Log the start and finish of start/stop modules actions
	+ Added usesPort() method to apache module
2.3.9
	+ Enable SSLInsecureRenegotiation to avoid master -> slave SOAP handsake
	  problems
	+ Added validateRowRemoval method to EBox::Model::DataTable
	+ Use rm -rf instead of remove_tree to avoid chdir permission problems
	+ Avoid problems restarting apache when .pid file does not exist
	+ Do not use graceful on apache to allow proper change of listen port
	+ Simplified apache restart mechanism and avoid some problems
2.3.8
	+ Create tables using MyISAM engine by default
	+ Delete obsolete 'admin' table
2.3.7
	+ Fixed printableName for apache module and remove entry in status widget
	+ Merged tableBodyWithoutActions.mas into tableBody.mas
	+ Removed tableBodyWithoutEdit.mas because it is no longer used
	+ Better form validation message when there are no ids for
	  foreign rows in select control with add new popup
	+ Fixed branding of RSS channel items
	+ Fixed destination path when copying zentyal.cnf to /etc/mysql/conf.d
	+ Packaging fixes for precise
2.3.6
	+ Switch from CGIs to models in System -> General
	+ New value() and setValue() methods in DataForm::setValue() for cleaner
	  code avoiding use of AUTOLOAD
	+ Added new EBox::Types::Time, EBox::Types::Date and EBox::Types::TimeZone
	+ Added new attribute 'enabled' to the Action and MultiStateAction types
	  to allow disabling an action. Accepts a scalar or a CODE ref
	+ The 'defaultValue' parameter of the types now accept a CODE ref that
	  returns the default value.
2.3.5
	+ Added force parameter in validateTypedRow
	+ Fixed 'hidden' on types when using method references
	+ Removed some console problematic characters from Util::Random::generate
	+ Added methods to manage apache CA certificates
	+ Use IO::Socket::SSL for SOAPClient connections
	+ Removed apache rewrite from old slaves implementation
	+ Do not show RSS image if custom_prefix defined
2.3.4
	+ Avoid 'negative radius' error in DiskUsage chart
	+ Fixed call to partitionFileSystems in EBox::SysInfo::logReportInfo
	+ Log audit does not ignore fields which their values could be interpreted
	  as boolean false
	+ Avoid ebox.cgi failure when showing certain strings in the error template
	+ Do not calculate md5 digests if override_user_modification is enabled
	+ Clean /var/lib/zentyal/tmp on boot
	+ Stop apache gracefully and delete unused code in Apache.pm
	+ Cache contents of module.yaml files in Global
2.3.3
	+ The editable attribute of the types now accept a reference to a function
	  to dinamically enable or disable the field.
	+ In progress bar CGIs AJAX call checks the availability of the
	  next page before loading it
	+ Replaced community logo
	+ Adapted messages in the UI for new editions
	+ Changed cookie name to remove forbidden characters to avoid
	  incompatibilities with some applications
	+ Added methods to enable/disable restart triggers
2.3.2
	+ Fixed redis unix socket permissions problem with usercorner
	+ Get row ids without safe characters checking
	+ Added EBox::Util::Random as random string generator
	+ Set log level to debug when cannot compute md5 for a nonexistent file
	+ Filtering in tables is now case insensitive
	+ ProgressIndicator no longer leaves zombie processes in the system
	+ Implemented mysqldump for logs database
	+ Remove zentyal-events cron script which should not be longer necessary
	+ Bugfix: set executable permissions to cron scripts and example hooks
	+ Added a global method to retrieve installed server edition
	+ Log also duration and compMessage to events.log
2.3.1
	+ Updated Standards-Version to 3.9.2
	+ Fixed JS client side table sorting issue due to Prototype
	  library upgrade
	+ Disable InnoDB by default to reduce memory consumption of MySQL
	+ Now events are logged in a new file (events.log) in a more
	  human-readable format
	+ Added legend to DataTables with custom actions
	+ Changed JS to allow the restore of the action cell when a delete
	  action fails
	+ Set milestone to 3.0 when creating bug reports in the trac
	+ Avoid temporal modelInstance errors when adding or removing
	  modules with LogWatchers or LogDispatcher
	+ Unallow administration port change when the port is in use
2.3
	+ Do not launch a passwordless redis instance during first install
	+ New 'types' field in LogObserver and storers/acquirers to store special
	  types like IPs or MACs in an space-efficient way
	+ Use MySQL for the logs database instead of PostgreSQL
	+ Bugfix: logs database is now properly recreated after purge & install
	+ Avoid use of AUTOLOAD to execute redis commands, improves performance
	+ Use UNIX socket to connect to redis for better performance and
	  update default redis 2.2 settings
	+ Use "sudo" group instead of "admin" one for the UI access control
	+ Added EBox::Module::Base::version() to get package version
	+ Fixed problem in consalidation report when accumulating results
	  from queries having a "group by table.field"
	+ Added missing US and Etc zones in timezone selector
	+ Replaced autotools with zbuildtools
	+ Refuse to restore configuration backup from version lesser than
	  2.1 unless forced
	+ Do not retrieve format.js in every graph to improve performance
	+ The purge-module scripts are always managed as root user
	+ New grep-redis tool to search for patterns in redis keys or
	  values
	+ Use partitionFileSystems method from EBox::FileSystem
2.2.4
	+ New internal 'call' command in Zentyal shell to 'auto-use' the module
	+ Zentyal shell now can execute commandline arguments
	+ Bugfix: EBox::Types::IPAddr::isEqualTo allows to change netmask now
	+ Removed some undefined concatenation and compare warnings in error.log
	+ Ignore check operation in RAID event watcher
	+ Skip IP addresses ending in .0 in EBox::Types::IPRange::addresses()
	+ Do not store in redis trailing dots in Host and DomainName types
	+ Added internal command to instance models and other improvements in shell
	+ Now the whole /etc/zentyal directory is backed up and a copy of the
	  previous contents is stored at /var/backups before restoring
	+ Removing a module with a LogWatcher no longer breaks the LogWatcher
	  Configuration page anymore
	+ Fixed error in change-hostname script it does not longer match substrings
	+ Bugfix: Show breadcrumbs even from models which live in a
	  composite
	+ HTTPLink now returns empty string if no HTTPUrlView is defined
	  in DataTable class
	+ Added mising use sentence in EBox::Event::Watcher::Base
2.2.3
	+ Bugfix: Avoid url rewrite to ebox.cgi when requesting to /slave
	+ Fixed logrotate configuration
	+ More resilient way to handle with missing indexes in _find
	+ Added more informative text when mispelling methods whose prefix
	  is an AUTOLOAD action
	+ A more resilient solution to load events components in EventDaemon
	+ Added one and two years to the purge logs periods
	+ Fixed downloads from EBox::Type::File
2.2.2
	+ Revert cookie name change to avoid session loss in upgrades
	+ Do not try to change owner before user ebox is created
2.2.1
	+ Removed obsolete references to /zentyal URL
	+ Create configuration backup directories on install to avoid warnings
	  accessing the samba share when there are no backups
	+ Log result of save changes, either successful or with warnings
	+ Changed cookie name to remove forbidden characters to avoid
	  incompatibilities with some applications
	+ Removed duplicated and incorrect auding logging for password change
	+ Fixed some non-translatable strings
	+ Create automatic bug reports under 2.2.X milestone instead of 2.2
	+ Fixed bug changing background color on selected software packages
2.1.34
	+ Volatile types called password are now also masked in audit log
	+ Adjust padding for module descriptions in basic software view
	+ Removed beta icon
2.1.33
	+ Fixed modal add problems when using unique option on the type
	+ Fixed error management in the first screen of modal add
	+ Unify software selection and progress colors in CSS
	+ Set proper message type in Configure Events model
	+ Fixed error checking permanentMessage types in templates/msg.mas
2.1.32
	+ Added progress bar colors to theme definition
	+ Remove no longer correct UTF8 decode in ProgressIndicator
	+ Fixed UTF8 double-encoding on unexpected error CGI
	+ Reviewed some subscription strings
	+ Always fork before apache restart to avoid port change problems
	+ Stop modules in the correct order (inverse dependencies order)
	+ Better logging of failed modules on restore
2.1.31
	+ Do not start managed daemons on boot if the module is disabled
	+ Better message on redis error
	+ Watch for dependencies before automatic enable of modules on first install
2.1.30
	+ Removed obsolete /ebox URL from RSS link
	+ Changed methods related with extra backup data in modules logs
	  to play along with changes in ebackup module
	+ Set a user for remote access for audit reasons
	+ Detect session loss on AJAX requests
2.1.29
	+ Startup does not fail if SIGPIPE received
2.1.28
	+ Added code to mitigate false positives on module existence
	+ Avoid error in logs full summary due to incorrect syntax in template
	+ Allow unsafe chars in EBox::Types::File to avoid problems in some browsers
	+ Reviewed some subscription strings
	+ Warning about language-packs installed works again after Global changes
	+ Show n components update when only zentyal packages are left to
	  upgrade in the system widget
	+ Do not show debconf warning when installing packages
	+ EBox::Types::IPAddr (and IPNetwork) now works with defaultValue
	+ Allow to hide menu items, separators and dashboard widgets via conf keys
2.1.27
	+ Do not create tables during Disaster Recovery installation
	+ Added new EBox::Util::Debconf::value to get debconf values
	+ DataTable controller does no longer try to get a deleted row
	  for gather elements values for audit log
	+ Check if Updates watcher can be enabled if the subscription
	  level is yet unknown
2.1.26
	+ Detection of broken packages works again after proper deletion
	  of dpkg_running file
	+ Keep first install redis server running until trigger
	+ Unified module restart for package trigger and init.d
	+ Use restart-trigger script in postinst for faster daemons restarting
	+ System -> Halt/Reboot works again after regression in 2.1.25
	+ Added framework to show warning messages after save changes
	+ Change caption of remote services link to Zentyal Cloud
	+ Do not show Cloud link if hide_cloud_link config key is defined
	+ Added widget_ignore_updates key to hide updates in the dashboard
	+ Differentiate ads from notes
	+ Allow custom message type on permanentMessage
	+ Only allow custom themes signed by Zentyal
	+ Removed /zentyal prefix from URLs
	+ Caps lock detection on login page now works again
	+ Added HiddenIfNotAble property to event watchers to be hidden if
	  it is unabled to monitor the event
	+ Dashboard values can be now error and good as well
	+ Include a new software updates widget
	+ Include a new alert for basic subscriptions informing about
	  software updates
	+ Add update-notifier-common to dependencies
	+ EBox::DataTable::enabledRows returns rows in proper order
	+ Use custom ads when available
	+ Disable bug report when hide_bug_report defined on theme
2.1.25
	+ Do not show disabled module warnings in usercorner
	+ Mask passwords and unify boolean values in audit log
	+ Do not override type attribute for EBox::Types::Text subtypes
	+ Corrected installation finished message after first install
	+ Added new disableAutocomplete attribute on DataTables
	+ Optional values can be unset
	+ Minor improvements on nmap scan
2.1.24
	+ Do not try to generate config for unconfigured services
	+ Remove unnecessary redis call getting _serviceConfigured value
	+ Safer sizes for audit log fields
	+ Fix non-translatable "show help" string
	+ Allow links to first install wizard showing a desired page
	+ Fixed bug in disk usage when we have both values greater and
	  lower than 1024 MB
	+ Always return a number in EBox::AuditLogging::isEnabled to avoid
	  issues when returning the module status
	+ Added noDataMsg attribute on DataTable to show a message when
	  there are no rows
2.1.23
	+ Removed some warnings during consolidation process
	+ Depend on libterm-readline-gnu-perl for history support in shells
	+ Fixed error trying to change the admin port with NTP enabled
	+ Fixed breadcrumb destination for full log query page
	+ Use printableActionName in DataTable setter
2.1.22
	+ Fixed parentRow method in EBox::Types::Row
	+ Added new optionalLabel flag to EBox::Types::Abstract to avoid
	  show the label on non-optional values that need to be set as
	  optional when using show/hide viewCustomizers
	+ Added initHTMLStateOrder to View::Customizer to avoid incorrect
	  initial states
	+ Improved exceptions info in CGIs to help bug reporting
	+ Do not show customActions when editing row on DataTables
2.1.21
	+ Fixed bug printing traces at Global.pm
	+ Check new dump_exceptions confkey instead of the debug one in CGIs
	+ Explicit conversion to int those values stored in our database
	  for correct dumping in reporting
	+ Quote values in update overwrite while consolidating for reporting
2.1.20
	+ Fixed regression in edition in place of booleans
	+ Better default balance of the dashboard based on the size of the widgets
	+ Added defaultSelectedType argument to PortRange
2.1.19
	+ Disable KeepAlive as it seems to give performance problems with Firefox
	  and set MaxClients value back to 1 in apache.conf
	+ Throw exceptions when calling methods not aplicable to RO instances
	+ Fixed problems when mixing read/write and read-only instances
	+ Date/Time and Timezone moved from NTP to core under System -> General
	+ Do not instance hidden widgets to improve dashboard performance
	+ New command shell with Zentyal environment at /usr/share/zentyal/shell
	+ Show warning when a language-pack is not installed
	+ Removed unnecessary dump/load operations to .bak yaml files
	+ AuditLogging and Logs constructor now receive the 'ro' parameter
	+ Do not show Audit Logging in Module Status widget
2.1.18
	+ New unificated zentyal-core.logrotate for all the internal logs
	+ Added forceEnabled option for logHelpers
	+ Moved carousel.js to wizard template
	+ Add ordering option to wizard pages
	+ Fixed cmp and isEqualTo methods for EBox::Types::IPAddr
	+ Fixed wrong Mb unit labels in Disk Usage and use GB when > 1024 MB
	+ Now global-action script can be called without progress indicator
	+ Fixed EBox::Types::File JavaScript setter code
	+ Added support for "Add new..." modal boxes in foreign selectors
	+ Each module can have now its customized purge-module script
	  that will be executed after the package is removed
	+ Added Administration Audit Logging to log sessions, configuration
	  changes, and show pending actions in save changes confirmation
	+ User name is stored in session
	+ Remove deprecated extendedRestore from the old Full Backup
2.1.17
	+ Fixed RAID event crash
	+ Added warning on models and composites when the module is disabled
	+ Fixed login page style with some languages
	+ Login page template can now be reused accepting title as parameter
	+ EBox::Types::File does not write on redis when it fails to
	  move the fail to its final destination
	+ Added quote column option for periodic log consolidation and
	  report consolidation
	+ Added exclude module option to backup restore
2.1.16
	+ Do not show incompatible navigator warning on Google Chrome
	+ Fixed syncRows override detection on DataTable find
	+ clean-conf script now deletes also state data
	+ Avoid 'undefined' message in selectors
2.1.15
	+ Move Disk Usage and RAID to the new Maintenance menu
	+ Always call syncRows on find (avoid data inconsistencies)
	+ Filename when downloading a conf backup now contains hostname
	+ Fixed bug in RAID template
	+ Set proper menu order in System menu (fixes NTP position)
	+ Fixed regresion in page size selector on DataTables
	+ Fixed legend style in Import/Export Configuration
2.1.14
	+ Fixed regresion with double quotes in HTML templates
	+ Fixed problems with libredis-perl version dependency
	+ Adding new apparmor profile management
2.1.13
	+ Better control of errors when saving changes
	+ Elements of Union type can be hidden
	+ Model elements can be hidden only in the viewer or the setter
	+ HTML attributtes are double-quoted
	+ Models can have sections of items
	+ Password view modified to show the confirmation field
	+ New multiselect type
	+ Redis backend now throws different kind of exceptions
2.1.12
	+ Revert no longer necessary parents workaround
	+ Hide action on viewCustomizer works now on DataTables
2.1.11
	+ Fixed bug which setted bad directory to models in tab view
	+ Union type: Use selected subtype on trailingText property if the
	  major type does not have the property
	+ Raise MaxClients to 2 to prevent apache slowness
2.1.10
	+ Security [ZSN-2-1]: Avoid XSS in process list widget
2.1.9
	+ Do not try to initialize redis client before EBox::init()
	+ Safer way to delete rows, deleting its id reference first
	+ Delete no longer needed workaround for gconf with "removed" attribute
	+ Fixed regression in port range setter
2.1.8
	+ Fixed regression in menu search
	+ Fixed missing messages of multi state actions
	+ Help toggler is shown if needed when dynamic content is received
	+ Fixed issue when disabling several actions at once in a data table view
	+ All the custom actions are disabled when one is clicked
	+ Submit wizard pages asynchronously and show loading indicator
	+ Added carousel.js for slide effects
2.1.7
	+ Fixed issues with wrong html attributes quotation
	+ Bugfix: volatile types can now calculate their value using other
	  the value from other elements in the row no matter their position
2.1.6
	+ Attach software.log to bug report if there are broken packages
	+ Added keyGenerator option to report queries
	+ Tuned apache conf to provide a better user experience
	+ Actions click handlers can contain custom javascript
	+ Restore configuration with force dependencies option continues
	  when modules referenced in the backup are not present
	+ Added new MultiStateAction type
2.1.5
	+ Avoid problems getting parent if the manager is uninitialized
	+ Rename some icon files with wrong extension
	+ Remove wrong optional attribute for read-only fields in Events
	+ Renamed all /EBox/ CGI URLs to /SysInfo/ for menu folder coherency
	+ Added support for custom actions in DataTables
	+ Replaced Halt/Reboot CGI with a model
	+ Message classes can be set from models
	+ Fixed error in Jabber dispatcher
	+ Show module name properly in log when restart from the dashboard fails
	+ Avoid warning when looking for inexistent PID in pidFileRunning
2.1.4
	+ Changed Component's parent/child relationships implementation
	+ Fixed WikiFormat on automatic bug report tickets
	+ Do not show available community version in Dashboard with QA
 	  updates
2.1.3
	+ Fall back to readonly data in config backup if there are unsaved changes
	+ Allow to automatically send a report in the unexpected error page
	+ Logs and Events are now submenus of the new Maintenance menu
	+ Configuration Report option is now present on the Import/Export section
	+ Require save changes operation after changing the language
	+ Added support for URL aliases via schemas/urls/*.urls files
	+ Allow to sort submenu items via 'order' attribute
	+ Automatically save changes after syncRows is called and mark the module
	  mark the module as unchanged unless it was previously changed
	+ Removed unnecessary ConfigureEvents composite
	+ Removed unnecessary code from syncRows in logs and events
	+ Restore configuration is safer when restoring /etc/zentyal files
	+ Fixed unescaped characters when showing an exception
	+ Fixed nested error page on AJAX requests
	+ Adapted dumpBackupExtraData to new expected return value
	+ Report remoteservices, when required, a change in administration
	  port
	+ Added continueOnModuleFail mode to configuration restore
	+ Fixed Firefox 4 issue when downloading backups
	+ Show scroll when needed in stacktraces (error page)
	+ More informative error messages when trying to restart locked modules
	  from the dashboard
	+ Creation of plpgsql language moved from EBox::Logs::initialSetup
	  to create-db script
	+ Redis backend now throws different kind of exceptions
	+ Avoid unnecesary warnings about PIDs
	+ Update Jabber dispatcher to use Net::XMPP with some refactoring
	+ Save changes messages are correctly shown with international charsets
	+ Support for bitmap option in RAID report
	+ Retry multiInsert line by line if there are encoding errors
	+ Adapted to new location of partitionsFileSystems in EBox::FileSystem
	+ Event messages are cleaned of null characters and truncated
	  before inserting in the database when is necessary
	+ Improve message for "Free storage space" event and send an info
	  message when a given partition is not full anymore
	+ Event messages now can contain newline characters
	+ Objects of select type are compared also by context
	+ Remove cache from optionsFromForeignModel since it produces
	  problems and it is useless
	+ Set title with server name if the server is subscribed
	+ Fix title HTML tag in views for Models and Composites
	+ Added lastEventsReport to be queried by remoteservices module
	+ Added EBox::Types::HTML type
	+ Added missing manage-logs script to the package
	+ Fixed problems with show/hide help switch and dynamic content
	+ Menus with subitems are now kept unfolded until a section on a
	  different menu is accessed
	+ Sliced restore mode fails correctly when schema file is missing,
	  added option to force restore without schema file
	+ Purge conf now purges the state keys as well
	+ Added EBox::Types::IPRange
2.1.2
	+ Now a menu folder can be closed clicking on it while is open
	+ Bugfix: cron scripts are renamed and no longer ignored by run-parts
	+ Added new EBox::Util::Nmap class implementing a nmap wrapper
2.1.1
	+ Fixed incoherency problems with 'on' and '1' in boolean indexes
	+ Move cron scripts from debian packaging to src/scripts/cron
	+ Trigger restart of logs and events when upgrading zentyal-core
	  without any other modules
	+ Don't restart apache twice when upgrading together with more modules
	+ Fixed params validation issues in addRow
2.1
	+ Replace YAML::Tiny with libyaml written in C through YAML::XS wrapper
	+ Minor bugfix: filter invalid '_' param added by Webkit-based browser
	  on EBox::CGI::Base::params() instead of _validateParams(), avoids
	  warning in zentyal.log when enabling modules
	+ All CGI urls renamed from /ebox to /zentyal
	+ New first() and deleteFirst() methods in EBox::Global to check
	  existence and delete the /var/lib/zentyal/.first file
	+ PO files are now included in the language-pack-zentyal-* packages
	+ Migrations are now always located under /usr/share/$package/migration
	  this change only affects to the events and logs migrations
	+ Delete no longer used domain and translationDomain methods/attributes
	+ Unified src/libexec and tools in the new src/scripts directory
	+ Remove the ebox- prefix on all the names of the /usr/share scripts
	+ New EBox::Util::SQL package with helpers to create and drop tables
	  from initial-setup and purge-module for each module
	+ Always drop tables when purging a package
	+ Delete 'ebox' user when purging zentyal-core
	+ Moved all SQL schemas from tools/sqllogs to schemas/sql
	+ SQL time-period tables are now located under schemas/sql/period
	+ Old ebox-clean-gconf renamed to /usr/share/zentyal/clean-conf and
	  ebox-unconfigure-module is now /usr/share/zentyal/unconfigure-module
	+ Added default implementation for enableActions, executing
	  /usr/share/zentyal-$modulename/enable-module if exists
	+ Optimization: Do not check if a row is unique if any field is unique
	+ Never call syncRows on read-only instances
	+ Big performance improvements using hashes and sets in redis
	  database to avoid calls to the keys command
	+ Delete useless calls to exists in EBox::Config::Redis
	+ New regen-redis-db tool to recreate the directory structure
	+ Renamed /etc/cron.hourly/90manageEBoxLogs to 90zentyal-manage-logs
	  and moved the actual code to /usr/share/zentyal/manage-logs
	+ Move /usr/share/ebox/zentyal-redisvi to /usr/share/zentyal/redisvi
	+ New /usr/share/zentyal/initial-setup script for modules postinst
	+ New /usr/share/zentyal/purge-module script for modules postrm
	+ Removed obsolete logs and events migrations
	+ Create plpgsql is now done on EBox::Logs::initialSetup
	+ Replace old ebox-migrate script with EBox::Module::Base::migrate
	+ Rotate duplicity-debug.log log if exists
	+ Bug fix: Port selected during installation is correctly saved
	+ Zentyal web UI is restarted if their dependencies are upgraded
	+ Bug fix: Logs don't include unrelated information now
	+ Add total in disk_usage report
	+ Bugfix: Events report by source now works again
	+ Do not include info messages in the events report
	+ Services event is triggered only after five failed checkings
	+ Do not add redundant includedir lines to /etc/sudoers
	+ Fixed encoding for strings read from redis server
	+ Support for redis-server 2.0 configuration
	+ Move core templates to /usr/share/zentyal/stubs/core
	+ Old /etc/ebox directory replaced with the new /etc/zentyal with
	  renamed core.conf, logs.conf and events.conf files
	+ Fixed broken link to alerts list
2.0.15
	+ Do not check the existence of cloud-prof package during the
	  restore since it is possible not to be installed while disaster
	  recovery process is done
	+ Renamed /etc/init.d/ebox to /etc/init.d/zentyal
	+ Use new zentyal-* package names
	+ Don't check .yaml existence for core modules
2.0.14
	+ Added compMessage in some events to distinguish among events if
	  required
	+ Make source in events non i18n
	+ After restore, set all the restored modules as changed
	+ Added module pre-checks for configuration backup
2.0.13
	+ Fixed dashboard graphs refresh
	+ Fixed module existence check when dpkg is running
	+ Fix typo in sudoers creation to make remote support work again
2.0.12
	+ Include status of packages in the downloadable bug report
	+ Bugfix: Avoid possible problems deleting redis.first file if not exist
2.0.11
	+ New methods entry_exists and st_entry_exists in config backend
2.0.10
	+ Now redis backend returns undef on get for undefined values
	+ Allow custom mason templates under /etc/ebox/stubs
	+ Better checks before restoring a configuration backup with
	  a set of modules different than the installed one
	+ Wait for 10 seconds to the child process when destroying the
	  progress indicator to avoid zombie processes
	+ Caught SIGPIPE when trying to contact Redis server and the
	  socket was already closed
	+ Do not stop redis server when restarting apache but only when
	  the service is asked to stop
	+ Improvements in import/export configuration (know before as
	  configuration backup)
	+ Improvements in ProgressIndicator
	+ Better behaviour of read-only rows with up/down arrows
	+ Added support for printableActionName in DataTable's
	+ Added information about automatic configuration backup
	+ Removed warning on non existent file digest
	+ Safer way to check if core modules exist during installation
2.0.9
	+ Treat wrong installed packages as not-existent modules
	+ Added a warning in dashboard informing about broken packages
	+ File sharing and mailfilter log event watchers works again since
	  it is managed several log tables per module
2.0.8
	+ Replaced zentyal-conf script with the more powerful zentyal-redisvi
	+ Set always the same default order for dashboard widgets
	+ Added help message to the configure widgets dialog
	+ Check for undefined values in logs consolidation
	+ Now dashboard notifies fails when restarting a service
	+ Fixed bug with some special characters in dashboard
	+ Fixed bug with some special characters in disk usage graph
2.0.7
	+ Pre-installation includes sudoers.d into sudoers file if it's not yet
	  installed
	+ Install apache-prefork instead of worker by default
	+ Rename service certificate to Zentyal Administration Web Server
2.0.6
	+ Use mod dependencies as default restore dependencies
	+ Fixed dependencies in events module
	+ Increased recursive dependency threshold to avoid
	  backup restoration problems
2.0.5
	+ Removed deprecated "Full backup" option from configuration backup
	+ Bugfix: SCP method works again after addition of SlicedBackup
	+ Added option in 90eboxpglogger.conf to disable logs consolidation
2.0.4
	+ Removed useless gconf backup during upgrade
	+ Fixed postinstall script problems during upgrade
2.0.3
	+ Added support for the sliced backup of the DB
	+ Hostname change is now visible in the form before saving changes
	+ Fixed config backend problems with _fileList call
	+ Added new bootDepends method to customize daemons boot order
	+ Added permanent message property to Composite
	+ Bugfix: Minor aesthetic fix in horizontal menu
	+ Bugfix: Disk usage is now reported in expected bytes
	+ Bugfix: Event dispatcher is not disabled when it is impossible
	  for it to dispatch the message
2.0.2
	+ Better message for the service status event
	+ Fixed modules configuration purge script
	+ Block enable module button after first click
	+ Avoid division by zero in progress indicator when total ticks is
	  zero
	+ Removed warning during postinst
	+ Added new subscription messages in logs, events and backup
2.0.1
	+ Bugfix: Login from Zentyal Cloud is passwordless again
	+ Some defensive code for the synchronization in Events models
	+ Bugfix: add EBox::Config::Redis::get to fetch scalar or list
	  values. Make GConfModule use it to avoid issues with directories
	  that have both sort of values.
1.5.14
	+ Fixed redis bug with dir keys prefix
	+ Improved login page style
	+ New login method using PAM instead of password file
	+ Allow to change admin passwords under System->General
	+ Avoid auto submit wizard forms
	+ Wizard skip buttons always available
	+ Rebranded post-installation questions
	+ Added zentyal-conf script to get/set redis config keys
1.5.13
	+ Added transition effect on first install slides
	+ Zentyal rebrand
	+ Added web page favicon
	+ Fixed already seen wizards apparition
	+ Fixed ro module creation with redis backend
	+ Use mason for links widgets
	+ Use new domain to official strings for subscriptions
1.5.12
	+ Added option to change hostname under System->General
	+ Show option "return to dashboard" when save changes fails.
1.5.11
	+ Added more tries on redis reconnection
	+ Fixed user corner access problems with redis server
	+ writeFile* methods reorganized
	+ Added cron as dependency as cron.hourly was never executed with anacron
	+ Improvements in consolidation of data for reports
1.5.10
	+ Fixed gconf to redis conversion for boolean values
1.5.9
	+ Improved migrations speed using the same perl interpreter
	+ Redis as configuration backend (instead of gconf)
	+ Improved error messages in ebox-software
	+ Set event source to 256 chars in database to adjust longer event
	  sources
	+ Progress bar AJAX updates are sent using JSON
	+ Fixed progress bar width problems
	+ Fixed top menu on wizards
	+ Improved error message when disconnecting a not connected database
	+ Abort installation if 'ebox' user already exists
	+ Bugfix: IP address is now properly registered if login fails
1.5.8
	+ Added template tableorderer.css.mas
	+ Added buttonless top menu option
	+ Bugfix: Save all modules on first installation
	+ Bugfix: General ebox database is now created if needed when
	  re/starting services
	+ Bugfix: Data to report are now uniform in number of elements per
	  value. This prevents errors when a value is present in a month and
	  not in another
	+ Bugfix: Don't show already visited wizard pages again
1.5.7
	+ Bugfix: Avoid error when RAID is not present
	+ Bugfix: Add ebox-consolidate-reportinfo call in daily cron script
	+ Bugfix: Called multiInsert and unbufferedInsert when necessary
	  after the loggerd reimplementation
	+ Bugfix: EBox::ThirdParty::Apache2::AuthCookie and
	  EBox::ThirdParty::Apache2::AuthCookie::Util package defined just
	  once
	+ Added util SystemKernel
	+ Improved progress indicator
	+ Changes in sudo generation to allow sudo for remote support user
	+ Initial setup wizards support
1.5.6
	+ Reimplementation of loggerd using inotify instead of File::Tail
1.5.5
	+ Asynchronous load of dashboard widgets for a smoother interface
1.5.4
	+ Changed dbus-check script to accept config file as a parameter
1.5.3
	+ Function _isDaemonRunning works now with snort in lucid
	+ Javascript refreshing instead of meta tag in log pages
	+ Updated links in dashboard widget
	+ Add package versions to downloadable ebox.log
	+ Fixed postgresql data dir path for disk usage with pg 8.4
	+ GUI improvements in search box
1.5.2
	+ Security [ESN-1-1]: Validate referer to avoid CSRF attacks
	+ Added reporting structure to events module
	+ Added new CGI to download the last lines of ebox.log
1.5.1
	+ Bugfix: Catch exception when upstart daemon does not exist and
	  return a stopped status
	+ Added method in logs module to dump database in behalf of
	ebackup module
	+ Bugfix: Do not check in row uniqueness for optional fields that
	are not passed as parameters
	+ Improve the output of ebox module status, to be consistent with the one
	  shown in the interface
	+ Add options to the report generation to allow queries to be more
	  flexible
	+ Events: Add possibility to enable watchers by default
	+ Bugfix: Adding a new field to a model now uses default
	  value instead of an empty value
	+ Added script and web interface for configuration report, added
	  more log files to the configuration report
1.5
	+ Use built-in authentication
	+ Use new upstart directory "init" instead of "event.d"
	+ Use new libjson-perl API
	+ Increase PerlInterpMaxRequests to 200
	+ Increase MaxRequestsPerChild (mpm-worker) to 200
	+ Fix issue with enconding in Ajax error responses
	+ Loggerd: if we don't have any file to watch we just sleep otherwise the process
	  will finish and upstart will try to start it over again and again.
	+ Make /etc/init.d/ebox depend on $network virtual facility
	+ Show uptime and users on General Information widget.
1.4.2
	+ Start services in the appropriate order (by dependencies) to fix a problem
	  when running /etc/init.d/ebox start in slaves (mail and other modules
	  were started before usersandgroups and thus failed)
1.4.1
	+ Remove network workarounds from /etc/init.d/ebox as we don't bring
	  interfaces down anymore
1.4
	+ Bug fix: i18n. setDomain in composites and models.
1.3.19
	+ Make the module dashboard widget update as the rest of the widgets
	+ Fix problem regarding translation of module names: fixes untranslated
	  module names in the dashboard, module status and everywhere else where
	  a module name is written
1.3.18
	+ Add version comparing function and use it instead of 'gt' in the
	  general widget
1.3.17
	+ Minor bug fix: check if value is defined in EBox::Type::Union
1.3.16
	+ Move enable field to first row in ConfigureDispatcherDataTable
	+ Add a warning to let users know that a module with unsaved changes
	  is disabled
	+ Remove events migration directory:
		- 0001_add_conf_configureeventtable.pl
		- 0002_add_conf_diskfree_watcher.pl
	+ Bug fix: We don't use names to stringify date to avoid issues
	  with DB insertions and localisation in event logging
	+ Bug fix: do not warn about disabled services which return false from
	  showModuleStatus()
	+ Add blank line under "Module Status"
	+ Installed and latest available versions of the core are now displayed
	  in the General Information widget
1.3.15
	+ Bug fix: Call EBox::Global::sortModulesByDependencies when
	  saving all modules and remove infinite loop in that method.
	  EBox::Global::modifiedModules now requires an argument to sort
	  its result dependending on enableDepends or depends attribute.
	+ Bug fix: keep menu folders open during page reloads
	+ Bug fix: enable the log events dispatcher by default now works
	+ Bug fix: fixed _lock function in EBox::Module::Base
	+ Bug fix: composites honor menuFolder()
	+ Add support for in-place edition for boolean types. (Closes
	  #1664)
	+ Add method to add new database table columnts to EBox::Migration::Helpers
	+ Bug fix: enable "Save Changes" button after an in-place edition
1.3.14
	+ Bug fix: fix critical bug in migration helper that caused some log
	  log tables to disappear
	+ Create events table
	+ Bug fix: log watcher works again
	+ Bug fix: delete cache if log index is not found as it could be
	  disabled
1.3.13
	+ Bug fix: critical error in EventDaemon that prevented properly start
	+ Cron script for manage logs does not run if another is already
	  running, hope that this will avoid problems with large logs
	+ Increased maximum size of message field in events
	+ Added script to purge logs
	+ Bug fix: multi-domain logs can be enabled again
1.3.12
	+ Added type for EBox::Dashboard::Value to stand out warning
	  messages in dashboard
	+ Added EBox::MigrationHelpers to include migration helpers, for now,
	  include a db table renaming one
	+ Bug fix: Fix mismatch in event table field names
	+ Bug fix: Add migration to create language plpgsql in database
	+ Bug fix: Add missing script for report log consolidation
	+ Bug fix: Don't show modules in logs if they are not configured. This
	  prevents some crashes when modules need information only available when
	  configured, such as mail which holds the vdomains in LDAP
	+ Added method EBox::Global::lastModificationTime to know when
	  eBox configuration was modified for last time
	+ Add support for breadcrumbs on the UI
	+ Bug fix: in Loggerd files are only parsed one time regardless of
	  how many LogHelper reference them
	+ Added precondition for Loggerd: it does not run if there isnt
	anything to watch
1.3.11
	+ Support customFilter in models for big tables
	+ Added EBox::Events::sendEvent method to send events using Perl
	  code (used by ebackup module)
	+ Bug fix: EBox::Type::Service::cmp now works when only the
	  protocols are different
	+ Check $self is defined in PgDBEngine::DESTROY
	+ Do not watch files in ebox-loggerd related to disabled modules and
	  other improvements in the daemon
	+ Silent some exceptions that are used for flow control
	+ Improve the message from Service Event Watcher
1.3.10
	+ Show warning when accesing the UI with unsupported browsers
	+ Add disableApparmorProfile to EBox::Module::Service
	+ Bug fix: add missing use
	+ Bug fix: Make EventDaemon more robust against malformed sent
	  events by only accepting EBox::Event objects
1.3.8
	+ Bug fix: fixed order in EBox::Global::modified modules. Now
	  Global and Backup use the same method to order the module list
	  by dependencies
1.3.7
	+ Bug fix: generate public.css and login.css in dynamic-www directory
	  which is /var/lib/zentyal/dynamicwww/css/ and not in /usr/share/ebox/www/css
	  as these files are generate every time eBox's apache is
	  restarted
	+ Bug fix: modules are restored now in the correct dependency
	  order
	+ ebox-make-backup accepts --destinaton flag to set backup's file name
	+ Add support for permanent messages to EBox::View::Customizer
1.3.6
	+ Bug fix: override _ids in EBox::Events::Watcher::Log to not return ids
	which do not exist
	+ Bug fix: fixed InverseMatchSelect type which is used by Firewall module
	+ New widget for the dashboard showing useful support information
	+ Bugfix: wrong permissions on CSS files caused problem with usercorner
	+ CSS are now templates for easier rebranding
	+ Added default.theme with eBox colors
1.3.5
	+ Bugfix: Allow unsafe characters in password type
	+ Add FollowSymLinks in eBox apache configuration. This is useful
	  if we use js libraries provided by packages
1.3.4
	+ Updated company name in the footer
	+ Bugfix: humanEventMessage works with multiple tableInfos now
	+ Add ebox-dbus-check to test if we can actually connect to dbus
1.3.4
	+ bugfix: empty cache before calling updatedRowNotify
	+ enable Log dispatcher by default and not allow users to disable
	it
	+ consolidation process continues in disabled but configured modules
	+ bugfix: Save Changes button doesn't turn red when accessing events for
	first time
1.3.2
	+ bugfix: workaround issue with dhcp configured interfaces at boot time
1.3.1
	+ bugfix: wrong regex in service status check
1.3.0
	+ bugfix: make full backup work again
1.1.30
	+ Change footer to new company holder
	+  RAID does not generate 'change in completion events, some text
	problems fixed with RAID events
	+ Report graphics had a datapoints limit dependent on the active
	time unit
	+ Apache certificate can be replaced by CA module
	+ Fixed regression in detailed report: total row now aggregates
	properly
	+ More characters allowed when changing password from web GUI
	+ Fixed regression with already used values in select types
	+ Do not a button to restart eBox's apache
	+ Fixed auth problem when dumping and restoring postgre database
1.1.20
	+ Added custom view support
	+ Bugfix: report models now can use the limit parameter in
	  reportRows() method
	+ use a regexp to fetch the PID in a pidfile, some files such as
	postfix's add tabs and spaces before the actual number
	+ Changed "pidfile" to "pidfiles" in _daemons() to allow checking more than
one (now it is a array ref instead of scalar)
	+ Modified Service.pm to support another output format for /etc/init.d daemon
status that returns [OK] instead of "running".
	+ unuformized case in menu entries and some more visual fixes
1.1.10
	+ Fix issue when there's a file managed by one module that has been modified
	  when saving changes
	+ Bugfix: events models are working again even if an event aware
	module is uninstalled and it is in a backup to restore
	+ Select.pm returns first value in options as default
       + Added 'parentModule' to model class to avoid recursive problems
	+ Added Float type
	+ Apache module allows to add configuration includes from other modules
	+ Display remote services button if subscribed
	+ Event daemon may received events through a named pipe
	+ Bugfix. SysInfo revokes its config correctly
	+ Added storer property to types in order to store the data in
	somewhere different from GConf
	+ Added protected property 'volatile' to the models to indicate
	that they store nothing in GConf but in somewhere different
	+ System Menu item element 'RAID' is always visible even when RAID
	is not installed
	+ Files in deleted rows are deleted when the changes are saved
	+ Fixed some bug whens backing and restore files
	+ Components can be subModels of the HasMany type
	+ Added EBox::Types::Text::WriteOnce type
	+ Do not use rows(), use row to force iteration over the rows and increase
	performance and reduce memory use.
	+ Do not suggest_sync after read operations in gconf
	+ Increase MaxRequestsPerChild to 200 in eBox's apache
	+ Make apache spawn only one child process
	+ Log module is backed up and restored normally because the old
	problem is not longer here
	+ Backup is more gentle with no backup files in backup directory,
	now it does not delete them
	+ HasMany  can retrieve again the model and row after the weak
	refence is garbage-collected. (Added to solve a bug in the doenload
	bundle dialog)
	+ EBox::Types::DomainName no longer accepts IP addresses as domain
	names
	+ Bugfix: modules that fail at configuration stage no longer appear as enabled
	+ Add parameter to EBox::Types::Select to disable options cache

0.12.103
	+ Bugfix: fix SQL statement to fetch last rows to consolidate
0.12.102
	+ Bugfix: consolidate logs using the last date and not starting from scratch
0.12.101
	+ Bugfix: DomainName type make comparisons case insensitive
	according to RFC 1035
0.12.100
	+ Bugfix: Never skip user's modifications if it set to true
	override user's changes
	+ EBox::Module::writeConfFile and EBox::Service scape file's path
	+ Bugfix. Configure logrotate to actually rotate ebox logs
	+ Fixed bug in ForcePurge logs model
	+ Fixed bug in DataTable: ModelManaged was called with tableName
	instead of context Name
	+ Fixing an `img` tag closed now properly and adding alternative
	text to match W3C validation in head title
	+ Backup pages now includes the size of the archive
	+ Fixed bug in ForcePurge logs model
	+ Now the modules can have more than one tableInfo for logging information
	+ Improve model debugging
	+ Improve restart debugging
	+ Backups and bug reports can be made from the command line
	+ Bugfix: `isEqualTo` is working now for `Boolean` types
	+ Bugfix: check if we must disable file modification checks in
	Manager::skipModification

0.12.99
	+ Add support for reporting
	+ Refresh logs automatically
	+ Reverse log order
	+ Remove temp file after it is downloaded with FromTempDir controller
0.12.3
	+ Bug fix: use the new API in purge method. Now purging logs is working
	again.
0.12.2
	+ Increase random string length used to generate the cookie to
	2048 bits
	+ Logs are show in inverse chronological order
0.12.1
	+ Bug fix: use unsafeParam for progress indicator or some i18 strings
	will fail when saving changes
0.12
	+ Bugfix: Don't assume timecol is 'timestamp' but defined by
	module developer. This allows to purge some logs tables again
	+ Add page titles to models
	+ Set default values when not given in `add` method in models
	+ Add method to manage page size in model
	+ Add hidden field to help with Ajax request and automated testing with
	  ANSTE
	+ Bugfix: cast sql types to filter fields in logs
	+ Bugfix: Restricted resources are back again to make RSS
	access policy work again
	+ Workaround bogus mason warnings
	+ Make postinst script less verbose
	+ Disable keepalive in eBox apache
	+ Do not run a startup script in eBox apache
	+ Set default purge time for logs stored in eBox db to 1 week
	+ Disable LogAdmin actions in `ebox-global-action` until LogAdmin
	feature is completely done
0.11.103
	+ Modify EBox::Types::HasMany to create directory based on its row
	+ Add _setRelationship method to set up relationships between models
	  and submodels
	+ Use the new EBox::Model::Row api
	+ Add help method to EBox::Types::Abstract
	+ Decrease size for percentage value in disk free watcher
	+ Increase channel link field size in RSS dispatcher
0.11.102
	+ Bugfix: cmp in EBox::Types::HostIP now sorts correctly
	+ updatedRowNotify in EBox::Model::DataTable receives old row as
	well as the recently updated row
	+ Added `override_user_modification` configuration parameter to
	avoid user modification checkings and override them without asking
	+ Added EBox::Model::Row to ease the management of data returned
	by models
	+ Added support to pre-save and post-save executable files. They
	must be placed at /etc/ebox/pre-save or /etc/ebox/post-save
	+ Added `findRow` method to ease find and set
0.11.101
	+ Bugfix: Fix memory leak in models while cloning types. Now
	cloning is controlled by clone method in types
	+ Bugfix: Union type now checks for its uniqueness
	+ DESTROY is not an autoloaded method anymore
	+ HasOne fields now may set printable value from the foreign field
	to set its value
	+ findId now searches as well using printableValue
	+ Bugfix. Minor bug found when key is an IP address in autoloaded
	methods
	+ Ordered tables may insert values at the beginning or the end of
	the table by "insertPosition" attribute
	+ Change notConfigured template to fix English and add link to the
	  module status section
	+ Add loading gif to module status actions
	+ Remove debug from ServiceInterface.pm
	+ Add support for custom separators to be used as index separators on
	  exposedMethods
	+ Bugfix. Stop eBox correctly when it's removed
	+ Improve apache-restart to make it more reliable.
0.11.100
	+ Bugfix. Fix issue with event filters and empty hashes
	+ Bugfix. Cache stuff in log and soap watcher to avoid memory leaks
	+ Bugfix. Fix bug that prevented the user from being warned when a row to
	  be deleted is being used by other model
	+ Bugfix. Add missing use of EBox::Global in State event watcher
	+ Added progress screen, now pogress screen keeps track of the changed
	  state of the modules and change the top page element properly
	+ Do not exec() to restart apache outside mod_perl
	+ Improve apache restart script
	+ Improve progress screen
0.11.99
	+ DataTable contains the property 'enableProperty' to set a column
	called 'enabled' to enable/disable rows from the user point of
	view. The 'enabled' column is put the first
	+ Added state to the RAID report instead of simpler active boolean
        + Fix bug when installing new event components and event GConf
	subtree has not changed
	+ Add RSS dispatcher to show eBox events under a RSS feed
	+ Rotate log files when they reach 10MB for 7 rotations
	+ Configurable minimum free space left for being notified by means
	of percentage
	+ Add File type including uploading and downloading
	+ Event daemon now checks if it is possible to send an event
	before actually sending it
	+ Added Action forms to perform an action without modifying
	persistent data
	+ Log queries are faster if there is no results
	+ Show no data stored when there are no logs for a domain
	+ Log watcher is added in order to notify when an event has
	happened. You can configure which log watcher you may enable and
	what you want to be notify by a determined filter and/or event.
	+ RAID watcher is added to check the RAID events that may happen
	when the RAID subsystem is configured in the eBox machine
	+ Change colour dataset in pie chart used for disk usage reporting
	+ Progress indicator now contains a returned value and error
	message as well
	+ Lock session file for HTTP session to avoid bugs
	related to multiple requests (AJAX) in a short time
	+ Upgrade runit dependency until 1.8.0 to avoid runit related
	issues
0.11
	+ Use apache2
	+ Add ebox-unblock-exec to unset signal mask before running  a executable
	+ Fix issue with multiple models and models with params.
	  This triggered a bug in DHCP when there was just one static
	  interface
	+ Fix _checkRowIsUnique and _checkFieldIsUnique
	+ Fix paging
	+ Trim long strings in log table, show tooltip with the whole string
	  and show links for URLs starting with "http://"
0.10.99
	+ Add disk usage information
	+ Show progress in backup process
	+ Add option to purge logs
	+ Create a link from /var/lib/zentyal/log to /var/log/ebox
	+ Fix bug with backup descriptions containing spaces
	+ Add removeAll method on data models
	+ Add HostIP, DomainName and Port types
	+ Add readonly forms to display static information
	+ Add Danish translation thanks to Allan Jacobsen
0.10
	+ New release
0.9.100
	+ Add checking for SOAP session opened
	+ Add EventDaemon
	+ Add Watcher and Dispatch framework to support an event
	  architecture on eBox
	+ Add volatile EBox::Types in order not to store their values
	  on GConf
	+ Add generic form
	+ Improvements on generic table
	+ Added Swedish translation

0.9.99
	+ Added Portuguese from Portugal translation
	+ Added Russian translation
	+ Bugfix: bad changed state in modules after restore

0.9.3
	+ New release

0.9.2
	+ Add browser warning when uploading files
	+ Enable/disable logging modules
0.9.1
	+ Fix backup issue with changed state
	+ Generic table supports custom ordering
0.9
	+ Added Polish translation
        + Bug in recognition of old CD-R writting devices fixed
	+ Added Aragonese translation
	+ Added Dutch translation
	+ Added German translation
	+ Added Portuguese translation

0.8.99
	+ Add data table model for generic Ajax tables
	+ Add types to be used by models
	+ Add MigrationBase and ebox-migrate to upgrade data models
	+ Some English fixes
0.8.1
	+ New release
0.8
	+ Fix backup issue related to bug reports
	+ Improved backup GUI
0.7.99
        + changed sudo stub to be more permissive
	+ added startup file to apache web server
	+ enhanced backup module
	+ added basic CD/DVD support to backup module
	+ added test stubs to simplify testing
	+ added test class in the spirit of Test::Class
	+ Html.pm now uses mason templates
0.7.1
	+ use Apache::Reload to reload modules when changed
	+ GUI consistency (#12)
	+ Fixed a bug for passwords longer than 16 chars
	+ ebox-sudoers-friendly added to not overwrite /etc/sudoers each time
0.7
	+ First public release
0.6
	+ Move to client
	+ Remove obsolete TODO list
	+ Remove firewall module from  base system
	+ Remove objects module from base system
	+ Remove network module from base system
	+ Add modInstances and modInstancesOfType
	+ Raname Base to ClientBase
	+ Remove calls to deprecated methods
	+ API documented using naturaldocs
	+ Update INSTALL
	+ Use a new method to get configkeys, now configkey reads every
	  [0.9
	+ Added Polish translation][0-9]+.conf file from the EBox::Config::etc() dir and
	  tries to get the value from the files in order.
	+ Display date in the correct languae in Summary
	+ Update debian scripts
	+ Several bugfixes
0.5.2
	+ Fix some packaging issues
0.5.1
	+ New menu system
	+ New firewall filtering rules
	+ 802.1q support

0.5
	+ New bug-free menus (actually Internet Explorer is the buggy piece
	  of... software that caused the reimplementation)
	+ Lots of small bugfixes
	+ Firewall: apply rules with no destination address to packets
	  routed through external interfaces only
	+ New debianize script
	+ Firewall: do not require port and protocol parameters as they
	  are now optional.
	+ Include SSL stuff in the dist tarball
	+ Let modules block changes in the network interfaces
	  configuration if they have references to the network config in
	  their config.
	+ Debian network configuration import script
	+ Fix the init.d script: it catches exceptions thrown by modules so that
	  it can try to start/stop all of them if an exception is thrown.
	+ Firewall: fix default policy bug in INPUT chains.
	+ Restore textdomain in exceptions
	+ New services section in the summary
	+ Added Error item to Summary. Catch exceptions from modules in
	  summary and generate error item
	+ Fix several errors with redirections and error handling in CGIs
	+ Several data validation functions were fixed, and a few others added
	+ Prevent the global module from keeping a reference to itself. And make
	  the read-only/read-write behavior of the factory consistent.
	+ Stop using ifconfig-wrapper and implement our own NetWrapper module
	  with wrappers for ifconfig and ip.
	+ Start/stop apache, network and firewall modules in first place.
	+ Ignore some network interface names such as irda, sit0, etc.
	+ The summary page uses read-only module instances.
	+ New DataInUse exception, old one renamed to DataExists.
	+ Network: do not overwrite resolv.conf if there are nameservers
	  given via dhcp.
	+ Do not set a default global policy for the ssh service.
	+ Check for forbiden characters when the parameter value is
	  requested by the CGI, this allows CGI's to handle the error,
	  and make some decissions before it happens.
	+ Create an "edit object" template and remove the object edition stuff
	  from the main objects page.
	+ Fix the apache restarting code.
	+ Network: Remove the route reordering feature, the kernel handles that
	  automatically.
	+ Fix tons of bugs in the network restarting code.
	+ Network: removed the 3rd nameserver configuration.
	+ Network: Get gateway info in the dhcp hook.
	+ Network: Removed default configuration from the gconf schema.
	+ New function for config-file generation
	+ New functions for pid file handling

0.4
	+ debian package
	+ added module to export/import configuration
	+ changes in firewall's API
	+ Added content filter based on dansguardian
	+ Added French translation
	+ Added Catalan translation
	+ Sudoers file is generated automatically based on module's needs
	+ Apache config file is generated by ebox  now
	+ Use SSL
	+ Added ebox.conf file
	+ Added module template generator

0.3
	+ Supports i18n
	+ API name consistency
	+ Use Mason for templates
	+ added tips to GUI
	+ added dhcp hooks
	+ administration port configuration
	+ Fixed bugs to IE compliant
	+ Revoke changes after logout
	+ Several bugfixes

0.2
	+ All modules are now based on gconf.
	+ Removed dependencies on xml-simple, xerces and xpath
	+ New MAC address field in Object members.
	+ Several bugfixes.

0.1
	+ Initial release<|MERGE_RESOLUTION|>--- conflicted
+++ resolved
@@ -1,12 +1,9 @@
 3.4
-<<<<<<< HEAD
 	+ Added icon for new zentyal-ha module
-=======
 	+ Move run-pending-ops script from remoteservices to core
 	+ Rename EBox::RemoteServices::RESTResult to EBox::RESTClient::Result
 	+ Move EBox::RemoteServices::RESTClient to EBox::RESTClient as it
 	  is used in ha and remoteservices module.
->>>>>>> 394d3bf8
 	+ Adapt init.d and upstart running checks to Ubuntu 13.10
 	+ Use service instead of deprecated invoke-rc.d for init.d scripts
 	+ Adapted apache configuration to 2.4
