--- conflicted
+++ resolved
@@ -1,4 +1,3 @@
-<<<<<<< HEAD
 4.0
 	+ Default webadmin port is now 8443
 	+ Remove haproxy which is no longer needed for Outlook Anywhere
@@ -10,16 +9,11 @@
 	+ Added search for configuration data
 	+ Improved installation wizards
 	+ Set version to 4.0
-=======
-3.5.3
-	+ Pass X-Forwarded-Host on haproxy (needed for SOGo apache conf)
 	+ More robust dashboard against widget and remoteservices errors
 	+ Added missing use in hasManyViewer.mas
 	+ Only allow restore from backups from versions with the same two
 	  first version numbers
 	+ Escape double quotes in non-editable text fields
-3.5.2
->>>>>>> d2ccf0fd
 	+ When doing a login redirect to the full given URI
 	+ Fixed mysql commands executed with wrong parameters or credentials
 	+ Fix isEqualTo types comparision, check for defined return value from cmp
