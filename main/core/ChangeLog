--- conflicted
+++ resolved
@@ -1,12 +1,9 @@
 4.0
-<<<<<<< HEAD
 	+ sudoers-friendly take user to whatever module which implenents extraSudoerUsers
-=======
 	+ Implement data in use in JS for forms
 	+ Fixed ManageAdmins model and offer it in all editions
 	+ Pass row argument to editable function handler
 	+ Enable automatic updates on commercial servers by default
->>>>>>> b608461e
 	+ Remove excessive top margin for first child fields in forms
 	+ Better warning in change hostname confirmation dialog
 	+ Confirmation dialog action recovers correctly from errors
