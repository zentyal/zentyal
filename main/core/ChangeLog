<<<<<<< HEAD
4.1.5
	+ Fix possible redis corruption when deleting data table rows
	  with ids sharing the same prefix
4.1.4
	+ Remove non-numeric value warning in data table size control
	+ Added skip-lock-tables, quick and single-transaction parameters to
	  mysqldump command when dumping databases
4.1.3
	+ Added JS function Zentyal.escapeHTTPQuery
4.1.2
	+ New commercial edition
4.1.1
	+ Use POST method when submitting forms in AJAX requests
=======
HEAD
	+ Avoid XSS on search when entering JS code
4.0.11
	+ Fix possible redis corruption when deleting data table rows
	  with ids sharing the same prefix
4.0.10
	+ New commercial edition
>>>>>>> 4a1047a7
	+ Added missing table-helper.js dependency to treeView template
4.1
	+ Increase uwsgi read timeout from 60 (default) to 180 seconds
	+ Update version to 4.1
	+ Remove deprecated Summarized report column in Logs page
	+ Removed support for SSLv2 & SSLv3. Using recommended ciphers from:
	  https://wiki.mozilla.org/Security/Server_Side_TLS
	  (contribution by theodorerambert)
4.0.6
	+ Fix remoteservices username/email migration when upgrading from 3.2
4.0.5
	+ Enable sending crash report with no debug mode
4.0.4
	+ Added subscription migration when upgrading from 3.2
	+ Manage correctly internal errors in data table controller
4.0.3
	+ More robust management of administration user accounts
	+ Fix not defined domain in log's ConfigureLogs model
	+ When unsubscribing remove extra packages before saving changes
	+ Better check of versions numbers in backup restore
	+ Make EBox::MyDBEngine more reusable
	+ Modify webadmin service when upgrading from 3.2
	+ Show enable errors in module status table
4.0.2
	+ Remove incorrect directory not exists warnings
	+ Crash reports can be submitted also with global debug disabled
4.0.1
	+ Save changes does redirection after 10 consecutive failed requests
	+ Hide useless revoke button in OpenChange vdomains table
4.0
	+ sudoers-friendly take user to whatever module which implenents extraSudoerUsers
	+ Implement data in use in JS for forms
	+ Fixed ManageAdmins model and offer it in all editions
	+ Pass row argument to editable function handler
	+ Enable automatic updates on commercial servers by default
	+ Remove excessive top margin for first child fields in forms
	+ Better warning in change hostname confirmation dialog
	+ Confirmation dialog action recovers correctly from errors
	+ Make webadmin certificate modifiable via CA module
	+ Better control of error in local backup confirmation dialog
	+ Fixed i18n bug in progress dialog
	+ Updated remoteservices dependencies
	+ Rename Import/Export Configuration to Configuration Backup
	+ Removed subscription from community editions
	+ Remote services now resides on this package
	+ Reload after save changes when urls have hash part
	+ Default webadmin port is now 8443
	+ Remove haproxy which is no longer needed for Outlook Anywhere
	+ UI is now responsive to different resolutions
	+ New System -> Date/Time menu which also includes NTP when available
	+ New header style
	+ Search box moved from menu to header
	+ Menu reorganization and re-style
	+ Added search for configuration data
	+ Improved installation wizards
	+ Set version to 4.0
	+ Use upload-crash-report.py tool from OpenChange upstream instead
	  of a custom one
	+ Optionally submit the email while uploading the crash report
	+ More robust dashboard against widget and remoteservices errors
	+ Added missing use in hasManyViewer.mas
	+ Only allow restore from backups from versions with the same two
	  first version numbers
	+ Escape double quotes in non-editable text fields
	+ When doing a login redirect to the full given URI
	+ Fixed mysql commands executed with wrong parameters or credentials
	+ Fix isEqualTo types comparision, check for defined return value from cmp
	+ Added option to disable Peer Verification in EBox::RESTClient
	+ pathHTTPSSSLCertificate() always returns a list
	+ Added one more tip to component not found page
	+ Removed duplicate code for page not found
	+ Fix some warnings in log
	+ Fix error in send crash report script
	+ Remove all maintenance functionality except logs
	+ Remove no longer needed apparmor custom profile for mysqld
3.5.1
	+ Fixed dashboard links to official manual
	+ Model backup/revoke/save files are no longer called implicitly
	+ Remove warning on formSubmitJS
	+ Don't let database error to cancel halt or reboot processes
	+ More warnings on smart match feature removed
3.5
	+ Avoid warning flag on smart match experimental feature
	+ Remove duplicated code in EBox::Model::DataTable::removeRow
	  and EBox::Model::Manager::removeRowsUsingId
	+ Rethrow properly when exception is a plain string
	+ Fix EBox::Model::Manager::_modelHasMultipleInstances when the
	  model is a children whose model parent is its grandfather or older
	+ Fixed notifyActions by using isIdUsed method and removing
	  slashes to fetch the observable models
	+ Fixed spurious warnings when loadings ads and loading dashboard
	+ Assure that all data under a row directory is removed
	+ EBox::Types::DomainName always return lowercase values
	+ EBox::Types::Host always return lowercase values
	+ Added helper script to improve crash reports
	+ Old timezones supported
	+ Fixed regression on presetUpdate interface actions
	+ Error page for component not found
	+ Included the Dependencies field in crash report
	+ Do not mark services as temporary stopped when shutting down
	+ Enhanced Lock to have exclusive lock with blocking timeout
	+ Added redirection on no parameters support to CGIs
	+ Added and used in save changes process the method Zentyal.reloadTable
	+ Fixed regression in page not found CGI which displayed always a
	  invalid referer error
	+ Included the package field in crash report
	+ Remove RSS and Jabber dispatchers
	+ Added Warning in Dashboard when reboot is requierd by software
	  update
	+ Removed deprecated sliced mode backup
	+ Fix MIME type for returning JSON (application/json)
	+ Added setMessage() and popMessageAndClass() methods to TreeView
	+ Enable InnoDB engine when there are only 4 previous databases
	+ Active session check does not check subapp authenticated
	  requests now
	+ Fixed incorrect URLs with double ports in redirects
	+ Fix typo in general widget
	+ Updated nginx to server static files directly always so apache shouldn't
	  ever get this kind of requests
	+ Set version to 3.5
	+ Support for redirection when loading URL in existent dialog
	+ Added webadmin port tag to haproxy configuration file
	+ Fix dashboard UI freeze when widgets were being updated
	+ Add audit to post save when enabling logs
	+ Fix enabled save changes button after installing packages
	+ Changed CGI base to show correctly referer errors and
	  generating response errors
	+ Override daemons does not fail if a daemon is already stopped
	+ Added missing use to row.mas
	+ More tolerant referer validation so we can access to submodels
	  with an URL
	+ Restored reconnect option for mysql connections
	+ EBox::WebAdmin::addNginxServer does not longer raises exception
	  if file not yet exists
	+ create-db script can repair login problems
	+ Migrate previous configuration from 3.3 when upgrading
	+ Admin password change handled by AuthPAM
	+ Fix version available check in dashboard when file does not exist
	+ Do not show success note if there is no note
	+ Fix data in use behaviour on edition
	+ Fixed revert of changes in redisvi
	+ Better input validation in EBox::Conf::Redis::import_dir_from_file
	+ Give support to data in use exception for in-place booleans
	+ Fix warnOnChangeId framework
	+ Give real no support to /media in Disk Usage even when modules
	  use it
	+ Added release upgrade code (disabled until 3.5)
	+ Hide passwords on admin user model on error and debug on
	+ Set proper version for bugreport issues
3.4
	+ Do not launch exceptions on EBox::MyDBEngine DESTROY
	+ Ask for trace object to non-handled EBox::Exceptions::Base
	  exceptions in the UnhandledError middleware. This will gives us
	  useful stack traces.
	+ When requesting from type a non-existing value use acquirer
	  if it is a volatile type
	+ EBox::WebAdmin::addNginxInclude does not longer raises exception
	  if file not yet exists
	+ Improve post save modules algorithm
	+ Added local apparmor profile for mysqld
	+ Avoid to show two 'module not enabled' messages in composites
	+ All non external exceptions from normal requests are now shown
	  in the UI with the stack trace to report as a bug
	+ All non external exceptions from AJAX requests are now shown in
	  the UI with the stack trace to report as a bug
	+ Template exceptions in normal requests are now handled in webadmin
	+ Set templated files encoding to UTF-8
	+ Send Perl warnings to Zentyal log file in webadmin app
	+ Added keepFile parameter to EBox::Downloader::CGI::FromTempDir
	+ Remove idle and dead code from EBox::Module::Service::writeConfFile
	+ Added auditable property to EBox::Model::DataTable
	+ Added HAProxyPreSetConf to HaProxy::ServiceBase
	+ Moved management of webadmin certificate to HAProxy module
	+ Enable ReverseProxy middleware always
	+ MySQL is restarted before creating database
	+ Use root ownership for webadmin certificates
	+ Execute change hostname actions only if the hostname has really changed
	+ Don't expire session on finish software wizard page
	+ Fixed show help JS to avoid to have help elements with different
	  show state
	+ Use window.location.replace instead of window.location.href
	  to redirect using JS
	+ In EBox::Type::Select, use element value as printableValue for
	  unknown options or options without printableValue
	+ Save haproxy config as changed after webadmin's initialSetup
	+ Send restartUI flag to restart service when restarting a module
	  from the UI
	+ Fix calculation of page number when using go to last page control
	+ Update tracker url in dashboard widget
	+ Continue installation without ads if there is a error getting them
	+ Added EBox::WebAdmin::Middleware::SubAppAuth to validate
	  WebAdmin sub-app requests
	+ Ported restricted resources to use nginx
	+ Removed EBox::Base::upload method because that's 100% handled by Plack
	  now.
	+ Increased the buffer size for uwsgi applications to allow big submits
	  like the one from automatic error report
	+ Added a UnhandledError middleware to catch any die or exception not
	  handled by Zentyal
	+ Added a Devel::StackTrace helper view that shows pretty backtraces
	+ Enable crash reports by default
	+ Added template for download link
	+ Created EBox::Util::Certificate, refactored create-certificate
	  script
	+ Changes in haproxy port validation and allow haproxy internal services
	+ Restore AdminPort model for WebAdmin to improve usability
	+ Added EBox::Module::Config::replicationExcludeKeys()
	+ Added EBox::WebAdmin::PortObserver to be used by ha and
	  remoteservices modules by the moment
	+ Added EBox::GlobalImpl::addModuleToPostSave to save modules
	  after normal save changes process
	+ Added a way for HAProxy to retrieve the CA certificate entry that should
	  be used
	+ Added a left-right composite layout
	+ Search and pagination forms can be omitted using showFilterForm
	  and showPaginationForm properties
	+ Show nice error when global-action fails using die + scalar
	+ EBox::Util::Random now accepts a set of chars to have a random string
	+ Notify HA when a module which must have a single instance in the
	  cluster is enabled/disabled.
	+ Added enabled action to /etc/init.d/zentyal to display whether a
	  module is enabled or disabled
	+ Pass model, type and id to enabled subroutine in
	  EBox::Types::MultiStateAction to be ortoghonal to handler property
	+ Fixed JS error on showing errors in customActionClicked
	+ Added middleware to have auth based on a env variable
	+ Updated nginx to server static files directly always so apache shouldn't
	  ever get this kind of requests
	+ Use uWSGI instead of Apache mod_perl for running CGIs
	+ Updated automatic bug report URL to new bug report endpoint.
	+ Give support to custom actions without image. Those actions will
	  not appear in the legend.
	+ Added to findValueMultipleFields and findValue the nosync parameter
	+ Added support for haproxy 1.5
	+ Moved nginx to listen on localhost
	+ Integration with HA module in save changes process
	+ Added icon for new zentyal-ha module
	+ Migrate rs_verify_servers in remoteservices.conf to
	  rest_verify_servers core.conf
	+ Include basic support to free-format Template models to be
	  included in Composites
	+ Move run-pending-ops script from remoteservices to core
	+ Rename EBox::RemoteServices::RESTResult to EBox::RESTClient::Result
	+ Move EBox::RemoteServices::RESTClient to EBox::RESTClient as it
	  is used in ha and remoteservices module.
	+ Adapt init.d and upstart running checks to Ubuntu 13.10
	+ Use service instead of deprecated invoke-rc.d for init.d scripts
	+ Adapted apache configuration to 2.4
	+ Adapted EBox::Config::Redis to the new libredis-perl API
	+ Adapted redis.conf to redis 2.6
	+ Zentyal MySQL custom conf is now written on initial-setup of logs
	  using a mason template
	+ Write logs configuration only when the module is enabled
	+ Use replace instead of href to redirect in Controller::DataTable
	  (This avoids infinite loops if the user press back button)
	+ Move EBox::CGI::Downloader::* modules  to EBox::Downloader to
	  make file downloads work again
	+ Avoid division by zero while using page navigation
	+ Automatic report text formatting adapted to Redmine
	+ Fix tab selection in tabbed composite from URL path anchor,
	  for instance, /Maintenance/Events#ConfigureDispatchers
	+ Avoid errors triggered on web administration port validation
	+ ManageAdmins model now also add/removes lpadmin group
	+ Show nice error when global-action fails using die + scalar
	+ Fixed JS error on showing errors in customActionClicked
	+ Fixed rethrown of exception in restartService() and
	  EBox::CGI::Base::upload methods
	+ Remove lock file in EBox::Util::Lock::unlock()
	+ Fixed mason component root for custom stubs
	+ Fixed regression in clone action
	+ Decode to utf8 the MySQL database results
	+ Create log database using utf8 charset
	+ Better way to set MySQL password for all the root accounts
	+ Use same JSON reply file for changeRowForm and dataInUse
	+ Fixed regression in AJAX changes with raised error when a
	  data in use exception was found
	+ Fixed css error that hide information in the logs tables
	+ Use sharedscripts in zentyal-core logrotate to avoid triggering
	  in every log file
	+ Take into account view customizer on audit logging
	+ Show complex types (more than one field) in audit log
	  while editing by storing the dump of the value
	+ Fix EBox::Types::Composite::cmp to store changes when only last type
	  is modified
	+ Fixed general widget packages to avoid error on 'packages to
	  upgrade' section
	+ Fixed regression when table size is set to 'view all'
	+ Set version to 3.4
3.3.1
	+ Fixed redirects in table/form JSON replies
	+ Set automated ticket report milestone to 3.3.X
3.3
	+ Refactored module not enabled warning
	+ Add version to header logo
	+ HTML body can now have different styles based on the menu section
	+ Hide close button on saving changes and backup progess
	  dialogs. Don't allow to close it with esc key on those cases.
	+ Fix error when pageSize parameter is not supplied to the model controller
	+ Workaround against modules changed when saving all changes
	+ Recover from widget function exceptions
	+ Use the same Mason interpreter for most HTML templates
	+ Use more granular AJAX for table actions
	+ Use stand-alone AJAX call to refresh save changes button
	+ Added missing use to EBox::CGI::Base
	+ Allow to submit apport crash reports if debug=yes
	+ Switch from Error to TryCatch for exception handling
	+ Added new communityEdition() helper method in EBox::Global
	+ Add version to header logo
	+ Always reload page after saving changes
	+ Use AJAX call to refresh save change buttons
	+ Copy all the redis keys from 'conf' to 'ro' when saving changes of
	  any module to prevent incoherences
	+ Delete unused stopAllModules() and restartAllModules() in EBox::Global
	+ Workaround against modules changed when saving all changes
	+ Display remote services messages if they exist on Dashboard
	+ Recover from widget function exceptions
	+ Fixed mdstat output processing to remove "(auto-read-only)"
	+ Fixed audit logging of delete actions
	+ Fixed errors with row ID in ManageAdmins table
	+ Added missing EBox::Exceptions uses
	+ Fixed bug in selectSetter which hitted selects on DataForm with
	  'unique' option enabled
	+ EBox::WebServer::removeNginxInclude does not longer throws
	  a exception if the path to remove is not included
	+ Copy all the redis keys from 'conf' to 'ro' when saving changes of
	  any module to prevent incoherences
	+ Delete unused stopAllModules() and restartAllModules() in EBox::Global
	+ Use printableName in Configure Module popup
	+ Replace fork of Apache2::AuthCookie with libapache2-authcookie-perl
	+ Added EBox::Types::IPRange::addressesFromBeginToEnd class method
	+ Set proper trial link in advertisements
	+ Show register link in local backup when not registered
	+ Strip the 'C:\fakepath\' that chrome adds to the file input
	+ Make dump_exceptions key work also for mason exceptions
	+ Pass HTTP_PROXY system environment variable to CGIs as they are
	  used in Zentyal modules
	+ Waiting for Zentyal ready page check is more robust now
	+ Fixed error in the recursive method for getting module dependencies
	+ Fixed JS typo which disabled export backup dialog
	+ Added dbus dependency to avoid problems on some minimal installations
	+ When restoring pre-3.2 backups take in account that apache
	  module was renamed to webadmin
	+ Make sure that we always commit/discard audit of changes when we
	  save/revoke all modules
	+ Add new row attribute "disabled"
	+ Fixed JS glitch which broke the dashboard periodical updates
	+ Better check of referer which skips cloud domain if it does not exists
	+ Avoid warning when stopping a module without FirewallHelper
	+ Include contents of /etc/resolv.conf in bug report
	+ Avoid Apache error screen in login when entering through Zentyal
	  Remote using password
	+ Fix warning comparing undefined string in DomainName type
	+ Rewrite row isEqualTo method using hashElements instead of elements
	+ Only allow to move dashboard widget by its handle
	+ Do not fail if zentyal-mysql.passwd ends with a newline character
	+ Removed old migration code from 3.0 to 3.2
	+ Added Number.prototype.toTimeDiffString in format.js
	+ Added .btn-black CSS class
	+ Set version to 3.3
	+ Added enableInnoDbIfNeeded() to MyDBEngine
	+ Fix loading on custom action buttons
	+ Add icon for openchange module
	+ Add missing use statement in EBox::Types::MultiStateAction
	+ Add icon for openchange module
	+ Service type setter works again
3.2
	+ Set 3.2 versions and non-beta logo
3.1.13
	+ Added missing EBox::Gettext uses, fixes crash in view logs refresh
	+ Minor CSS style fixes
	+ Added missing use statement in EBox::Types::MultiStateAction
3.1.12
	+ Do not crash if /etc/timezone does not exist
	+ Clean /var/lib/zentyal/tmp at the first moments of boot instead of
	  when running zentyal start, this fixes problems with leftover locks
	  that affect dhclient hooks
	+ Fixed wrong case in some class names for the save changes button
	+ Fixed autoscroll in dashboard widgets
	+ Added placeholder for drag & drop of table rows
	+ No autoscroll is done when overflow happens. This makes sortable
	  work in chromium
	+ Set audit after logs when enabling in first install
	+ Avoid getting unsaved changes by using readonly instance in manage-logs
3.1.11
	+ Initial setup for webadmin is now executed in postinst
	+ Fixed webadmin port migration
3.1.10
	+ Use DATETIME type in date column for consolidation tables
	+ Summarised reports shows graphs again
	+ Events summarised report has breadcrumbs now
	+ Base EBox::Logs::Composite::SummarizedReport to let summarised
	  reports have common breadcrumbs
	+ Added migration from 3.0 (apache -> webadmin)
3.1.9
	+ Fixed in-place boolean edit with non-basic types different to Union
	+ Removed some warnings in error.log
	+ Fixed confirmation dialogs warning style
	+ Fixed configure widgets width and drop behavior
	+ Fixed regression in dashboard register link after jQuery migration
	+ Always set as changed without checking RO value, this fixes some
	  situations in which the save changes button was not enabled
	+ Fixed regression in audit log IP addresses after nginx integration
	+ Added datetime time formatter to JS graphs which show dates in X
	  axis and date and time in the tracker
	+ Fixed bug sending parameters in Zentyal.Tabs prototype
	+ Fixed side-effect in Model::Manager::_modelHasMultipleInstances() that
	  tried to load composite as model by mistake, the bug was at least
	  present sometimes when trying to generate the configuration report
	+ Throw internal exception in valueByName if elementByName is undef
	+ Added captiveportal icons to CSS
	+ Restore configuration backup from file now works again after JS
	  framework change
	+ Configuration backup download, restore and delete from the list
	  works again after the UI changes
	+ Fixed regression in tabbed composites with the jQuery changes
	+ Set proper title in dialogs when loading in an existent one
	+ Fixed regression on dashboard which allowed to move already
	  present dashboard widgets
3.1.8
	+ Always log Perl errors that are not Zentyal exceptions
	+ Move package icons from software to core as required for the menu
	+ Use dpkg --clear-avail to avoid incoherent updates information
	+ Show printableModelName in DataTables when precondition fails
	+ Fixed number of decimals in Disk Usage when unit is MB
	+ Fixed UTF-8 encoding problems in TreeView
	+ Copyright footer is now at the bottom of the menu
	+ Fixed regression on logs search caused by autoFilter changes
	+ Fix bytes formatter in graphs
	+ Simplified CSS and improved styles and icons
	+ Improved dashboard drag&drop behavior in Chrome
	+ Allow to define permanentMessage directly on models
	+ Show placeholder in dashboard widgets drag&drop
	+ Fixed crash reloading dashboard after configure widgets
	+ Only apply redirect port fix on administration port
	+ Fixed regression in user interface with DataInUse exceptions
	+ Fixed wrong behavior of software updates in dashboard widget
	+ Always show proper language name for english locales
	+ Fixed wrong redirects when using a non-default admin port
	+ Fixed regression in webadmin reload after changing the language
	+ Remove unnecessary and problematic desktop services code
	+ Added icons for disabled users.
3.1.7
	+ Avoid eval operation when using standard HtmlBlocks class
	+ Changed some code to not trigger some unnecesary warnings
	+ Fixed regression on active menu entry highlight
	+ No-committed changes does not appear in configuration changes
	  log table
	+ Added autoFilter property to method tableInfo
	+ Modules can now be marked for restart after save changes via
	  post_save_modules redis key of the global module
	+ Make all dashboards div of the same height to ease drag and drop
	+ Don't allow invalid email in create report CGI
	+ DBEngineFactory is now a singleton
	+ EBox::Util::Random mentions /dev/urandom in its error messages
	  to ease troubleshooting
	+ Assure that type's references to its row are not lost in the
	  edit form template methods
3.1.6
	+ Restyled UI
	+ Added form.js
	+ Added better 502 error page for nginx with redirect when apache is ready
	+ Always call udpateRowNotify in row update, even when the new
	  values are the same than old ones
	+ Fixed bad call to EBox::CGI::Run::urlToClass in EBox::CGi::Base
	+ Added icons for top-level menu entries and module status page
	+ Fixed bad arguments in CGI::Controller::Composite call to SUPER::new()
	+ More flexible EBox::CGI::run for inheritance
	+ Fixed encoding of parameters in confirmation dialogs
	+ Check backup integrity by listing the tar file, throw
	  InvalidData exception if the tar is corrupted
	+ Do not use hidden form fields for generating confirmation dialog JS
	+ Fixed log bugs: use correct RO mode in loggerd, fixed behaviour
	  when all log helpers are disabled, enable logs correctly when
	  added by first time to configure logs table
	+ Fixed bad interpolation in JS code in booleanInPlaceViewer.mas
	+ WizardPage CGIs can now return JSON replies as response
	+ unconfigure-module script disables also the module
	+ Restart firewall module when a firewall observer module is
	  stopped/started using zentyal init.d script
	+ Added temporary stopped state to a Service module to know if a
	  module is stopped but enabled
	+ Redirect to / from /ebox using remote access to avoid blank page
	+ Removed no longer necessary jQuery noConflict()
	+ Added combobox.js
	+ Added EBox::Model::Base as base for DataTable and the new TreeView
	+ Adapted EBox::CGI::Run for the new TreeView models
	+ Fixed DataTable row removal from the UI with 100% volatile models with
	  'ids' method overriden.
3.1.5
	+ Increased webadmin default timeout.
	+ Disable drag & drop on tables with only one row
3.1.4
	+ Don't allow to move read-only rows
	+ Better prefix for user configuration redis keys
	+ Hide disabled carousel buttons, fix modal template
	+ Fixed modal dialog template
	+ Mark save changes button as changed when moving rows
	+ Remove unused parameter in Zentyal.DataTable.changeRow
3.1.3
	+ Enhanced UI styles: dialogs, progress bars, carousel, colors and images
	+ Rows of tables can now be moved using drag & drop
	+ Added logout dialog with option of discarding changes
	+ Remember page size options per users, added 'View all' page size option
	+ Added storage of options per user
	+ Enable and/or conifgure module dependencies automatically in
	  Module Status page
	+ Adapted CGIs to new modal dialogs
	+ Ported graphs from flotr.js to flot.js
	+ Ported JS code to jQuery and jQuery-ui
	+ Removed Modalbox.js, table_orderer.js and carousel.js
	+ Left menu keyword search is now case insensitive
3.1.2
	+ Make manage administrators table resilent against invalid users
	+ Remove deprecated backup domains related from logs module
	+ Added EBox::Types::URI type
	+ Added saveReload method to use reload instead of restart to
	  reduce service downtime. Use with care and programatically
	+ Added findValueMultipleFields() to DataTable and refactor _find()
	  to allow search by multiple fields
	+ Fixed disk usage report for logs component
3.1.1
	+ Do not dump unnecessary .bak files to /var/lib/zentyal/conf
	+ Restart all the core daemons instead of only apache after logrotate
	+ Fixed graph template so it could be feed with data using decimal
	  comma, it will convert it to a JS array without problems
	+ Fixed regression parsing ModalController urls
	+ Fixed regression non-model CGIs with aliases
	+ Added a way to retrieve all Models inside a Composite and its children.
	+ Increased the size limit for file uploads.
	+ Implemented a way to include configuration files for Nginx so the SOAP
	  services are able to use Nginx for SSL.
3.1
	+ Improved the message shown when there are no changes pending to save on
	  logout.
	+ Use the X-Forwarded-Proto header for redirects construction.
	+ Added nginx as the public HTTP server of Zentyal.
	+ Renamed 'Apache' module to 'WebAdmin' module. If you need to restart the
	  web administration you must use 'service zentyal webadmin restart'.
	+ Set trac milestone for reported bugs to 3.1.X
	+ CGIs are now EBox::Module::CGI::* instead of EBox::CGI::Module::*
	+ Daemons are now disabled when configuring a module, so Zentyal can
	  manage them directly instead of being autostarted by the system
	+ EBox::Model::DataForm::formSubmitted called even where there is no
	  previous row
	+ Added Pre-Depends on mysql-server to avoid problems with upgrades
	+ Depend on mysql-server metapackage instead of mysql-server-5.5
	+ Depend on zentyal-common 3.1
3.0.20
	+ Check against inexistent path in EBox::Util::SHM::subkeys
	+ Silent diff in EBox::Types::File::isEqualTo
	+ Print correctly UTF8 characters from configuration backup description
	+ When host name is changed, update /etc/hostname
	+ Proper link to remote in configuration backup page
3.0.19
	+ Removed full restore option for restore-backup tool and
	  EBox:Backup relevant methods
	+ Optimise loading Test::Deep::NoTest to avoid test environment creation
	+ Use EBox::Module::Base::writeConfFileNoCheck to write apache
	  configuration file
	+ Log events after dispatching them in the EventDaemon and catch exception
	  to avoid crashes when mysql is already stopped
	+ Emit events on zentyal start and stop
	+ Refactor some events-related code
	+ Changed MB_widedialog CSS class to use all width available in
	  the screen
	+ Fixed a broken link to SysInfo/Composite/General when activating the
	  WebServer module.
3.0.18
	+ Pass model instance when invoking EBox::Types::Select populate function
	+ Improve dynamic editable property detection for framework types
	+ Override _validateReferer method in Desktop services CGI
	+ Don't abort configuration backup when we get a error retrieving the
	  partition table information
	+ In EBox:Model::Row, refactored elementExists and
	  elementByName to make them to have similiar code structure
	+ Improvement in test help classes and added test fakes for
	  EBox::Model::Manager and EBox::Util::SHMLock
	+ Prevented unuseful warning in
	  EBox::Model::DataTable::setDirectory when the old directory is undef
	+ Fixed unit tests under EBox/Model/t, backup configuration tests and
	  some others
	+ Remove unused method EBox::Auth::alreadyLogged()
	+ Apache::setRestrictedResource updates properly if already exists
	+ Global and Module::Config allow to set redis instance to ease testing
	+ Now EBox::GlobalImpl::lastModificationTime also checks
	  modification time of configuration files
	+ Rows in events models are now synced before running EventDaemon
	+ Better way of checking if event daemon is needed
3.0.17
	+ Allow numeric zero as search filter
	+ When filtering rows don't match agains link urls or hidden values
	+ Avoid CA file check when removing it from Apache module
	+ Silent removeCA and removeInclude exceptions when removing
	  non-existant element
	+ Fixed rollback operation in redis config backend
	+ Desktop services CGI now only returns JSON responses
	+ Log error when dynamic loading a class fails in
	  ConfigureDispatchers model
	+ Update total ticks dynamically in progress indicator if ticks overflow
3.0.16
	+ Fixed regression in boolean in-place edit with Union types
	+ Added some missing timezones to EBox::Types::TimeZone
	+ Add a new method to DBEngine 'checkForColumn' to retrieve columns
	  definition from a given table
	+ Reload models info in model manager if new modules are installed
3.0.15
	+ Make sure that halt/reboot button can be clicked only once
	+ Cleaner way of disabling dependant modules when the parent is disabled,
	  avoiding unnecessary calls to enableService each time the module status
	  page is loaded.
	+ Show confirmation dialog when trying to change host or domain
	  if zentyal-samba is installed and provisioned
	+ Modified data table controller so edit boolean in place reuses
	  the code of regular edits, avoiding getting incorrect read-only
	  values from cache
3.0.14
	+ Allow search filters with a leading '*'
	+ Better error reporting when choosing a bad search filter
	+ External exceptions from _print method are caught correctly in CGIs
	+ EBox::CGI::run now supports correct handling of APR::Error
	+ Fixed dashboard check updates ajax requests in Chrome
	+ Fixed errors with zero digits components in time type
3.0.13
	+ Better warning if size file is missing in a backup when
	  restoring it
	+ Fixed table cache behaviour on cache miss in logs module
	+ Fix wrong button label when deleting rows in 'datainuse' template
	+ Removed unused method EBox::Model::DataTable::_tailoredOrder
	+ Added force default mode and permission to writeConfFileNoCheck(),
	  writeFile() and derivatives
	+ Fixed bug in EBox:::Logs::CGI::Index with internationalized
	  parameter names
	+ DataTables with sortedBy are now orderer alphabetically with
	  proper case treatment
	+ Display messages in model even when there are not elements and
	  table body is not shown
3.0.12
	+ Improve change-hostname script, delete all references to current name
	+ Faster dashboard loading with asynchronous check of software updates
	+ Workaround for when the progress id parameter has been lost
	+ Fixed problems calling upstart coomands from cron jobs with wrong PATH
	+ Decode CGI unsafeParams as utf8
	+ Avoid double encoding when printing JSON response in EBox::CGI::Base
	+ Remove warning in EBox::Menu::Folder when currentfolder is not defined
	+ Removed unnecesary and misleading method new from EBox::Auth package
3.0.11
	+ Avoid flickering loading pages when switching between menu entries
	+ Incorrect regular expression in logs search page are correctly handled
	+ Fix input badly hidden in the logs screen
	+ reloadTable from DataTable now remove cached fields as well
3.0.10
	+ Fixed unsafe characters error when getting title of progress
	  indicator in progress dialog
	+ Added use utf8 to dashboard template to fix look of closable messages
3.0.9
	+ Adapted file downloads to the new utf8 fixes
	+ Write backup files in raw mode to avoid utf8 problems
	+ Print always utf8 in STDOUT on all CGIs
	+ Decode CGI params of values entered at the interface as utf8
	+ Proper encode/decode of utf8 with also pretty JSON
	+ Fixed utf8 decoding in date shown at dashboard
	+ Removed old workarounds for utf8 problems
	+ Added new recoveryEnabled() helper method to Module::Base
	+ Added recoveryDomainName() method to SyncProvider interface
	+ Restore backup can now install missing modules in Disaster Recovery
	+ Show specific slides when installing a commercial edition
	+ Redirect to proper CGI after login in disaster recovery mode
	+ Removed old debconf workaround for first stage installation
	+ Log redis start message as debug instead of info to avoid flood
	+ Use unsafeParam in EBox::CGI::Base::paramsAsHash
	+ EBox::Module::Service does not raise exception and logs
	  nothing when using init.d status
	+ Fixed glitch in backup CGI which sometimes showed
	  the modal dialog with a incorrect template
3.0.8
	+ Use path for default name in SyncFolders::Folder
	+ Do not restrict characters in data table searchs
	+ Fixed automatic bug report regression
	+ Fixed refresh of the table and temporal control states
	  in customActionClicked callback
	+ Modified modalbox-zentyal.js to accept wideDialog parameter
	+ Fixed template method in MultiStateAction to return the default
	  template when it is not any supplied to the object
	+ Fixed sendInPlaceBooleanValue method from table-helper.js; it
	  aborted because bad parameters of Ajax.Updater
	+ Fixed bug that made that the lock was shared between owners
	+ Some fixes in the function to add the rule for desktops services
	  to the firewall
	+ Delete obsolete EBox::CGI::MenuCSS package
3.0.7
	+ Add new EBox::Module::Service::Observer to notify modules about
	  changes in the service status
	+ Administration accounts management reflects the changes in
	  system accounts in ids() or row() method call
	+ Some fixes in the RAID event watcher
	+ foreignModelInstance returns undef if foreignModel is
	  undef. This happens when a module has been uninstalled and it is
	  referenced in other installed module (events)
	+ loggerd shows loaded LogHelpers when in debug mode
	+ Added additional info to events from RAID watcher
	+ Use sudo to remove temporal files/diectories in backup, avoiding
	  permissions errors
	+ Added exception for cloud-prof module to events dependencies
3.0.6
	+ Skip keys deleted in cache in Redis::_keys()
	+ Fixed events modules dependencies to depend on any module which
	  provides watchers or dispatchers
	+ Always call enableActions before enableService when configuring modules
	+ Added needsSaveAfterConfig state to service modules
	+ Better exceptions logging in EBox::CGI::Run
	+ Fixed 'element not exists' error when enabling a log watcher
	+ Scroll up when showing modal dialog
	+ Added fqdnChanged methods to SysInfo::Observer
	+ Fixed SSL configuration conflicts betwen SOAPClient and RESTClient
3.0.5
	+ Template ajax/simpleModalDialog.mas can now accept text
	+ Used poweroff instead of halt to assure that system is powered
	  off after halt
	+ Fixed log audit database insert error when halting or rebooting
	+ Added time-based closable notification messages
	+ Adapted to new EBox::setLocaleEnvironment method
	+ EBox::Type::File now allows ebox user to own files in directories
	  which are not writable by him
	+ Removed cron daily invocation of deprecated report scripts
3.0.4
	+ Added EBox::SyncFolders interface
	+ Fixed invokation of tar for backup of model files
	+ New observer for sysinfo module to notify modules implementing the
	  SysInfo::Observer interface when the host name or host domain is
	  changed by the user, before and after the change takes effect
	+ Stop and start apache after language change to force environment reload
	+ Reload page after language change
	+ EBox::Module::Service::isRunning() skips daemons whose precondition fail
	+ Fixed undefined reference in DataTable controller for log audit
	+ Added and used serviceId field for service certificates
	+ Fixed SQL quoting of column names in unbuffered inserts and consolidation
3.0.3
	+ Fixed bug which prevented highlight of selected item in menu
	+ Fixed base class of event dispatcher to be compatible with the
	  changes dispatcher configuration table
	+ Fixed event daemon to use dumped variables
	+ Fixed need of double-click when closing menu items in some cases
	+ Fixed logs consolidation to avoid high CPU usage
	+ In view log table: correctly align previous and first page buttons
	+ Improve host name and domain validation.
	+ Forbidden the use of a qualified hostname in change hostname form
	+ Update samba hostname-dependent fields when hostname is changed
	+ Confirmation dialog when the local domain is changed and with a
	  warning if local domain which ends in .local
3.0.2
	+ The synchronization of redis cache refuses with log message to set
	  undefined values
	+ Fixed wrong sql statement which cause unwanted logs purge
	+ DataForm does not check for uniqueness of its fields, as it only
	  contains a single row
	+ In ConfigureLogs, restored printable names for log domains
	+ Fixed dashboard update error on modules widget, counter-graph
	  widget and widget without sections
	+ Better way to fix non-root warnings during boot without interfering
	  on manual restart commands in the shell
3.0.1
	+ Properly set default language as the first element of the Select to
	  avoid its loss on the first apache restart
	+ Set milestone to 3.0.X when creating tickets in trac.zentyal.org
	+ Removed forced setting of LANG variables in mod_perl which made progress
	  indicator fail when using any language different to English
	+ Removed some frequent undef warnings
	+ Added executeOnBrothers method to EBox::Model::Component
	+ Fixed repetition of 'add' and 'number change' events in RAID watcher
	+ Fixed incorrect display of edit button in tables without editField action
	+ Cache MySQL password to avoid reading it all the time
	+ Fixed request came from non-root user warnings during boot
	+ Send info event in Runit watcher only if the service was down
	  MAX_DOWN_PERIODS
3.0
	+ Removed beta logo
	+ Set 'firstInstall' flag on modules when installing during initial install
	+ Set 'restoringBackup' flag on modules when restoring backup
	+ Call enableService after initialSetup while restoring backup
	+ Registration link in widget now have appropiate content when either
	  remoteservices or software are not installed
	+ Fixed style for disabled buttons
	+ Composite and DataTable viewers recover from errors in pageTitle method
	+ Fixed intermitent failure in progress when there are no slides
	+ Rollback redis transaction on otherwise instead finally block
	+ Members of the 'admin' group can now login again on Zentyal
	+ Multi-admin management for commercial editions
	+ First and last move row buttons are now disabled instead of hidden
	+ In save changes dialog set focus always in the 'save' button
	+ Fixed i18n problem in some cases where environment variables
	  were different than the selected locale on Zentyal UI, now
	  LANG and LC_MESSAGES are explicitly passed to mod_perl
	+ Reviewed registration strings
	+ Added template attribute to MultiStateAction to provide any kind
	  of HTML to display an action
	+ Changed icon, name and link for Zentyal Remote
	+ Fixed some compatibility issues with Internet Explorer 9
	+ Show warning with Internet Explorer 8 or older
	+ Improved dashboard buttons colors
2.3.24
	+ Do not cache undef values in EBox::Config::Redis::get()
	+ Code fix on subscription retrieval for Updates event
	+ Update validate referer to new Remote Services module API
	+ In-place booleans now properly mark the module as changed
	+ Do not try to read slides if software module is not installed
	+ Fixed wrong call in Events::isEnabledDispatcher()
	+ Updated 'created by' footer
2.3.23
	+ Change the default domain name from 'zentyal.lan' to
	  'zentyal-domain.lan'
	+ Changes in first enable to avoid letting modules unsaved
	+ Type File now accepts spaces in the file name
	+ Added setTimezone method to MyDBEngine
	+ Enable consolidation after reviewing and pruning
	+ Code typo fix in Events::isEnabledWatcher
	+ Remove all report code from core
	+ Move SysInfo report related to remoteservices module
	+ Fixed regression which removed scroll bars from popups
	+ New carousel transition for the installation slides
	+ Added option to not show final notes in progress bar
	+ EBox::Model::Component::modelGetter does not die when trying to
	  get a model for an uninstalled module
	+ Added previous/next buttons to manually switch installation slides
	+ New installation slides format
	+ Added compatibility with MS Internet Explorer >= 8
2.3.22
	+ Changed first installation workflow and wizard infraestructure
	+ Improved firewall icons
	+ Set hover style for configure rules button in firewall
	+ Do not disable InnoDB in mysql if there are other databases
	+ Progress indicator no longer calls showAds if it is undefined
	+ Send cache headers on static files to improve browsing speed
	+ Added foreignNoSyncRows and foreignFilter options to EBox::Types::Select
	+ Improved settings icon
	+ Fixed modalboxes style
	+ Improve host domain validation. Single label domains are not allowed.
2.3.21
	+ Fixes on notifyActions
	+ Check for isDaemonRunning now compatible with asterisk status
	+ Fixed warning call in EBox::Types::HasMany
2.3.20
	+ New look & feel for the web interface
	+ Adjust slides transition timeout during installation
	+ Audit changes table in save changes popup has scroll and better style
	+ Model messages are printed below model title
	+ noDataMsg now allows to add elements if it makes sense
	+ Fixed ajax/form.mas to avoid phantom change button
	+ EBox::Model::Manager::_setupModelDepends uses full paths so the
	  dependecies can discriminate between models with the same name
	+ Default row addition in DataForm does not fires validateTypedRow
	+ Code typo fix in change administration port model
	+ Set only Remote as option to export/import configuration to a
	  remote site
	+ Return undef in HasMany type when a model is not longer
	  available due to being uninstalled
	+ Added onclick atribute to the link.mas template
	+ Fix exception raising when no event component is found
	+ table_ordered.js : more robust trClick event method
	+ Changed dashboard JS which sometimes halted widget updates
	+ Added popup dialogs for import/export configuration
	+ Changes in styles and sizes of the save/revoke dialog
	+ Removed redudant code in ConfigureWatchers::syncRows which made module
	  to have an incorrect modified state
	+ Dont show in bug report removed packages with configuration
	  held as broken packages
	+ DataTable::size() now calls to syncRows()
	+ EBox::Module::Config::set_list quivalent now has the same
	  behaviour than EBox::Module::Config::set
2.3.19
	+ Manually set up models for events to take into account the
	  dynamic models from the log watcher filtering models
	+ Fixed warnings when deleting a row which is referenced in other model
	+ Disable HTML form autocompletion in admin password change model
	+ Fixed incorrect non-editable warnings in change date and time model
	+ Fixed parsing value bug in EBox::Types::Date and EBox::Types::Time
	+ Reworked mdstat parsing, added failure_spare status
	+ Configuration backup implicitly preserves ownership of files
	+ Changes in styles and sizes of the save/revoke dialog
	+ New data form row is copied from default row, avoiding letting hidden
	  fields without its default value and causing missing fields errors
	+ Always fill abstract type with its default value, this avoids
	  errors with hidden fields with default value
	+ Different page to show errors when there are broken software packages
	+ InverseMatchSelect and InverseMatchUnion use 'not' instead of '!' to
	  denote inverse match. This string is configurable with a type argument
	+ Fixed types EBox::Type::InverseMatchSelect and InverseMatchUnion
	+ Fixed bug in DataTable::setTypedRow() which produced an incorrect 'id'
	  row element in DataTable::updateRowNotify()
	+ In tableBody.mas template: decomposed table topToolbar section in methods
	+ Fixed bug in discard changes dialog
	+ Confirmation dialogs now use styled modalboxes
	+ Do not reload page after save changes dialog if operation is successful
	+ Maintenance menu is now kept open when visiting the logs index page
2.3.18
	+ Manual clone of row in DataTable::setTypedRow to avoid segfault
	+ Avoid undef warnings in EBox::Model::DataTable::_find when the
	  element value is undef
	+ Fixed kill of ebox processes during postrm
	+ Set MySQL root password in create-db script and added mysql script
	  to /usr/share/zentyal for easy access to the zentyal database
	+ Increased timeout redirecting to wizards on installation to 5 seconds
	  to avoid problems on some slow or loaded machines
	+ Save changes dialog do not appear if there are no changes
	+ Delete no longer needed duplicated code
	+ Do not go to save changes after a regular package installation
	  they are saved only in the first install
	+ Progress bar in installation refactored
2.3.17
	+ Do not use modal box for save changes during installation
	+ Hidden fields in DataTables are no longer considered compulsory
	+ Select type has now its own viewer that allows use of filter function
	+ User is now enabled together with the rest of modules on first install
2.3.16
	+ Fix 'oldRow' parameter in UpdatedRowNotify
	+ Use Clone::Fast instead of Clone
	+ Modal dialog for the save and discard changes operations
	+ Use a different lock file for the usercorner redis
	+ Improved look of tables when checkAll controls are present
	+ Better icons for clone action
	+ Added confirmation dialog feature to models; added confirmation
	  dialog to change hostname model
	+ Dynamic default values are now properly updated when adding a row
	+ Kill processes owned by the ebox user before trying to delete it
	+ Do not use sudo to call status command at EBox::Service::running
	+ Fixed regression setting default CSS class in notes
2.3.15
	+ Added missing call to updateRowNotify in DataForms
	+ Fixed silent error in EBox::Types::File templates for non-readable
	  by ebox files
	+ Use pkill instead of killall in postinst
	+ Use unset instead of delete_dir when removing rows
	+ Do not set order list for DataForms
	+ Only try to clean tmp dir on global system start
2.3.14
	+ Error message for failure in package cache creation
	+ Fixed regression when showing a data table in a modal view
	+ Do not do a redis transaction for network module init actions
	+ Fixed EBox::Module::Config::st_unset()
	+ Allowed error class in msg template
2.3.13
	+ Fixed problems in EventDaemon with JSON and blessed references
	+ More crashes avoided when watchers or dispatchers doesn't exist
	+ Proper RAID watcher reimplementation using the new state API
	+ EBox::Config::Redis singleton has now a instance() method instead of new()
	+ Deleted wrong use in ForcePurge model
2.3.12
	+ Fixed problem with watchers and dispatchers after a module deletion
	+ Fixed EBox::Model::DataTable::_checkFieldIsUnique, it failed when the
	  printableValue of the element was different to its value
	+ Fixed separation between Add table link and table body
	+ Adaptation of EventDaemon to model and field changes
	+ Disabled logs consolidation on purge until it is reworked, fixed
	  missing use in purge logs model
	+ Fixed Componet::parentRow, it not longer tries to get a row with
	  undefined id
	+ Fix typo in ConfigureLogs model
	+ Mark files for removing before deleting the row from backend in
	  removeRow
	+ The Includes directives are set just for the main virtual host
	+ Fixed EventDaemon crash
2.3.11
	+ Mark files for removing before deleting the row from backend in removeRow
	+ Dashboard widgets now always read the information from RO
	+ Enable actions are now executed before enableService()
	+ Fixed regression which prevented update of the administration service
	  port when it was changed in the interface
	+ New EBox::Model::Composite::componentNames() for dynamic composites
	+ Remove _exposedMethods() feature to reduce use of AUTOLOAD
	+ Removed any message set in the model in syncRows method
	+ Added global() method to modules and components to get a coherent
	  read-write or read-only instance depending on the context
	+ Removed Model::Report and Composite::Report namespaces to simplify model
	  management and specification
	+ New redis key naming, with $mod/conf/*, $mod/state and $mod/ro/* replacing
	  /ebox/modules/$mod/*, /ebox/state/$mod/* and /ebox-ro/modules/$mod/*
	+ Removed unnecessary parentComposite methods in EBox::Model::Component
	+ Only mark modules as changed when data has really changed
	+ EBox::Global::modChange() throws exception if instance is readonly
	+ New get_state() and set_state() methods, st_* methods are kept for
	  backwards compatibility, but they are deprecated
	+ Simplified events module internals with Watcher and Dispatcher providers
	+ Model Manager is now able to properly manage read-only instances
	+ Composites can now use parentModule() like Models
	+ Renamed old EBox::GConfModule to EBox::Module::Config
	+ Unified model and composite management in the new EBox::Model::Manager
	+ Model and composites are loaded on demand to reduce memory consumption
	+ Model and composite information is now stored in .yaml schemas
	+ ModelProvider and CompositeProvider are no longer necessary
	+ Simplified DataForm using more code from DataTable
	+ Adapted RAID and restrictedResources() to the new JSON objects in redis
	+ Remove unused override modifications code
	+ Added /usr/share/zentyal/redis-cli wrapper for low-level debugging
	+ Use simpler "key: value" format for dumps instead of YAML
	+ Row id prefixes are now better chosen to avoid confusion
	+ Use JSON instead of list and hash redis types (some operations,
	  specially on lists, are up to 50% faster and caching is much simpler)
	+ Store rows as hashes instead of separated keys
	+ Remove deprecated all_dirs and all_entries methods
	+ Remove obsolete EBox::Order package
	+ Remove no longer needed redis directory tree sets
	+ Fixed isEqualTo() method on EBox::Types::Time
	+ EBox::Types::Abstract now provides default implementations of fields(),
	  _storeInGConf() and _restoreFromHash() using the new _attrs() method
	+ Remove indexes on DataTables to reduce complexity, no longer needed
	+ Simplified ProgressIndicator implementation using shared memory
	+ New EBox::Util::SHMLock package
	+ Implemented transactions for redis operations
	+ Replace old MVC cache system with a new low-level redis one
	+ Delete no longer necessary regen-redis-db tool
	+ Added new checkAll property to DataTable description to allow
	  multiple check/uncheck of boolean columns
2.3.10
	+ Added Desktop::ServiceProvider to allow modules to implement
	  requests from Zentyal desktop
	+ Added VirtualHost to manage desktop requests to Zentyal server
	+ Fix EventDaemon in the transition to MySQL
	+ Send EventDaemon errors to new rotated log file /var/log/zentyal/events.err
	+ Send an event to Zentyal Cloud when the updates are up-to-date
	+ Send an info event when modules come back to running
	+ Include additional info for current event watchers
	+ Fixed RAID report for some cases of spare devices and bitmaps
	+ Fixed log purge, SQL call must be a statement not a query
	+ Fixed regex syntax in user log queries
	+ Added missing "use Filesys::Df" to SysInfo
	+ Disabled consolidation by default until is fixed or reimplemented
	+ Fixed regresion in full log page for events
	+ Added clone action to data tables
	+ Fixed regression in modal popup when showing element table
	+ Added new type EBox::Types::KrbRealm
	+ Fix broken packages when dist-upgrading from old versions: stop ebox
	  owned processes before changing home directory
	+ Log the start and finish of start/stop modules actions
	+ Added usesPort() method to apache module
2.3.9
	+ Enable SSLInsecureRenegotiation to avoid master -> slave SOAP handsake
	  problems
	+ Added validateRowRemoval method to EBox::Model::DataTable
	+ Use rm -rf instead of remove_tree to avoid chdir permission problems
	+ Avoid problems restarting apache when .pid file does not exist
	+ Do not use graceful on apache to allow proper change of listen port
	+ Simplified apache restart mechanism and avoid some problems
2.3.8
	+ Create tables using MyISAM engine by default
	+ Delete obsolete 'admin' table
2.3.7
	+ Fixed printableName for apache module and remove entry in status widget
	+ Merged tableBodyWithoutActions.mas into tableBody.mas
	+ Removed tableBodyWithoutEdit.mas because it is no longer used
	+ Better form validation message when there are no ids for
	  foreign rows in select control with add new popup
	+ Fixed branding of RSS channel items
	+ Fixed destination path when copying zentyal.cnf to /etc/mysql/conf.d
	+ Packaging fixes for precise
2.3.6
	+ Switch from CGIs to models in System -> General
	+ New value() and setValue() methods in DataForm::setValue() for cleaner
	  code avoiding use of AUTOLOAD
	+ Added new EBox::Types::Time, EBox::Types::Date and EBox::Types::TimeZone
	+ Added new attribute 'enabled' to the Action and MultiStateAction types
	  to allow disabling an action. Accepts a scalar or a CODE ref
	+ The 'defaultValue' parameter of the types now accept a CODE ref that
	  returns the default value.
2.3.5
	+ Added force parameter in validateTypedRow
	+ Fixed 'hidden' on types when using method references
	+ Removed some console problematic characters from Util::Random::generate
	+ Added methods to manage apache CA certificates
	+ Use IO::Socket::SSL for SOAPClient connections
	+ Removed apache rewrite from old slaves implementation
	+ Do not show RSS image if custom_prefix defined
2.3.4
	+ Avoid 'negative radius' error in DiskUsage chart
	+ Fixed call to partitionFileSystems in EBox::SysInfo::logReportInfo
	+ Log audit does not ignore fields which their values could be interpreted
	  as boolean false
	+ Avoid ebox.cgi failure when showing certain strings in the error template
	+ Do not calculate md5 digests if override_user_modification is enabled
	+ Clean /var/lib/zentyal/tmp on boot
	+ Stop apache gracefully and delete unused code in Apache.pm
	+ Cache contents of module.yaml files in Global
2.3.3
	+ The editable attribute of the types now accept a reference to a function
	  to dinamically enable or disable the field.
	+ In progress bar CGIs AJAX call checks the availability of the
	  next page before loading it
	+ Replaced community logo
	+ Adapted messages in the UI for new editions
	+ Changed cookie name to remove forbidden characters to avoid
	  incompatibilities with some applications
	+ Added methods to enable/disable restart triggers
2.3.2
	+ Fixed redis unix socket permissions problem with usercorner
	+ Get row ids without safe characters checking
	+ Added EBox::Util::Random as random string generator
	+ Set log level to debug when cannot compute md5 for a nonexistent file
	+ Filtering in tables is now case insensitive
	+ ProgressIndicator no longer leaves zombie processes in the system
	+ Implemented mysqldump for logs database
	+ Remove zentyal-events cron script which should not be longer necessary
	+ Bugfix: set executable permissions to cron scripts and example hooks
	+ Added a global method to retrieve installed server edition
	+ Log also duration and compMessage to events.log
2.3.1
	+ Updated Standards-Version to 3.9.2
	+ Fixed JS client side table sorting issue due to Prototype
	  library upgrade
	+ Disable InnoDB by default to reduce memory consumption of MySQL
	+ Now events are logged in a new file (events.log) in a more
	  human-readable format
	+ Added legend to DataTables with custom actions
	+ Changed JS to allow the restore of the action cell when a delete
	  action fails
	+ Set milestone to 3.0 when creating bug reports in the trac
	+ Avoid temporal modelInstance errors when adding or removing
	  modules with LogWatchers or LogDispatcher
	+ Unallow administration port change when the port is in use
2.3
	+ Do not launch a passwordless redis instance during first install
	+ New 'types' field in LogObserver and storers/acquirers to store special
	  types like IPs or MACs in an space-efficient way
	+ Use MySQL for the logs database instead of PostgreSQL
	+ Bugfix: logs database is now properly recreated after purge & install
	+ Avoid use of AUTOLOAD to execute redis commands, improves performance
	+ Use UNIX socket to connect to redis for better performance and
	  update default redis 2.2 settings
	+ Use "sudo" group instead of "admin" one for the UI access control
	+ Added EBox::Module::Base::version() to get package version
	+ Fixed problem in consalidation report when accumulating results
	  from queries having a "group by table.field"
	+ Added missing US and Etc zones in timezone selector
	+ Replaced autotools with zbuildtools
	+ Refuse to restore configuration backup from version lesser than
	  2.1 unless forced
	+ Do not retrieve format.js in every graph to improve performance
	+ The purge-module scripts are always managed as root user
	+ New grep-redis tool to search for patterns in redis keys or
	  values
	+ Use partitionFileSystems method from EBox::FileSystem
2.2.4
	+ New internal 'call' command in Zentyal shell to 'auto-use' the module
	+ Zentyal shell now can execute commandline arguments
	+ Bugfix: EBox::Types::IPAddr::isEqualTo allows to change netmask now
	+ Removed some undefined concatenation and compare warnings in error.log
	+ Ignore check operation in RAID event watcher
	+ Skip IP addresses ending in .0 in EBox::Types::IPRange::addresses()
	+ Do not store in redis trailing dots in Host and DomainName types
	+ Added internal command to instance models and other improvements in shell
	+ Now the whole /etc/zentyal directory is backed up and a copy of the
	  previous contents is stored at /var/backups before restoring
	+ Removing a module with a LogWatcher no longer breaks the LogWatcher
	  Configuration page anymore
	+ Fixed error in change-hostname script it does not longer match substrings
	+ Bugfix: Show breadcrumbs even from models which live in a
	  composite
	+ HTTPLink now returns empty string if no HTTPUrlView is defined
	  in DataTable class
	+ Added mising use sentence in EBox::Event::Watcher::Base
2.2.3
	+ Bugfix: Avoid url rewrite to ebox.cgi when requesting to /slave
	+ Fixed logrotate configuration
	+ More resilient way to handle with missing indexes in _find
	+ Added more informative text when mispelling methods whose prefix
	  is an AUTOLOAD action
	+ A more resilient solution to load events components in EventDaemon
	+ Added one and two years to the purge logs periods
	+ Fixed downloads from EBox::Type::File
2.2.2
	+ Revert cookie name change to avoid session loss in upgrades
	+ Do not try to change owner before user ebox is created
2.2.1
	+ Removed obsolete references to /zentyal URL
	+ Create configuration backup directories on install to avoid warnings
	  accessing the samba share when there are no backups
	+ Log result of save changes, either successful or with warnings
	+ Changed cookie name to remove forbidden characters to avoid
	  incompatibilities with some applications
	+ Removed duplicated and incorrect auding logging for password change
	+ Fixed some non-translatable strings
	+ Create automatic bug reports under 2.2.X milestone instead of 2.2
	+ Fixed bug changing background color on selected software packages
2.1.34
	+ Volatile types called password are now also masked in audit log
	+ Adjust padding for module descriptions in basic software view
	+ Removed beta icon
2.1.33
	+ Fixed modal add problems when using unique option on the type
	+ Fixed error management in the first screen of modal add
	+ Unify software selection and progress colors in CSS
	+ Set proper message type in Configure Events model
	+ Fixed error checking permanentMessage types in templates/msg.mas
2.1.32
	+ Added progress bar colors to theme definition
	+ Remove no longer correct UTF8 decode in ProgressIndicator
	+ Fixed UTF8 double-encoding on unexpected error CGI
	+ Reviewed some subscription strings
	+ Always fork before apache restart to avoid port change problems
	+ Stop modules in the correct order (inverse dependencies order)
	+ Better logging of failed modules on restore
2.1.31
	+ Do not start managed daemons on boot if the module is disabled
	+ Better message on redis error
	+ Watch for dependencies before automatic enable of modules on first install
2.1.30
	+ Removed obsolete /ebox URL from RSS link
	+ Changed methods related with extra backup data in modules logs
	  to play along with changes in ebackup module
	+ Set a user for remote access for audit reasons
	+ Detect session loss on AJAX requests
2.1.29
	+ Startup does not fail if SIGPIPE received
2.1.28
	+ Added code to mitigate false positives on module existence
	+ Avoid error in logs full summary due to incorrect syntax in template
	+ Allow unsafe chars in EBox::Types::File to avoid problems in some browsers
	+ Reviewed some subscription strings
	+ Warning about language-packs installed works again after Global changes
	+ Show n components update when only zentyal packages are left to
	  upgrade in the system widget
	+ Do not show debconf warning when installing packages
	+ EBox::Types::IPAddr (and IPNetwork) now works with defaultValue
	+ Allow to hide menu items, separators and dashboard widgets via conf keys
2.1.27
	+ Do not create tables during Disaster Recovery installation
	+ Added new EBox::Util::Debconf::value to get debconf values
	+ DataTable controller does no longer try to get a deleted row
	  for gather elements values for audit log
	+ Check if Updates watcher can be enabled if the subscription
	  level is yet unknown
2.1.26
	+ Detection of broken packages works again after proper deletion
	  of dpkg_running file
	+ Keep first install redis server running until trigger
	+ Unified module restart for package trigger and init.d
	+ Use restart-trigger script in postinst for faster daemons restarting
	+ System -> Halt/Reboot works again after regression in 2.1.25
	+ Added framework to show warning messages after save changes
	+ Change caption of remote services link to Zentyal Cloud
	+ Do not show Cloud link if hide_cloud_link config key is defined
	+ Added widget_ignore_updates key to hide updates in the dashboard
	+ Differentiate ads from notes
	+ Allow custom message type on permanentMessage
	+ Only allow custom themes signed by Zentyal
	+ Removed /zentyal prefix from URLs
	+ Caps lock detection on login page now works again
	+ Added HiddenIfNotAble property to event watchers to be hidden if
	  it is unabled to monitor the event
	+ Dashboard values can be now error and good as well
	+ Include a new software updates widget
	+ Include a new alert for basic subscriptions informing about
	  software updates
	+ Add update-notifier-common to dependencies
	+ EBox::DataTable::enabledRows returns rows in proper order
	+ Use custom ads when available
	+ Disable bug report when hide_bug_report defined on theme
2.1.25
	+ Do not show disabled module warnings in usercorner
	+ Mask passwords and unify boolean values in audit log
	+ Do not override type attribute for EBox::Types::Text subtypes
	+ Corrected installation finished message after first install
	+ Added new disableAutocomplete attribute on DataTables
	+ Optional values can be unset
	+ Minor improvements on nmap scan
2.1.24
	+ Do not try to generate config for unconfigured services
	+ Remove unnecessary redis call getting _serviceConfigured value
	+ Safer sizes for audit log fields
	+ Fix non-translatable "show help" string
	+ Allow links to first install wizard showing a desired page
	+ Fixed bug in disk usage when we have both values greater and
	  lower than 1024 MB
	+ Always return a number in EBox::AuditLogging::isEnabled to avoid
	  issues when returning the module status
	+ Added noDataMsg attribute on DataTable to show a message when
	  there are no rows
2.1.23
	+ Removed some warnings during consolidation process
	+ Depend on libterm-readline-gnu-perl for history support in shells
	+ Fixed error trying to change the admin port with NTP enabled
	+ Fixed breadcrumb destination for full log query page
	+ Use printableActionName in DataTable setter
2.1.22
	+ Fixed parentRow method in EBox::Types::Row
	+ Added new optionalLabel flag to EBox::Types::Abstract to avoid
	  show the label on non-optional values that need to be set as
	  optional when using show/hide viewCustomizers
	+ Added initHTMLStateOrder to View::Customizer to avoid incorrect
	  initial states
	+ Improved exceptions info in CGIs to help bug reporting
	+ Do not show customActions when editing row on DataTables
2.1.21
	+ Fixed bug printing traces at Global.pm
	+ Check new dump_exceptions confkey instead of the debug one in CGIs
	+ Explicit conversion to int those values stored in our database
	  for correct dumping in reporting
	+ Quote values in update overwrite while consolidating for reporting
2.1.20
	+ Fixed regression in edition in place of booleans
	+ Better default balance of the dashboard based on the size of the widgets
	+ Added defaultSelectedType argument to PortRange
2.1.19
	+ Disable KeepAlive as it seems to give performance problems with Firefox
	  and set MaxClients value back to 1 in apache.conf
	+ Throw exceptions when calling methods not aplicable to RO instances
	+ Fixed problems when mixing read/write and read-only instances
	+ Date/Time and Timezone moved from NTP to core under System -> General
	+ Do not instance hidden widgets to improve dashboard performance
	+ New command shell with Zentyal environment at /usr/share/zentyal/shell
	+ Show warning when a language-pack is not installed
	+ Removed unnecessary dump/load operations to .bak yaml files
	+ AuditLogging and Logs constructor now receive the 'ro' parameter
	+ Do not show Audit Logging in Module Status widget
2.1.18
	+ New unificated zentyal-core.logrotate for all the internal logs
	+ Added forceEnabled option for logHelpers
	+ Moved carousel.js to wizard template
	+ Add ordering option to wizard pages
	+ Fixed cmp and isEqualTo methods for EBox::Types::IPAddr
	+ Fixed wrong Mb unit labels in Disk Usage and use GB when > 1024 MB
	+ Now global-action script can be called without progress indicator
	+ Fixed EBox::Types::File JavaScript setter code
	+ Added support for "Add new..." modal boxes in foreign selectors
	+ Each module can have now its customized purge-module script
	  that will be executed after the package is removed
	+ Added Administration Audit Logging to log sessions, configuration
	  changes, and show pending actions in save changes confirmation
	+ User name is stored in session
	+ Remove deprecated extendedRestore from the old Full Backup
2.1.17
	+ Fixed RAID event crash
	+ Added warning on models and composites when the module is disabled
	+ Fixed login page style with some languages
	+ Login page template can now be reused accepting title as parameter
	+ EBox::Types::File does not write on redis when it fails to
	  move the fail to its final destination
	+ Added quote column option for periodic log consolidation and
	  report consolidation
	+ Added exclude module option to backup restore
2.1.16
	+ Do not show incompatible navigator warning on Google Chrome
	+ Fixed syncRows override detection on DataTable find
	+ clean-conf script now deletes also state data
	+ Avoid 'undefined' message in selectors
2.1.15
	+ Move Disk Usage and RAID to the new Maintenance menu
	+ Always call syncRows on find (avoid data inconsistencies)
	+ Filename when downloading a conf backup now contains hostname
	+ Fixed bug in RAID template
	+ Set proper menu order in System menu (fixes NTP position)
	+ Fixed regresion in page size selector on DataTables
	+ Fixed legend style in Import/Export Configuration
2.1.14
	+ Fixed regresion with double quotes in HTML templates
	+ Fixed problems with libredis-perl version dependency
	+ Adding new apparmor profile management
2.1.13
	+ Better control of errors when saving changes
	+ Elements of Union type can be hidden
	+ Model elements can be hidden only in the viewer or the setter
	+ HTML attributtes are double-quoted
	+ Models can have sections of items
	+ Password view modified to show the confirmation field
	+ New multiselect type
	+ Redis backend now throws different kind of exceptions
2.1.12
	+ Revert no longer necessary parents workaround
	+ Hide action on viewCustomizer works now on DataTables
2.1.11
	+ Fixed bug which setted bad directory to models in tab view
	+ Union type: Use selected subtype on trailingText property if the
	  major type does not have the property
	+ Raise MaxClients to 2 to prevent apache slowness
2.1.10
	+ Security [ZSN-2-1]: Avoid XSS in process list widget
2.1.9
	+ Do not try to initialize redis client before EBox::init()
	+ Safer way to delete rows, deleting its id reference first
	+ Delete no longer needed workaround for gconf with "removed" attribute
	+ Fixed regression in port range setter
2.1.8
	+ Fixed regression in menu search
	+ Fixed missing messages of multi state actions
	+ Help toggler is shown if needed when dynamic content is received
	+ Fixed issue when disabling several actions at once in a data table view
	+ All the custom actions are disabled when one is clicked
	+ Submit wizard pages asynchronously and show loading indicator
	+ Added carousel.js for slide effects
2.1.7
	+ Fixed issues with wrong html attributes quotation
	+ Bugfix: volatile types can now calculate their value using other
	  the value from other elements in the row no matter their position
2.1.6
	+ Attach software.log to bug report if there are broken packages
	+ Added keyGenerator option to report queries
	+ Tuned apache conf to provide a better user experience
	+ Actions click handlers can contain custom javascript
	+ Restore configuration with force dependencies option continues
	  when modules referenced in the backup are not present
	+ Added new MultiStateAction type
2.1.5
	+ Avoid problems getting parent if the manager is uninitialized
	+ Rename some icon files with wrong extension
	+ Remove wrong optional attribute for read-only fields in Events
	+ Renamed all /EBox/ CGI URLs to /SysInfo/ for menu folder coherency
	+ Added support for custom actions in DataTables
	+ Replaced Halt/Reboot CGI with a model
	+ Message classes can be set from models
	+ Fixed error in Jabber dispatcher
	+ Show module name properly in log when restart from the dashboard fails
	+ Avoid warning when looking for inexistent PID in pidFileRunning
2.1.4
	+ Changed Component's parent/child relationships implementation
	+ Fixed WikiFormat on automatic bug report tickets
	+ Do not show available community version in Dashboard with QA
 	  updates
2.1.3
	+ Fall back to readonly data in config backup if there are unsaved changes
	+ Allow to automatically send a report in the unexpected error page
	+ Logs and Events are now submenus of the new Maintenance menu
	+ Configuration Report option is now present on the Import/Export section
	+ Require save changes operation after changing the language
	+ Added support for URL aliases via schemas/urls/*.urls files
	+ Allow to sort submenu items via 'order' attribute
	+ Automatically save changes after syncRows is called and mark the module
	  mark the module as unchanged unless it was previously changed
	+ Removed unnecessary ConfigureEvents composite
	+ Removed unnecessary code from syncRows in logs and events
	+ Restore configuration is safer when restoring /etc/zentyal files
	+ Fixed unescaped characters when showing an exception
	+ Fixed nested error page on AJAX requests
	+ Adapted dumpBackupExtraData to new expected return value
	+ Report remoteservices, when required, a change in administration
	  port
	+ Added continueOnModuleFail mode to configuration restore
	+ Fixed Firefox 4 issue when downloading backups
	+ Show scroll when needed in stacktraces (error page)
	+ More informative error messages when trying to restart locked modules
	  from the dashboard
	+ Creation of plpgsql language moved from EBox::Logs::initialSetup
	  to create-db script
	+ Redis backend now throws different kind of exceptions
	+ Avoid unnecesary warnings about PIDs
	+ Update Jabber dispatcher to use Net::XMPP with some refactoring
	+ Save changes messages are correctly shown with international charsets
	+ Support for bitmap option in RAID report
	+ Retry multiInsert line by line if there are encoding errors
	+ Adapted to new location of partitionsFileSystems in EBox::FileSystem
	+ Event messages are cleaned of null characters and truncated
	  before inserting in the database when is necessary
	+ Improve message for "Free storage space" event and send an info
	  message when a given partition is not full anymore
	+ Event messages now can contain newline characters
	+ Objects of select type are compared also by context
	+ Remove cache from optionsFromForeignModel since it produces
	  problems and it is useless
	+ Set title with server name if the server is subscribed
	+ Fix title HTML tag in views for Models and Composites
	+ Added lastEventsReport to be queried by remoteservices module
	+ Added EBox::Types::HTML type
	+ Added missing manage-logs script to the package
	+ Fixed problems with show/hide help switch and dynamic content
	+ Menus with subitems are now kept unfolded until a section on a
	  different menu is accessed
	+ Sliced restore mode fails correctly when schema file is missing,
	  added option to force restore without schema file
	+ Purge conf now purges the state keys as well
	+ Added EBox::Types::IPRange
2.1.2
	+ Now a menu folder can be closed clicking on it while is open
	+ Bugfix: cron scripts are renamed and no longer ignored by run-parts
	+ Added new EBox::Util::Nmap class implementing a nmap wrapper
2.1.1
	+ Fixed incoherency problems with 'on' and '1' in boolean indexes
	+ Move cron scripts from debian packaging to src/scripts/cron
	+ Trigger restart of logs and events when upgrading zentyal-core
	  without any other modules
	+ Don't restart apache twice when upgrading together with more modules
	+ Fixed params validation issues in addRow
2.1
	+ Replace YAML::Tiny with libyaml written in C through YAML::XS wrapper
	+ Minor bugfix: filter invalid '_' param added by Webkit-based browser
	  on EBox::CGI::Base::params() instead of _validateParams(), avoids
	  warning in zentyal.log when enabling modules
	+ All CGI urls renamed from /ebox to /zentyal
	+ New first() and deleteFirst() methods in EBox::Global to check
	  existence and delete the /var/lib/zentyal/.first file
	+ PO files are now included in the language-pack-zentyal-* packages
	+ Migrations are now always located under /usr/share/$package/migration
	  this change only affects to the events and logs migrations
	+ Delete no longer used domain and translationDomain methods/attributes
	+ Unified src/libexec and tools in the new src/scripts directory
	+ Remove the ebox- prefix on all the names of the /usr/share scripts
	+ New EBox::Util::SQL package with helpers to create and drop tables
	  from initial-setup and purge-module for each module
	+ Always drop tables when purging a package
	+ Delete 'ebox' user when purging zentyal-core
	+ Moved all SQL schemas from tools/sqllogs to schemas/sql
	+ SQL time-period tables are now located under schemas/sql/period
	+ Old ebox-clean-gconf renamed to /usr/share/zentyal/clean-conf and
	  ebox-unconfigure-module is now /usr/share/zentyal/unconfigure-module
	+ Added default implementation for enableActions, executing
	  /usr/share/zentyal-$modulename/enable-module if exists
	+ Optimization: Do not check if a row is unique if any field is unique
	+ Never call syncRows on read-only instances
	+ Big performance improvements using hashes and sets in redis
	  database to avoid calls to the keys command
	+ Delete useless calls to exists in EBox::Config::Redis
	+ New regen-redis-db tool to recreate the directory structure
	+ Renamed /etc/cron.hourly/90manageEBoxLogs to 90zentyal-manage-logs
	  and moved the actual code to /usr/share/zentyal/manage-logs
	+ Move /usr/share/ebox/zentyal-redisvi to /usr/share/zentyal/redisvi
	+ New /usr/share/zentyal/initial-setup script for modules postinst
	+ New /usr/share/zentyal/purge-module script for modules postrm
	+ Removed obsolete logs and events migrations
	+ Create plpgsql is now done on EBox::Logs::initialSetup
	+ Replace old ebox-migrate script with EBox::Module::Base::migrate
	+ Rotate duplicity-debug.log log if exists
	+ Bug fix: Port selected during installation is correctly saved
	+ Zentyal web UI is restarted if their dependencies are upgraded
	+ Bug fix: Logs don't include unrelated information now
	+ Add total in disk_usage report
	+ Bugfix: Events report by source now works again
	+ Do not include info messages in the events report
	+ Services event is triggered only after five failed checkings
	+ Do not add redundant includedir lines to /etc/sudoers
	+ Fixed encoding for strings read from redis server
	+ Support for redis-server 2.0 configuration
	+ Move core templates to /usr/share/zentyal/stubs/core
	+ Old /etc/ebox directory replaced with the new /etc/zentyal with
	  renamed core.conf, logs.conf and events.conf files
	+ Fixed broken link to alerts list
2.0.15
	+ Do not check the existence of cloud-prof package during the
	  restore since it is possible not to be installed while disaster
	  recovery process is done
	+ Renamed /etc/init.d/ebox to /etc/init.d/zentyal
	+ Use new zentyal-* package names
	+ Don't check .yaml existence for core modules
2.0.14
	+ Added compMessage in some events to distinguish among events if
	  required
	+ Make source in events non i18n
	+ After restore, set all the restored modules as changed
	+ Added module pre-checks for configuration backup
2.0.13
	+ Fixed dashboard graphs refresh
	+ Fixed module existence check when dpkg is running
	+ Fix typo in sudoers creation to make remote support work again
2.0.12
	+ Include status of packages in the downloadable bug report
	+ Bugfix: Avoid possible problems deleting redis.first file if not exist
2.0.11
	+ New methods entry_exists and st_entry_exists in config backend
2.0.10
	+ Now redis backend returns undef on get for undefined values
	+ Allow custom mason templates under /etc/ebox/stubs
	+ Better checks before restoring a configuration backup with
	  a set of modules different than the installed one
	+ Wait for 10 seconds to the child process when destroying the
	  progress indicator to avoid zombie processes
	+ Caught SIGPIPE when trying to contact Redis server and the
	  socket was already closed
	+ Do not stop redis server when restarting apache but only when
	  the service is asked to stop
	+ Improvements in import/export configuration (know before as
	  configuration backup)
	+ Improvements in ProgressIndicator
	+ Better behaviour of read-only rows with up/down arrows
	+ Added support for printableActionName in DataTable's
	+ Added information about automatic configuration backup
	+ Removed warning on non existent file digest
	+ Safer way to check if core modules exist during installation
2.0.9
	+ Treat wrong installed packages as not-existent modules
	+ Added a warning in dashboard informing about broken packages
	+ File sharing and mailfilter log event watchers works again since
	  it is managed several log tables per module
2.0.8
	+ Replaced zentyal-conf script with the more powerful zentyal-redisvi
	+ Set always the same default order for dashboard widgets
	+ Added help message to the configure widgets dialog
	+ Check for undefined values in logs consolidation
	+ Now dashboard notifies fails when restarting a service
	+ Fixed bug with some special characters in dashboard
	+ Fixed bug with some special characters in disk usage graph
2.0.7
	+ Pre-installation includes sudoers.d into sudoers file if it's not yet
	  installed
	+ Install apache-prefork instead of worker by default
	+ Rename service certificate to Zentyal Administration Web Server
2.0.6
	+ Use mod dependencies as default restore dependencies
	+ Fixed dependencies in events module
	+ Increased recursive dependency threshold to avoid
	  backup restoration problems
2.0.5
	+ Removed deprecated "Full backup" option from configuration backup
	+ Bugfix: SCP method works again after addition of SlicedBackup
	+ Added option in 90eboxpglogger.conf to disable logs consolidation
2.0.4
	+ Removed useless gconf backup during upgrade
	+ Fixed postinstall script problems during upgrade
2.0.3
	+ Added support for the sliced backup of the DB
	+ Hostname change is now visible in the form before saving changes
	+ Fixed config backend problems with _fileList call
	+ Added new bootDepends method to customize daemons boot order
	+ Added permanent message property to Composite
	+ Bugfix: Minor aesthetic fix in horizontal menu
	+ Bugfix: Disk usage is now reported in expected bytes
	+ Bugfix: Event dispatcher is not disabled when it is impossible
	  for it to dispatch the message
2.0.2
	+ Better message for the service status event
	+ Fixed modules configuration purge script
	+ Block enable module button after first click
	+ Avoid division by zero in progress indicator when total ticks is
	  zero
	+ Removed warning during postinst
	+ Added new subscription messages in logs, events and backup
2.0.1
	+ Bugfix: Login from Zentyal Cloud is passwordless again
	+ Some defensive code for the synchronization in Events models
	+ Bugfix: add EBox::Config::Redis::get to fetch scalar or list
	  values. Make GConfModule use it to avoid issues with directories
	  that have both sort of values.
1.5.14
	+ Fixed redis bug with dir keys prefix
	+ Improved login page style
	+ New login method using PAM instead of password file
	+ Allow to change admin passwords under System->General
	+ Avoid auto submit wizard forms
	+ Wizard skip buttons always available
	+ Rebranded post-installation questions
	+ Added zentyal-conf script to get/set redis config keys
1.5.13
	+ Added transition effect on first install slides
	+ Zentyal rebrand
	+ Added web page favicon
	+ Fixed already seen wizards apparition
	+ Fixed ro module creation with redis backend
	+ Use mason for links widgets
	+ Use new domain to official strings for subscriptions
1.5.12
	+ Added option to change hostname under System->General
	+ Show option "return to dashboard" when save changes fails.
1.5.11
	+ Added more tries on redis reconnection
	+ Fixed user corner access problems with redis server
	+ writeFile* methods reorganized
	+ Added cron as dependency as cron.hourly was never executed with anacron
	+ Improvements in consolidation of data for reports
1.5.10
	+ Fixed gconf to redis conversion for boolean values
1.5.9
	+ Improved migrations speed using the same perl interpreter
	+ Redis as configuration backend (instead of gconf)
	+ Improved error messages in ebox-software
	+ Set event source to 256 chars in database to adjust longer event
	  sources
	+ Progress bar AJAX updates are sent using JSON
	+ Fixed progress bar width problems
	+ Fixed top menu on wizards
	+ Improved error message when disconnecting a not connected database
	+ Abort installation if 'ebox' user already exists
	+ Bugfix: IP address is now properly registered if login fails
1.5.8
	+ Added template tableorderer.css.mas
	+ Added buttonless top menu option
	+ Bugfix: Save all modules on first installation
	+ Bugfix: General ebox database is now created if needed when
	  re/starting services
	+ Bugfix: Data to report are now uniform in number of elements per
	  value. This prevents errors when a value is present in a month and
	  not in another
	+ Bugfix: Don't show already visited wizard pages again
1.5.7
	+ Bugfix: Avoid error when RAID is not present
	+ Bugfix: Add ebox-consolidate-reportinfo call in daily cron script
	+ Bugfix: Called multiInsert and unbufferedInsert when necessary
	  after the loggerd reimplementation
	+ Bugfix: EBox::ThirdParty::Apache2::AuthCookie and
	  EBox::ThirdParty::Apache2::AuthCookie::Util package defined just
	  once
	+ Added util SystemKernel
	+ Improved progress indicator
	+ Changes in sudo generation to allow sudo for remote support user
	+ Initial setup wizards support
1.5.6
	+ Reimplementation of loggerd using inotify instead of File::Tail
1.5.5
	+ Asynchronous load of dashboard widgets for a smoother interface
1.5.4
	+ Changed dbus-check script to accept config file as a parameter
1.5.3
	+ Function _isDaemonRunning works now with snort in lucid
	+ Javascript refreshing instead of meta tag in log pages
	+ Updated links in dashboard widget
	+ Add package versions to downloadable ebox.log
	+ Fixed postgresql data dir path for disk usage with pg 8.4
	+ GUI improvements in search box
1.5.2
	+ Security [ESN-1-1]: Validate referer to avoid CSRF attacks
	+ Added reporting structure to events module
	+ Added new CGI to download the last lines of ebox.log
1.5.1
	+ Bugfix: Catch exception when upstart daemon does not exist and
	  return a stopped status
	+ Added method in logs module to dump database in behalf of
	ebackup module
	+ Bugfix: Do not check in row uniqueness for optional fields that
	are not passed as parameters
	+ Improve the output of ebox module status, to be consistent with the one
	  shown in the interface
	+ Add options to the report generation to allow queries to be more
	  flexible
	+ Events: Add possibility to enable watchers by default
	+ Bugfix: Adding a new field to a model now uses default
	  value instead of an empty value
	+ Added script and web interface for configuration report, added
	  more log files to the configuration report
1.5
	+ Use built-in authentication
	+ Use new upstart directory "init" instead of "event.d"
	+ Use new libjson-perl API
	+ Increase PerlInterpMaxRequests to 200
	+ Increase MaxRequestsPerChild (mpm-worker) to 200
	+ Fix issue with enconding in Ajax error responses
	+ Loggerd: if we don't have any file to watch we just sleep otherwise the process
	  will finish and upstart will try to start it over again and again.
	+ Make /etc/init.d/ebox depend on $network virtual facility
	+ Show uptime and users on General Information widget.
1.4.2
	+ Start services in the appropriate order (by dependencies) to fix a problem
	  when running /etc/init.d/ebox start in slaves (mail and other modules
	  were started before usersandgroups and thus failed)
1.4.1
	+ Remove network workarounds from /etc/init.d/ebox as we don't bring
	  interfaces down anymore
1.4
	+ Bug fix: i18n. setDomain in composites and models.
1.3.19
	+ Make the module dashboard widget update as the rest of the widgets
	+ Fix problem regarding translation of module names: fixes untranslated
	  module names in the dashboard, module status and everywhere else where
	  a module name is written
1.3.18
	+ Add version comparing function and use it instead of 'gt' in the
	  general widget
1.3.17
	+ Minor bug fix: check if value is defined in EBox::Type::Union
1.3.16
	+ Move enable field to first row in ConfigureDispatcherDataTable
	+ Add a warning to let users know that a module with unsaved changes
	  is disabled
	+ Remove events migration directory:
		- 0001_add_conf_configureeventtable.pl
		- 0002_add_conf_diskfree_watcher.pl
	+ Bug fix: We don't use names to stringify date to avoid issues
	  with DB insertions and localisation in event logging
	+ Bug fix: do not warn about disabled services which return false from
	  showModuleStatus()
	+ Add blank line under "Module Status"
	+ Installed and latest available versions of the core are now displayed
	  in the General Information widget
1.3.15
	+ Bug fix: Call EBox::Global::sortModulesByDependencies when
	  saving all modules and remove infinite loop in that method.
	  EBox::Global::modifiedModules now requires an argument to sort
	  its result dependending on enableDepends or depends attribute.
	+ Bug fix: keep menu folders open during page reloads
	+ Bug fix: enable the log events dispatcher by default now works
	+ Bug fix: fixed _lock function in EBox::Module::Base
	+ Bug fix: composites honor menuFolder()
	+ Add support for in-place edition for boolean types. (Closes
	  #1664)
	+ Add method to add new database table columnts to EBox::Migration::Helpers
	+ Bug fix: enable "Save Changes" button after an in-place edition
1.3.14
	+ Bug fix: fix critical bug in migration helper that caused some log
	  log tables to disappear
	+ Create events table
	+ Bug fix: log watcher works again
	+ Bug fix: delete cache if log index is not found as it could be
	  disabled
1.3.13
	+ Bug fix: critical error in EventDaemon that prevented properly start
	+ Cron script for manage logs does not run if another is already
	  running, hope that this will avoid problems with large logs
	+ Increased maximum size of message field in events
	+ Added script to purge logs
	+ Bug fix: multi-domain logs can be enabled again
1.3.12
	+ Added type for EBox::Dashboard::Value to stand out warning
	  messages in dashboard
	+ Added EBox::MigrationHelpers to include migration helpers, for now,
	  include a db table renaming one
	+ Bug fix: Fix mismatch in event table field names
	+ Bug fix: Add migration to create language plpgsql in database
	+ Bug fix: Add missing script for report log consolidation
	+ Bug fix: Don't show modules in logs if they are not configured. This
	  prevents some crashes when modules need information only available when
	  configured, such as mail which holds the vdomains in LDAP
	+ Added method EBox::Global::lastModificationTime to know when
	  eBox configuration was modified for last time
	+ Add support for breadcrumbs on the UI
	+ Bug fix: in Loggerd files are only parsed one time regardless of
	  how many LogHelper reference them
	+ Added precondition for Loggerd: it does not run if there isnt
	anything to watch
1.3.11
	+ Support customFilter in models for big tables
	+ Added EBox::Events::sendEvent method to send events using Perl
	  code (used by ebackup module)
	+ Bug fix: EBox::Type::Service::cmp now works when only the
	  protocols are different
	+ Check $self is defined in PgDBEngine::DESTROY
	+ Do not watch files in ebox-loggerd related to disabled modules and
	  other improvements in the daemon
	+ Silent some exceptions that are used for flow control
	+ Improve the message from Service Event Watcher
1.3.10
	+ Show warning when accesing the UI with unsupported browsers
	+ Add disableApparmorProfile to EBox::Module::Service
	+ Bug fix: add missing use
	+ Bug fix: Make EventDaemon more robust against malformed sent
	  events by only accepting EBox::Event objects
1.3.8
	+ Bug fix: fixed order in EBox::Global::modified modules. Now
	  Global and Backup use the same method to order the module list
	  by dependencies
1.3.7
	+ Bug fix: generate public.css and login.css in dynamic-www directory
	  which is /var/lib/zentyal/dynamicwww/css/ and not in /usr/share/ebox/www/css
	  as these files are generate every time eBox's apache is
	  restarted
	+ Bug fix: modules are restored now in the correct dependency
	  order
	+ ebox-make-backup accepts --destinaton flag to set backup's file name
	+ Add support for permanent messages to EBox::View::Customizer
1.3.6
	+ Bug fix: override _ids in EBox::Events::Watcher::Log to not return ids
	which do not exist
	+ Bug fix: fixed InverseMatchSelect type which is used by Firewall module
	+ New widget for the dashboard showing useful support information
	+ Bugfix: wrong permissions on CSS files caused problem with usercorner
	+ CSS are now templates for easier rebranding
	+ Added default.theme with eBox colors
1.3.5
	+ Bugfix: Allow unsafe characters in password type
	+ Add FollowSymLinks in eBox apache configuration. This is useful
	  if we use js libraries provided by packages
1.3.4
	+ Updated company name in the footer
	+ Bugfix: humanEventMessage works with multiple tableInfos now
	+ Add ebox-dbus-check to test if we can actually connect to dbus
1.3.4
	+ bugfix: empty cache before calling updatedRowNotify
	+ enable Log dispatcher by default and not allow users to disable
	it
	+ consolidation process continues in disabled but configured modules
	+ bugfix: Save Changes button doesn't turn red when accessing events for
	first time
1.3.2
	+ bugfix: workaround issue with dhcp configured interfaces at boot time
1.3.1
	+ bugfix: wrong regex in service status check
1.3.0
	+ bugfix: make full backup work again
1.1.30
	+ Change footer to new company holder
	+  RAID does not generate 'change in completion events, some text
	problems fixed with RAID events
	+ Report graphics had a datapoints limit dependent on the active
	time unit
	+ Apache certificate can be replaced by CA module
	+ Fixed regression in detailed report: total row now aggregates
	properly
	+ More characters allowed when changing password from web GUI
	+ Fixed regression with already used values in select types
	+ Do not a button to restart eBox's apache
	+ Fixed auth problem when dumping and restoring postgre database
1.1.20
	+ Added custom view support
	+ Bugfix: report models now can use the limit parameter in
	  reportRows() method
	+ use a regexp to fetch the PID in a pidfile, some files such as
	postfix's add tabs and spaces before the actual number
	+ Changed "pidfile" to "pidfiles" in _daemons() to allow checking more than
one (now it is a array ref instead of scalar)
	+ Modified Service.pm to support another output format for /etc/init.d daemon
status that returns [OK] instead of "running".
	+ unuformized case in menu entries and some more visual fixes
1.1.10
	+ Fix issue when there's a file managed by one module that has been modified
	  when saving changes
	+ Bugfix: events models are working again even if an event aware
	module is uninstalled and it is in a backup to restore
	+ Select.pm returns first value in options as default
       + Added 'parentModule' to model class to avoid recursive problems
	+ Added Float type
	+ Apache module allows to add configuration includes from other modules
	+ Display remote services button if subscribed
	+ Event daemon may received events through a named pipe
	+ Bugfix. SysInfo revokes its config correctly
	+ Added storer property to types in order to store the data in
	somewhere different from GConf
	+ Added protected property 'volatile' to the models to indicate
	that they store nothing in GConf but in somewhere different
	+ System Menu item element 'RAID' is always visible even when RAID
	is not installed
	+ Files in deleted rows are deleted when the changes are saved
	+ Fixed some bug whens backing and restore files
	+ Components can be subModels of the HasMany type
	+ Added EBox::Types::Text::WriteOnce type
	+ Do not use rows(), use row to force iteration over the rows and increase
	performance and reduce memory use.
	+ Do not suggest_sync after read operations in gconf
	+ Increase MaxRequestsPerChild to 200 in eBox's apache
	+ Make apache spawn only one child process
	+ Log module is backed up and restored normally because the old
	problem is not longer here
	+ Backup is more gentle with no backup files in backup directory,
	now it does not delete them
	+ HasMany  can retrieve again the model and row after the weak
	refence is garbage-collected. (Added to solve a bug in the doenload
	bundle dialog)
	+ EBox::Types::DomainName no longer accepts IP addresses as domain
	names
	+ Bugfix: modules that fail at configuration stage no longer appear as enabled
	+ Add parameter to EBox::Types::Select to disable options cache

0.12.103
	+ Bugfix: fix SQL statement to fetch last rows to consolidate
0.12.102
	+ Bugfix: consolidate logs using the last date and not starting from scratch
0.12.101
	+ Bugfix: DomainName type make comparisons case insensitive
	according to RFC 1035
0.12.100
	+ Bugfix: Never skip user's modifications if it set to true
	override user's changes
	+ EBox::Module::writeConfFile and EBox::Service scape file's path
	+ Bugfix. Configure logrotate to actually rotate ebox logs
	+ Fixed bug in ForcePurge logs model
	+ Fixed bug in DataTable: ModelManaged was called with tableName
	instead of context Name
	+ Fixing an `img` tag closed now properly and adding alternative
	text to match W3C validation in head title
	+ Backup pages now includes the size of the archive
	+ Fixed bug in ForcePurge logs model
	+ Now the modules can have more than one tableInfo for logging information
	+ Improve model debugging
	+ Improve restart debugging
	+ Backups and bug reports can be made from the command line
	+ Bugfix: `isEqualTo` is working now for `Boolean` types
	+ Bugfix: check if we must disable file modification checks in
	Manager::skipModification

0.12.99
	+ Add support for reporting
	+ Refresh logs automatically
	+ Reverse log order
	+ Remove temp file after it is downloaded with FromTempDir controller
0.12.3
	+ Bug fix: use the new API in purge method. Now purging logs is working
	again.
0.12.2
	+ Increase random string length used to generate the cookie to
	2048 bits
	+ Logs are show in inverse chronological order
0.12.1
	+ Bug fix: use unsafeParam for progress indicator or some i18 strings
	will fail when saving changes
0.12
	+ Bugfix: Don't assume timecol is 'timestamp' but defined by
	module developer. This allows to purge some logs tables again
	+ Add page titles to models
	+ Set default values when not given in `add` method in models
	+ Add method to manage page size in model
	+ Add hidden field to help with Ajax request and automated testing with
	  ANSTE
	+ Bugfix: cast sql types to filter fields in logs
	+ Bugfix: Restricted resources are back again to make RSS
	access policy work again
	+ Workaround bogus mason warnings
	+ Make postinst script less verbose
	+ Disable keepalive in eBox apache
	+ Do not run a startup script in eBox apache
	+ Set default purge time for logs stored in eBox db to 1 week
	+ Disable LogAdmin actions in `ebox-global-action` until LogAdmin
	feature is completely done
0.11.103
	+ Modify EBox::Types::HasMany to create directory based on its row
	+ Add _setRelationship method to set up relationships between models
	  and submodels
	+ Use the new EBox::Model::Row api
	+ Add help method to EBox::Types::Abstract
	+ Decrease size for percentage value in disk free watcher
	+ Increase channel link field size in RSS dispatcher
0.11.102
	+ Bugfix: cmp in EBox::Types::HostIP now sorts correctly
	+ updatedRowNotify in EBox::Model::DataTable receives old row as
	well as the recently updated row
	+ Added `override_user_modification` configuration parameter to
	avoid user modification checkings and override them without asking
	+ Added EBox::Model::Row to ease the management of data returned
	by models
	+ Added support to pre-save and post-save executable files. They
	must be placed at /etc/ebox/pre-save or /etc/ebox/post-save
	+ Added `findRow` method to ease find and set
0.11.101
	+ Bugfix: Fix memory leak in models while cloning types. Now
	cloning is controlled by clone method in types
	+ Bugfix: Union type now checks for its uniqueness
	+ DESTROY is not an autoloaded method anymore
	+ HasOne fields now may set printable value from the foreign field
	to set its value
	+ findId now searches as well using printableValue
	+ Bugfix. Minor bug found when key is an IP address in autoloaded
	methods
	+ Ordered tables may insert values at the beginning or the end of
	the table by "insertPosition" attribute
	+ Change notConfigured template to fix English and add link to the
	  module status section
	+ Add loading gif to module status actions
	+ Remove debug from ServiceInterface.pm
	+ Add support for custom separators to be used as index separators on
	  exposedMethods
	+ Bugfix. Stop eBox correctly when it's removed
	+ Improve apache-restart to make it more reliable.
0.11.100
	+ Bugfix. Fix issue with event filters and empty hashes
	+ Bugfix. Cache stuff in log and soap watcher to avoid memory leaks
	+ Bugfix. Fix bug that prevented the user from being warned when a row to
	  be deleted is being used by other model
	+ Bugfix. Add missing use of EBox::Global in State event watcher
	+ Added progress screen, now pogress screen keeps track of the changed
	  state of the modules and change the top page element properly
	+ Do not exec() to restart apache outside mod_perl
	+ Improve apache restart script
	+ Improve progress screen
0.11.99
	+ DataTable contains the property 'enableProperty' to set a column
	called 'enabled' to enable/disable rows from the user point of
	view. The 'enabled' column is put the first
	+ Added state to the RAID report instead of simpler active boolean
        + Fix bug when installing new event components and event GConf
	subtree has not changed
	+ Add RSS dispatcher to show eBox events under a RSS feed
	+ Rotate log files when they reach 10MB for 7 rotations
	+ Configurable minimum free space left for being notified by means
	of percentage
	+ Add File type including uploading and downloading
	+ Event daemon now checks if it is possible to send an event
	before actually sending it
	+ Added Action forms to perform an action without modifying
	persistent data
	+ Log queries are faster if there is no results
	+ Show no data stored when there are no logs for a domain
	+ Log watcher is added in order to notify when an event has
	happened. You can configure which log watcher you may enable and
	what you want to be notify by a determined filter and/or event.
	+ RAID watcher is added to check the RAID events that may happen
	when the RAID subsystem is configured in the eBox machine
	+ Change colour dataset in pie chart used for disk usage reporting
	+ Progress indicator now contains a returned value and error
	message as well
	+ Lock session file for HTTP session to avoid bugs
	related to multiple requests (AJAX) in a short time
	+ Upgrade runit dependency until 1.8.0 to avoid runit related
	issues
0.11
	+ Use apache2
	+ Add ebox-unblock-exec to unset signal mask before running  a executable
	+ Fix issue with multiple models and models with params.
	  This triggered a bug in DHCP when there was just one static
	  interface
	+ Fix _checkRowIsUnique and _checkFieldIsUnique
	+ Fix paging
	+ Trim long strings in log table, show tooltip with the whole string
	  and show links for URLs starting with "http://"
0.10.99
	+ Add disk usage information
	+ Show progress in backup process
	+ Add option to purge logs
	+ Create a link from /var/lib/zentyal/log to /var/log/ebox
	+ Fix bug with backup descriptions containing spaces
	+ Add removeAll method on data models
	+ Add HostIP, DomainName and Port types
	+ Add readonly forms to display static information
	+ Add Danish translation thanks to Allan Jacobsen
0.10
	+ New release
0.9.100
	+ Add checking for SOAP session opened
	+ Add EventDaemon
	+ Add Watcher and Dispatch framework to support an event
	  architecture on eBox
	+ Add volatile EBox::Types in order not to store their values
	  on GConf
	+ Add generic form
	+ Improvements on generic table
	+ Added Swedish translation

0.9.99
	+ Added Portuguese from Portugal translation
	+ Added Russian translation
	+ Bugfix: bad changed state in modules after restore

0.9.3
	+ New release

0.9.2
	+ Add browser warning when uploading files
	+ Enable/disable logging modules
0.9.1
	+ Fix backup issue with changed state
	+ Generic table supports custom ordering
0.9
	+ Added Polish translation
        + Bug in recognition of old CD-R writting devices fixed
	+ Added Aragonese translation
	+ Added Dutch translation
	+ Added German translation
	+ Added Portuguese translation

0.8.99
	+ Add data table model for generic Ajax tables
	+ Add types to be used by models
	+ Add MigrationBase and ebox-migrate to upgrade data models
	+ Some English fixes
0.8.1
	+ New release
0.8
	+ Fix backup issue related to bug reports
	+ Improved backup GUI
0.7.99
        + changed sudo stub to be more permissive
	+ added startup file to apache web server
	+ enhanced backup module
	+ added basic CD/DVD support to backup module
	+ added test stubs to simplify testing
	+ added test class in the spirit of Test::Class
	+ Html.pm now uses mason templates
0.7.1
	+ use Apache::Reload to reload modules when changed
	+ GUI consistency (#12)
	+ Fixed a bug for passwords longer than 16 chars
	+ ebox-sudoers-friendly added to not overwrite /etc/sudoers each time
0.7
	+ First public release
0.6
	+ Move to client
	+ Remove obsolete TODO list
	+ Remove firewall module from  base system
	+ Remove objects module from base system
	+ Remove network module from base system
	+ Add modInstances and modInstancesOfType
	+ Raname Base to ClientBase
	+ Remove calls to deprecated methods
	+ API documented using naturaldocs
	+ Update INSTALL
	+ Use a new method to get configkeys, now configkey reads every
	  [0.9
	+ Added Polish translation][0-9]+.conf file from the EBox::Config::etc() dir and
	  tries to get the value from the files in order.
	+ Display date in the correct languae in Summary
	+ Update debian scripts
	+ Several bugfixes
0.5.2
	+ Fix some packaging issues
0.5.1
	+ New menu system
	+ New firewall filtering rules
	+ 802.1q support

0.5
	+ New bug-free menus (actually Internet Explorer is the buggy piece
	  of... software that caused the reimplementation)
	+ Lots of small bugfixes
	+ Firewall: apply rules with no destination address to packets
	  routed through external interfaces only
	+ New debianize script
	+ Firewall: do not require port and protocol parameters as they
	  are now optional.
	+ Include SSL stuff in the dist tarball
	+ Let modules block changes in the network interfaces
	  configuration if they have references to the network config in
	  their config.
	+ Debian network configuration import script
	+ Fix the init.d script: it catches exceptions thrown by modules so that
	  it can try to start/stop all of them if an exception is thrown.
	+ Firewall: fix default policy bug in INPUT chains.
	+ Restore textdomain in exceptions
	+ New services section in the summary
	+ Added Error item to Summary. Catch exceptions from modules in
	  summary and generate error item
	+ Fix several errors with redirections and error handling in CGIs
	+ Several data validation functions were fixed, and a few others added
	+ Prevent the global module from keeping a reference to itself. And make
	  the read-only/read-write behavior of the factory consistent.
	+ Stop using ifconfig-wrapper and implement our own NetWrapper module
	  with wrappers for ifconfig and ip.
	+ Start/stop apache, network and firewall modules in first place.
	+ Ignore some network interface names such as irda, sit0, etc.
	+ The summary page uses read-only module instances.
	+ New DataInUse exception, old one renamed to DataExists.
	+ Network: do not overwrite resolv.conf if there are nameservers
	  given via dhcp.
	+ Do not set a default global policy for the ssh service.
	+ Check for forbiden characters when the parameter value is
	  requested by the CGI, this allows CGI's to handle the error,
	  and make some decissions before it happens.
	+ Create an "edit object" template and remove the object edition stuff
	  from the main objects page.
	+ Fix the apache restarting code.
	+ Network: Remove the route reordering feature, the kernel handles that
	  automatically.
	+ Fix tons of bugs in the network restarting code.
	+ Network: removed the 3rd nameserver configuration.
	+ Network: Get gateway info in the dhcp hook.
	+ Network: Removed default configuration from the gconf schema.
	+ New function for config-file generation
	+ New functions for pid file handling

0.4
	+ debian package
	+ added module to export/import configuration
	+ changes in firewall's API
	+ Added content filter based on dansguardian
	+ Added French translation
	+ Added Catalan translation
	+ Sudoers file is generated automatically based on module's needs
	+ Apache config file is generated by ebox  now
	+ Use SSL
	+ Added ebox.conf file
	+ Added module template generator

0.3
	+ Supports i18n
	+ API name consistency
	+ Use Mason for templates
	+ added tips to GUI
	+ added dhcp hooks
	+ administration port configuration
	+ Fixed bugs to IE compliant
	+ Revoke changes after logout
	+ Several bugfixes

0.2
	+ All modules are now based on gconf.
	+ Removed dependencies on xml-simple, xerces and xpath
	+ New MAC address field in Object members.
	+ Several bugfixes.

0.1
	+ Initial release<|MERGE_RESOLUTION|>--- conflicted
+++ resolved
@@ -1,4 +1,5 @@
-<<<<<<< HEAD
+HEAD
+	+ Avoid XSS on search when entering JS code
 4.1.5
 	+ Fix possible redis corruption when deleting data table rows
 	  with ids sharing the same prefix
@@ -12,15 +13,6 @@
 	+ New commercial edition
 4.1.1
 	+ Use POST method when submitting forms in AJAX requests
-=======
-HEAD
-	+ Avoid XSS on search when entering JS code
-4.0.11
-	+ Fix possible redis corruption when deleting data table rows
-	  with ids sharing the same prefix
-4.0.10
-	+ New commercial edition
->>>>>>> 4a1047a7
 	+ Added missing table-helper.js dependency to treeView template
 4.1
 	+ Increase uwsgi read timeout from 60 (default) to 180 seconds
