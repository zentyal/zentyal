--- conflicted
+++ resolved
@@ -1,10 +1,7 @@
 HEAD
-<<<<<<< HEAD
-	+ Fixed regression in audit log IP addresses after nginx integration
-=======
 	+ Always set as changed without checking RO value, this fixes some
 	  situations in which the save changes button was not enabled
->>>>>>> b8ed4fc7
+	+ Fixed regression in audit log IP addresses after nginx integration
 	+ Added datetime time formatter to JS graphs which show dates in X
 	  axis and date and time in the tracker
 	+ Fixed bug sending parameters in Zentyal.Tabs prototype
