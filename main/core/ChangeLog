--- conflicted
+++ resolved
@@ -1,10 +1,7 @@
 HEAD
-<<<<<<< HEAD
-	+ Some fixes in the RAID event watcher
-=======
 	+ Administration accounts management reflects the changes in
 	  system accounts in ids() or row() method call
->>>>>>> 4ecfc964
+	+ Some fixes in the RAID event watcher
 	+ foreignModelInstance returns undef if foreignModel is
 	  undef. This happens when a module has been uninstalled and it is
 	  referenced in other installed module (events)
