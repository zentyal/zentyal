--- conflicted
+++ resolved
@@ -1,9 +1,6 @@
-<<<<<<< HEAD
-3.0.4
-=======
 HEAD
 	+ Removed cron daily invocation of deprecated report scripts
->>>>>>> 876f76e4
+3.0.4
 	+ Added EBox::SyncFolders interface
 	+ Fixed invokation of tar for backup of model files
 	+ New observer for sysinfo module to notify modules implementing the
