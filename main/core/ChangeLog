4.0
<<<<<<< HEAD
	+ Pass row argument to editable function handler
	+ Enable automatic updates on commercial servers by default
=======
	+ Fixed ManageAdmins model and offer it in all editions
>>>>>>> 835bcf25
	+ Remove excessive top margin for first child fields in forms
	+ Better warning in change hostname confirmation dialog
	+ Confirmation dialog action recovers correctly from errors
	+ Make webadmin certificate modifiable via CA module
	+ Better control of error in local backup confirmation dialog
	+ Fixed i18n bug in progress dialog
	+ Updated remoteservices dependencies
	+ Rename Import/Export Configuration to Configuration Backup
	+ Removed subscription from community editions
	+ Remote services now resides on this package
	+ Reload after save changes when urls have hash part
	+ Default webadmin port is now 8443
	+ Remove haproxy which is no longer needed for Outlook Anywhere
	+ UI is now responsive to different resolutions
	+ New System -> Date/Time menu which also includes NTP when available
	+ New header style
	+ Search box moved from menu to header
	+ Menu reorganization and re-style
	+ Added search for configuration data
	+ Improved installation wizards
	+ Set version to 4.0
	+ Use upload-crash-report.py tool from OpenChange upstream instead
	  of a custom one
	+ Optionally submit the email while uploading the crash report
	+ More robust dashboard against widget and remoteservices errors
	+ Added missing use in hasManyViewer.mas
	+ Only allow restore from backups from versions with the same two
	  first version numbers
	+ Escape double quotes in non-editable text fields
	+ When doing a login redirect to the full given URI
	+ Fixed mysql commands executed with wrong parameters or credentials
	+ Fix isEqualTo types comparision, check for defined return value from cmp
	+ Added option to disable Peer Verification in EBox::RESTClient
	+ pathHTTPSSSLCertificate() always returns a list
	+ Added one more tip to component not found page
	+ Removed duplicate code for page not found
	+ Fix some warnings in log
	+ Fix error in send crash report script
	+ Remove all maintenance functionality except logs
	+ Remove no longer needed apparmor custom profile for mysqld
3.5.1
	+ Fixed dashboard links to official manual
	+ Model backup/revoke/save files are no longer called implicitly
	+ Remove warning on formSubmitJS
	+ Don't let database error to cancel halt or reboot processes
	+ More warnings on smart match feature removed
3.5
	+ Avoid warning flag on smart match experimental feature
	+ Remove duplicated code in EBox::Model::DataTable::removeRow
	  and EBox::Model::Manager::removeRowsUsingId
	+ Rethrow properly when exception is a plain string
	+ Fix EBox::Model::Manager::_modelHasMultipleInstances when the
	  model is a children whose model parent is its grandfather or older
	+ Fixed notifyActions by using isIdUsed method and removing
	  slashes to fetch the observable models
	+ Fixed spurious warnings when loadings ads and loading dashboard
	+ Assure that all data under a row directory is removed
	+ EBox::Types::DomainName always return lowercase values
	+ EBox::Types::Host always return lowercase values
	+ Added helper script to improve crash reports
	+ Old timezones supported
	+ Fixed regression on presetUpdate interface actions
	+ Error page for component not found
	+ Included the Dependencies field in crash report
	+ Do not mark services as temporary stopped when shutting down
	+ Enhanced Lock to have exclusive lock with blocking timeout
	+ Added redirection on no parameters support to CGIs
	+ Added and used in save changes process the method Zentyal.reloadTable
	+ Fixed regression in page not found CGI which displayed always a
	  invalid referer error
	+ Included the package field in crash report
	+ Remove RSS and Jabber dispatchers
	+ Added Warning in Dashboard when reboot is requierd by software
	  update
	+ Removed deprecated sliced mode backup
	+ Fix MIME type for returning JSON (application/json)
	+ Added setMessage() and popMessageAndClass() methods to TreeView
	+ Enable InnoDB engine when there are only 4 previous databases
	+ Active session check does not check subapp authenticated
	  requests now
	+ Fixed incorrect URLs with double ports in redirects
	+ Fix typo in general widget
	+ Updated nginx to server static files directly always so apache shouldn't
	  ever get this kind of requests
	+ Set version to 3.5
	+ Support for redirection when loading URL in existent dialog
	+ Added webadmin port tag to haproxy configuration file
	+ Fix dashboard UI freeze when widgets were being updated
	+ Add audit to post save when enabling logs
	+ Fix enabled save changes button after installing packages
	+ Changed CGI base to show correctly referer errors and
	  generating response errors
	+ Override daemons does not fail if a daemon is already stopped
	+ Added missing use to row.mas
	+ More tolerant referer validation so we can access to submodels
	  with an URL
	+ Restored reconnect option for mysql connections
	+ EBox::WebAdmin::addNginxServer does not longer raises exception
	  if file not yet exists
	+ create-db script can repair login problems
	+ Migrate previous configuration from 3.3 when upgrading
	+ Admin password change handled by AuthPAM
	+ Fix version available check in dashboard when file does not exist
	+ Do not show success note if there is no note
	+ Fix data in use behaviour on edition
	+ Fixed revert of changes in redisvi
	+ Better input validation in EBox::Conf::Redis::import_dir_from_file
	+ Give support to data in use exception for in-place booleans
	+ Fix warnOnChangeId framework
	+ Give real no support to /media in Disk Usage even when modules
	  use it
	+ Added release upgrade code (disabled until 3.5)
	+ Hide passwords on admin user model on error and debug on
	+ Set proper version for bugreport issues
3.4
	+ Do not launch exceptions on EBox::MyDBEngine DESTROY
	+ Ask for trace object to non-handled EBox::Exceptions::Base
	  exceptions in the UnhandledError middleware. This will gives us
	  useful stack traces.
	+ When requesting from type a non-existing value use acquirer
	  if it is a volatile type
	+ EBox::WebAdmin::addNginxInclude does not longer raises exception
	  if file not yet exists
	+ Improve post save modules algorithm
	+ Added local apparmor profile for mysqld
	+ Avoid to show two 'module not enabled' messages in composites
	+ All non external exceptions from normal requests are now shown
	  in the UI with the stack trace to report as a bug
	+ All non external exceptions from AJAX requests are now shown in
	  the UI with the stack trace to report as a bug
	+ Template exceptions in normal requests are now handled in webadmin
	+ Set templated files encoding to UTF-8
	+ Send Perl warnings to Zentyal log file in webadmin app
	+ Added keepFile parameter to EBox::Downloader::CGI::FromTempDir
	+ Remove idle and dead code from EBox::Module::Service::writeConfFile
	+ Added auditable property to EBox::Model::DataTable
	+ Added HAProxyPreSetConf to HaProxy::ServiceBase
	+ Moved management of webadmin certificate to HAProxy module
	+ Enable ReverseProxy middleware always
	+ MySQL is restarted before creating database
	+ Use root ownership for webadmin certificates
	+ Execute change hostname actions only if the hostname has really changed
	+ Don't expire session on finish software wizard page
	+ Fixed show help JS to avoid to have help elements with different
	  show state
	+ Use window.location.replace instead of window.location.href
	  to redirect using JS
	+ In EBox::Type::Select, use element value as printableValue for
	  unknown options or options without printableValue
	+ Save haproxy config as changed after webadmin's initialSetup
	+ Send restartUI flag to restart service when restarting a module
	  from the UI
	+ Fix calculation of page number when using go to last page control
	+ Update tracker url in dashboard widget
	+ Continue installation without ads if there is a error getting them
	+ Added EBox::WebAdmin::Middleware::SubAppAuth to validate
	  WebAdmin sub-app requests
	+ Ported restricted resources to use nginx
	+ Removed EBox::Base::upload method because that's 100% handled by Plack
	  now.
	+ Increased the buffer size for uwsgi applications to allow big submits
	  like the one from automatic error report
	+ Added a UnhandledError middleware to catch any die or exception not
	  handled by Zentyal
	+ Added a Devel::StackTrace helper view that shows pretty backtraces
	+ Enable crash reports by default
	+ Added template for download link
	+ Created EBox::Util::Certificate, refactored create-certificate
	  script
	+ Changes in haproxy port validation and allow haproxy internal services
	+ Restore AdminPort model for WebAdmin to improve usability
	+ Added EBox::Module::Config::replicationExcludeKeys()
	+ Added EBox::WebAdmin::PortObserver to be used by ha and
	  remoteservices modules by the moment
	+ Added EBox::GlobalImpl::addModuleToPostSave to save modules
	  after normal save changes process
	+ Added a way for HAProxy to retrieve the CA certificate entry that should
	  be used
	+ Added a left-right composite layout
	+ Search and pagination forms can be omitted using showFilterForm
	  and showPaginationForm properties
	+ Show nice error when global-action fails using die + scalar
	+ EBox::Util::Random now accepts a set of chars to have a random string
	+ Notify HA when a module which must have a single instance in the
	  cluster is enabled/disabled.
	+ Added enabled action to /etc/init.d/zentyal to display whether a
	  module is enabled or disabled
	+ Pass model, type and id to enabled subroutine in
	  EBox::Types::MultiStateAction to be ortoghonal to handler property
	+ Fixed JS error on showing errors in customActionClicked
	+ Added middleware to have auth based on a env variable
	+ Updated nginx to server static files directly always so apache shouldn't
	  ever get this kind of requests
	+ Use uWSGI instead of Apache mod_perl for running CGIs
	+ Updated automatic bug report URL to new bug report endpoint.
	+ Give support to custom actions without image. Those actions will
	  not appear in the legend.
	+ Added to findValueMultipleFields and findValue the nosync parameter
	+ Added support for haproxy 1.5
	+ Moved nginx to listen on localhost
	+ Integration with HA module in save changes process
	+ Added icon for new zentyal-ha module
	+ Migrate rs_verify_servers in remoteservices.conf to
	  rest_verify_servers core.conf
	+ Include basic support to free-format Template models to be
	  included in Composites
	+ Move run-pending-ops script from remoteservices to core
	+ Rename EBox::RemoteServices::RESTResult to EBox::RESTClient::Result
	+ Move EBox::RemoteServices::RESTClient to EBox::RESTClient as it
	  is used in ha and remoteservices module.
	+ Adapt init.d and upstart running checks to Ubuntu 13.10
	+ Use service instead of deprecated invoke-rc.d for init.d scripts
	+ Adapted apache configuration to 2.4
	+ Adapted EBox::Config::Redis to the new libredis-perl API
	+ Adapted redis.conf to redis 2.6
	+ Zentyal MySQL custom conf is now written on initial-setup of logs
	  using a mason template
	+ Write logs configuration only when the module is enabled
	+ Use replace instead of href to redirect in Controller::DataTable
	  (This avoids infinite loops if the user press back button)
	+ Move EBox::CGI::Downloader::* modules  to EBox::Downloader to
	  make file downloads work again
	+ Avoid division by zero while using page navigation
	+ Automatic report text formatting adapted to Redmine
	+ Fix tab selection in tabbed composite from URL path anchor,
	  for instance, /Maintenance/Events#ConfigureDispatchers
	+ Avoid errors triggered on web administration port validation
	+ ManageAdmins model now also add/removes lpadmin group
	+ Show nice error when global-action fails using die + scalar
	+ Fixed JS error on showing errors in customActionClicked
	+ Fixed rethrown of exception in restartService() and
	  EBox::CGI::Base::upload methods
	+ Remove lock file in EBox::Util::Lock::unlock()
	+ Fixed mason component root for custom stubs
	+ Fixed regression in clone action
	+ Decode to utf8 the MySQL database results
	+ Create log database using utf8 charset
	+ Better way to set MySQL password for all the root accounts
	+ Use same JSON reply file for changeRowForm and dataInUse
	+ Fixed regression in AJAX changes with raised error when a
	  data in use exception was found
	+ Fixed css error that hide information in the logs tables
	+ Use sharedscripts in zentyal-core logrotate to avoid triggering
	  in every log file
	+ Take into account view customizer on audit logging
	+ Show complex types (more than one field) in audit log
	  while editing by storing the dump of the value
	+ Fix EBox::Types::Composite::cmp to store changes when only last type
	  is modified
	+ Fixed general widget packages to avoid error on 'packages to
	  upgrade' section
	+ Fixed regression when table size is set to 'view all'
	+ Set version to 3.4
3.3.1
	+ Fixed redirects in table/form JSON replies
	+ Set automated ticket report milestone to 3.3.X
3.3
	+ Refactored module not enabled warning
	+ Add version to header logo
	+ HTML body can now have different styles based on the menu section
	+ Hide close button on saving changes and backup progess
	  dialogs. Don't allow to close it with esc key on those cases.
	+ Fix error when pageSize parameter is not supplied to the model controller
	+ Workaround against modules changed when saving all changes
	+ Recover from widget function exceptions
	+ Use the same Mason interpreter for most HTML templates
	+ Use more granular AJAX for table actions
	+ Use stand-alone AJAX call to refresh save changes button
	+ Added missing use to EBox::CGI::Base
	+ Allow to submit apport crash reports if debug=yes
	+ Switch from Error to TryCatch for exception handling
	+ Added new communityEdition() helper method in EBox::Global
	+ Add version to header logo
	+ Always reload page after saving changes
	+ Use AJAX call to refresh save change buttons
	+ Copy all the redis keys from 'conf' to 'ro' when saving changes of
	  any module to prevent incoherences
	+ Delete unused stopAllModules() and restartAllModules() in EBox::Global
	+ Workaround against modules changed when saving all changes
	+ Display remote services messages if they exist on Dashboard
	+ Recover from widget function exceptions
	+ Fixed mdstat output processing to remove "(auto-read-only)"
	+ Fixed audit logging of delete actions
	+ Fixed errors with row ID in ManageAdmins table
	+ Added missing EBox::Exceptions uses
	+ Fixed bug in selectSetter which hitted selects on DataForm with
	  'unique' option enabled
	+ EBox::WebServer::removeNginxInclude does not longer throws
	  a exception if the path to remove is not included
	+ Copy all the redis keys from 'conf' to 'ro' when saving changes of
	  any module to prevent incoherences
	+ Delete unused stopAllModules() and restartAllModules() in EBox::Global
	+ Use printableName in Configure Module popup
	+ Replace fork of Apache2::AuthCookie with libapache2-authcookie-perl
	+ Added EBox::Types::IPRange::addressesFromBeginToEnd class method
	+ Set proper trial link in advertisements
	+ Show register link in local backup when not registered
	+ Strip the 'C:\fakepath\' that chrome adds to the file input
	+ Make dump_exceptions key work also for mason exceptions
	+ Pass HTTP_PROXY system environment variable to CGIs as they are
	  used in Zentyal modules
	+ Waiting for Zentyal ready page check is more robust now
	+ Fixed error in the recursive method for getting module dependencies
	+ Fixed JS typo which disabled export backup dialog
	+ Added dbus dependency to avoid problems on some minimal installations
	+ When restoring pre-3.2 backups take in account that apache
	  module was renamed to webadmin
	+ Make sure that we always commit/discard audit of changes when we
	  save/revoke all modules
	+ Add new row attribute "disabled"
	+ Fixed JS glitch which broke the dashboard periodical updates
	+ Better check of referer which skips cloud domain if it does not exists
	+ Avoid warning when stopping a module without FirewallHelper
	+ Include contents of /etc/resolv.conf in bug report
	+ Avoid Apache error screen in login when entering through Zentyal
	  Remote using password
	+ Fix warning comparing undefined string in DomainName type
	+ Rewrite row isEqualTo method using hashElements instead of elements
	+ Only allow to move dashboard widget by its handle
	+ Do not fail if zentyal-mysql.passwd ends with a newline character
	+ Removed old migration code from 3.0 to 3.2
	+ Added Number.prototype.toTimeDiffString in format.js
	+ Added .btn-black CSS class
	+ Set version to 3.3
	+ Added enableInnoDbIfNeeded() to MyDBEngine
	+ Fix loading on custom action buttons
	+ Add icon for openchange module
	+ Add missing use statement in EBox::Types::MultiStateAction
	+ Add icon for openchange module
	+ Service type setter works again
3.2
	+ Set 3.2 versions and non-beta logo
3.1.13
	+ Added missing EBox::Gettext uses, fixes crash in view logs refresh
	+ Minor CSS style fixes
	+ Added missing use statement in EBox::Types::MultiStateAction
3.1.12
	+ Do not crash if /etc/timezone does not exist
	+ Clean /var/lib/zentyal/tmp at the first moments of boot instead of
	  when running zentyal start, this fixes problems with leftover locks
	  that affect dhclient hooks
	+ Fixed wrong case in some class names for the save changes button
	+ Fixed autoscroll in dashboard widgets
	+ Added placeholder for drag & drop of table rows
	+ No autoscroll is done when overflow happens. This makes sortable
	  work in chromium
	+ Set audit after logs when enabling in first install
	+ Avoid getting unsaved changes by using readonly instance in manage-logs
3.1.11
	+ Initial setup for webadmin is now executed in postinst
	+ Fixed webadmin port migration
3.1.10
	+ Use DATETIME type in date column for consolidation tables
	+ Summarised reports shows graphs again
	+ Events summarised report has breadcrumbs now
	+ Base EBox::Logs::Composite::SummarizedReport to let summarised
	  reports have common breadcrumbs
	+ Added migration from 3.0 (apache -> webadmin)
3.1.9
	+ Fixed in-place boolean edit with non-basic types different to Union
	+ Removed some warnings in error.log
	+ Fixed confirmation dialogs warning style
	+ Fixed configure widgets width and drop behavior
	+ Fixed regression in dashboard register link after jQuery migration
	+ Always set as changed without checking RO value, this fixes some
	  situations in which the save changes button was not enabled
	+ Fixed regression in audit log IP addresses after nginx integration
	+ Added datetime time formatter to JS graphs which show dates in X
	  axis and date and time in the tracker
	+ Fixed bug sending parameters in Zentyal.Tabs prototype
	+ Fixed side-effect in Model::Manager::_modelHasMultipleInstances() that
	  tried to load composite as model by mistake, the bug was at least
	  present sometimes when trying to generate the configuration report
	+ Throw internal exception in valueByName if elementByName is undef
	+ Added captiveportal icons to CSS
	+ Restore configuration backup from file now works again after JS
	  framework change
	+ Configuration backup download, restore and delete from the list
	  works again after the UI changes
	+ Fixed regression in tabbed composites with the jQuery changes
	+ Set proper title in dialogs when loading in an existent one
	+ Fixed regression on dashboard which allowed to move already
	  present dashboard widgets
3.1.8
	+ Always log Perl errors that are not Zentyal exceptions
	+ Move package icons from software to core as required for the menu
	+ Use dpkg --clear-avail to avoid incoherent updates information
	+ Show printableModelName in DataTables when precondition fails
	+ Fixed number of decimals in Disk Usage when unit is MB
	+ Fixed UTF-8 encoding problems in TreeView
	+ Copyright footer is now at the bottom of the menu
	+ Fixed regression on logs search caused by autoFilter changes
	+ Fix bytes formatter in graphs
	+ Simplified CSS and improved styles and icons
	+ Improved dashboard drag&drop behavior in Chrome
	+ Allow to define permanentMessage directly on models
	+ Show placeholder in dashboard widgets drag&drop
	+ Fixed crash reloading dashboard after configure widgets
	+ Only apply redirect port fix on administration port
	+ Fixed regression in user interface with DataInUse exceptions
	+ Fixed wrong behavior of software updates in dashboard widget
	+ Always show proper language name for english locales
	+ Fixed wrong redirects when using a non-default admin port
	+ Fixed regression in webadmin reload after changing the language
	+ Remove unnecessary and problematic desktop services code
	+ Added icons for disabled users.
3.1.7
	+ Avoid eval operation when using standard HtmlBlocks class
	+ Changed some code to not trigger some unnecesary warnings
	+ Fixed regression on active menu entry highlight
	+ No-committed changes does not appear in configuration changes
	  log table
	+ Added autoFilter property to method tableInfo
	+ Modules can now be marked for restart after save changes via
	  post_save_modules redis key of the global module
	+ Make all dashboards div of the same height to ease drag and drop
	+ Don't allow invalid email in create report CGI
	+ DBEngineFactory is now a singleton
	+ EBox::Util::Random mentions /dev/urandom in its error messages
	  to ease troubleshooting
	+ Assure that type's references to its row are not lost in the
	  edit form template methods
3.1.6
	+ Restyled UI
	+ Added form.js
	+ Added better 502 error page for nginx with redirect when apache is ready
	+ Always call udpateRowNotify in row update, even when the new
	  values are the same than old ones
	+ Fixed bad call to EBox::CGI::Run::urlToClass in EBox::CGi::Base
	+ Added icons for top-level menu entries and module status page
	+ Fixed bad arguments in CGI::Controller::Composite call to SUPER::new()
	+ More flexible EBox::CGI::run for inheritance
	+ Fixed encoding of parameters in confirmation dialogs
	+ Check backup integrity by listing the tar file, throw
	  InvalidData exception if the tar is corrupted
	+ Do not use hidden form fields for generating confirmation dialog JS
	+ Fixed log bugs: use correct RO mode in loggerd, fixed behaviour
	  when all log helpers are disabled, enable logs correctly when
	  added by first time to configure logs table
	+ Fixed bad interpolation in JS code in booleanInPlaceViewer.mas
	+ WizardPage CGIs can now return JSON replies as response
	+ unconfigure-module script disables also the module
	+ Restart firewall module when a firewall observer module is
	  stopped/started using zentyal init.d script
	+ Added temporary stopped state to a Service module to know if a
	  module is stopped but enabled
	+ Redirect to / from /ebox using remote access to avoid blank page
	+ Removed no longer necessary jQuery noConflict()
	+ Added combobox.js
	+ Added EBox::Model::Base as base for DataTable and the new TreeView
	+ Adapted EBox::CGI::Run for the new TreeView models
	+ Fixed DataTable row removal from the UI with 100% volatile models with
	  'ids' method overriden.
3.1.5
	+ Increased webadmin default timeout.
	+ Disable drag & drop on tables with only one row
3.1.4
	+ Don't allow to move read-only rows
	+ Better prefix for user configuration redis keys
	+ Hide disabled carousel buttons, fix modal template
	+ Fixed modal dialog template
	+ Mark save changes button as changed when moving rows
	+ Remove unused parameter in Zentyal.DataTable.changeRow
3.1.3
	+ Enhanced UI styles: dialogs, progress bars, carousel, colors and images
	+ Rows of tables can now be moved using drag & drop
	+ Added logout dialog with option of discarding changes
	+ Remember page size options per users, added 'View all' page size option
	+ Added storage of options per user
	+ Enable and/or conifgure module dependencies automatically in
	  Module Status page
	+ Adapted CGIs to new modal dialogs
	+ Ported graphs from flotr.js to flot.js
	+ Ported JS code to jQuery and jQuery-ui
	+ Removed Modalbox.js, table_orderer.js and carousel.js
	+ Left menu keyword search is now case insensitive
3.1.2
	+ Make manage administrators table resilent against invalid users
	+ Remove deprecated backup domains related from logs module
	+ Added EBox::Types::URI type
	+ Added saveReload method to use reload instead of restart to
	  reduce service downtime. Use with care and programatically
	+ Added findValueMultipleFields() to DataTable and refactor _find()
	  to allow search by multiple fields
	+ Fixed disk usage report for logs component
3.1.1
	+ Do not dump unnecessary .bak files to /var/lib/zentyal/conf
	+ Restart all the core daemons instead of only apache after logrotate
	+ Fixed graph template so it could be feed with data using decimal
	  comma, it will convert it to a JS array without problems
	+ Fixed regression parsing ModalController urls
	+ Fixed regression non-model CGIs with aliases
	+ Added a way to retrieve all Models inside a Composite and its children.
	+ Increased the size limit for file uploads.
	+ Implemented a way to include configuration files for Nginx so the SOAP
	  services are able to use Nginx for SSL.
3.1
	+ Improved the message shown when there are no changes pending to save on
	  logout.
	+ Use the X-Forwarded-Proto header for redirects construction.
	+ Added nginx as the public HTTP server of Zentyal.
	+ Renamed 'Apache' module to 'WebAdmin' module. If you need to restart the
	  web administration you must use 'service zentyal webadmin restart'.
	+ Set trac milestone for reported bugs to 3.1.X
	+ CGIs are now EBox::Module::CGI::* instead of EBox::CGI::Module::*
	+ Daemons are now disabled when configuring a module, so Zentyal can
	  manage them directly instead of being autostarted by the system
	+ EBox::Model::DataForm::formSubmitted called even where there is no
	  previous row
	+ Added Pre-Depends on mysql-server to avoid problems with upgrades
	+ Depend on mysql-server metapackage instead of mysql-server-5.5
	+ Depend on zentyal-common 3.1
3.0.20
	+ Check against inexistent path in EBox::Util::SHM::subkeys
	+ Silent diff in EBox::Types::File::isEqualTo
	+ Print correctly UTF8 characters from configuration backup description
	+ When host name is changed, update /etc/hostname
	+ Proper link to remote in configuration backup page
3.0.19
	+ Removed full restore option for restore-backup tool and
	  EBox:Backup relevant methods
	+ Optimise loading Test::Deep::NoTest to avoid test environment creation
	+ Use EBox::Module::Base::writeConfFileNoCheck to write apache
	  configuration file
	+ Log events after dispatching them in the EventDaemon and catch exception
	  to avoid crashes when mysql is already stopped
	+ Emit events on zentyal start and stop
	+ Refactor some events-related code
	+ Changed MB_widedialog CSS class to use all width available in
	  the screen
	+ Fixed a broken link to SysInfo/Composite/General when activating the
	  WebServer module.
3.0.18
	+ Pass model instance when invoking EBox::Types::Select populate function
	+ Improve dynamic editable property detection for framework types
	+ Override _validateReferer method in Desktop services CGI
	+ Don't abort configuration backup when we get a error retrieving the
	  partition table information
	+ In EBox:Model::Row, refactored elementExists and
	  elementByName to make them to have similiar code structure
	+ Improvement in test help classes and added test fakes for
	  EBox::Model::Manager and EBox::Util::SHMLock
	+ Prevented unuseful warning in
	  EBox::Model::DataTable::setDirectory when the old directory is undef
	+ Fixed unit tests under EBox/Model/t, backup configuration tests and
	  some others
	+ Remove unused method EBox::Auth::alreadyLogged()
	+ Apache::setRestrictedResource updates properly if already exists
	+ Global and Module::Config allow to set redis instance to ease testing
	+ Now EBox::GlobalImpl::lastModificationTime also checks
	  modification time of configuration files
	+ Rows in events models are now synced before running EventDaemon
	+ Better way of checking if event daemon is needed
3.0.17
	+ Allow numeric zero as search filter
	+ When filtering rows don't match agains link urls or hidden values
	+ Avoid CA file check when removing it from Apache module
	+ Silent removeCA and removeInclude exceptions when removing
	  non-existant element
	+ Fixed rollback operation in redis config backend
	+ Desktop services CGI now only returns JSON responses
	+ Log error when dynamic loading a class fails in
	  ConfigureDispatchers model
	+ Update total ticks dynamically in progress indicator if ticks overflow
3.0.16
	+ Fixed regression in boolean in-place edit with Union types
	+ Added some missing timezones to EBox::Types::TimeZone
	+ Add a new method to DBEngine 'checkForColumn' to retrieve columns
	  definition from a given table
	+ Reload models info in model manager if new modules are installed
3.0.15
	+ Make sure that halt/reboot button can be clicked only once
	+ Cleaner way of disabling dependant modules when the parent is disabled,
	  avoiding unnecessary calls to enableService each time the module status
	  page is loaded.
	+ Show confirmation dialog when trying to change host or domain
	  if zentyal-samba is installed and provisioned
	+ Modified data table controller so edit boolean in place reuses
	  the code of regular edits, avoiding getting incorrect read-only
	  values from cache
3.0.14
	+ Allow search filters with a leading '*'
	+ Better error reporting when choosing a bad search filter
	+ External exceptions from _print method are caught correctly in CGIs
	+ EBox::CGI::run now supports correct handling of APR::Error
	+ Fixed dashboard check updates ajax requests in Chrome
	+ Fixed errors with zero digits components in time type
3.0.13
	+ Better warning if size file is missing in a backup when
	  restoring it
	+ Fixed table cache behaviour on cache miss in logs module
	+ Fix wrong button label when deleting rows in 'datainuse' template
	+ Removed unused method EBox::Model::DataTable::_tailoredOrder
	+ Added force default mode and permission to writeConfFileNoCheck(),
	  writeFile() and derivatives
	+ Fixed bug in EBox:::Logs::CGI::Index with internationalized
	  parameter names
	+ DataTables with sortedBy are now orderer alphabetically with
	  proper case treatment
	+ Display messages in model even when there are not elements and
	  table body is not shown
3.0.12
	+ Improve change-hostname script, delete all references to current name
	+ Faster dashboard loading with asynchronous check of software updates
	+ Workaround for when the progress id parameter has been lost
	+ Fixed problems calling upstart coomands from cron jobs with wrong PATH
	+ Decode CGI unsafeParams as utf8
	+ Avoid double encoding when printing JSON response in EBox::CGI::Base
	+ Remove warning in EBox::Menu::Folder when currentfolder is not defined
	+ Removed unnecesary and misleading method new from EBox::Auth package
3.0.11
	+ Avoid flickering loading pages when switching between menu entries
	+ Incorrect regular expression in logs search page are correctly handled
	+ Fix input badly hidden in the logs screen
	+ reloadTable from DataTable now remove cached fields as well
3.0.10
	+ Fixed unsafe characters error when getting title of progress
	  indicator in progress dialog
	+ Added use utf8 to dashboard template to fix look of closable messages
3.0.9
	+ Adapted file downloads to the new utf8 fixes
	+ Write backup files in raw mode to avoid utf8 problems
	+ Print always utf8 in STDOUT on all CGIs
	+ Decode CGI params of values entered at the interface as utf8
	+ Proper encode/decode of utf8 with also pretty JSON
	+ Fixed utf8 decoding in date shown at dashboard
	+ Removed old workarounds for utf8 problems
	+ Added new recoveryEnabled() helper method to Module::Base
	+ Added recoveryDomainName() method to SyncProvider interface
	+ Restore backup can now install missing modules in Disaster Recovery
	+ Show specific slides when installing a commercial edition
	+ Redirect to proper CGI after login in disaster recovery mode
	+ Removed old debconf workaround for first stage installation
	+ Log redis start message as debug instead of info to avoid flood
	+ Use unsafeParam in EBox::CGI::Base::paramsAsHash
	+ EBox::Module::Service does not raise exception and logs
	  nothing when using init.d status
	+ Fixed glitch in backup CGI which sometimes showed
	  the modal dialog with a incorrect template
3.0.8
	+ Use path for default name in SyncFolders::Folder
	+ Do not restrict characters in data table searchs
	+ Fixed automatic bug report regression
	+ Fixed refresh of the table and temporal control states
	  in customActionClicked callback
	+ Modified modalbox-zentyal.js to accept wideDialog parameter
	+ Fixed template method in MultiStateAction to return the default
	  template when it is not any supplied to the object
	+ Fixed sendInPlaceBooleanValue method from table-helper.js; it
	  aborted because bad parameters of Ajax.Updater
	+ Fixed bug that made that the lock was shared between owners
	+ Some fixes in the function to add the rule for desktops services
	  to the firewall
	+ Delete obsolete EBox::CGI::MenuCSS package
3.0.7
	+ Add new EBox::Module::Service::Observer to notify modules about
	  changes in the service status
	+ Administration accounts management reflects the changes in
	  system accounts in ids() or row() method call
	+ Some fixes in the RAID event watcher
	+ foreignModelInstance returns undef if foreignModel is
	  undef. This happens when a module has been uninstalled and it is
	  referenced in other installed module (events)
	+ loggerd shows loaded LogHelpers when in debug mode
	+ Added additional info to events from RAID watcher
	+ Use sudo to remove temporal files/diectories in backup, avoiding
	  permissions errors
	+ Added exception for cloud-prof module to events dependencies
3.0.6
	+ Skip keys deleted in cache in Redis::_keys()
	+ Fixed events modules dependencies to depend on any module which
	  provides watchers or dispatchers
	+ Always call enableActions before enableService when configuring modules
	+ Added needsSaveAfterConfig state to service modules
	+ Better exceptions logging in EBox::CGI::Run
	+ Fixed 'element not exists' error when enabling a log watcher
	+ Scroll up when showing modal dialog
	+ Added fqdnChanged methods to SysInfo::Observer
	+ Fixed SSL configuration conflicts betwen SOAPClient and RESTClient
3.0.5
	+ Template ajax/simpleModalDialog.mas can now accept text
	+ Used poweroff instead of halt to assure that system is powered
	  off after halt
	+ Fixed log audit database insert error when halting or rebooting
	+ Added time-based closable notification messages
	+ Adapted to new EBox::setLocaleEnvironment method
	+ EBox::Type::File now allows ebox user to own files in directories
	  which are not writable by him
	+ Removed cron daily invocation of deprecated report scripts
3.0.4
	+ Added EBox::SyncFolders interface
	+ Fixed invokation of tar for backup of model files
	+ New observer for sysinfo module to notify modules implementing the
	  SysInfo::Observer interface when the host name or host domain is
	  changed by the user, before and after the change takes effect
	+ Stop and start apache after language change to force environment reload
	+ Reload page after language change
	+ EBox::Module::Service::isRunning() skips daemons whose precondition fail
	+ Fixed undefined reference in DataTable controller for log audit
	+ Added and used serviceId field for service certificates
	+ Fixed SQL quoting of column names in unbuffered inserts and consolidation
3.0.3
	+ Fixed bug which prevented highlight of selected item in menu
	+ Fixed base class of event dispatcher to be compatible with the
	  changes dispatcher configuration table
	+ Fixed event daemon to use dumped variables
	+ Fixed need of double-click when closing menu items in some cases
	+ Fixed logs consolidation to avoid high CPU usage
	+ In view log table: correctly align previous and first page buttons
	+ Improve host name and domain validation.
	+ Forbidden the use of a qualified hostname in change hostname form
	+ Update samba hostname-dependent fields when hostname is changed
	+ Confirmation dialog when the local domain is changed and with a
	  warning if local domain which ends in .local
3.0.2
	+ The synchronization of redis cache refuses with log message to set
	  undefined values
	+ Fixed wrong sql statement which cause unwanted logs purge
	+ DataForm does not check for uniqueness of its fields, as it only
	  contains a single row
	+ In ConfigureLogs, restored printable names for log domains
	+ Fixed dashboard update error on modules widget, counter-graph
	  widget and widget without sections
	+ Better way to fix non-root warnings during boot without interfering
	  on manual restart commands in the shell
3.0.1
	+ Properly set default language as the first element of the Select to
	  avoid its loss on the first apache restart
	+ Set milestone to 3.0.X when creating tickets in trac.zentyal.org
	+ Removed forced setting of LANG variables in mod_perl which made progress
	  indicator fail when using any language different to English
	+ Removed some frequent undef warnings
	+ Added executeOnBrothers method to EBox::Model::Component
	+ Fixed repetition of 'add' and 'number change' events in RAID watcher
	+ Fixed incorrect display of edit button in tables without editField action
	+ Cache MySQL password to avoid reading it all the time
	+ Fixed request came from non-root user warnings during boot
	+ Send info event in Runit watcher only if the service was down
	  MAX_DOWN_PERIODS
3.0
	+ Removed beta logo
	+ Set 'firstInstall' flag on modules when installing during initial install
	+ Set 'restoringBackup' flag on modules when restoring backup
	+ Call enableService after initialSetup while restoring backup
	+ Registration link in widget now have appropiate content when either
	  remoteservices or software are not installed
	+ Fixed style for disabled buttons
	+ Composite and DataTable viewers recover from errors in pageTitle method
	+ Fixed intermitent failure in progress when there are no slides
	+ Rollback redis transaction on otherwise instead finally block
	+ Members of the 'admin' group can now login again on Zentyal
	+ Multi-admin management for commercial editions
	+ First and last move row buttons are now disabled instead of hidden
	+ In save changes dialog set focus always in the 'save' button
	+ Fixed i18n problem in some cases where environment variables
	  were different than the selected locale on Zentyal UI, now
	  LANG and LC_MESSAGES are explicitly passed to mod_perl
	+ Reviewed registration strings
	+ Added template attribute to MultiStateAction to provide any kind
	  of HTML to display an action
	+ Changed icon, name and link for Zentyal Remote
	+ Fixed some compatibility issues with Internet Explorer 9
	+ Show warning with Internet Explorer 8 or older
	+ Improved dashboard buttons colors
2.3.24
	+ Do not cache undef values in EBox::Config::Redis::get()
	+ Code fix on subscription retrieval for Updates event
	+ Update validate referer to new Remote Services module API
	+ In-place booleans now properly mark the module as changed
	+ Do not try to read slides if software module is not installed
	+ Fixed wrong call in Events::isEnabledDispatcher()
	+ Updated 'created by' footer
2.3.23
	+ Change the default domain name from 'zentyal.lan' to
	  'zentyal-domain.lan'
	+ Changes in first enable to avoid letting modules unsaved
	+ Type File now accepts spaces in the file name
	+ Added setTimezone method to MyDBEngine
	+ Enable consolidation after reviewing and pruning
	+ Code typo fix in Events::isEnabledWatcher
	+ Remove all report code from core
	+ Move SysInfo report related to remoteservices module
	+ Fixed regression which removed scroll bars from popups
	+ New carousel transition for the installation slides
	+ Added option to not show final notes in progress bar
	+ EBox::Model::Component::modelGetter does not die when trying to
	  get a model for an uninstalled module
	+ Added previous/next buttons to manually switch installation slides
	+ New installation slides format
	+ Added compatibility with MS Internet Explorer >= 8
2.3.22
	+ Changed first installation workflow and wizard infraestructure
	+ Improved firewall icons
	+ Set hover style for configure rules button in firewall
	+ Do not disable InnoDB in mysql if there are other databases
	+ Progress indicator no longer calls showAds if it is undefined
	+ Send cache headers on static files to improve browsing speed
	+ Added foreignNoSyncRows and foreignFilter options to EBox::Types::Select
	+ Improved settings icon
	+ Fixed modalboxes style
	+ Improve host domain validation. Single label domains are not allowed.
2.3.21
	+ Fixes on notifyActions
	+ Check for isDaemonRunning now compatible with asterisk status
	+ Fixed warning call in EBox::Types::HasMany
2.3.20
	+ New look & feel for the web interface
	+ Adjust slides transition timeout during installation
	+ Audit changes table in save changes popup has scroll and better style
	+ Model messages are printed below model title
	+ noDataMsg now allows to add elements if it makes sense
	+ Fixed ajax/form.mas to avoid phantom change button
	+ EBox::Model::Manager::_setupModelDepends uses full paths so the
	  dependecies can discriminate between models with the same name
	+ Default row addition in DataForm does not fires validateTypedRow
	+ Code typo fix in change administration port model
	+ Set only Remote as option to export/import configuration to a
	  remote site
	+ Return undef in HasMany type when a model is not longer
	  available due to being uninstalled
	+ Added onclick atribute to the link.mas template
	+ Fix exception raising when no event component is found
	+ table_ordered.js : more robust trClick event method
	+ Changed dashboard JS which sometimes halted widget updates
	+ Added popup dialogs for import/export configuration
	+ Changes in styles and sizes of the save/revoke dialog
	+ Removed redudant code in ConfigureWatchers::syncRows which made module
	  to have an incorrect modified state
	+ Dont show in bug report removed packages with configuration
	  held as broken packages
	+ DataTable::size() now calls to syncRows()
	+ EBox::Module::Config::set_list quivalent now has the same
	  behaviour than EBox::Module::Config::set
2.3.19
	+ Manually set up models for events to take into account the
	  dynamic models from the log watcher filtering models
	+ Fixed warnings when deleting a row which is referenced in other model
	+ Disable HTML form autocompletion in admin password change model
	+ Fixed incorrect non-editable warnings in change date and time model
	+ Fixed parsing value bug in EBox::Types::Date and EBox::Types::Time
	+ Reworked mdstat parsing, added failure_spare status
	+ Configuration backup implicitly preserves ownership of files
	+ Changes in styles and sizes of the save/revoke dialog
	+ New data form row is copied from default row, avoiding letting hidden
	  fields without its default value and causing missing fields errors
	+ Always fill abstract type with its default value, this avoids
	  errors with hidden fields with default value
	+ Different page to show errors when there are broken software packages
	+ InverseMatchSelect and InverseMatchUnion use 'not' instead of '!' to
	  denote inverse match. This string is configurable with a type argument
	+ Fixed types EBox::Type::InverseMatchSelect and InverseMatchUnion
	+ Fixed bug in DataTable::setTypedRow() which produced an incorrect 'id'
	  row element in DataTable::updateRowNotify()
	+ In tableBody.mas template: decomposed table topToolbar section in methods
	+ Fixed bug in discard changes dialog
	+ Confirmation dialogs now use styled modalboxes
	+ Do not reload page after save changes dialog if operation is successful
	+ Maintenance menu is now kept open when visiting the logs index page
2.3.18
	+ Manual clone of row in DataTable::setTypedRow to avoid segfault
	+ Avoid undef warnings in EBox::Model::DataTable::_find when the
	  element value is undef
	+ Fixed kill of ebox processes during postrm
	+ Set MySQL root password in create-db script and added mysql script
	  to /usr/share/zentyal for easy access to the zentyal database
	+ Increased timeout redirecting to wizards on installation to 5 seconds
	  to avoid problems on some slow or loaded machines
	+ Save changes dialog do not appear if there are no changes
	+ Delete no longer needed duplicated code
	+ Do not go to save changes after a regular package installation
	  they are saved only in the first install
	+ Progress bar in installation refactored
2.3.17
	+ Do not use modal box for save changes during installation
	+ Hidden fields in DataTables are no longer considered compulsory
	+ Select type has now its own viewer that allows use of filter function
	+ User is now enabled together with the rest of modules on first install
2.3.16
	+ Fix 'oldRow' parameter in UpdatedRowNotify
	+ Use Clone::Fast instead of Clone
	+ Modal dialog for the save and discard changes operations
	+ Use a different lock file for the usercorner redis
	+ Improved look of tables when checkAll controls are present
	+ Better icons for clone action
	+ Added confirmation dialog feature to models; added confirmation
	  dialog to change hostname model
	+ Dynamic default values are now properly updated when adding a row
	+ Kill processes owned by the ebox user before trying to delete it
	+ Do not use sudo to call status command at EBox::Service::running
	+ Fixed regression setting default CSS class in notes
2.3.15
	+ Added missing call to updateRowNotify in DataForms
	+ Fixed silent error in EBox::Types::File templates for non-readable
	  by ebox files
	+ Use pkill instead of killall in postinst
	+ Use unset instead of delete_dir when removing rows
	+ Do not set order list for DataForms
	+ Only try to clean tmp dir on global system start
2.3.14
	+ Error message for failure in package cache creation
	+ Fixed regression when showing a data table in a modal view
	+ Do not do a redis transaction for network module init actions
	+ Fixed EBox::Module::Config::st_unset()
	+ Allowed error class in msg template
2.3.13
	+ Fixed problems in EventDaemon with JSON and blessed references
	+ More crashes avoided when watchers or dispatchers doesn't exist
	+ Proper RAID watcher reimplementation using the new state API
	+ EBox::Config::Redis singleton has now a instance() method instead of new()
	+ Deleted wrong use in ForcePurge model
2.3.12
	+ Fixed problem with watchers and dispatchers after a module deletion
	+ Fixed EBox::Model::DataTable::_checkFieldIsUnique, it failed when the
	  printableValue of the element was different to its value
	+ Fixed separation between Add table link and table body
	+ Adaptation of EventDaemon to model and field changes
	+ Disabled logs consolidation on purge until it is reworked, fixed
	  missing use in purge logs model
	+ Fixed Componet::parentRow, it not longer tries to get a row with
	  undefined id
	+ Fix typo in ConfigureLogs model
	+ Mark files for removing before deleting the row from backend in
	  removeRow
	+ The Includes directives are set just for the main virtual host
	+ Fixed EventDaemon crash
2.3.11
	+ Mark files for removing before deleting the row from backend in removeRow
	+ Dashboard widgets now always read the information from RO
	+ Enable actions are now executed before enableService()
	+ Fixed regression which prevented update of the administration service
	  port when it was changed in the interface
	+ New EBox::Model::Composite::componentNames() for dynamic composites
	+ Remove _exposedMethods() feature to reduce use of AUTOLOAD
	+ Removed any message set in the model in syncRows method
	+ Added global() method to modules and components to get a coherent
	  read-write or read-only instance depending on the context
	+ Removed Model::Report and Composite::Report namespaces to simplify model
	  management and specification
	+ New redis key naming, with $mod/conf/*, $mod/state and $mod/ro/* replacing
	  /ebox/modules/$mod/*, /ebox/state/$mod/* and /ebox-ro/modules/$mod/*
	+ Removed unnecessary parentComposite methods in EBox::Model::Component
	+ Only mark modules as changed when data has really changed
	+ EBox::Global::modChange() throws exception if instance is readonly
	+ New get_state() and set_state() methods, st_* methods are kept for
	  backwards compatibility, but they are deprecated
	+ Simplified events module internals with Watcher and Dispatcher providers
	+ Model Manager is now able to properly manage read-only instances
	+ Composites can now use parentModule() like Models
	+ Renamed old EBox::GConfModule to EBox::Module::Config
	+ Unified model and composite management in the new EBox::Model::Manager
	+ Model and composites are loaded on demand to reduce memory consumption
	+ Model and composite information is now stored in .yaml schemas
	+ ModelProvider and CompositeProvider are no longer necessary
	+ Simplified DataForm using more code from DataTable
	+ Adapted RAID and restrictedResources() to the new JSON objects in redis
	+ Remove unused override modifications code
	+ Added /usr/share/zentyal/redis-cli wrapper for low-level debugging
	+ Use simpler "key: value" format for dumps instead of YAML
	+ Row id prefixes are now better chosen to avoid confusion
	+ Use JSON instead of list and hash redis types (some operations,
	  specially on lists, are up to 50% faster and caching is much simpler)
	+ Store rows as hashes instead of separated keys
	+ Remove deprecated all_dirs and all_entries methods
	+ Remove obsolete EBox::Order package
	+ Remove no longer needed redis directory tree sets
	+ Fixed isEqualTo() method on EBox::Types::Time
	+ EBox::Types::Abstract now provides default implementations of fields(),
	  _storeInGConf() and _restoreFromHash() using the new _attrs() method
	+ Remove indexes on DataTables to reduce complexity, no longer needed
	+ Simplified ProgressIndicator implementation using shared memory
	+ New EBox::Util::SHMLock package
	+ Implemented transactions for redis operations
	+ Replace old MVC cache system with a new low-level redis one
	+ Delete no longer necessary regen-redis-db tool
	+ Added new checkAll property to DataTable description to allow
	  multiple check/uncheck of boolean columns
2.3.10
	+ Added Desktop::ServiceProvider to allow modules to implement
	  requests from Zentyal desktop
	+ Added VirtualHost to manage desktop requests to Zentyal server
	+ Fix EventDaemon in the transition to MySQL
	+ Send EventDaemon errors to new rotated log file /var/log/zentyal/events.err
	+ Send an event to Zentyal Cloud when the updates are up-to-date
	+ Send an info event when modules come back to running
	+ Include additional info for current event watchers
	+ Fixed RAID report for some cases of spare devices and bitmaps
	+ Fixed log purge, SQL call must be a statement not a query
	+ Fixed regex syntax in user log queries
	+ Added missing "use Filesys::Df" to SysInfo
	+ Disabled consolidation by default until is fixed or reimplemented
	+ Fixed regresion in full log page for events
	+ Added clone action to data tables
	+ Fixed regression in modal popup when showing element table
	+ Added new type EBox::Types::KrbRealm
	+ Fix broken packages when dist-upgrading from old versions: stop ebox
	  owned processes before changing home directory
	+ Log the start and finish of start/stop modules actions
	+ Added usesPort() method to apache module
2.3.9
	+ Enable SSLInsecureRenegotiation to avoid master -> slave SOAP handsake
	  problems
	+ Added validateRowRemoval method to EBox::Model::DataTable
	+ Use rm -rf instead of remove_tree to avoid chdir permission problems
	+ Avoid problems restarting apache when .pid file does not exist
	+ Do not use graceful on apache to allow proper change of listen port
	+ Simplified apache restart mechanism and avoid some problems
2.3.8
	+ Create tables using MyISAM engine by default
	+ Delete obsolete 'admin' table
2.3.7
	+ Fixed printableName for apache module and remove entry in status widget
	+ Merged tableBodyWithoutActions.mas into tableBody.mas
	+ Removed tableBodyWithoutEdit.mas because it is no longer used
	+ Better form validation message when there are no ids for
	  foreign rows in select control with add new popup
	+ Fixed branding of RSS channel items
	+ Fixed destination path when copying zentyal.cnf to /etc/mysql/conf.d
	+ Packaging fixes for precise
2.3.6
	+ Switch from CGIs to models in System -> General
	+ New value() and setValue() methods in DataForm::setValue() for cleaner
	  code avoiding use of AUTOLOAD
	+ Added new EBox::Types::Time, EBox::Types::Date and EBox::Types::TimeZone
	+ Added new attribute 'enabled' to the Action and MultiStateAction types
	  to allow disabling an action. Accepts a scalar or a CODE ref
	+ The 'defaultValue' parameter of the types now accept a CODE ref that
	  returns the default value.
2.3.5
	+ Added force parameter in validateTypedRow
	+ Fixed 'hidden' on types when using method references
	+ Removed some console problematic characters from Util::Random::generate
	+ Added methods to manage apache CA certificates
	+ Use IO::Socket::SSL for SOAPClient connections
	+ Removed apache rewrite from old slaves implementation
	+ Do not show RSS image if custom_prefix defined
2.3.4
	+ Avoid 'negative radius' error in DiskUsage chart
	+ Fixed call to partitionFileSystems in EBox::SysInfo::logReportInfo
	+ Log audit does not ignore fields which their values could be interpreted
	  as boolean false
	+ Avoid ebox.cgi failure when showing certain strings in the error template
	+ Do not calculate md5 digests if override_user_modification is enabled
	+ Clean /var/lib/zentyal/tmp on boot
	+ Stop apache gracefully and delete unused code in Apache.pm
	+ Cache contents of module.yaml files in Global
2.3.3
	+ The editable attribute of the types now accept a reference to a function
	  to dinamically enable or disable the field.
	+ In progress bar CGIs AJAX call checks the availability of the
	  next page before loading it
	+ Replaced community logo
	+ Adapted messages in the UI for new editions
	+ Changed cookie name to remove forbidden characters to avoid
	  incompatibilities with some applications
	+ Added methods to enable/disable restart triggers
2.3.2
	+ Fixed redis unix socket permissions problem with usercorner
	+ Get row ids without safe characters checking
	+ Added EBox::Util::Random as random string generator
	+ Set log level to debug when cannot compute md5 for a nonexistent file
	+ Filtering in tables is now case insensitive
	+ ProgressIndicator no longer leaves zombie processes in the system
	+ Implemented mysqldump for logs database
	+ Remove zentyal-events cron script which should not be longer necessary
	+ Bugfix: set executable permissions to cron scripts and example hooks
	+ Added a global method to retrieve installed server edition
	+ Log also duration and compMessage to events.log
2.3.1
	+ Updated Standards-Version to 3.9.2
	+ Fixed JS client side table sorting issue due to Prototype
	  library upgrade
	+ Disable InnoDB by default to reduce memory consumption of MySQL
	+ Now events are logged in a new file (events.log) in a more
	  human-readable format
	+ Added legend to DataTables with custom actions
	+ Changed JS to allow the restore of the action cell when a delete
	  action fails
	+ Set milestone to 3.0 when creating bug reports in the trac
	+ Avoid temporal modelInstance errors when adding or removing
	  modules with LogWatchers or LogDispatcher
	+ Unallow administration port change when the port is in use
2.3
	+ Do not launch a passwordless redis instance during first install
	+ New 'types' field in LogObserver and storers/acquirers to store special
	  types like IPs or MACs in an space-efficient way
	+ Use MySQL for the logs database instead of PostgreSQL
	+ Bugfix: logs database is now properly recreated after purge & install
	+ Avoid use of AUTOLOAD to execute redis commands, improves performance
	+ Use UNIX socket to connect to redis for better performance and
	  update default redis 2.2 settings
	+ Use "sudo" group instead of "admin" one for the UI access control
	+ Added EBox::Module::Base::version() to get package version
	+ Fixed problem in consalidation report when accumulating results
	  from queries having a "group by table.field"
	+ Added missing US and Etc zones in timezone selector
	+ Replaced autotools with zbuildtools
	+ Refuse to restore configuration backup from version lesser than
	  2.1 unless forced
	+ Do not retrieve format.js in every graph to improve performance
	+ The purge-module scripts are always managed as root user
	+ New grep-redis tool to search for patterns in redis keys or
	  values
	+ Use partitionFileSystems method from EBox::FileSystem
2.2.4
	+ New internal 'call' command in Zentyal shell to 'auto-use' the module
	+ Zentyal shell now can execute commandline arguments
	+ Bugfix: EBox::Types::IPAddr::isEqualTo allows to change netmask now
	+ Removed some undefined concatenation and compare warnings in error.log
	+ Ignore check operation in RAID event watcher
	+ Skip IP addresses ending in .0 in EBox::Types::IPRange::addresses()
	+ Do not store in redis trailing dots in Host and DomainName types
	+ Added internal command to instance models and other improvements in shell
	+ Now the whole /etc/zentyal directory is backed up and a copy of the
	  previous contents is stored at /var/backups before restoring
	+ Removing a module with a LogWatcher no longer breaks the LogWatcher
	  Configuration page anymore
	+ Fixed error in change-hostname script it does not longer match substrings
	+ Bugfix: Show breadcrumbs even from models which live in a
	  composite
	+ HTTPLink now returns empty string if no HTTPUrlView is defined
	  in DataTable class
	+ Added mising use sentence in EBox::Event::Watcher::Base
2.2.3
	+ Bugfix: Avoid url rewrite to ebox.cgi when requesting to /slave
	+ Fixed logrotate configuration
	+ More resilient way to handle with missing indexes in _find
	+ Added more informative text when mispelling methods whose prefix
	  is an AUTOLOAD action
	+ A more resilient solution to load events components in EventDaemon
	+ Added one and two years to the purge logs periods
	+ Fixed downloads from EBox::Type::File
2.2.2
	+ Revert cookie name change to avoid session loss in upgrades
	+ Do not try to change owner before user ebox is created
2.2.1
	+ Removed obsolete references to /zentyal URL
	+ Create configuration backup directories on install to avoid warnings
	  accessing the samba share when there are no backups
	+ Log result of save changes, either successful or with warnings
	+ Changed cookie name to remove forbidden characters to avoid
	  incompatibilities with some applications
	+ Removed duplicated and incorrect auding logging for password change
	+ Fixed some non-translatable strings
	+ Create automatic bug reports under 2.2.X milestone instead of 2.2
	+ Fixed bug changing background color on selected software packages
2.1.34
	+ Volatile types called password are now also masked in audit log
	+ Adjust padding for module descriptions in basic software view
	+ Removed beta icon
2.1.33
	+ Fixed modal add problems when using unique option on the type
	+ Fixed error management in the first screen of modal add
	+ Unify software selection and progress colors in CSS
	+ Set proper message type in Configure Events model
	+ Fixed error checking permanentMessage types in templates/msg.mas
2.1.32
	+ Added progress bar colors to theme definition
	+ Remove no longer correct UTF8 decode in ProgressIndicator
	+ Fixed UTF8 double-encoding on unexpected error CGI
	+ Reviewed some subscription strings
	+ Always fork before apache restart to avoid port change problems
	+ Stop modules in the correct order (inverse dependencies order)
	+ Better logging of failed modules on restore
2.1.31
	+ Do not start managed daemons on boot if the module is disabled
	+ Better message on redis error
	+ Watch for dependencies before automatic enable of modules on first install
2.1.30
	+ Removed obsolete /ebox URL from RSS link
	+ Changed methods related with extra backup data in modules logs
	  to play along with changes in ebackup module
	+ Set a user for remote access for audit reasons
	+ Detect session loss on AJAX requests
2.1.29
	+ Startup does not fail if SIGPIPE received
2.1.28
	+ Added code to mitigate false positives on module existence
	+ Avoid error in logs full summary due to incorrect syntax in template
	+ Allow unsafe chars in EBox::Types::File to avoid problems in some browsers
	+ Reviewed some subscription strings
	+ Warning about language-packs installed works again after Global changes
	+ Show n components update when only zentyal packages are left to
	  upgrade in the system widget
	+ Do not show debconf warning when installing packages
	+ EBox::Types::IPAddr (and IPNetwork) now works with defaultValue
	+ Allow to hide menu items, separators and dashboard widgets via conf keys
2.1.27
	+ Do not create tables during Disaster Recovery installation
	+ Added new EBox::Util::Debconf::value to get debconf values
	+ DataTable controller does no longer try to get a deleted row
	  for gather elements values for audit log
	+ Check if Updates watcher can be enabled if the subscription
	  level is yet unknown
2.1.26
	+ Detection of broken packages works again after proper deletion
	  of dpkg_running file
	+ Keep first install redis server running until trigger
	+ Unified module restart for package trigger and init.d
	+ Use restart-trigger script in postinst for faster daemons restarting
	+ System -> Halt/Reboot works again after regression in 2.1.25
	+ Added framework to show warning messages after save changes
	+ Change caption of remote services link to Zentyal Cloud
	+ Do not show Cloud link if hide_cloud_link config key is defined
	+ Added widget_ignore_updates key to hide updates in the dashboard
	+ Differentiate ads from notes
	+ Allow custom message type on permanentMessage
	+ Only allow custom themes signed by Zentyal
	+ Removed /zentyal prefix from URLs
	+ Caps lock detection on login page now works again
	+ Added HiddenIfNotAble property to event watchers to be hidden if
	  it is unabled to monitor the event
	+ Dashboard values can be now error and good as well
	+ Include a new software updates widget
	+ Include a new alert for basic subscriptions informing about
	  software updates
	+ Add update-notifier-common to dependencies
	+ EBox::DataTable::enabledRows returns rows in proper order
	+ Use custom ads when available
	+ Disable bug report when hide_bug_report defined on theme
2.1.25
	+ Do not show disabled module warnings in usercorner
	+ Mask passwords and unify boolean values in audit log
	+ Do not override type attribute for EBox::Types::Text subtypes
	+ Corrected installation finished message after first install
	+ Added new disableAutocomplete attribute on DataTables
	+ Optional values can be unset
	+ Minor improvements on nmap scan
2.1.24
	+ Do not try to generate config for unconfigured services
	+ Remove unnecessary redis call getting _serviceConfigured value
	+ Safer sizes for audit log fields
	+ Fix non-translatable "show help" string
	+ Allow links to first install wizard showing a desired page
	+ Fixed bug in disk usage when we have both values greater and
	  lower than 1024 MB
	+ Always return a number in EBox::AuditLogging::isEnabled to avoid
	  issues when returning the module status
	+ Added noDataMsg attribute on DataTable to show a message when
	  there are no rows
2.1.23
	+ Removed some warnings during consolidation process
	+ Depend on libterm-readline-gnu-perl for history support in shells
	+ Fixed error trying to change the admin port with NTP enabled
	+ Fixed breadcrumb destination for full log query page
	+ Use printableActionName in DataTable setter
2.1.22
	+ Fixed parentRow method in EBox::Types::Row
	+ Added new optionalLabel flag to EBox::Types::Abstract to avoid
	  show the label on non-optional values that need to be set as
	  optional when using show/hide viewCustomizers
	+ Added initHTMLStateOrder to View::Customizer to avoid incorrect
	  initial states
	+ Improved exceptions info in CGIs to help bug reporting
	+ Do not show customActions when editing row on DataTables
2.1.21
	+ Fixed bug printing traces at Global.pm
	+ Check new dump_exceptions confkey instead of the debug one in CGIs
	+ Explicit conversion to int those values stored in our database
	  for correct dumping in reporting
	+ Quote values in update overwrite while consolidating for reporting
2.1.20
	+ Fixed regression in edition in place of booleans
	+ Better default balance of the dashboard based on the size of the widgets
	+ Added defaultSelectedType argument to PortRange
2.1.19
	+ Disable KeepAlive as it seems to give performance problems with Firefox
	  and set MaxClients value back to 1 in apache.conf
	+ Throw exceptions when calling methods not aplicable to RO instances
	+ Fixed problems when mixing read/write and read-only instances
	+ Date/Time and Timezone moved from NTP to core under System -> General
	+ Do not instance hidden widgets to improve dashboard performance
	+ New command shell with Zentyal environment at /usr/share/zentyal/shell
	+ Show warning when a language-pack is not installed
	+ Removed unnecessary dump/load operations to .bak yaml files
	+ AuditLogging and Logs constructor now receive the 'ro' parameter
	+ Do not show Audit Logging in Module Status widget
2.1.18
	+ New unificated zentyal-core.logrotate for all the internal logs
	+ Added forceEnabled option for logHelpers
	+ Moved carousel.js to wizard template
	+ Add ordering option to wizard pages
	+ Fixed cmp and isEqualTo methods for EBox::Types::IPAddr
	+ Fixed wrong Mb unit labels in Disk Usage and use GB when > 1024 MB
	+ Now global-action script can be called without progress indicator
	+ Fixed EBox::Types::File JavaScript setter code
	+ Added support for "Add new..." modal boxes in foreign selectors
	+ Each module can have now its customized purge-module script
	  that will be executed after the package is removed
	+ Added Administration Audit Logging to log sessions, configuration
	  changes, and show pending actions in save changes confirmation
	+ User name is stored in session
	+ Remove deprecated extendedRestore from the old Full Backup
2.1.17
	+ Fixed RAID event crash
	+ Added warning on models and composites when the module is disabled
	+ Fixed login page style with some languages
	+ Login page template can now be reused accepting title as parameter
	+ EBox::Types::File does not write on redis when it fails to
	  move the fail to its final destination
	+ Added quote column option for periodic log consolidation and
	  report consolidation
	+ Added exclude module option to backup restore
2.1.16
	+ Do not show incompatible navigator warning on Google Chrome
	+ Fixed syncRows override detection on DataTable find
	+ clean-conf script now deletes also state data
	+ Avoid 'undefined' message in selectors
2.1.15
	+ Move Disk Usage and RAID to the new Maintenance menu
	+ Always call syncRows on find (avoid data inconsistencies)
	+ Filename when downloading a conf backup now contains hostname
	+ Fixed bug in RAID template
	+ Set proper menu order in System menu (fixes NTP position)
	+ Fixed regresion in page size selector on DataTables
	+ Fixed legend style in Import/Export Configuration
2.1.14
	+ Fixed regresion with double quotes in HTML templates
	+ Fixed problems with libredis-perl version dependency
	+ Adding new apparmor profile management
2.1.13
	+ Better control of errors when saving changes
	+ Elements of Union type can be hidden
	+ Model elements can be hidden only in the viewer or the setter
	+ HTML attributtes are double-quoted
	+ Models can have sections of items
	+ Password view modified to show the confirmation field
	+ New multiselect type
	+ Redis backend now throws different kind of exceptions
2.1.12
	+ Revert no longer necessary parents workaround
	+ Hide action on viewCustomizer works now on DataTables
2.1.11
	+ Fixed bug which setted bad directory to models in tab view
	+ Union type: Use selected subtype on trailingText property if the
	  major type does not have the property
	+ Raise MaxClients to 2 to prevent apache slowness
2.1.10
	+ Security [ZSN-2-1]: Avoid XSS in process list widget
2.1.9
	+ Do not try to initialize redis client before EBox::init()
	+ Safer way to delete rows, deleting its id reference first
	+ Delete no longer needed workaround for gconf with "removed" attribute
	+ Fixed regression in port range setter
2.1.8
	+ Fixed regression in menu search
	+ Fixed missing messages of multi state actions
	+ Help toggler is shown if needed when dynamic content is received
	+ Fixed issue when disabling several actions at once in a data table view
	+ All the custom actions are disabled when one is clicked
	+ Submit wizard pages asynchronously and show loading indicator
	+ Added carousel.js for slide effects
2.1.7
	+ Fixed issues with wrong html attributes quotation
	+ Bugfix: volatile types can now calculate their value using other
	  the value from other elements in the row no matter their position
2.1.6
	+ Attach software.log to bug report if there are broken packages
	+ Added keyGenerator option to report queries
	+ Tuned apache conf to provide a better user experience
	+ Actions click handlers can contain custom javascript
	+ Restore configuration with force dependencies option continues
	  when modules referenced in the backup are not present
	+ Added new MultiStateAction type
2.1.5
	+ Avoid problems getting parent if the manager is uninitialized
	+ Rename some icon files with wrong extension
	+ Remove wrong optional attribute for read-only fields in Events
	+ Renamed all /EBox/ CGI URLs to /SysInfo/ for menu folder coherency
	+ Added support for custom actions in DataTables
	+ Replaced Halt/Reboot CGI with a model
	+ Message classes can be set from models
	+ Fixed error in Jabber dispatcher
	+ Show module name properly in log when restart from the dashboard fails
	+ Avoid warning when looking for inexistent PID in pidFileRunning
2.1.4
	+ Changed Component's parent/child relationships implementation
	+ Fixed WikiFormat on automatic bug report tickets
	+ Do not show available community version in Dashboard with QA
 	  updates
2.1.3
	+ Fall back to readonly data in config backup if there are unsaved changes
	+ Allow to automatically send a report in the unexpected error page
	+ Logs and Events are now submenus of the new Maintenance menu
	+ Configuration Report option is now present on the Import/Export section
	+ Require save changes operation after changing the language
	+ Added support for URL aliases via schemas/urls/*.urls files
	+ Allow to sort submenu items via 'order' attribute
	+ Automatically save changes after syncRows is called and mark the module
	  mark the module as unchanged unless it was previously changed
	+ Removed unnecessary ConfigureEvents composite
	+ Removed unnecessary code from syncRows in logs and events
	+ Restore configuration is safer when restoring /etc/zentyal files
	+ Fixed unescaped characters when showing an exception
	+ Fixed nested error page on AJAX requests
	+ Adapted dumpBackupExtraData to new expected return value
	+ Report remoteservices, when required, a change in administration
	  port
	+ Added continueOnModuleFail mode to configuration restore
	+ Fixed Firefox 4 issue when downloading backups
	+ Show scroll when needed in stacktraces (error page)
	+ More informative error messages when trying to restart locked modules
	  from the dashboard
	+ Creation of plpgsql language moved from EBox::Logs::initialSetup
	  to create-db script
	+ Redis backend now throws different kind of exceptions
	+ Avoid unnecesary warnings about PIDs
	+ Update Jabber dispatcher to use Net::XMPP with some refactoring
	+ Save changes messages are correctly shown with international charsets
	+ Support for bitmap option in RAID report
	+ Retry multiInsert line by line if there are encoding errors
	+ Adapted to new location of partitionsFileSystems in EBox::FileSystem
	+ Event messages are cleaned of null characters and truncated
	  before inserting in the database when is necessary
	+ Improve message for "Free storage space" event and send an info
	  message when a given partition is not full anymore
	+ Event messages now can contain newline characters
	+ Objects of select type are compared also by context
	+ Remove cache from optionsFromForeignModel since it produces
	  problems and it is useless
	+ Set title with server name if the server is subscribed
	+ Fix title HTML tag in views for Models and Composites
	+ Added lastEventsReport to be queried by remoteservices module
	+ Added EBox::Types::HTML type
	+ Added missing manage-logs script to the package
	+ Fixed problems with show/hide help switch and dynamic content
	+ Menus with subitems are now kept unfolded until a section on a
	  different menu is accessed
	+ Sliced restore mode fails correctly when schema file is missing,
	  added option to force restore without schema file
	+ Purge conf now purges the state keys as well
	+ Added EBox::Types::IPRange
2.1.2
	+ Now a menu folder can be closed clicking on it while is open
	+ Bugfix: cron scripts are renamed and no longer ignored by run-parts
	+ Added new EBox::Util::Nmap class implementing a nmap wrapper
2.1.1
	+ Fixed incoherency problems with 'on' and '1' in boolean indexes
	+ Move cron scripts from debian packaging to src/scripts/cron
	+ Trigger restart of logs and events when upgrading zentyal-core
	  without any other modules
	+ Don't restart apache twice when upgrading together with more modules
	+ Fixed params validation issues in addRow
2.1
	+ Replace YAML::Tiny with libyaml written in C through YAML::XS wrapper
	+ Minor bugfix: filter invalid '_' param added by Webkit-based browser
	  on EBox::CGI::Base::params() instead of _validateParams(), avoids
	  warning in zentyal.log when enabling modules
	+ All CGI urls renamed from /ebox to /zentyal
	+ New first() and deleteFirst() methods in EBox::Global to check
	  existence and delete the /var/lib/zentyal/.first file
	+ PO files are now included in the language-pack-zentyal-* packages
	+ Migrations are now always located under /usr/share/$package/migration
	  this change only affects to the events and logs migrations
	+ Delete no longer used domain and translationDomain methods/attributes
	+ Unified src/libexec and tools in the new src/scripts directory
	+ Remove the ebox- prefix on all the names of the /usr/share scripts
	+ New EBox::Util::SQL package with helpers to create and drop tables
	  from initial-setup and purge-module for each module
	+ Always drop tables when purging a package
	+ Delete 'ebox' user when purging zentyal-core
	+ Moved all SQL schemas from tools/sqllogs to schemas/sql
	+ SQL time-period tables are now located under schemas/sql/period
	+ Old ebox-clean-gconf renamed to /usr/share/zentyal/clean-conf and
	  ebox-unconfigure-module is now /usr/share/zentyal/unconfigure-module
	+ Added default implementation for enableActions, executing
	  /usr/share/zentyal-$modulename/enable-module if exists
	+ Optimization: Do not check if a row is unique if any field is unique
	+ Never call syncRows on read-only instances
	+ Big performance improvements using hashes and sets in redis
	  database to avoid calls to the keys command
	+ Delete useless calls to exists in EBox::Config::Redis
	+ New regen-redis-db tool to recreate the directory structure
	+ Renamed /etc/cron.hourly/90manageEBoxLogs to 90zentyal-manage-logs
	  and moved the actual code to /usr/share/zentyal/manage-logs
	+ Move /usr/share/ebox/zentyal-redisvi to /usr/share/zentyal/redisvi
	+ New /usr/share/zentyal/initial-setup script for modules postinst
	+ New /usr/share/zentyal/purge-module script for modules postrm
	+ Removed obsolete logs and events migrations
	+ Create plpgsql is now done on EBox::Logs::initialSetup
	+ Replace old ebox-migrate script with EBox::Module::Base::migrate
	+ Rotate duplicity-debug.log log if exists
	+ Bug fix: Port selected during installation is correctly saved
	+ Zentyal web UI is restarted if their dependencies are upgraded
	+ Bug fix: Logs don't include unrelated information now
	+ Add total in disk_usage report
	+ Bugfix: Events report by source now works again
	+ Do not include info messages in the events report
	+ Services event is triggered only after five failed checkings
	+ Do not add redundant includedir lines to /etc/sudoers
	+ Fixed encoding for strings read from redis server
	+ Support for redis-server 2.0 configuration
	+ Move core templates to /usr/share/zentyal/stubs/core
	+ Old /etc/ebox directory replaced with the new /etc/zentyal with
	  renamed core.conf, logs.conf and events.conf files
	+ Fixed broken link to alerts list
2.0.15
	+ Do not check the existence of cloud-prof package during the
	  restore since it is possible not to be installed while disaster
	  recovery process is done
	+ Renamed /etc/init.d/ebox to /etc/init.d/zentyal
	+ Use new zentyal-* package names
	+ Don't check .yaml existence for core modules
2.0.14
	+ Added compMessage in some events to distinguish among events if
	  required
	+ Make source in events non i18n
	+ After restore, set all the restored modules as changed
	+ Added module pre-checks for configuration backup
2.0.13
	+ Fixed dashboard graphs refresh
	+ Fixed module existence check when dpkg is running
	+ Fix typo in sudoers creation to make remote support work again
2.0.12
	+ Include status of packages in the downloadable bug report
	+ Bugfix: Avoid possible problems deleting redis.first file if not exist
2.0.11
	+ New methods entry_exists and st_entry_exists in config backend
2.0.10
	+ Now redis backend returns undef on get for undefined values
	+ Allow custom mason templates under /etc/ebox/stubs
	+ Better checks before restoring a configuration backup with
	  a set of modules different than the installed one
	+ Wait for 10 seconds to the child process when destroying the
	  progress indicator to avoid zombie processes
	+ Caught SIGPIPE when trying to contact Redis server and the
	  socket was already closed
	+ Do not stop redis server when restarting apache but only when
	  the service is asked to stop
	+ Improvements in import/export configuration (know before as
	  configuration backup)
	+ Improvements in ProgressIndicator
	+ Better behaviour of read-only rows with up/down arrows
	+ Added support for printableActionName in DataTable's
	+ Added information about automatic configuration backup
	+ Removed warning on non existent file digest
	+ Safer way to check if core modules exist during installation
2.0.9
	+ Treat wrong installed packages as not-existent modules
	+ Added a warning in dashboard informing about broken packages
	+ File sharing and mailfilter log event watchers works again since
	  it is managed several log tables per module
2.0.8
	+ Replaced zentyal-conf script with the more powerful zentyal-redisvi
	+ Set always the same default order for dashboard widgets
	+ Added help message to the configure widgets dialog
	+ Check for undefined values in logs consolidation
	+ Now dashboard notifies fails when restarting a service
	+ Fixed bug with some special characters in dashboard
	+ Fixed bug with some special characters in disk usage graph
2.0.7
	+ Pre-installation includes sudoers.d into sudoers file if it's not yet
	  installed
	+ Install apache-prefork instead of worker by default
	+ Rename service certificate to Zentyal Administration Web Server
2.0.6
	+ Use mod dependencies as default restore dependencies
	+ Fixed dependencies in events module
	+ Increased recursive dependency threshold to avoid
	  backup restoration problems
2.0.5
	+ Removed deprecated "Full backup" option from configuration backup
	+ Bugfix: SCP method works again after addition of SlicedBackup
	+ Added option in 90eboxpglogger.conf to disable logs consolidation
2.0.4
	+ Removed useless gconf backup during upgrade
	+ Fixed postinstall script problems during upgrade
2.0.3
	+ Added support for the sliced backup of the DB
	+ Hostname change is now visible in the form before saving changes
	+ Fixed config backend problems with _fileList call
	+ Added new bootDepends method to customize daemons boot order
	+ Added permanent message property to Composite
	+ Bugfix: Minor aesthetic fix in horizontal menu
	+ Bugfix: Disk usage is now reported in expected bytes
	+ Bugfix: Event dispatcher is not disabled when it is impossible
	  for it to dispatch the message
2.0.2
	+ Better message for the service status event
	+ Fixed modules configuration purge script
	+ Block enable module button after first click
	+ Avoid division by zero in progress indicator when total ticks is
	  zero
	+ Removed warning during postinst
	+ Added new subscription messages in logs, events and backup
2.0.1
	+ Bugfix: Login from Zentyal Cloud is passwordless again
	+ Some defensive code for the synchronization in Events models
	+ Bugfix: add EBox::Config::Redis::get to fetch scalar or list
	  values. Make GConfModule use it to avoid issues with directories
	  that have both sort of values.
1.5.14
	+ Fixed redis bug with dir keys prefix
	+ Improved login page style
	+ New login method using PAM instead of password file
	+ Allow to change admin passwords under System->General
	+ Avoid auto submit wizard forms
	+ Wizard skip buttons always available
	+ Rebranded post-installation questions
	+ Added zentyal-conf script to get/set redis config keys
1.5.13
	+ Added transition effect on first install slides
	+ Zentyal rebrand
	+ Added web page favicon
	+ Fixed already seen wizards apparition
	+ Fixed ro module creation with redis backend
	+ Use mason for links widgets
	+ Use new domain to official strings for subscriptions
1.5.12
	+ Added option to change hostname under System->General
	+ Show option "return to dashboard" when save changes fails.
1.5.11
	+ Added more tries on redis reconnection
	+ Fixed user corner access problems with redis server
	+ writeFile* methods reorganized
	+ Added cron as dependency as cron.hourly was never executed with anacron
	+ Improvements in consolidation of data for reports
1.5.10
	+ Fixed gconf to redis conversion for boolean values
1.5.9
	+ Improved migrations speed using the same perl interpreter
	+ Redis as configuration backend (instead of gconf)
	+ Improved error messages in ebox-software
	+ Set event source to 256 chars in database to adjust longer event
	  sources
	+ Progress bar AJAX updates are sent using JSON
	+ Fixed progress bar width problems
	+ Fixed top menu on wizards
	+ Improved error message when disconnecting a not connected database
	+ Abort installation if 'ebox' user already exists
	+ Bugfix: IP address is now properly registered if login fails
1.5.8
	+ Added template tableorderer.css.mas
	+ Added buttonless top menu option
	+ Bugfix: Save all modules on first installation
	+ Bugfix: General ebox database is now created if needed when
	  re/starting services
	+ Bugfix: Data to report are now uniform in number of elements per
	  value. This prevents errors when a value is present in a month and
	  not in another
	+ Bugfix: Don't show already visited wizard pages again
1.5.7
	+ Bugfix: Avoid error when RAID is not present
	+ Bugfix: Add ebox-consolidate-reportinfo call in daily cron script
	+ Bugfix: Called multiInsert and unbufferedInsert when necessary
	  after the loggerd reimplementation
	+ Bugfix: EBox::ThirdParty::Apache2::AuthCookie and
	  EBox::ThirdParty::Apache2::AuthCookie::Util package defined just
	  once
	+ Added util SystemKernel
	+ Improved progress indicator
	+ Changes in sudo generation to allow sudo for remote support user
	+ Initial setup wizards support
1.5.6
	+ Reimplementation of loggerd using inotify instead of File::Tail
1.5.5
	+ Asynchronous load of dashboard widgets for a smoother interface
1.5.4
	+ Changed dbus-check script to accept config file as a parameter
1.5.3
	+ Function _isDaemonRunning works now with snort in lucid
	+ Javascript refreshing instead of meta tag in log pages
	+ Updated links in dashboard widget
	+ Add package versions to downloadable ebox.log
	+ Fixed postgresql data dir path for disk usage with pg 8.4
	+ GUI improvements in search box
1.5.2
	+ Security [ESN-1-1]: Validate referer to avoid CSRF attacks
	+ Added reporting structure to events module
	+ Added new CGI to download the last lines of ebox.log
1.5.1
	+ Bugfix: Catch exception when upstart daemon does not exist and
	  return a stopped status
	+ Added method in logs module to dump database in behalf of
	ebackup module
	+ Bugfix: Do not check in row uniqueness for optional fields that
	are not passed as parameters
	+ Improve the output of ebox module status, to be consistent with the one
	  shown in the interface
	+ Add options to the report generation to allow queries to be more
	  flexible
	+ Events: Add possibility to enable watchers by default
	+ Bugfix: Adding a new field to a model now uses default
	  value instead of an empty value
	+ Added script and web interface for configuration report, added
	  more log files to the configuration report
1.5
	+ Use built-in authentication
	+ Use new upstart directory "init" instead of "event.d"
	+ Use new libjson-perl API
	+ Increase PerlInterpMaxRequests to 200
	+ Increase MaxRequestsPerChild (mpm-worker) to 200
	+ Fix issue with enconding in Ajax error responses
	+ Loggerd: if we don't have any file to watch we just sleep otherwise the process
	  will finish and upstart will try to start it over again and again.
	+ Make /etc/init.d/ebox depend on $network virtual facility
	+ Show uptime and users on General Information widget.
1.4.2
	+ Start services in the appropriate order (by dependencies) to fix a problem
	  when running /etc/init.d/ebox start in slaves (mail and other modules
	  were started before usersandgroups and thus failed)
1.4.1
	+ Remove network workarounds from /etc/init.d/ebox as we don't bring
	  interfaces down anymore
1.4
	+ Bug fix: i18n. setDomain in composites and models.
1.3.19
	+ Make the module dashboard widget update as the rest of the widgets
	+ Fix problem regarding translation of module names: fixes untranslated
	  module names in the dashboard, module status and everywhere else where
	  a module name is written
1.3.18
	+ Add version comparing function and use it instead of 'gt' in the
	  general widget
1.3.17
	+ Minor bug fix: check if value is defined in EBox::Type::Union
1.3.16
	+ Move enable field to first row in ConfigureDispatcherDataTable
	+ Add a warning to let users know that a module with unsaved changes
	  is disabled
	+ Remove events migration directory:
		- 0001_add_conf_configureeventtable.pl
		- 0002_add_conf_diskfree_watcher.pl
	+ Bug fix: We don't use names to stringify date to avoid issues
	  with DB insertions and localisation in event logging
	+ Bug fix: do not warn about disabled services which return false from
	  showModuleStatus()
	+ Add blank line under "Module Status"
	+ Installed and latest available versions of the core are now displayed
	  in the General Information widget
1.3.15
	+ Bug fix: Call EBox::Global::sortModulesByDependencies when
	  saving all modules and remove infinite loop in that method.
	  EBox::Global::modifiedModules now requires an argument to sort
	  its result dependending on enableDepends or depends attribute.
	+ Bug fix: keep menu folders open during page reloads
	+ Bug fix: enable the log events dispatcher by default now works
	+ Bug fix: fixed _lock function in EBox::Module::Base
	+ Bug fix: composites honor menuFolder()
	+ Add support for in-place edition for boolean types. (Closes
	  #1664)
	+ Add method to add new database table columnts to EBox::Migration::Helpers
	+ Bug fix: enable "Save Changes" button after an in-place edition
1.3.14
	+ Bug fix: fix critical bug in migration helper that caused some log
	  log tables to disappear
	+ Create events table
	+ Bug fix: log watcher works again
	+ Bug fix: delete cache if log index is not found as it could be
	  disabled
1.3.13
	+ Bug fix: critical error in EventDaemon that prevented properly start
	+ Cron script for manage logs does not run if another is already
	  running, hope that this will avoid problems with large logs
	+ Increased maximum size of message field in events
	+ Added script to purge logs
	+ Bug fix: multi-domain logs can be enabled again
1.3.12
	+ Added type for EBox::Dashboard::Value to stand out warning
	  messages in dashboard
	+ Added EBox::MigrationHelpers to include migration helpers, for now,
	  include a db table renaming one
	+ Bug fix: Fix mismatch in event table field names
	+ Bug fix: Add migration to create language plpgsql in database
	+ Bug fix: Add missing script for report log consolidation
	+ Bug fix: Don't show modules in logs if they are not configured. This
	  prevents some crashes when modules need information only available when
	  configured, such as mail which holds the vdomains in LDAP
	+ Added method EBox::Global::lastModificationTime to know when
	  eBox configuration was modified for last time
	+ Add support for breadcrumbs on the UI
	+ Bug fix: in Loggerd files are only parsed one time regardless of
	  how many LogHelper reference them
	+ Added precondition for Loggerd: it does not run if there isnt
	anything to watch
1.3.11
	+ Support customFilter in models for big tables
	+ Added EBox::Events::sendEvent method to send events using Perl
	  code (used by ebackup module)
	+ Bug fix: EBox::Type::Service::cmp now works when only the
	  protocols are different
	+ Check $self is defined in PgDBEngine::DESTROY
	+ Do not watch files in ebox-loggerd related to disabled modules and
	  other improvements in the daemon
	+ Silent some exceptions that are used for flow control
	+ Improve the message from Service Event Watcher
1.3.10
	+ Show warning when accesing the UI with unsupported browsers
	+ Add disableApparmorProfile to EBox::Module::Service
	+ Bug fix: add missing use
	+ Bug fix: Make EventDaemon more robust against malformed sent
	  events by only accepting EBox::Event objects
1.3.8
	+ Bug fix: fixed order in EBox::Global::modified modules. Now
	  Global and Backup use the same method to order the module list
	  by dependencies
1.3.7
	+ Bug fix: generate public.css and login.css in dynamic-www directory
	  which is /var/lib/zentyal/dynamicwww/css/ and not in /usr/share/ebox/www/css
	  as these files are generate every time eBox's apache is
	  restarted
	+ Bug fix: modules are restored now in the correct dependency
	  order
	+ ebox-make-backup accepts --destinaton flag to set backup's file name
	+ Add support for permanent messages to EBox::View::Customizer
1.3.6
	+ Bug fix: override _ids in EBox::Events::Watcher::Log to not return ids
	which do not exist
	+ Bug fix: fixed InverseMatchSelect type which is used by Firewall module
	+ New widget for the dashboard showing useful support information
	+ Bugfix: wrong permissions on CSS files caused problem with usercorner
	+ CSS are now templates for easier rebranding
	+ Added default.theme with eBox colors
1.3.5
	+ Bugfix: Allow unsafe characters in password type
	+ Add FollowSymLinks in eBox apache configuration. This is useful
	  if we use js libraries provided by packages
1.3.4
	+ Updated company name in the footer
	+ Bugfix: humanEventMessage works with multiple tableInfos now
	+ Add ebox-dbus-check to test if we can actually connect to dbus
1.3.4
	+ bugfix: empty cache before calling updatedRowNotify
	+ enable Log dispatcher by default and not allow users to disable
	it
	+ consolidation process continues in disabled but configured modules
	+ bugfix: Save Changes button doesn't turn red when accessing events for
	first time
1.3.2
	+ bugfix: workaround issue with dhcp configured interfaces at boot time
1.3.1
	+ bugfix: wrong regex in service status check
1.3.0
	+ bugfix: make full backup work again
1.1.30
	+ Change footer to new company holder
	+  RAID does not generate 'change in completion events, some text
	problems fixed with RAID events
	+ Report graphics had a datapoints limit dependent on the active
	time unit
	+ Apache certificate can be replaced by CA module
	+ Fixed regression in detailed report: total row now aggregates
	properly
	+ More characters allowed when changing password from web GUI
	+ Fixed regression with already used values in select types
	+ Do not a button to restart eBox's apache
	+ Fixed auth problem when dumping and restoring postgre database
1.1.20
	+ Added custom view support
	+ Bugfix: report models now can use the limit parameter in
	  reportRows() method
	+ use a regexp to fetch the PID in a pidfile, some files such as
	postfix's add tabs and spaces before the actual number
	+ Changed "pidfile" to "pidfiles" in _daemons() to allow checking more than
one (now it is a array ref instead of scalar)
	+ Modified Service.pm to support another output format for /etc/init.d daemon
status that returns [OK] instead of "running".
	+ unuformized case in menu entries and some more visual fixes
1.1.10
	+ Fix issue when there's a file managed by one module that has been modified
	  when saving changes
	+ Bugfix: events models are working again even if an event aware
	module is uninstalled and it is in a backup to restore
	+ Select.pm returns first value in options as default
       + Added 'parentModule' to model class to avoid recursive problems
	+ Added Float type
	+ Apache module allows to add configuration includes from other modules
	+ Display remote services button if subscribed
	+ Event daemon may received events through a named pipe
	+ Bugfix. SysInfo revokes its config correctly
	+ Added storer property to types in order to store the data in
	somewhere different from GConf
	+ Added protected property 'volatile' to the models to indicate
	that they store nothing in GConf but in somewhere different
	+ System Menu item element 'RAID' is always visible even when RAID
	is not installed
	+ Files in deleted rows are deleted when the changes are saved
	+ Fixed some bug whens backing and restore files
	+ Components can be subModels of the HasMany type
	+ Added EBox::Types::Text::WriteOnce type
	+ Do not use rows(), use row to force iteration over the rows and increase
	performance and reduce memory use.
	+ Do not suggest_sync after read operations in gconf
	+ Increase MaxRequestsPerChild to 200 in eBox's apache
	+ Make apache spawn only one child process
	+ Log module is backed up and restored normally because the old
	problem is not longer here
	+ Backup is more gentle with no backup files in backup directory,
	now it does not delete them
	+ HasMany  can retrieve again the model and row after the weak
	refence is garbage-collected. (Added to solve a bug in the doenload
	bundle dialog)
	+ EBox::Types::DomainName no longer accepts IP addresses as domain
	names
	+ Bugfix: modules that fail at configuration stage no longer appear as enabled
	+ Add parameter to EBox::Types::Select to disable options cache

0.12.103
	+ Bugfix: fix SQL statement to fetch last rows to consolidate
0.12.102
	+ Bugfix: consolidate logs using the last date and not starting from scratch
0.12.101
	+ Bugfix: DomainName type make comparisons case insensitive
	according to RFC 1035
0.12.100
	+ Bugfix: Never skip user's modifications if it set to true
	override user's changes
	+ EBox::Module::writeConfFile and EBox::Service scape file's path
	+ Bugfix. Configure logrotate to actually rotate ebox logs
	+ Fixed bug in ForcePurge logs model
	+ Fixed bug in DataTable: ModelManaged was called with tableName
	instead of context Name
	+ Fixing an `img` tag closed now properly and adding alternative
	text to match W3C validation in head title
	+ Backup pages now includes the size of the archive
	+ Fixed bug in ForcePurge logs model
	+ Now the modules can have more than one tableInfo for logging information
	+ Improve model debugging
	+ Improve restart debugging
	+ Backups and bug reports can be made from the command line
	+ Bugfix: `isEqualTo` is working now for `Boolean` types
	+ Bugfix: check if we must disable file modification checks in
	Manager::skipModification

0.12.99
	+ Add support for reporting
	+ Refresh logs automatically
	+ Reverse log order
	+ Remove temp file after it is downloaded with FromTempDir controller
0.12.3
	+ Bug fix: use the new API in purge method. Now purging logs is working
	again.
0.12.2
	+ Increase random string length used to generate the cookie to
	2048 bits
	+ Logs are show in inverse chronological order
0.12.1
	+ Bug fix: use unsafeParam for progress indicator or some i18 strings
	will fail when saving changes
0.12
	+ Bugfix: Don't assume timecol is 'timestamp' but defined by
	module developer. This allows to purge some logs tables again
	+ Add page titles to models
	+ Set default values when not given in `add` method in models
	+ Add method to manage page size in model
	+ Add hidden field to help with Ajax request and automated testing with
	  ANSTE
	+ Bugfix: cast sql types to filter fields in logs
	+ Bugfix: Restricted resources are back again to make RSS
	access policy work again
	+ Workaround bogus mason warnings
	+ Make postinst script less verbose
	+ Disable keepalive in eBox apache
	+ Do not run a startup script in eBox apache
	+ Set default purge time for logs stored in eBox db to 1 week
	+ Disable LogAdmin actions in `ebox-global-action` until LogAdmin
	feature is completely done
0.11.103
	+ Modify EBox::Types::HasMany to create directory based on its row
	+ Add _setRelationship method to set up relationships between models
	  and submodels
	+ Use the new EBox::Model::Row api
	+ Add help method to EBox::Types::Abstract
	+ Decrease size for percentage value in disk free watcher
	+ Increase channel link field size in RSS dispatcher
0.11.102
	+ Bugfix: cmp in EBox::Types::HostIP now sorts correctly
	+ updatedRowNotify in EBox::Model::DataTable receives old row as
	well as the recently updated row
	+ Added `override_user_modification` configuration parameter to
	avoid user modification checkings and override them without asking
	+ Added EBox::Model::Row to ease the management of data returned
	by models
	+ Added support to pre-save and post-save executable files. They
	must be placed at /etc/ebox/pre-save or /etc/ebox/post-save
	+ Added `findRow` method to ease find and set
0.11.101
	+ Bugfix: Fix memory leak in models while cloning types. Now
	cloning is controlled by clone method in types
	+ Bugfix: Union type now checks for its uniqueness
	+ DESTROY is not an autoloaded method anymore
	+ HasOne fields now may set printable value from the foreign field
	to set its value
	+ findId now searches as well using printableValue
	+ Bugfix. Minor bug found when key is an IP address in autoloaded
	methods
	+ Ordered tables may insert values at the beginning or the end of
	the table by "insertPosition" attribute
	+ Change notConfigured template to fix English and add link to the
	  module status section
	+ Add loading gif to module status actions
	+ Remove debug from ServiceInterface.pm
	+ Add support for custom separators to be used as index separators on
	  exposedMethods
	+ Bugfix. Stop eBox correctly when it's removed
	+ Improve apache-restart to make it more reliable.
0.11.100
	+ Bugfix. Fix issue with event filters and empty hashes
	+ Bugfix. Cache stuff in log and soap watcher to avoid memory leaks
	+ Bugfix. Fix bug that prevented the user from being warned when a row to
	  be deleted is being used by other model
	+ Bugfix. Add missing use of EBox::Global in State event watcher
	+ Added progress screen, now pogress screen keeps track of the changed
	  state of the modules and change the top page element properly
	+ Do not exec() to restart apache outside mod_perl
	+ Improve apache restart script
	+ Improve progress screen
0.11.99
	+ DataTable contains the property 'enableProperty' to set a column
	called 'enabled' to enable/disable rows from the user point of
	view. The 'enabled' column is put the first
	+ Added state to the RAID report instead of simpler active boolean
        + Fix bug when installing new event components and event GConf
	subtree has not changed
	+ Add RSS dispatcher to show eBox events under a RSS feed
	+ Rotate log files when they reach 10MB for 7 rotations
	+ Configurable minimum free space left for being notified by means
	of percentage
	+ Add File type including uploading and downloading
	+ Event daemon now checks if it is possible to send an event
	before actually sending it
	+ Added Action forms to perform an action without modifying
	persistent data
	+ Log queries are faster if there is no results
	+ Show no data stored when there are no logs for a domain
	+ Log watcher is added in order to notify when an event has
	happened. You can configure which log watcher you may enable and
	what you want to be notify by a determined filter and/or event.
	+ RAID watcher is added to check the RAID events that may happen
	when the RAID subsystem is configured in the eBox machine
	+ Change colour dataset in pie chart used for disk usage reporting
	+ Progress indicator now contains a returned value and error
	message as well
	+ Lock session file for HTTP session to avoid bugs
	related to multiple requests (AJAX) in a short time
	+ Upgrade runit dependency until 1.8.0 to avoid runit related
	issues
0.11
	+ Use apache2
	+ Add ebox-unblock-exec to unset signal mask before running  a executable
	+ Fix issue with multiple models and models with params.
	  This triggered a bug in DHCP when there was just one static
	  interface
	+ Fix _checkRowIsUnique and _checkFieldIsUnique
	+ Fix paging
	+ Trim long strings in log table, show tooltip with the whole string
	  and show links for URLs starting with "http://"
0.10.99
	+ Add disk usage information
	+ Show progress in backup process
	+ Add option to purge logs
	+ Create a link from /var/lib/zentyal/log to /var/log/ebox
	+ Fix bug with backup descriptions containing spaces
	+ Add removeAll method on data models
	+ Add HostIP, DomainName and Port types
	+ Add readonly forms to display static information
	+ Add Danish translation thanks to Allan Jacobsen
0.10
	+ New release
0.9.100
	+ Add checking for SOAP session opened
	+ Add EventDaemon
	+ Add Watcher and Dispatch framework to support an event
	  architecture on eBox
	+ Add volatile EBox::Types in order not to store their values
	  on GConf
	+ Add generic form
	+ Improvements on generic table
	+ Added Swedish translation

0.9.99
	+ Added Portuguese from Portugal translation
	+ Added Russian translation
	+ Bugfix: bad changed state in modules after restore

0.9.3
	+ New release

0.9.2
	+ Add browser warning when uploading files
	+ Enable/disable logging modules
0.9.1
	+ Fix backup issue with changed state
	+ Generic table supports custom ordering
0.9
	+ Added Polish translation
        + Bug in recognition of old CD-R writting devices fixed
	+ Added Aragonese translation
	+ Added Dutch translation
	+ Added German translation
	+ Added Portuguese translation

0.8.99
	+ Add data table model for generic Ajax tables
	+ Add types to be used by models
	+ Add MigrationBase and ebox-migrate to upgrade data models
	+ Some English fixes
0.8.1
	+ New release
0.8
	+ Fix backup issue related to bug reports
	+ Improved backup GUI
0.7.99
        + changed sudo stub to be more permissive
	+ added startup file to apache web server
	+ enhanced backup module
	+ added basic CD/DVD support to backup module
	+ added test stubs to simplify testing
	+ added test class in the spirit of Test::Class
	+ Html.pm now uses mason templates
0.7.1
	+ use Apache::Reload to reload modules when changed
	+ GUI consistency (#12)
	+ Fixed a bug for passwords longer than 16 chars
	+ ebox-sudoers-friendly added to not overwrite /etc/sudoers each time
0.7
	+ First public release
0.6
	+ Move to client
	+ Remove obsolete TODO list
	+ Remove firewall module from  base system
	+ Remove objects module from base system
	+ Remove network module from base system
	+ Add modInstances and modInstancesOfType
	+ Raname Base to ClientBase
	+ Remove calls to deprecated methods
	+ API documented using naturaldocs
	+ Update INSTALL
	+ Use a new method to get configkeys, now configkey reads every
	  [0.9
	+ Added Polish translation][0-9]+.conf file from the EBox::Config::etc() dir and
	  tries to get the value from the files in order.
	+ Display date in the correct languae in Summary
	+ Update debian scripts
	+ Several bugfixes
0.5.2
	+ Fix some packaging issues
0.5.1
	+ New menu system
	+ New firewall filtering rules
	+ 802.1q support

0.5
	+ New bug-free menus (actually Internet Explorer is the buggy piece
	  of... software that caused the reimplementation)
	+ Lots of small bugfixes
	+ Firewall: apply rules with no destination address to packets
	  routed through external interfaces only
	+ New debianize script
	+ Firewall: do not require port and protocol parameters as they
	  are now optional.
	+ Include SSL stuff in the dist tarball
	+ Let modules block changes in the network interfaces
	  configuration if they have references to the network config in
	  their config.
	+ Debian network configuration import script
	+ Fix the init.d script: it catches exceptions thrown by modules so that
	  it can try to start/stop all of them if an exception is thrown.
	+ Firewall: fix default policy bug in INPUT chains.
	+ Restore textdomain in exceptions
	+ New services section in the summary
	+ Added Error item to Summary. Catch exceptions from modules in
	  summary and generate error item
	+ Fix several errors with redirections and error handling in CGIs
	+ Several data validation functions were fixed, and a few others added
	+ Prevent the global module from keeping a reference to itself. And make
	  the read-only/read-write behavior of the factory consistent.
	+ Stop using ifconfig-wrapper and implement our own NetWrapper module
	  with wrappers for ifconfig and ip.
	+ Start/stop apache, network and firewall modules in first place.
	+ Ignore some network interface names such as irda, sit0, etc.
	+ The summary page uses read-only module instances.
	+ New DataInUse exception, old one renamed to DataExists.
	+ Network: do not overwrite resolv.conf if there are nameservers
	  given via dhcp.
	+ Do not set a default global policy for the ssh service.
	+ Check for forbiden characters when the parameter value is
	  requested by the CGI, this allows CGI's to handle the error,
	  and make some decissions before it happens.
	+ Create an "edit object" template and remove the object edition stuff
	  from the main objects page.
	+ Fix the apache restarting code.
	+ Network: Remove the route reordering feature, the kernel handles that
	  automatically.
	+ Fix tons of bugs in the network restarting code.
	+ Network: removed the 3rd nameserver configuration.
	+ Network: Get gateway info in the dhcp hook.
	+ Network: Removed default configuration from the gconf schema.
	+ New function for config-file generation
	+ New functions for pid file handling

0.4
	+ debian package
	+ added module to export/import configuration
	+ changes in firewall's API
	+ Added content filter based on dansguardian
	+ Added French translation
	+ Added Catalan translation
	+ Sudoers file is generated automatically based on module's needs
	+ Apache config file is generated by ebox  now
	+ Use SSL
	+ Added ebox.conf file
	+ Added module template generator

0.3
	+ Supports i18n
	+ API name consistency
	+ Use Mason for templates
	+ added tips to GUI
	+ added dhcp hooks
	+ administration port configuration
	+ Fixed bugs to IE compliant
	+ Revoke changes after logout
	+ Several bugfixes

0.2
	+ All modules are now based on gconf.
	+ Removed dependencies on xml-simple, xerces and xpath
	+ New MAC address field in Object members.
	+ Several bugfixes.

0.1
	+ Initial release<|MERGE_RESOLUTION|>--- conflicted
+++ resolved
@@ -1,10 +1,7 @@
 4.0
-<<<<<<< HEAD
+	+ Fixed ManageAdmins model and offer it in all editions
 	+ Pass row argument to editable function handler
 	+ Enable automatic updates on commercial servers by default
-=======
-	+ Fixed ManageAdmins model and offer it in all editions
->>>>>>> 835bcf25
 	+ Remove excessive top margin for first child fields in forms
 	+ Better warning in change hostname confirmation dialog
 	+ Confirmation dialog action recovers correctly from errors
