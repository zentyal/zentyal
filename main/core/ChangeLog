HEAD
<<<<<<< HEAD
	+ Remove warning on formSubmitJS
=======
	+ Model backup/revoke/save files are not longer called implicitly
>>>>>>> b53ac9e6
	+ Don't let database error to cancel halt or reboot processes
	+ More warnings on smart match feature removed
3.5
	+ Avoid warning flag on smart match experimental feature
	+ Remove duplicated code in EBox::Model::DataTable::removeRow
	  and EBox::Model::Manager::removeRowsUsingId
	+ Rethrow properly when exception is a plain string
	+ Fix EBox::Model::Manager::_modelHasMultipleInstances when the
	  model is a children whose model parent is its grandfather or older
	+ Fixed notifyActions by using isIdUsed method and removing
	  slashes to fetch the observable models
	+ Fixed spurious warnings when loadings ads and loading dashboard
	+ Assure that all data under a row directory is removed
	+ EBox::Types::DomainName always return lowercase values
	+ EBox::Types::Host always return lowercase values
	+ Added helper script to improve crash reports
	+ Old timezones supported
	+ Fixed regression on presetUpdate interface actions
	+ Error page for component not found
	+ Included the Dependencies field in crash report
	+ Do not mark services as temporary stopped when shutting down
	+ Enhanced Lock to have exclusive lock with blocking timeout
	+ Added redirection on no parameters support to CGIs
	+ Added and used in save changes process the method Zentyal.reloadTable
	+ Fixed regression in page not found CGI which displayed always a
	  invalid referer error
	+ Included the package field in crash report
	+ Remove RSS and Jabber dispatchers
	+ Added Warning in Dashboard when reboot is requierd by software
	  update
	+ Removed deprecated sliced mode backup
	+ Fix MIME type for returning JSON (application/json)
	+ Added setMessage() and popMessageAndClass() methods to TreeView
	+ Enable InnoDB engine when there are only 4 previous databases
	+ Active session check does not check subapp authenticated
	  requests now
	+ Fixed incorrect URLs with double ports in redirects
	+ Fix typo in general widget
	+ Updated nginx to server static files directly always so apache shouldn't
	  ever get this kind of requests
	+ Set version to 3.5
	+ Support for redirection when loading URL in existent dialog
	+ Added webadmin port tag to haproxy configuration file
	+ Fix dashboard UI freeze when widgets were being updated
	+ Add audit to post save when enabling logs
	+ Fix enabled save changes button after installing packages
	+ Changed CGI base to show correctly referer errors and
	  generating response errors
	+ Override daemons does not fail if a daemon is already stopped
	+ Added missing use to row.mas
	+ More tolerant referer validation so we can access to submodels
	  with an URL
	+ Restored reconnect option for mysql connections
	+ EBox::WebAdmin::addNginxServer does not longer raises exception
	  if file not yet exists
	+ create-db script can repair login problems
	+ Migrate previous configuration from 3.3 when upgrading
	+ Admin password change handled by AuthPAM
	+ Fix version available check in dashboard when file does not exist
	+ Do not show success note if there is no note
	+ Fix data in use behaviour on edition
	+ Fixed revert of changes in redisvi
	+ Better input validation in EBox::Conf::Redis::import_dir_from_file
	+ Give support to data in use exception for in-place booleans
	+ Fix warnOnChangeId framework
	+ Give real no support to /media in Disk Usage even when modules
	  use it
	+ Added release upgrade code (disabled until 3.5)
	+ Hide passwords on admin user model on error and debug on
	+ Set proper version for bugreport issues
3.4
	+ Do not launch exceptions on EBox::MyDBEngine DESTROY
	+ Ask for trace object to non-handled EBox::Exceptions::Base
	  exceptions in the UnhandledError middleware. This will gives us
	  useful stack traces.
	+ When requesting from type a non-existing value use acquirer
	  if it is a volatile type
	+ EBox::WebAdmin::addNginxInclude does not longer raises exception
	  if file not yet exists
	+ Improve post save modules algorithm
	+ Added local apparmor profile for mysqld
	+ Avoid to show two 'module not enabled' messages in composites
	+ All non external exceptions from normal requests are now shown
	  in the UI with the stack trace to report as a bug
	+ All non external exceptions from AJAX requests are now shown in
	  the UI with the stack trace to report as a bug
	+ Template exceptions in normal requests are now handled in webadmin
	+ Set templated files encoding to UTF-8
	+ Send Perl warnings to Zentyal log file in webadmin app
	+ Added keepFile parameter to EBox::Downloader::CGI::FromTempDir
	+ Remove idle and dead code from EBox::Module::Service::writeConfFile
	+ Added auditable property to EBox::Model::DataTable
	+ Added HAProxyPreSetConf to HaProxy::ServiceBase
	+ Moved management of webadmin certificate to HAProxy module
	+ Enable ReverseProxy middleware always
	+ MySQL is restarted before creating database
	+ Use root ownership for webadmin certificates
	+ Execute change hostname actions only if the hostname has really changed
	+ Don't expire session on finish software wizard page
	+ Fixed show help JS to avoid to have help elements with different
	  show state
	+ Use window.location.replace instead of window.location.href
	  to redirect using JS
	+ In EBox::Type::Select, use element value as printableValue for
	  unknown options or options without printableValue
	+ Save haproxy config as changed after webadmin's initialSetup
	+ Send restartUI flag to restart service when restarting a module
	  from the UI
	+ Fix calculation of page number when using go to last page control
	+ Update tracker url in dashboard widget
	+ Continue installation without ads if there is a error getting them
	+ Added EBox::WebAdmin::Middleware::SubAppAuth to validate
	  WebAdmin sub-app requests
	+ Ported restricted resources to use nginx
	+ Removed EBox::Base::upload method because that's 100% handled by Plack
	  now.
	+ Increased the buffer size for uwsgi applications to allow big submits
	  like the one from automatic error report
	+ Added a UnhandledError middleware to catch any die or exception not
	  handled by Zentyal
	+ Added a Devel::StackTrace helper view that shows pretty backtraces
	+ Enable crash reports by default
	+ Added template for download link
	+ Created EBox::Util::Certificate, refactored create-certificate
	  script
	+ Changes in haproxy port validation and allow haproxy internal services
	+ Restore AdminPort model for WebAdmin to improve usability
	+ Added EBox::Module::Config::replicationExcludeKeys()
	+ Added EBox::WebAdmin::PortObserver to be used by ha and
	  remoteservices modules by the moment
	+ Added EBox::GlobalImpl::addModuleToPostSave to save modules
	  after normal save changes process
	+ Added a way for HAProxy to retrieve the CA certificate entry that should
	  be used
	+ Added a left-right composite layout
	+ Search and pagination forms can be omitted using showFilterForm
	  and showPaginationForm properties
	+ Show nice error when global-action fails using die + scalar
	+ EBox::Util::Random now accepts a set of chars to have a random string
	+ Notify HA when a module which must have a single instance in the
	  cluster is enabled/disabled.
	+ Added enabled action to /etc/init.d/zentyal to display whether a
	  module is enabled or disabled
	+ Pass model, type and id to enabled subroutine in
	  EBox::Types::MultiStateAction to be ortoghonal to handler property
	+ Fixed JS error on showing errors in customActionClicked
	+ Added middleware to have auth based on a env variable
	+ Updated nginx to server static files directly always so apache shouldn't
	  ever get this kind of requests
	+ Use uWSGI instead of Apache mod_perl for running CGIs
	+ Updated automatic bug report URL to new bug report endpoint.
	+ Give support to custom actions without image. Those actions will
	  not appear in the legend.
	+ Added to findValueMultipleFields and findValue the nosync parameter
	+ Added support for haproxy 1.5
	+ Moved nginx to listen on localhost
	+ Integration with HA module in save changes process
	+ Added icon for new zentyal-ha module
	+ Migrate rs_verify_servers in remoteservices.conf to
	  rest_verify_servers core.conf
	+ Include basic support to free-format Template models to be
	  included in Composites
	+ Move run-pending-ops script from remoteservices to core
	+ Rename EBox::RemoteServices::RESTResult to EBox::RESTClient::Result
	+ Move EBox::RemoteServices::RESTClient to EBox::RESTClient as it
	  is used in ha and remoteservices module.
	+ Adapt init.d and upstart running checks to Ubuntu 13.10
	+ Use service instead of deprecated invoke-rc.d for init.d scripts
	+ Adapted apache configuration to 2.4
	+ Adapted EBox::Config::Redis to the new libredis-perl API
	+ Adapted redis.conf to redis 2.6
	+ Zentyal MySQL custom conf is now written on initial-setup of logs
	  using a mason template
	+ Write logs configuration only when the module is enabled
	+ Use replace instead of href to redirect in Controller::DataTable
	  (This avoids infinite loops if the user press back button)
	+ Move EBox::CGI::Downloader::* modules  to EBox::Downloader to
	  make file downloads work again
	+ Avoid division by zero while using page navigation
	+ Automatic report text formatting adapted to Redmine
	+ Fix tab selection in tabbed composite from URL path anchor,
	  for instance, /Maintenance/Events#ConfigureDispatchers
	+ Avoid errors triggered on web administration port validation
	+ ManageAdmins model now also add/removes lpadmin group
	+ Show nice error when global-action fails using die + scalar
	+ Fixed JS error on showing errors in customActionClicked
	+ Fixed rethrown of exception in restartService() and
	  EBox::CGI::Base::upload methods
	+ Remove lock file in EBox::Util::Lock::unlock()
	+ Fixed mason component root for custom stubs
	+ Fixed regression in clone action
	+ Decode to utf8 the MySQL database results
	+ Create log database using utf8 charset
	+ Better way to set MySQL password for all the root accounts
	+ Use same JSON reply file for changeRowForm and dataInUse
	+ Fixed regression in AJAX changes with raised error when a
	  data in use exception was found
	+ Fixed css error that hide information in the logs tables
	+ Use sharedscripts in zentyal-core logrotate to avoid triggering
	  in every log file
	+ Take into account view customizer on audit logging
	+ Show complex types (more than one field) in audit log
	  while editing by storing the dump of the value
	+ Fix EBox::Types::Composite::cmp to store changes when only last type
	  is modified
	+ Fixed general widget packages to avoid error on 'packages to
	  upgrade' section
	+ Fixed regression when table size is set to 'view all'
	+ Set version to 3.4
3.3.1
	+ Fixed redirects in table/form JSON replies
	+ Set automated ticket report milestone to 3.3.X
3.3
	+ Refactored module not enabled warning
	+ Add version to header logo
	+ HTML body can now have different styles based on the menu section
	+ Hide close button on saving changes and backup progess
	  dialogs. Don't allow to close it with esc key on those cases.
	+ Fix error when pageSize parameter is not supplied to the model controller
	+ Workaround against modules changed when saving all changes
	+ Recover from widget function exceptions
	+ Use the same Mason interpreter for most HTML templates
	+ Use more granular AJAX for table actions
	+ Use stand-alone AJAX call to refresh save changes button
	+ Added missing use to EBox::CGI::Base
	+ Allow to submit apport crash reports if debug=yes
	+ Switch from Error to TryCatch for exception handling
	+ Added new communityEdition() helper method in EBox::Global
	+ Add version to header logo
	+ Always reload page after saving changes
	+ Use AJAX call to refresh save change buttons
	+ Copy all the redis keys from 'conf' to 'ro' when saving changes of
	  any module to prevent incoherences
	+ Delete unused stopAllModules() and restartAllModules() in EBox::Global
	+ Workaround against modules changed when saving all changes
	+ Display remote services messages if they exist on Dashboard
	+ Recover from widget function exceptions
	+ Fixed mdstat output processing to remove "(auto-read-only)"
	+ Fixed audit logging of delete actions
	+ Fixed errors with row ID in ManageAdmins table
	+ Added missing EBox::Exceptions uses
	+ Fixed bug in selectSetter which hitted selects on DataForm with
	  'unique' option enabled
	+ EBox::WebServer::removeNginxInclude does not longer throws
	  a exception if the path to remove is not included
	+ Copy all the redis keys from 'conf' to 'ro' when saving changes of
	  any module to prevent incoherences
	+ Delete unused stopAllModules() and restartAllModules() in EBox::Global
	+ Use printableName in Configure Module popup
	+ Replace fork of Apache2::AuthCookie with libapache2-authcookie-perl
	+ Added EBox::Types::IPRange::addressesFromBeginToEnd class method
	+ Set proper trial link in advertisements
	+ Show register link in local backup when not registered
	+ Strip the 'C:\fakepath\' that chrome adds to the file input
	+ Make dump_exceptions key work also for mason exceptions
	+ Pass HTTP_PROXY system environment variable to CGIs as they are
	  used in Zentyal modules
	+ Waiting for Zentyal ready page check is more robust now
	+ Fixed error in the recursive method for getting module dependencies
	+ Fixed JS typo which disabled export backup dialog
	+ Added dbus dependency to avoid problems on some minimal installations
	+ When restoring pre-3.2 backups take in account that apache
	  module was renamed to webadmin
	+ Make sure that we always commit/discard audit of changes when we
	  save/revoke all modules
	+ Add new row attribute "disabled"
	+ Fixed JS glitch which broke the dashboard periodical updates
	+ Better check of referer which skips cloud domain if it does not exists
	+ Avoid warning when stopping a module without FirewallHelper
	+ Include contents of /etc/resolv.conf in bug report
	+ Avoid Apache error screen in login when entering through Zentyal
	  Remote using password
	+ Fix warning comparing undefined string in DomainName type
	+ Rewrite row isEqualTo method using hashElements instead of elements
	+ Only allow to move dashboard widget by its handle
	+ Do not fail if zentyal-mysql.passwd ends with a newline character
	+ Removed old migration code from 3.0 to 3.2
	+ Added Number.prototype.toTimeDiffString in format.js
	+ Added .btn-black CSS class
	+ Set version to 3.3
	+ Added enableInnoDbIfNeeded() to MyDBEngine
	+ Fix loading on custom action buttons
	+ Add icon for openchange module
	+ Add missing use statement in EBox::Types::MultiStateAction
	+ Add icon for openchange module
	+ Service type setter works again
3.2
	+ Set 3.2 versions and non-beta logo
3.1.13
	+ Added missing EBox::Gettext uses, fixes crash in view logs refresh
	+ Minor CSS style fixes
	+ Added missing use statement in EBox::Types::MultiStateAction
3.1.12
	+ Do not crash if /etc/timezone does not exist
	+ Clean /var/lib/zentyal/tmp at the first moments of boot instead of
	  when running zentyal start, this fixes problems with leftover locks
	  that affect dhclient hooks
	+ Fixed wrong case in some class names for the save changes button
	+ Fixed autoscroll in dashboard widgets
	+ Added placeholder for drag & drop of table rows
	+ No autoscroll is done when overflow happens. This makes sortable
	  work in chromium
	+ Set audit after logs when enabling in first install
	+ Avoid getting unsaved changes by using readonly instance in manage-logs
3.1.11
	+ Initial setup for webadmin is now executed in postinst
	+ Fixed webadmin port migration
3.1.10
	+ Use DATETIME type in date column for consolidation tables
	+ Summarised reports shows graphs again
	+ Events summarised report has breadcrumbs now
	+ Base EBox::Logs::Composite::SummarizedReport to let summarised
	  reports have common breadcrumbs
	+ Added migration from 3.0 (apache -> webadmin)
3.1.9
	+ Fixed in-place boolean edit with non-basic types different to Union
	+ Removed some warnings in error.log
	+ Fixed confirmation dialogs warning style
	+ Fixed configure widgets width and drop behavior
	+ Fixed regression in dashboard register link after jQuery migration
	+ Always set as changed without checking RO value, this fixes some
	  situations in which the save changes button was not enabled
	+ Fixed regression in audit log IP addresses after nginx integration
	+ Added datetime time formatter to JS graphs which show dates in X
	  axis and date and time in the tracker
	+ Fixed bug sending parameters in Zentyal.Tabs prototype
	+ Fixed side-effect in Model::Manager::_modelHasMultipleInstances() that
	  tried to load composite as model by mistake, the bug was at least
	  present sometimes when trying to generate the configuration report
	+ Throw internal exception in valueByName if elementByName is undef
	+ Added captiveportal icons to CSS
	+ Restore configuration backup from file now works again after JS
	  framework change
	+ Configuration backup download, restore and delete from the list
	  works again after the UI changes
	+ Fixed regression in tabbed composites with the jQuery changes
	+ Set proper title in dialogs when loading in an existent one
	+ Fixed regression on dashboard which allowed to move already
	  present dashboard widgets
3.1.8
	+ Always log Perl errors that are not Zentyal exceptions
	+ Move package icons from software to core as required for the menu
	+ Use dpkg --clear-avail to avoid incoherent updates information
	+ Show printableModelName in DataTables when precondition fails
	+ Fixed number of decimals in Disk Usage when unit is MB
	+ Fixed UTF-8 encoding problems in TreeView
	+ Copyright footer is now at the bottom of the menu
	+ Fixed regression on logs search caused by autoFilter changes
	+ Fix bytes formatter in graphs
	+ Simplified CSS and improved styles and icons
	+ Improved dashboard drag&drop behavior in Chrome
	+ Allow to define permanentMessage directly on models
	+ Show placeholder in dashboard widgets drag&drop
	+ Fixed crash reloading dashboard after configure widgets
	+ Only apply redirect port fix on administration port
	+ Fixed regression in user interface with DataInUse exceptions
	+ Fixed wrong behavior of software updates in dashboard widget
	+ Always show proper language name for english locales
	+ Fixed wrong redirects when using a non-default admin port
	+ Fixed regression in webadmin reload after changing the language
	+ Remove unnecessary and problematic desktop services code
	+ Added icons for disabled users.
3.1.7
	+ Avoid eval operation when using standard HtmlBlocks class
	+ Changed some code to not trigger some unnecesary warnings
	+ Fixed regression on active menu entry highlight
	+ No-committed changes does not appear in configuration changes
	  log table
	+ Added autoFilter property to method tableInfo
	+ Modules can now be marked for restart after save changes via
	  post_save_modules redis key of the global module
	+ Make all dashboards div of the same height to ease drag and drop
	+ Don't allow invalid email in create report CGI
	+ DBEngineFactory is now a singleton
	+ EBox::Util::Random mentions /dev/urandom in its error messages
	  to ease troubleshooting
	+ Assure that type's references to its row are not lost in the
	  edit form template methods
3.1.6
	+ Restyled UI
	+ Added form.js
	+ Added better 502 error page for nginx with redirect when apache is ready
	+ Always call udpateRowNotify in row update, even when the new
	  values are the same than old ones
	+ Fixed bad call to EBox::CGI::Run::urlToClass in EBox::CGi::Base
	+ Added icons for top-level menu entries and module status page
	+ Fixed bad arguments in CGI::Controller::Composite call to SUPER::new()
	+ More flexible EBox::CGI::run for inheritance
	+ Fixed encoding of parameters in confirmation dialogs
	+ Check backup integrity by listing the tar file, throw
	  InvalidData exception if the tar is corrupted
	+ Do not use hidden form fields for generating confirmation dialog JS
	+ Fixed log bugs: use correct RO mode in loggerd, fixed behaviour
	  when all log helpers are disabled, enable logs correctly when
	  added by first time to configure logs table
	+ Fixed bad interpolation in JS code in booleanInPlaceViewer.mas
	+ WizardPage CGIs can now return JSON replies as response
	+ unconfigure-module script disables also the module
	+ Restart firewall module when a firewall observer module is
	  stopped/started using zentyal init.d script
	+ Added temporary stopped state to a Service module to know if a
	  module is stopped but enabled
	+ Redirect to / from /ebox using remote access to avoid blank page
	+ Removed no longer necessary jQuery noConflict()
	+ Added combobox.js
	+ Added EBox::Model::Base as base for DataTable and the new TreeView
	+ Adapted EBox::CGI::Run for the new TreeView models
	+ Fixed DataTable row removal from the UI with 100% volatile models with
	  'ids' method overriden.
3.1.5
	+ Increased webadmin default timeout.
	+ Disable drag & drop on tables with only one row
3.1.4
	+ Don't allow to move read-only rows
	+ Better prefix for user configuration redis keys
	+ Hide disabled carousel buttons, fix modal template
	+ Fixed modal dialog template
	+ Mark save changes button as changed when moving rows
	+ Remove unused parameter in Zentyal.DataTable.changeRow
3.1.3
	+ Enhanced UI styles: dialogs, progress bars, carousel, colors and images
	+ Rows of tables can now be moved using drag & drop
	+ Added logout dialog with option of discarding changes
	+ Remember page size options per users, added 'View all' page size option
	+ Added storage of options per user
	+ Enable and/or conifgure module dependencies automatically in
	  Module Status page
	+ Adapted CGIs to new modal dialogs
	+ Ported graphs from flotr.js to flot.js
	+ Ported JS code to jQuery and jQuery-ui
	+ Removed Modalbox.js, table_orderer.js and carousel.js
	+ Left menu keyword search is now case insensitive
3.1.2
	+ Make manage administrators table resilent against invalid users
	+ Remove deprecated backup domains related from logs module
	+ Added EBox::Types::URI type
	+ Added saveReload method to use reload instead of restart to
	  reduce service downtime. Use with care and programatically
	+ Added findValueMultipleFields() to DataTable and refactor _find()
	  to allow search by multiple fields
	+ Fixed disk usage report for logs component
3.1.1
	+ Do not dump unnecessary .bak files to /var/lib/zentyal/conf
	+ Restart all the core daemons instead of only apache after logrotate
	+ Fixed graph template so it could be feed with data using decimal
	  comma, it will convert it to a JS array without problems
	+ Fixed regression parsing ModalController urls
	+ Fixed regression non-model CGIs with aliases
	+ Added a way to retrieve all Models inside a Composite and its children.
	+ Increased the size limit for file uploads.
	+ Implemented a way to include configuration files for Nginx so the SOAP
	  services are able to use Nginx for SSL.
3.1
	+ Improved the message shown when there are no changes pending to save on
	  logout.
	+ Use the X-Forwarded-Proto header for redirects construction.
	+ Added nginx as the public HTTP server of Zentyal.
	+ Renamed 'Apache' module to 'WebAdmin' module. If you need to restart the
	  web administration you must use 'service zentyal webadmin restart'.
	+ Set trac milestone for reported bugs to 3.1.X
	+ CGIs are now EBox::Module::CGI::* instead of EBox::CGI::Module::*
	+ Daemons are now disabled when configuring a module, so Zentyal can
	  manage them directly instead of being autostarted by the system
	+ EBox::Model::DataForm::formSubmitted called even where there is no
	  previous row
	+ Added Pre-Depends on mysql-server to avoid problems with upgrades
	+ Depend on mysql-server metapackage instead of mysql-server-5.5
	+ Depend on zentyal-common 3.1
3.0.20
	+ Check against inexistent path in EBox::Util::SHM::subkeys
	+ Silent diff in EBox::Types::File::isEqualTo
	+ Print correctly UTF8 characters from configuration backup description
	+ When host name is changed, update /etc/hostname
	+ Proper link to remote in configuration backup page
3.0.19
	+ Removed full restore option for restore-backup tool and
	  EBox:Backup relevant methods
	+ Optimise loading Test::Deep::NoTest to avoid test environment creation
	+ Use EBox::Module::Base::writeConfFileNoCheck to write apache
	  configuration file
	+ Log events after dispatching them in the EventDaemon and catch exception
	  to avoid crashes when mysql is already stopped
	+ Emit events on zentyal start and stop
	+ Refactor some events-related code
	+ Changed MB_widedialog CSS class to use all width available in
	  the screen
	+ Fixed a broken link to SysInfo/Composite/General when activating the
	  WebServer module.
3.0.18
	+ Pass model instance when invoking EBox::Types::Select populate function
	+ Improve dynamic editable property detection for framework types
	+ Override _validateReferer method in Desktop services CGI
	+ Don't abort configuration backup when we get a error retrieving the
	  partition table information
	+ In EBox:Model::Row, refactored elementExists and
	  elementByName to make them to have similiar code structure
	+ Improvement in test help classes and added test fakes for
	  EBox::Model::Manager and EBox::Util::SHMLock
	+ Prevented unuseful warning in
	  EBox::Model::DataTable::setDirectory when the old directory is undef
	+ Fixed unit tests under EBox/Model/t, backup configuration tests and
	  some others
	+ Remove unused method EBox::Auth::alreadyLogged()
	+ Apache::setRestrictedResource updates properly if already exists
	+ Global and Module::Config allow to set redis instance to ease testing
	+ Now EBox::GlobalImpl::lastModificationTime also checks
	  modification time of configuration files
	+ Rows in events models are now synced before running EventDaemon
	+ Better way of checking if event daemon is needed
3.0.17
	+ Allow numeric zero as search filter
	+ When filtering rows don't match agains link urls or hidden values
	+ Avoid CA file check when removing it from Apache module
	+ Silent removeCA and removeInclude exceptions when removing
	  non-existant element
	+ Fixed rollback operation in redis config backend
	+ Desktop services CGI now only returns JSON responses
	+ Log error when dynamic loading a class fails in
	  ConfigureDispatchers model
	+ Update total ticks dynamically in progress indicator if ticks overflow
3.0.16
	+ Fixed regression in boolean in-place edit with Union types
	+ Added some missing timezones to EBox::Types::TimeZone
	+ Add a new method to DBEngine 'checkForColumn' to retrieve columns
	  definition from a given table
	+ Reload models info in model manager if new modules are installed
3.0.15
	+ Make sure that halt/reboot button can be clicked only once
	+ Cleaner way of disabling dependant modules when the parent is disabled,
	  avoiding unnecessary calls to enableService each time the module status
	  page is loaded.
	+ Show confirmation dialog when trying to change host or domain
	  if zentyal-samba is installed and provisioned
	+ Modified data table controller so edit boolean in place reuses
	  the code of regular edits, avoiding getting incorrect read-only
	  values from cache
3.0.14
	+ Allow search filters with a leading '*'
	+ Better error reporting when choosing a bad search filter
	+ External exceptions from _print method are caught correctly in CGIs
	+ EBox::CGI::run now supports correct handling of APR::Error
	+ Fixed dashboard check updates ajax requests in Chrome
	+ Fixed errors with zero digits components in time type
3.0.13
	+ Better warning if size file is missing in a backup when
	  restoring it
	+ Fixed table cache behaviour on cache miss in logs module
	+ Fix wrong button label when deleting rows in 'datainuse' template
	+ Removed unused method EBox::Model::DataTable::_tailoredOrder
	+ Added force default mode and permission to writeConfFileNoCheck(),
	  writeFile() and derivatives
	+ Fixed bug in EBox:::Logs::CGI::Index with internationalized
	  parameter names
	+ DataTables with sortedBy are now orderer alphabetically with
	  proper case treatment
	+ Display messages in model even when there are not elements and
	  table body is not shown
3.0.12
	+ Improve change-hostname script, delete all references to current name
	+ Faster dashboard loading with asynchronous check of software updates
	+ Workaround for when the progress id parameter has been lost
	+ Fixed problems calling upstart coomands from cron jobs with wrong PATH
	+ Decode CGI unsafeParams as utf8
	+ Avoid double encoding when printing JSON response in EBox::CGI::Base
	+ Remove warning in EBox::Menu::Folder when currentfolder is not defined
	+ Removed unnecesary and misleading method new from EBox::Auth package
3.0.11
	+ Avoid flickering loading pages when switching between menu entries
	+ Incorrect regular expression in logs search page are correctly handled
	+ Fix input badly hidden in the logs screen
	+ reloadTable from DataTable now remove cached fields as well
3.0.10
	+ Fixed unsafe characters error when getting title of progress
	  indicator in progress dialog
	+ Added use utf8 to dashboard template to fix look of closable messages
3.0.9
	+ Adapted file downloads to the new utf8 fixes
	+ Write backup files in raw mode to avoid utf8 problems
	+ Print always utf8 in STDOUT on all CGIs
	+ Decode CGI params of values entered at the interface as utf8
	+ Proper encode/decode of utf8 with also pretty JSON
	+ Fixed utf8 decoding in date shown at dashboard
	+ Removed old workarounds for utf8 problems
	+ Added new recoveryEnabled() helper method to Module::Base
	+ Added recoveryDomainName() method to SyncProvider interface
	+ Restore backup can now install missing modules in Disaster Recovery
	+ Show specific slides when installing a commercial edition
	+ Redirect to proper CGI after login in disaster recovery mode
	+ Removed old debconf workaround for first stage installation
	+ Log redis start message as debug instead of info to avoid flood
	+ Use unsafeParam in EBox::CGI::Base::paramsAsHash
	+ EBox::Module::Service does not raise exception and logs
	  nothing when using init.d status
	+ Fixed glitch in backup CGI which sometimes showed
	  the modal dialog with a incorrect template
3.0.8
	+ Use path for default name in SyncFolders::Folder
	+ Do not restrict characters in data table searchs
	+ Fixed automatic bug report regression
	+ Fixed refresh of the table and temporal control states
	  in customActionClicked callback
	+ Modified modalbox-zentyal.js to accept wideDialog parameter
	+ Fixed template method in MultiStateAction to return the default
	  template when it is not any supplied to the object
	+ Fixed sendInPlaceBooleanValue method from table-helper.js; it
	  aborted because bad parameters of Ajax.Updater
	+ Fixed bug that made that the lock was shared between owners
	+ Some fixes in the function to add the rule for desktops services
	  to the firewall
	+ Delete obsolete EBox::CGI::MenuCSS package
3.0.7
	+ Add new EBox::Module::Service::Observer to notify modules about
	  changes in the service status
	+ Administration accounts management reflects the changes in
	  system accounts in ids() or row() method call
	+ Some fixes in the RAID event watcher
	+ foreignModelInstance returns undef if foreignModel is
	  undef. This happens when a module has been uninstalled and it is
	  referenced in other installed module (events)
	+ loggerd shows loaded LogHelpers when in debug mode
	+ Added additional info to events from RAID watcher
	+ Use sudo to remove temporal files/diectories in backup, avoiding
	  permissions errors
	+ Added exception for cloud-prof module to events dependencies
3.0.6
	+ Skip keys deleted in cache in Redis::_keys()
	+ Fixed events modules dependencies to depend on any module which
	  provides watchers or dispatchers
	+ Always call enableActions before enableService when configuring modules
	+ Added needsSaveAfterConfig state to service modules
	+ Better exceptions logging in EBox::CGI::Run
	+ Fixed 'element not exists' error when enabling a log watcher
	+ Scroll up when showing modal dialog
	+ Added fqdnChanged methods to SysInfo::Observer
	+ Fixed SSL configuration conflicts betwen SOAPClient and RESTClient
3.0.5
	+ Template ajax/simpleModalDialog.mas can now accept text
	+ Used poweroff instead of halt to assure that system is powered
	  off after halt
	+ Fixed log audit database insert error when halting or rebooting
	+ Added time-based closable notification messages
	+ Adapted to new EBox::setLocaleEnvironment method
	+ EBox::Type::File now allows ebox user to own files in directories
	  which are not writable by him
	+ Removed cron daily invocation of deprecated report scripts
3.0.4
	+ Added EBox::SyncFolders interface
	+ Fixed invokation of tar for backup of model files
	+ New observer for sysinfo module to notify modules implementing the
	  SysInfo::Observer interface when the host name or host domain is
	  changed by the user, before and after the change takes effect
	+ Stop and start apache after language change to force environment reload
	+ Reload page after language change
	+ EBox::Module::Service::isRunning() skips daemons whose precondition fail
	+ Fixed undefined reference in DataTable controller for log audit
	+ Added and used serviceId field for service certificates
	+ Fixed SQL quoting of column names in unbuffered inserts and consolidation
3.0.3
	+ Fixed bug which prevented highlight of selected item in menu
	+ Fixed base class of event dispatcher to be compatible with the
	  changes dispatcher configuration table
	+ Fixed event daemon to use dumped variables
	+ Fixed need of double-click when closing menu items in some cases
	+ Fixed logs consolidation to avoid high CPU usage
	+ In view log table: correctly align previous and first page buttons
	+ Improve host name and domain validation.
	+ Forbidden the use of a qualified hostname in change hostname form
	+ Update samba hostname-dependent fields when hostname is changed
	+ Confirmation dialog when the local domain is changed and with a
	  warning if local domain which ends in .local
3.0.2
	+ The synchronization of redis cache refuses with log message to set
	  undefined values
	+ Fixed wrong sql statement which cause unwanted logs purge
	+ DataForm does not check for uniqueness of its fields, as it only
	  contains a single row
	+ In ConfigureLogs, restored printable names for log domains
	+ Fixed dashboard update error on modules widget, counter-graph
	  widget and widget without sections
	+ Better way to fix non-root warnings during boot without interfering
	  on manual restart commands in the shell
3.0.1
	+ Properly set default language as the first element of the Select to
	  avoid its loss on the first apache restart
	+ Set milestone to 3.0.X when creating tickets in trac.zentyal.org
	+ Removed forced setting of LANG variables in mod_perl which made progress
	  indicator fail when using any language different to English
	+ Removed some frequent undef warnings
	+ Added executeOnBrothers method to EBox::Model::Component
	+ Fixed repetition of 'add' and 'number change' events in RAID watcher
	+ Fixed incorrect display of edit button in tables without editField action
	+ Cache MySQL password to avoid reading it all the time
	+ Fixed request came from non-root user warnings during boot
	+ Send info event in Runit watcher only if the service was down
	  MAX_DOWN_PERIODS
3.0
	+ Removed beta logo
	+ Set 'firstInstall' flag on modules when installing during initial install
	+ Set 'restoringBackup' flag on modules when restoring backup
	+ Call enableService after initialSetup while restoring backup
	+ Registration link in widget now have appropiate content when either
	  remoteservices or software are not installed
	+ Fixed style for disabled buttons
	+ Composite and DataTable viewers recover from errors in pageTitle method
	+ Fixed intermitent failure in progress when there are no slides
	+ Rollback redis transaction on otherwise instead finally block
	+ Members of the 'admin' group can now login again on Zentyal
	+ Multi-admin management for commercial editions
	+ First and last move row buttons are now disabled instead of hidden
	+ In save changes dialog set focus always in the 'save' button
	+ Fixed i18n problem in some cases where environment variables
	  were different than the selected locale on Zentyal UI, now
	  LANG and LC_MESSAGES are explicitly passed to mod_perl
	+ Reviewed registration strings
	+ Added template attribute to MultiStateAction to provide any kind
	  of HTML to display an action
	+ Changed icon, name and link for Zentyal Remote
	+ Fixed some compatibility issues with Internet Explorer 9
	+ Show warning with Internet Explorer 8 or older
	+ Improved dashboard buttons colors
2.3.24
	+ Do not cache undef values in EBox::Config::Redis::get()
	+ Code fix on subscription retrieval for Updates event
	+ Update validate referer to new Remote Services module API
	+ In-place booleans now properly mark the module as changed
	+ Do not try to read slides if software module is not installed
	+ Fixed wrong call in Events::isEnabledDispatcher()
	+ Updated 'created by' footer
2.3.23
	+ Change the default domain name from 'zentyal.lan' to
	  'zentyal-domain.lan'
	+ Changes in first enable to avoid letting modules unsaved
	+ Type File now accepts spaces in the file name
	+ Added setTimezone method to MyDBEngine
	+ Enable consolidation after reviewing and pruning
	+ Code typo fix in Events::isEnabledWatcher
	+ Remove all report code from core
	+ Move SysInfo report related to remoteservices module
	+ Fixed regression which removed scroll bars from popups
	+ New carousel transition for the installation slides
	+ Added option to not show final notes in progress bar
	+ EBox::Model::Component::modelGetter does not die when trying to
	  get a model for an uninstalled module
	+ Added previous/next buttons to manually switch installation slides
	+ New installation slides format
	+ Added compatibility with MS Internet Explorer >= 8
2.3.22
	+ Changed first installation workflow and wizard infraestructure
	+ Improved firewall icons
	+ Set hover style for configure rules button in firewall
	+ Do not disable InnoDB in mysql if there are other databases
	+ Progress indicator no longer calls showAds if it is undefined
	+ Send cache headers on static files to improve browsing speed
	+ Added foreignNoSyncRows and foreignFilter options to EBox::Types::Select
	+ Improved settings icon
	+ Fixed modalboxes style
	+ Improve host domain validation. Single label domains are not allowed.
2.3.21
	+ Fixes on notifyActions
	+ Check for isDaemonRunning now compatible with asterisk status
	+ Fixed warning call in EBox::Types::HasMany
2.3.20
	+ New look & feel for the web interface
	+ Adjust slides transition timeout during installation
	+ Audit changes table in save changes popup has scroll and better style
	+ Model messages are printed below model title
	+ noDataMsg now allows to add elements if it makes sense
	+ Fixed ajax/form.mas to avoid phantom change button
	+ EBox::Model::Manager::_setupModelDepends uses full paths so the
	  dependecies can discriminate between models with the same name
	+ Default row addition in DataForm does not fires validateTypedRow
	+ Code typo fix in change administration port model
	+ Set only Remote as option to export/import configuration to a
	  remote site
	+ Return undef in HasMany type when a model is not longer
	  available due to being uninstalled
	+ Added onclick atribute to the link.mas template
	+ Fix exception raising when no event component is found
	+ table_ordered.js : more robust trClick event method
	+ Changed dashboard JS which sometimes halted widget updates
	+ Added popup dialogs for import/export configuration
	+ Changes in styles and sizes of the save/revoke dialog
	+ Removed redudant code in ConfigureWatchers::syncRows which made module
	  to have an incorrect modified state
	+ Dont show in bug report removed packages with configuration
	  held as broken packages
	+ DataTable::size() now calls to syncRows()
	+ EBox::Module::Config::set_list quivalent now has the same
	  behaviour than EBox::Module::Config::set
2.3.19
	+ Manually set up models for events to take into account the
	  dynamic models from the log watcher filtering models
	+ Fixed warnings when deleting a row which is referenced in other model
	+ Disable HTML form autocompletion in admin password change model
	+ Fixed incorrect non-editable warnings in change date and time model
	+ Fixed parsing value bug in EBox::Types::Date and EBox::Types::Time
	+ Reworked mdstat parsing, added failure_spare status
	+ Configuration backup implicitly preserves ownership of files
	+ Changes in styles and sizes of the save/revoke dialog
	+ New data form row is copied from default row, avoiding letting hidden
	  fields without its default value and causing missing fields errors
	+ Always fill abstract type with its default value, this avoids
	  errors with hidden fields with default value
	+ Different page to show errors when there are broken software packages
	+ InverseMatchSelect and InverseMatchUnion use 'not' instead of '!' to
	  denote inverse match. This string is configurable with a type argument
	+ Fixed types EBox::Type::InverseMatchSelect and InverseMatchUnion
	+ Fixed bug in DataTable::setTypedRow() which produced an incorrect 'id'
	  row element in DataTable::updateRowNotify()
	+ In tableBody.mas template: decomposed table topToolbar section in methods
	+ Fixed bug in discard changes dialog
	+ Confirmation dialogs now use styled modalboxes
	+ Do not reload page after save changes dialog if operation is successful
	+ Maintenance menu is now kept open when visiting the logs index page
2.3.18
	+ Manual clone of row in DataTable::setTypedRow to avoid segfault
	+ Avoid undef warnings in EBox::Model::DataTable::_find when the
	  element value is undef
	+ Fixed kill of ebox processes during postrm
	+ Set MySQL root password in create-db script and added mysql script
	  to /usr/share/zentyal for easy access to the zentyal database
	+ Increased timeout redirecting to wizards on installation to 5 seconds
	  to avoid problems on some slow or loaded machines
	+ Save changes dialog do not appear if there are no changes
	+ Delete no longer needed duplicated code
	+ Do not go to save changes after a regular package installation
	  they are saved only in the first install
	+ Progress bar in installation refactored
2.3.17
	+ Do not use modal box for save changes during installation
	+ Hidden fields in DataTables are no longer considered compulsory
	+ Select type has now its own viewer that allows use of filter function
	+ User is now enabled together with the rest of modules on first install
2.3.16
	+ Fix 'oldRow' parameter in UpdatedRowNotify
	+ Use Clone::Fast instead of Clone
	+ Modal dialog for the save and discard changes operations
	+ Use a different lock file for the usercorner redis
	+ Improved look of tables when checkAll controls are present
	+ Better icons for clone action
	+ Added confirmation dialog feature to models; added confirmation
	  dialog to change hostname model
	+ Dynamic default values are now properly updated when adding a row
	+ Kill processes owned by the ebox user before trying to delete it
	+ Do not use sudo to call status command at EBox::Service::running
	+ Fixed regression setting default CSS class in notes
2.3.15
	+ Added missing call to updateRowNotify in DataForms
	+ Fixed silent error in EBox::Types::File templates for non-readable
	  by ebox files
	+ Use pkill instead of killall in postinst
	+ Use unset instead of delete_dir when removing rows
	+ Do not set order list for DataForms
	+ Only try to clean tmp dir on global system start
2.3.14
	+ Error message for failure in package cache creation
	+ Fixed regression when showing a data table in a modal view
	+ Do not do a redis transaction for network module init actions
	+ Fixed EBox::Module::Config::st_unset()
	+ Allowed error class in msg template
2.3.13
	+ Fixed problems in EventDaemon with JSON and blessed references
	+ More crashes avoided when watchers or dispatchers doesn't exist
	+ Proper RAID watcher reimplementation using the new state API
	+ EBox::Config::Redis singleton has now a instance() method instead of new()
	+ Deleted wrong use in ForcePurge model
2.3.12
	+ Fixed problem with watchers and dispatchers after a module deletion
	+ Fixed EBox::Model::DataTable::_checkFieldIsUnique, it failed when the
	  printableValue of the element was different to its value
	+ Fixed separation between Add table link and table body
	+ Adaptation of EventDaemon to model and field changes
	+ Disabled logs consolidation on purge until it is reworked, fixed
	  missing use in purge logs model
	+ Fixed Componet::parentRow, it not longer tries to get a row with
	  undefined id
	+ Fix typo in ConfigureLogs model
	+ Mark files for removing before deleting the row from backend in
	  removeRow
	+ The Includes directives are set just for the main virtual host
	+ Fixed EventDaemon crash
2.3.11
	+ Mark files for removing before deleting the row from backend in removeRow
	+ Dashboard widgets now always read the information from RO
	+ Enable actions are now executed before enableService()
	+ Fixed regression which prevented update of the administration service
	  port when it was changed in the interface
	+ New EBox::Model::Composite::componentNames() for dynamic composites
	+ Remove _exposedMethods() feature to reduce use of AUTOLOAD
	+ Removed any message set in the model in syncRows method
	+ Added global() method to modules and components to get a coherent
	  read-write or read-only instance depending on the context
	+ Removed Model::Report and Composite::Report namespaces to simplify model
	  management and specification
	+ New redis key naming, with $mod/conf/*, $mod/state and $mod/ro/* replacing
	  /ebox/modules/$mod/*, /ebox/state/$mod/* and /ebox-ro/modules/$mod/*
	+ Removed unnecessary parentComposite methods in EBox::Model::Component
	+ Only mark modules as changed when data has really changed
	+ EBox::Global::modChange() throws exception if instance is readonly
	+ New get_state() and set_state() methods, st_* methods are kept for
	  backwards compatibility, but they are deprecated
	+ Simplified events module internals with Watcher and Dispatcher providers
	+ Model Manager is now able to properly manage read-only instances
	+ Composites can now use parentModule() like Models
	+ Renamed old EBox::GConfModule to EBox::Module::Config
	+ Unified model and composite management in the new EBox::Model::Manager
	+ Model and composites are loaded on demand to reduce memory consumption
	+ Model and composite information is now stored in .yaml schemas
	+ ModelProvider and CompositeProvider are no longer necessary
	+ Simplified DataForm using more code from DataTable
	+ Adapted RAID and restrictedResources() to the new JSON objects in redis
	+ Remove unused override modifications code
	+ Added /usr/share/zentyal/redis-cli wrapper for low-level debugging
	+ Use simpler "key: value" format for dumps instead of YAML
	+ Row id prefixes are now better chosen to avoid confusion
	+ Use JSON instead of list and hash redis types (some operations,
	  specially on lists, are up to 50% faster and caching is much simpler)
	+ Store rows as hashes instead of separated keys
	+ Remove deprecated all_dirs and all_entries methods
	+ Remove obsolete EBox::Order package
	+ Remove no longer needed redis directory tree sets
	+ Fixed isEqualTo() method on EBox::Types::Time
	+ EBox::Types::Abstract now provides default implementations of fields(),
	  _storeInGConf() and _restoreFromHash() using the new _attrs() method
	+ Remove indexes on DataTables to reduce complexity, no longer needed
	+ Simplified ProgressIndicator implementation using shared memory
	+ New EBox::Util::SHMLock package
	+ Implemented transactions for redis operations
	+ Replace old MVC cache system with a new low-level redis one
	+ Delete no longer necessary regen-redis-db tool
	+ Added new checkAll property to DataTable description to allow
	  multiple check/uncheck of boolean columns
2.3.10
	+ Added Desktop::ServiceProvider to allow modules to implement
	  requests from Zentyal desktop
	+ Added VirtualHost to manage desktop requests to Zentyal server
	+ Fix EventDaemon in the transition to MySQL
	+ Send EventDaemon errors to new rotated log file /var/log/zentyal/events.err
	+ Send an event to Zentyal Cloud when the updates are up-to-date
	+ Send an info event when modules come back to running
	+ Include additional info for current event watchers
	+ Fixed RAID report for some cases of spare devices and bitmaps
	+ Fixed log purge, SQL call must be a statement not a query
	+ Fixed regex syntax in user log queries
	+ Added missing "use Filesys::Df" to SysInfo
	+ Disabled consolidation by default until is fixed or reimplemented
	+ Fixed regresion in full log page for events
	+ Added clone action to data tables
	+ Fixed regression in modal popup when showing element table
	+ Added new type EBox::Types::KrbRealm
	+ Fix broken packages when dist-upgrading from old versions: stop ebox
	  owned processes before changing home directory
	+ Log the start and finish of start/stop modules actions
	+ Added usesPort() method to apache module
2.3.9
	+ Enable SSLInsecureRenegotiation to avoid master -> slave SOAP handsake
	  problems
	+ Added validateRowRemoval method to EBox::Model::DataTable
	+ Use rm -rf instead of remove_tree to avoid chdir permission problems
	+ Avoid problems restarting apache when .pid file does not exist
	+ Do not use graceful on apache to allow proper change of listen port
	+ Simplified apache restart mechanism and avoid some problems
2.3.8
	+ Create tables using MyISAM engine by default
	+ Delete obsolete 'admin' table
2.3.7
	+ Fixed printableName for apache module and remove entry in status widget
	+ Merged tableBodyWithoutActions.mas into tableBody.mas
	+ Removed tableBodyWithoutEdit.mas because it is no longer used
	+ Better form validation message when there are no ids for
	  foreign rows in select control with add new popup
	+ Fixed branding of RSS channel items
	+ Fixed destination path when copying zentyal.cnf to /etc/mysql/conf.d
	+ Packaging fixes for precise
2.3.6
	+ Switch from CGIs to models in System -> General
	+ New value() and setValue() methods in DataForm::setValue() for cleaner
	  code avoiding use of AUTOLOAD
	+ Added new EBox::Types::Time, EBox::Types::Date and EBox::Types::TimeZone
	+ Added new attribute 'enabled' to the Action and MultiStateAction types
	  to allow disabling an action. Accepts a scalar or a CODE ref
	+ The 'defaultValue' parameter of the types now accept a CODE ref that
	  returns the default value.
2.3.5
	+ Added force parameter in validateTypedRow
	+ Fixed 'hidden' on types when using method references
	+ Removed some console problematic characters from Util::Random::generate
	+ Added methods to manage apache CA certificates
	+ Use IO::Socket::SSL for SOAPClient connections
	+ Removed apache rewrite from old slaves implementation
	+ Do not show RSS image if custom_prefix defined
2.3.4
	+ Avoid 'negative radius' error in DiskUsage chart
	+ Fixed call to partitionFileSystems in EBox::SysInfo::logReportInfo
	+ Log audit does not ignore fields which their values could be interpreted
	  as boolean false
	+ Avoid ebox.cgi failure when showing certain strings in the error template
	+ Do not calculate md5 digests if override_user_modification is enabled
	+ Clean /var/lib/zentyal/tmp on boot
	+ Stop apache gracefully and delete unused code in Apache.pm
	+ Cache contents of module.yaml files in Global
2.3.3
	+ The editable attribute of the types now accept a reference to a function
	  to dinamically enable or disable the field.
	+ In progress bar CGIs AJAX call checks the availability of the
	  next page before loading it
	+ Replaced community logo
	+ Adapted messages in the UI for new editions
	+ Changed cookie name to remove forbidden characters to avoid
	  incompatibilities with some applications
	+ Added methods to enable/disable restart triggers
2.3.2
	+ Fixed redis unix socket permissions problem with usercorner
	+ Get row ids without safe characters checking
	+ Added EBox::Util::Random as random string generator
	+ Set log level to debug when cannot compute md5 for a nonexistent file
	+ Filtering in tables is now case insensitive
	+ ProgressIndicator no longer leaves zombie processes in the system
	+ Implemented mysqldump for logs database
	+ Remove zentyal-events cron script which should not be longer necessary
	+ Bugfix: set executable permissions to cron scripts and example hooks
	+ Added a global method to retrieve installed server edition
	+ Log also duration and compMessage to events.log
2.3.1
	+ Updated Standards-Version to 3.9.2
	+ Fixed JS client side table sorting issue due to Prototype
	  library upgrade
	+ Disable InnoDB by default to reduce memory consumption of MySQL
	+ Now events are logged in a new file (events.log) in a more
	  human-readable format
	+ Added legend to DataTables with custom actions
	+ Changed JS to allow the restore of the action cell when a delete
	  action fails
	+ Set milestone to 3.0 when creating bug reports in the trac
	+ Avoid temporal modelInstance errors when adding or removing
	  modules with LogWatchers or LogDispatcher
	+ Unallow administration port change when the port is in use
2.3
	+ Do not launch a passwordless redis instance during first install
	+ New 'types' field in LogObserver and storers/acquirers to store special
	  types like IPs or MACs in an space-efficient way
	+ Use MySQL for the logs database instead of PostgreSQL
	+ Bugfix: logs database is now properly recreated after purge & install
	+ Avoid use of AUTOLOAD to execute redis commands, improves performance
	+ Use UNIX socket to connect to redis for better performance and
	  update default redis 2.2 settings
	+ Use "sudo" group instead of "admin" one for the UI access control
	+ Added EBox::Module::Base::version() to get package version
	+ Fixed problem in consalidation report when accumulating results
	  from queries having a "group by table.field"
	+ Added missing US and Etc zones in timezone selector
	+ Replaced autotools with zbuildtools
	+ Refuse to restore configuration backup from version lesser than
	  2.1 unless forced
	+ Do not retrieve format.js in every graph to improve performance
	+ The purge-module scripts are always managed as root user
	+ New grep-redis tool to search for patterns in redis keys or
	  values
	+ Use partitionFileSystems method from EBox::FileSystem
2.2.4
	+ New internal 'call' command in Zentyal shell to 'auto-use' the module
	+ Zentyal shell now can execute commandline arguments
	+ Bugfix: EBox::Types::IPAddr::isEqualTo allows to change netmask now
	+ Removed some undefined concatenation and compare warnings in error.log
	+ Ignore check operation in RAID event watcher
	+ Skip IP addresses ending in .0 in EBox::Types::IPRange::addresses()
	+ Do not store in redis trailing dots in Host and DomainName types
	+ Added internal command to instance models and other improvements in shell
	+ Now the whole /etc/zentyal directory is backed up and a copy of the
	  previous contents is stored at /var/backups before restoring
	+ Removing a module with a LogWatcher no longer breaks the LogWatcher
	  Configuration page anymore
	+ Fixed error in change-hostname script it does not longer match substrings
	+ Bugfix: Show breadcrumbs even from models which live in a
	  composite
	+ HTTPLink now returns empty string if no HTTPUrlView is defined
	  in DataTable class
	+ Added mising use sentence in EBox::Event::Watcher::Base
2.2.3
	+ Bugfix: Avoid url rewrite to ebox.cgi when requesting to /slave
	+ Fixed logrotate configuration
	+ More resilient way to handle with missing indexes in _find
	+ Added more informative text when mispelling methods whose prefix
	  is an AUTOLOAD action
	+ A more resilient solution to load events components in EventDaemon
	+ Added one and two years to the purge logs periods
	+ Fixed downloads from EBox::Type::File
2.2.2
	+ Revert cookie name change to avoid session loss in upgrades
	+ Do not try to change owner before user ebox is created
2.2.1
	+ Removed obsolete references to /zentyal URL
	+ Create configuration backup directories on install to avoid warnings
	  accessing the samba share when there are no backups
	+ Log result of save changes, either successful or with warnings
	+ Changed cookie name to remove forbidden characters to avoid
	  incompatibilities with some applications
	+ Removed duplicated and incorrect auding logging for password change
	+ Fixed some non-translatable strings
	+ Create automatic bug reports under 2.2.X milestone instead of 2.2
	+ Fixed bug changing background color on selected software packages
2.1.34
	+ Volatile types called password are now also masked in audit log
	+ Adjust padding for module descriptions in basic software view
	+ Removed beta icon
2.1.33
	+ Fixed modal add problems when using unique option on the type
	+ Fixed error management in the first screen of modal add
	+ Unify software selection and progress colors in CSS
	+ Set proper message type in Configure Events model
	+ Fixed error checking permanentMessage types in templates/msg.mas
2.1.32
	+ Added progress bar colors to theme definition
	+ Remove no longer correct UTF8 decode in ProgressIndicator
	+ Fixed UTF8 double-encoding on unexpected error CGI
	+ Reviewed some subscription strings
	+ Always fork before apache restart to avoid port change problems
	+ Stop modules in the correct order (inverse dependencies order)
	+ Better logging of failed modules on restore
2.1.31
	+ Do not start managed daemons on boot if the module is disabled
	+ Better message on redis error
	+ Watch for dependencies before automatic enable of modules on first install
2.1.30
	+ Removed obsolete /ebox URL from RSS link
	+ Changed methods related with extra backup data in modules logs
	  to play along with changes in ebackup module
	+ Set a user for remote access for audit reasons
	+ Detect session loss on AJAX requests
2.1.29
	+ Startup does not fail if SIGPIPE received
2.1.28
	+ Added code to mitigate false positives on module existence
	+ Avoid error in logs full summary due to incorrect syntax in template
	+ Allow unsafe chars in EBox::Types::File to avoid problems in some browsers
	+ Reviewed some subscription strings
	+ Warning about language-packs installed works again after Global changes
	+ Show n components update when only zentyal packages are left to
	  upgrade in the system widget
	+ Do not show debconf warning when installing packages
	+ EBox::Types::IPAddr (and IPNetwork) now works with defaultValue
	+ Allow to hide menu items, separators and dashboard widgets via conf keys
2.1.27
	+ Do not create tables during Disaster Recovery installation
	+ Added new EBox::Util::Debconf::value to get debconf values
	+ DataTable controller does no longer try to get a deleted row
	  for gather elements values for audit log
	+ Check if Updates watcher can be enabled if the subscription
	  level is yet unknown
2.1.26
	+ Detection of broken packages works again after proper deletion
	  of dpkg_running file
	+ Keep first install redis server running until trigger
	+ Unified module restart for package trigger and init.d
	+ Use restart-trigger script in postinst for faster daemons restarting
	+ System -> Halt/Reboot works again after regression in 2.1.25
	+ Added framework to show warning messages after save changes
	+ Change caption of remote services link to Zentyal Cloud
	+ Do not show Cloud link if hide_cloud_link config key is defined
	+ Added widget_ignore_updates key to hide updates in the dashboard
	+ Differentiate ads from notes
	+ Allow custom message type on permanentMessage
	+ Only allow custom themes signed by Zentyal
	+ Removed /zentyal prefix from URLs
	+ Caps lock detection on login page now works again
	+ Added HiddenIfNotAble property to event watchers to be hidden if
	  it is unabled to monitor the event
	+ Dashboard values can be now error and good as well
	+ Include a new software updates widget
	+ Include a new alert for basic subscriptions informing about
	  software updates
	+ Add update-notifier-common to dependencies
	+ EBox::DataTable::enabledRows returns rows in proper order
	+ Use custom ads when available
	+ Disable bug report when hide_bug_report defined on theme
2.1.25
	+ Do not show disabled module warnings in usercorner
	+ Mask passwords and unify boolean values in audit log
	+ Do not override type attribute for EBox::Types::Text subtypes
	+ Corrected installation finished message after first install
	+ Added new disableAutocomplete attribute on DataTables
	+ Optional values can be unset
	+ Minor improvements on nmap scan
2.1.24
	+ Do not try to generate config for unconfigured services
	+ Remove unnecessary redis call getting _serviceConfigured value
	+ Safer sizes for audit log fields
	+ Fix non-translatable "show help" string
	+ Allow links to first install wizard showing a desired page
	+ Fixed bug in disk usage when we have both values greater and
	  lower than 1024 MB
	+ Always return a number in EBox::AuditLogging::isEnabled to avoid
	  issues when returning the module status
	+ Added noDataMsg attribute on DataTable to show a message when
	  there are no rows
2.1.23
	+ Removed some warnings during consolidation process
	+ Depend on libterm-readline-gnu-perl for history support in shells
	+ Fixed error trying to change the admin port with NTP enabled
	+ Fixed breadcrumb destination for full log query page
	+ Use printableActionName in DataTable setter
2.1.22
	+ Fixed parentRow method in EBox::Types::Row
	+ Added new optionalLabel flag to EBox::Types::Abstract to avoid
	  show the label on non-optional values that need to be set as
	  optional when using show/hide viewCustomizers
	+ Added initHTMLStateOrder to View::Customizer to avoid incorrect
	  initial states
	+ Improved exceptions info in CGIs to help bug reporting
	+ Do not show customActions when editing row on DataTables
2.1.21
	+ Fixed bug printing traces at Global.pm
	+ Check new dump_exceptions confkey instead of the debug one in CGIs
	+ Explicit conversion to int those values stored in our database
	  for correct dumping in reporting
	+ Quote values in update overwrite while consolidating for reporting
2.1.20
	+ Fixed regression in edition in place of booleans
	+ Better default balance of the dashboard based on the size of the widgets
	+ Added defaultSelectedType argument to PortRange
2.1.19
	+ Disable KeepAlive as it seems to give performance problems with Firefox
	  and set MaxClients value back to 1 in apache.conf
	+ Throw exceptions when calling methods not aplicable to RO instances
	+ Fixed problems when mixing read/write and read-only instances
	+ Date/Time and Timezone moved from NTP to core under System -> General
	+ Do not instance hidden widgets to improve dashboard performance
	+ New command shell with Zentyal environment at /usr/share/zentyal/shell
	+ Show warning when a language-pack is not installed
	+ Removed unnecessary dump/load operations to .bak yaml files
	+ AuditLogging and Logs constructor now receive the 'ro' parameter
	+ Do not show Audit Logging in Module Status widget
2.1.18
	+ New unificated zentyal-core.logrotate for all the internal logs
	+ Added forceEnabled option for logHelpers
	+ Moved carousel.js to wizard template
	+ Add ordering option to wizard pages
	+ Fixed cmp and isEqualTo methods for EBox::Types::IPAddr
	+ Fixed wrong Mb unit labels in Disk Usage and use GB when > 1024 MB
	+ Now global-action script can be called without progress indicator
	+ Fixed EBox::Types::File JavaScript setter code
	+ Added support for "Add new..." modal boxes in foreign selectors
	+ Each module can have now its customized purge-module script
	  that will be executed after the package is removed
	+ Added Administration Audit Logging to log sessions, configuration
	  changes, and show pending actions in save changes confirmation
	+ User name is stored in session
	+ Remove deprecated extendedRestore from the old Full Backup
2.1.17
	+ Fixed RAID event crash
	+ Added warning on models and composites when the module is disabled
	+ Fixed login page style with some languages
	+ Login page template can now be reused accepting title as parameter
	+ EBox::Types::File does not write on redis when it fails to
	  move the fail to its final destination
	+ Added quote column option for periodic log consolidation and
	  report consolidation
	+ Added exclude module option to backup restore
2.1.16
	+ Do not show incompatible navigator warning on Google Chrome
	+ Fixed syncRows override detection on DataTable find
	+ clean-conf script now deletes also state data
	+ Avoid 'undefined' message in selectors
2.1.15
	+ Move Disk Usage and RAID to the new Maintenance menu
	+ Always call syncRows on find (avoid data inconsistencies)
	+ Filename when downloading a conf backup now contains hostname
	+ Fixed bug in RAID template
	+ Set proper menu order in System menu (fixes NTP position)
	+ Fixed regresion in page size selector on DataTables
	+ Fixed legend style in Import/Export Configuration
2.1.14
	+ Fixed regresion with double quotes in HTML templates
	+ Fixed problems with libredis-perl version dependency
	+ Adding new apparmor profile management
2.1.13
	+ Better control of errors when saving changes
	+ Elements of Union type can be hidden
	+ Model elements can be hidden only in the viewer or the setter
	+ HTML attributtes are double-quoted
	+ Models can have sections of items
	+ Password view modified to show the confirmation field
	+ New multiselect type
	+ Redis backend now throws different kind of exceptions
2.1.12
	+ Revert no longer necessary parents workaround
	+ Hide action on viewCustomizer works now on DataTables
2.1.11
	+ Fixed bug which setted bad directory to models in tab view
	+ Union type: Use selected subtype on trailingText property if the
	  major type does not have the property
	+ Raise MaxClients to 2 to prevent apache slowness
2.1.10
	+ Security [ZSN-2-1]: Avoid XSS in process list widget
2.1.9
	+ Do not try to initialize redis client before EBox::init()
	+ Safer way to delete rows, deleting its id reference first
	+ Delete no longer needed workaround for gconf with "removed" attribute
	+ Fixed regression in port range setter
2.1.8
	+ Fixed regression in menu search
	+ Fixed missing messages of multi state actions
	+ Help toggler is shown if needed when dynamic content is received
	+ Fixed issue when disabling several actions at once in a data table view
	+ All the custom actions are disabled when one is clicked
	+ Submit wizard pages asynchronously and show loading indicator
	+ Added carousel.js for slide effects
2.1.7
	+ Fixed issues with wrong html attributes quotation
	+ Bugfix: volatile types can now calculate their value using other
	  the value from other elements in the row no matter their position
2.1.6
	+ Attach software.log to bug report if there are broken packages
	+ Added keyGenerator option to report queries
	+ Tuned apache conf to provide a better user experience
	+ Actions click handlers can contain custom javascript
	+ Restore configuration with force dependencies option continues
	  when modules referenced in the backup are not present
	+ Added new MultiStateAction type
2.1.5
	+ Avoid problems getting parent if the manager is uninitialized
	+ Rename some icon files with wrong extension
	+ Remove wrong optional attribute for read-only fields in Events
	+ Renamed all /EBox/ CGI URLs to /SysInfo/ for menu folder coherency
	+ Added support for custom actions in DataTables
	+ Replaced Halt/Reboot CGI with a model
	+ Message classes can be set from models
	+ Fixed error in Jabber dispatcher
	+ Show module name properly in log when restart from the dashboard fails
	+ Avoid warning when looking for inexistent PID in pidFileRunning
2.1.4
	+ Changed Component's parent/child relationships implementation
	+ Fixed WikiFormat on automatic bug report tickets
	+ Do not show available community version in Dashboard with QA
 	  updates
2.1.3
	+ Fall back to readonly data in config backup if there are unsaved changes
	+ Allow to automatically send a report in the unexpected error page
	+ Logs and Events are now submenus of the new Maintenance menu
	+ Configuration Report option is now present on the Import/Export section
	+ Require save changes operation after changing the language
	+ Added support for URL aliases via schemas/urls/*.urls files
	+ Allow to sort submenu items via 'order' attribute
	+ Automatically save changes after syncRows is called and mark the module
	  mark the module as unchanged unless it was previously changed
	+ Removed unnecessary ConfigureEvents composite
	+ Removed unnecessary code from syncRows in logs and events
	+ Restore configuration is safer when restoring /etc/zentyal files
	+ Fixed unescaped characters when showing an exception
	+ Fixed nested error page on AJAX requests
	+ Adapted dumpBackupExtraData to new expected return value
	+ Report remoteservices, when required, a change in administration
	  port
	+ Added continueOnModuleFail mode to configuration restore
	+ Fixed Firefox 4 issue when downloading backups
	+ Show scroll when needed in stacktraces (error page)
	+ More informative error messages when trying to restart locked modules
	  from the dashboard
	+ Creation of plpgsql language moved from EBox::Logs::initialSetup
	  to create-db script
	+ Redis backend now throws different kind of exceptions
	+ Avoid unnecesary warnings about PIDs
	+ Update Jabber dispatcher to use Net::XMPP with some refactoring
	+ Save changes messages are correctly shown with international charsets
	+ Support for bitmap option in RAID report
	+ Retry multiInsert line by line if there are encoding errors
	+ Adapted to new location of partitionsFileSystems in EBox::FileSystem
	+ Event messages are cleaned of null characters and truncated
	  before inserting in the database when is necessary
	+ Improve message for "Free storage space" event and send an info
	  message when a given partition is not full anymore
	+ Event messages now can contain newline characters
	+ Objects of select type are compared also by context
	+ Remove cache from optionsFromForeignModel since it produces
	  problems and it is useless
	+ Set title with server name if the server is subscribed
	+ Fix title HTML tag in views for Models and Composites
	+ Added lastEventsReport to be queried by remoteservices module
	+ Added EBox::Types::HTML type
	+ Added missing manage-logs script to the package
	+ Fixed problems with show/hide help switch and dynamic content
	+ Menus with subitems are now kept unfolded until a section on a
	  different menu is accessed
	+ Sliced restore mode fails correctly when schema file is missing,
	  added option to force restore without schema file
	+ Purge conf now purges the state keys as well
	+ Added EBox::Types::IPRange
2.1.2
	+ Now a menu folder can be closed clicking on it while is open
	+ Bugfix: cron scripts are renamed and no longer ignored by run-parts
	+ Added new EBox::Util::Nmap class implementing a nmap wrapper
2.1.1
	+ Fixed incoherency problems with 'on' and '1' in boolean indexes
	+ Move cron scripts from debian packaging to src/scripts/cron
	+ Trigger restart of logs and events when upgrading zentyal-core
	  without any other modules
	+ Don't restart apache twice when upgrading together with more modules
	+ Fixed params validation issues in addRow
2.1
	+ Replace YAML::Tiny with libyaml written in C through YAML::XS wrapper
	+ Minor bugfix: filter invalid '_' param added by Webkit-based browser
	  on EBox::CGI::Base::params() instead of _validateParams(), avoids
	  warning in zentyal.log when enabling modules
	+ All CGI urls renamed from /ebox to /zentyal
	+ New first() and deleteFirst() methods in EBox::Global to check
	  existence and delete the /var/lib/zentyal/.first file
	+ PO files are now included in the language-pack-zentyal-* packages
	+ Migrations are now always located under /usr/share/$package/migration
	  this change only affects to the events and logs migrations
	+ Delete no longer used domain and translationDomain methods/attributes
	+ Unified src/libexec and tools in the new src/scripts directory
	+ Remove the ebox- prefix on all the names of the /usr/share scripts
	+ New EBox::Util::SQL package with helpers to create and drop tables
	  from initial-setup and purge-module for each module
	+ Always drop tables when purging a package
	+ Delete 'ebox' user when purging zentyal-core
	+ Moved all SQL schemas from tools/sqllogs to schemas/sql
	+ SQL time-period tables are now located under schemas/sql/period
	+ Old ebox-clean-gconf renamed to /usr/share/zentyal/clean-conf and
	  ebox-unconfigure-module is now /usr/share/zentyal/unconfigure-module
	+ Added default implementation for enableActions, executing
	  /usr/share/zentyal-$modulename/enable-module if exists
	+ Optimization: Do not check if a row is unique if any field is unique
	+ Never call syncRows on read-only instances
	+ Big performance improvements using hashes and sets in redis
	  database to avoid calls to the keys command
	+ Delete useless calls to exists in EBox::Config::Redis
	+ New regen-redis-db tool to recreate the directory structure
	+ Renamed /etc/cron.hourly/90manageEBoxLogs to 90zentyal-manage-logs
	  and moved the actual code to /usr/share/zentyal/manage-logs
	+ Move /usr/share/ebox/zentyal-redisvi to /usr/share/zentyal/redisvi
	+ New /usr/share/zentyal/initial-setup script for modules postinst
	+ New /usr/share/zentyal/purge-module script for modules postrm
	+ Removed obsolete logs and events migrations
	+ Create plpgsql is now done on EBox::Logs::initialSetup
	+ Replace old ebox-migrate script with EBox::Module::Base::migrate
	+ Rotate duplicity-debug.log log if exists
	+ Bug fix: Port selected during installation is correctly saved
	+ Zentyal web UI is restarted if their dependencies are upgraded
	+ Bug fix: Logs don't include unrelated information now
	+ Add total in disk_usage report
	+ Bugfix: Events report by source now works again
	+ Do not include info messages in the events report
	+ Services event is triggered only after five failed checkings
	+ Do not add redundant includedir lines to /etc/sudoers
	+ Fixed encoding for strings read from redis server
	+ Support for redis-server 2.0 configuration
	+ Move core templates to /usr/share/zentyal/stubs/core
	+ Old /etc/ebox directory replaced with the new /etc/zentyal with
	  renamed core.conf, logs.conf and events.conf files
	+ Fixed broken link to alerts list
2.0.15
	+ Do not check the existence of cloud-prof package during the
	  restore since it is possible not to be installed while disaster
	  recovery process is done
	+ Renamed /etc/init.d/ebox to /etc/init.d/zentyal
	+ Use new zentyal-* package names
	+ Don't check .yaml existence for core modules
2.0.14
	+ Added compMessage in some events to distinguish among events if
	  required
	+ Make source in events non i18n
	+ After restore, set all the restored modules as changed
	+ Added module pre-checks for configuration backup
2.0.13
	+ Fixed dashboard graphs refresh
	+ Fixed module existence check when dpkg is running
	+ Fix typo in sudoers creation to make remote support work again
2.0.12
	+ Include status of packages in the downloadable bug report
	+ Bugfix: Avoid possible problems deleting redis.first file if not exist
2.0.11
	+ New methods entry_exists and st_entry_exists in config backend
2.0.10
	+ Now redis backend returns undef on get for undefined values
	+ Allow custom mason templates under /etc/ebox/stubs
	+ Better checks before restoring a configuration backup with
	  a set of modules different than the installed one
	+ Wait for 10 seconds to the child process when destroying the
	  progress indicator to avoid zombie processes
	+ Caught SIGPIPE when trying to contact Redis server and the
	  socket was already closed
	+ Do not stop redis server when restarting apache but only when
	  the service is asked to stop
	+ Improvements in import/export configuration (know before as
	  configuration backup)
	+ Improvements in ProgressIndicator
	+ Better behaviour of read-only rows with up/down arrows
	+ Added support for printableActionName in DataTable's
	+ Added information about automatic configuration backup
	+ Removed warning on non existent file digest
	+ Safer way to check if core modules exist during installation
2.0.9
	+ Treat wrong installed packages as not-existent modules
	+ Added a warning in dashboard informing about broken packages
	+ File sharing and mailfilter log event watchers works again since
	  it is managed several log tables per module
2.0.8
	+ Replaced zentyal-conf script with the more powerful zentyal-redisvi
	+ Set always the same default order for dashboard widgets
	+ Added help message to the configure widgets dialog
	+ Check for undefined values in logs consolidation
	+ Now dashboard notifies fails when restarting a service
	+ Fixed bug with some special characters in dashboard
	+ Fixed bug with some special characters in disk usage graph
2.0.7
	+ Pre-installation includes sudoers.d into sudoers file if it's not yet
	  installed
	+ Install apache-prefork instead of worker by default
	+ Rename service certificate to Zentyal Administration Web Server
2.0.6
	+ Use mod dependencies as default restore dependencies
	+ Fixed dependencies in events module
	+ Increased recursive dependency threshold to avoid
	  backup restoration problems
2.0.5
	+ Removed deprecated "Full backup" option from configuration backup
	+ Bugfix: SCP method works again after addition of SlicedBackup
	+ Added option in 90eboxpglogger.conf to disable logs consolidation
2.0.4
	+ Removed useless gconf backup during upgrade
	+ Fixed postinstall script problems during upgrade
2.0.3
	+ Added support for the sliced backup of the DB
	+ Hostname change is now visible in the form before saving changes
	+ Fixed config backend problems with _fileList call
	+ Added new bootDepends method to customize daemons boot order
	+ Added permanent message property to Composite
	+ Bugfix: Minor aesthetic fix in horizontal menu
	+ Bugfix: Disk usage is now reported in expected bytes
	+ Bugfix: Event dispatcher is not disabled when it is impossible
	  for it to dispatch the message
2.0.2
	+ Better message for the service status event
	+ Fixed modules configuration purge script
	+ Block enable module button after first click
	+ Avoid division by zero in progress indicator when total ticks is
	  zero
	+ Removed warning during postinst
	+ Added new subscription messages in logs, events and backup
2.0.1
	+ Bugfix: Login from Zentyal Cloud is passwordless again
	+ Some defensive code for the synchronization in Events models
	+ Bugfix: add EBox::Config::Redis::get to fetch scalar or list
	  values. Make GConfModule use it to avoid issues with directories
	  that have both sort of values.
1.5.14
	+ Fixed redis bug with dir keys prefix
	+ Improved login page style
	+ New login method using PAM instead of password file
	+ Allow to change admin passwords under System->General
	+ Avoid auto submit wizard forms
	+ Wizard skip buttons always available
	+ Rebranded post-installation questions
	+ Added zentyal-conf script to get/set redis config keys
1.5.13
	+ Added transition effect on first install slides
	+ Zentyal rebrand
	+ Added web page favicon
	+ Fixed already seen wizards apparition
	+ Fixed ro module creation with redis backend
	+ Use mason for links widgets
	+ Use new domain to official strings for subscriptions
1.5.12
	+ Added option to change hostname under System->General
	+ Show option "return to dashboard" when save changes fails.
1.5.11
	+ Added more tries on redis reconnection
	+ Fixed user corner access problems with redis server
	+ writeFile* methods reorganized
	+ Added cron as dependency as cron.hourly was never executed with anacron
	+ Improvements in consolidation of data for reports
1.5.10
	+ Fixed gconf to redis conversion for boolean values
1.5.9
	+ Improved migrations speed using the same perl interpreter
	+ Redis as configuration backend (instead of gconf)
	+ Improved error messages in ebox-software
	+ Set event source to 256 chars in database to adjust longer event
	  sources
	+ Progress bar AJAX updates are sent using JSON
	+ Fixed progress bar width problems
	+ Fixed top menu on wizards
	+ Improved error message when disconnecting a not connected database
	+ Abort installation if 'ebox' user already exists
	+ Bugfix: IP address is now properly registered if login fails
1.5.8
	+ Added template tableorderer.css.mas
	+ Added buttonless top menu option
	+ Bugfix: Save all modules on first installation
	+ Bugfix: General ebox database is now created if needed when
	  re/starting services
	+ Bugfix: Data to report are now uniform in number of elements per
	  value. This prevents errors when a value is present in a month and
	  not in another
	+ Bugfix: Don't show already visited wizard pages again
1.5.7
	+ Bugfix: Avoid error when RAID is not present
	+ Bugfix: Add ebox-consolidate-reportinfo call in daily cron script
	+ Bugfix: Called multiInsert and unbufferedInsert when necessary
	  after the loggerd reimplementation
	+ Bugfix: EBox::ThirdParty::Apache2::AuthCookie and
	  EBox::ThirdParty::Apache2::AuthCookie::Util package defined just
	  once
	+ Added util SystemKernel
	+ Improved progress indicator
	+ Changes in sudo generation to allow sudo for remote support user
	+ Initial setup wizards support
1.5.6
	+ Reimplementation of loggerd using inotify instead of File::Tail
1.5.5
	+ Asynchronous load of dashboard widgets for a smoother interface
1.5.4
	+ Changed dbus-check script to accept config file as a parameter
1.5.3
	+ Function _isDaemonRunning works now with snort in lucid
	+ Javascript refreshing instead of meta tag in log pages
	+ Updated links in dashboard widget
	+ Add package versions to downloadable ebox.log
	+ Fixed postgresql data dir path for disk usage with pg 8.4
	+ GUI improvements in search box
1.5.2
	+ Security [ESN-1-1]: Validate referer to avoid CSRF attacks
	+ Added reporting structure to events module
	+ Added new CGI to download the last lines of ebox.log
1.5.1
	+ Bugfix: Catch exception when upstart daemon does not exist and
	  return a stopped status
	+ Added method in logs module to dump database in behalf of
	ebackup module
	+ Bugfix: Do not check in row uniqueness for optional fields that
	are not passed as parameters
	+ Improve the output of ebox module status, to be consistent with the one
	  shown in the interface
	+ Add options to the report generation to allow queries to be more
	  flexible
	+ Events: Add possibility to enable watchers by default
	+ Bugfix: Adding a new field to a model now uses default
	  value instead of an empty value
	+ Added script and web interface for configuration report, added
	  more log files to the configuration report
1.5
	+ Use built-in authentication
	+ Use new upstart directory "init" instead of "event.d"
	+ Use new libjson-perl API
	+ Increase PerlInterpMaxRequests to 200
	+ Increase MaxRequestsPerChild (mpm-worker) to 200
	+ Fix issue with enconding in Ajax error responses
	+ Loggerd: if we don't have any file to watch we just sleep otherwise the process
	  will finish and upstart will try to start it over again and again.
	+ Make /etc/init.d/ebox depend on $network virtual facility
	+ Show uptime and users on General Information widget.
1.4.2
	+ Start services in the appropriate order (by dependencies) to fix a problem
	  when running /etc/init.d/ebox start in slaves (mail and other modules
	  were started before usersandgroups and thus failed)
1.4.1
	+ Remove network workarounds from /etc/init.d/ebox as we don't bring
	  interfaces down anymore
1.4
	+ Bug fix: i18n. setDomain in composites and models.
1.3.19
	+ Make the module dashboard widget update as the rest of the widgets
	+ Fix problem regarding translation of module names: fixes untranslated
	  module names in the dashboard, module status and everywhere else where
	  a module name is written
1.3.18
	+ Add version comparing function and use it instead of 'gt' in the
	  general widget
1.3.17
	+ Minor bug fix: check if value is defined in EBox::Type::Union
1.3.16
	+ Move enable field to first row in ConfigureDispatcherDataTable
	+ Add a warning to let users know that a module with unsaved changes
	  is disabled
	+ Remove events migration directory:
		- 0001_add_conf_configureeventtable.pl
		- 0002_add_conf_diskfree_watcher.pl
	+ Bug fix: We don't use names to stringify date to avoid issues
	  with DB insertions and localisation in event logging
	+ Bug fix: do not warn about disabled services which return false from
	  showModuleStatus()
	+ Add blank line under "Module Status"
	+ Installed and latest available versions of the core are now displayed
	  in the General Information widget
1.3.15
	+ Bug fix: Call EBox::Global::sortModulesByDependencies when
	  saving all modules and remove infinite loop in that method.
	  EBox::Global::modifiedModules now requires an argument to sort
	  its result dependending on enableDepends or depends attribute.
	+ Bug fix: keep menu folders open during page reloads
	+ Bug fix: enable the log events dispatcher by default now works
	+ Bug fix: fixed _lock function in EBox::Module::Base
	+ Bug fix: composites honor menuFolder()
	+ Add support for in-place edition for boolean types. (Closes
	  #1664)
	+ Add method to add new database table columnts to EBox::Migration::Helpers
	+ Bug fix: enable "Save Changes" button after an in-place edition
1.3.14
	+ Bug fix: fix critical bug in migration helper that caused some log
	  log tables to disappear
	+ Create events table
	+ Bug fix: log watcher works again
	+ Bug fix: delete cache if log index is not found as it could be
	  disabled
1.3.13
	+ Bug fix: critical error in EventDaemon that prevented properly start
	+ Cron script for manage logs does not run if another is already
	  running, hope that this will avoid problems with large logs
	+ Increased maximum size of message field in events
	+ Added script to purge logs
	+ Bug fix: multi-domain logs can be enabled again
1.3.12
	+ Added type for EBox::Dashboard::Value to stand out warning
	  messages in dashboard
	+ Added EBox::MigrationHelpers to include migration helpers, for now,
	  include a db table renaming one
	+ Bug fix: Fix mismatch in event table field names
	+ Bug fix: Add migration to create language plpgsql in database
	+ Bug fix: Add missing script for report log consolidation
	+ Bug fix: Don't show modules in logs if they are not configured. This
	  prevents some crashes when modules need information only available when
	  configured, such as mail which holds the vdomains in LDAP
	+ Added method EBox::Global::lastModificationTime to know when
	  eBox configuration was modified for last time
	+ Add support for breadcrumbs on the UI
	+ Bug fix: in Loggerd files are only parsed one time regardless of
	  how many LogHelper reference them
	+ Added precondition for Loggerd: it does not run if there isnt
	anything to watch
1.3.11
	+ Support customFilter in models for big tables
	+ Added EBox::Events::sendEvent method to send events using Perl
	  code (used by ebackup module)
	+ Bug fix: EBox::Type::Service::cmp now works when only the
	  protocols are different
	+ Check $self is defined in PgDBEngine::DESTROY
	+ Do not watch files in ebox-loggerd related to disabled modules and
	  other improvements in the daemon
	+ Silent some exceptions that are used for flow control
	+ Improve the message from Service Event Watcher
1.3.10
	+ Show warning when accesing the UI with unsupported browsers
	+ Add disableApparmorProfile to EBox::Module::Service
	+ Bug fix: add missing use
	+ Bug fix: Make EventDaemon more robust against malformed sent
	  events by only accepting EBox::Event objects
1.3.8
	+ Bug fix: fixed order in EBox::Global::modified modules. Now
	  Global and Backup use the same method to order the module list
	  by dependencies
1.3.7
	+ Bug fix: generate public.css and login.css in dynamic-www directory
	  which is /var/lib/zentyal/dynamicwww/css/ and not in /usr/share/ebox/www/css
	  as these files are generate every time eBox's apache is
	  restarted
	+ Bug fix: modules are restored now in the correct dependency
	  order
	+ ebox-make-backup accepts --destinaton flag to set backup's file name
	+ Add support for permanent messages to EBox::View::Customizer
1.3.6
	+ Bug fix: override _ids in EBox::Events::Watcher::Log to not return ids
	which do not exist
	+ Bug fix: fixed InverseMatchSelect type which is used by Firewall module
	+ New widget for the dashboard showing useful support information
	+ Bugfix: wrong permissions on CSS files caused problem with usercorner
	+ CSS are now templates for easier rebranding
	+ Added default.theme with eBox colors
1.3.5
	+ Bugfix: Allow unsafe characters in password type
	+ Add FollowSymLinks in eBox apache configuration. This is useful
	  if we use js libraries provided by packages
1.3.4
	+ Updated company name in the footer
	+ Bugfix: humanEventMessage works with multiple tableInfos now
	+ Add ebox-dbus-check to test if we can actually connect to dbus
1.3.4
	+ bugfix: empty cache before calling updatedRowNotify
	+ enable Log dispatcher by default and not allow users to disable
	it
	+ consolidation process continues in disabled but configured modules
	+ bugfix: Save Changes button doesn't turn red when accessing events for
	first time
1.3.2
	+ bugfix: workaround issue with dhcp configured interfaces at boot time
1.3.1
	+ bugfix: wrong regex in service status check
1.3.0
	+ bugfix: make full backup work again
1.1.30
	+ Change footer to new company holder
	+  RAID does not generate 'change in completion events, some text
	problems fixed with RAID events
	+ Report graphics had a datapoints limit dependent on the active
	time unit
	+ Apache certificate can be replaced by CA module
	+ Fixed regression in detailed report: total row now aggregates
	properly
	+ More characters allowed when changing password from web GUI
	+ Fixed regression with already used values in select types
	+ Do not a button to restart eBox's apache
	+ Fixed auth problem when dumping and restoring postgre database
1.1.20
	+ Added custom view support
	+ Bugfix: report models now can use the limit parameter in
	  reportRows() method
	+ use a regexp to fetch the PID in a pidfile, some files such as
	postfix's add tabs and spaces before the actual number
	+ Changed "pidfile" to "pidfiles" in _daemons() to allow checking more than
one (now it is a array ref instead of scalar)
	+ Modified Service.pm to support another output format for /etc/init.d daemon
status that returns [OK] instead of "running".
	+ unuformized case in menu entries and some more visual fixes
1.1.10
	+ Fix issue when there's a file managed by one module that has been modified
	  when saving changes
	+ Bugfix: events models are working again even if an event aware
	module is uninstalled and it is in a backup to restore
	+ Select.pm returns first value in options as default
       + Added 'parentModule' to model class to avoid recursive problems
	+ Added Float type
	+ Apache module allows to add configuration includes from other modules
	+ Display remote services button if subscribed
	+ Event daemon may received events through a named pipe
	+ Bugfix. SysInfo revokes its config correctly
	+ Added storer property to types in order to store the data in
	somewhere different from GConf
	+ Added protected property 'volatile' to the models to indicate
	that they store nothing in GConf but in somewhere different
	+ System Menu item element 'RAID' is always visible even when RAID
	is not installed
	+ Files in deleted rows are deleted when the changes are saved
	+ Fixed some bug whens backing and restore files
	+ Components can be subModels of the HasMany type
	+ Added EBox::Types::Text::WriteOnce type
	+ Do not use rows(), use row to force iteration over the rows and increase
	performance and reduce memory use.
	+ Do not suggest_sync after read operations in gconf
	+ Increase MaxRequestsPerChild to 200 in eBox's apache
	+ Make apache spawn only one child process
	+ Log module is backed up and restored normally because the old
	problem is not longer here
	+ Backup is more gentle with no backup files in backup directory,
	now it does not delete them
	+ HasMany  can retrieve again the model and row after the weak
	refence is garbage-collected. (Added to solve a bug in the doenload
	bundle dialog)
	+ EBox::Types::DomainName no longer accepts IP addresses as domain
	names
	+ Bugfix: modules that fail at configuration stage no longer appear as enabled
	+ Add parameter to EBox::Types::Select to disable options cache

0.12.103
	+ Bugfix: fix SQL statement to fetch last rows to consolidate
0.12.102
	+ Bugfix: consolidate logs using the last date and not starting from scratch
0.12.101
	+ Bugfix: DomainName type make comparisons case insensitive
	according to RFC 1035
0.12.100
	+ Bugfix: Never skip user's modifications if it set to true
	override user's changes
	+ EBox::Module::writeConfFile and EBox::Service scape file's path
	+ Bugfix. Configure logrotate to actually rotate ebox logs
	+ Fixed bug in ForcePurge logs model
	+ Fixed bug in DataTable: ModelManaged was called with tableName
	instead of context Name
	+ Fixing an `img` tag closed now properly and adding alternative
	text to match W3C validation in head title
	+ Backup pages now includes the size of the archive
	+ Fixed bug in ForcePurge logs model
	+ Now the modules can have more than one tableInfo for logging information
	+ Improve model debugging
	+ Improve restart debugging
	+ Backups and bug reports can be made from the command line
	+ Bugfix: `isEqualTo` is working now for `Boolean` types
	+ Bugfix: check if we must disable file modification checks in
	Manager::skipModification

0.12.99
	+ Add support for reporting
	+ Refresh logs automatically
	+ Reverse log order
	+ Remove temp file after it is downloaded with FromTempDir controller
0.12.3
	+ Bug fix: use the new API in purge method. Now purging logs is working
	again.
0.12.2
	+ Increase random string length used to generate the cookie to
	2048 bits
	+ Logs are show in inverse chronological order
0.12.1
	+ Bug fix: use unsafeParam for progress indicator or some i18 strings
	will fail when saving changes
0.12
	+ Bugfix: Don't assume timecol is 'timestamp' but defined by
	module developer. This allows to purge some logs tables again
	+ Add page titles to models
	+ Set default values when not given in `add` method in models
	+ Add method to manage page size in model
	+ Add hidden field to help with Ajax request and automated testing with
	  ANSTE
	+ Bugfix: cast sql types to filter fields in logs
	+ Bugfix: Restricted resources are back again to make RSS
	access policy work again
	+ Workaround bogus mason warnings
	+ Make postinst script less verbose
	+ Disable keepalive in eBox apache
	+ Do not run a startup script in eBox apache
	+ Set default purge time for logs stored in eBox db to 1 week
	+ Disable LogAdmin actions in `ebox-global-action` until LogAdmin
	feature is completely done
0.11.103
	+ Modify EBox::Types::HasMany to create directory based on its row
	+ Add _setRelationship method to set up relationships between models
	  and submodels
	+ Use the new EBox::Model::Row api
	+ Add help method to EBox::Types::Abstract
	+ Decrease size for percentage value in disk free watcher
	+ Increase channel link field size in RSS dispatcher
0.11.102
	+ Bugfix: cmp in EBox::Types::HostIP now sorts correctly
	+ updatedRowNotify in EBox::Model::DataTable receives old row as
	well as the recently updated row
	+ Added `override_user_modification` configuration parameter to
	avoid user modification checkings and override them without asking
	+ Added EBox::Model::Row to ease the management of data returned
	by models
	+ Added support to pre-save and post-save executable files. They
	must be placed at /etc/ebox/pre-save or /etc/ebox/post-save
	+ Added `findRow` method to ease find and set
0.11.101
	+ Bugfix: Fix memory leak in models while cloning types. Now
	cloning is controlled by clone method in types
	+ Bugfix: Union type now checks for its uniqueness
	+ DESTROY is not an autoloaded method anymore
	+ HasOne fields now may set printable value from the foreign field
	to set its value
	+ findId now searches as well using printableValue
	+ Bugfix. Minor bug found when key is an IP address in autoloaded
	methods
	+ Ordered tables may insert values at the beginning or the end of
	the table by "insertPosition" attribute
	+ Change notConfigured template to fix English and add link to the
	  module status section
	+ Add loading gif to module status actions
	+ Remove debug from ServiceInterface.pm
	+ Add support for custom separators to be used as index separators on
	  exposedMethods
	+ Bugfix. Stop eBox correctly when it's removed
	+ Improve apache-restart to make it more reliable.
0.11.100
	+ Bugfix. Fix issue with event filters and empty hashes
	+ Bugfix. Cache stuff in log and soap watcher to avoid memory leaks
	+ Bugfix. Fix bug that prevented the user from being warned when a row to
	  be deleted is being used by other model
	+ Bugfix. Add missing use of EBox::Global in State event watcher
	+ Added progress screen, now pogress screen keeps track of the changed
	  state of the modules and change the top page element properly
	+ Do not exec() to restart apache outside mod_perl
	+ Improve apache restart script
	+ Improve progress screen
0.11.99
	+ DataTable contains the property 'enableProperty' to set a column
	called 'enabled' to enable/disable rows from the user point of
	view. The 'enabled' column is put the first
	+ Added state to the RAID report instead of simpler active boolean
        + Fix bug when installing new event components and event GConf
	subtree has not changed
	+ Add RSS dispatcher to show eBox events under a RSS feed
	+ Rotate log files when they reach 10MB for 7 rotations
	+ Configurable minimum free space left for being notified by means
	of percentage
	+ Add File type including uploading and downloading
	+ Event daemon now checks if it is possible to send an event
	before actually sending it
	+ Added Action forms to perform an action without modifying
	persistent data
	+ Log queries are faster if there is no results
	+ Show no data stored when there are no logs for a domain
	+ Log watcher is added in order to notify when an event has
	happened. You can configure which log watcher you may enable and
	what you want to be notify by a determined filter and/or event.
	+ RAID watcher is added to check the RAID events that may happen
	when the RAID subsystem is configured in the eBox machine
	+ Change colour dataset in pie chart used for disk usage reporting
	+ Progress indicator now contains a returned value and error
	message as well
	+ Lock session file for HTTP session to avoid bugs
	related to multiple requests (AJAX) in a short time
	+ Upgrade runit dependency until 1.8.0 to avoid runit related
	issues
0.11
	+ Use apache2
	+ Add ebox-unblock-exec to unset signal mask before running  a executable
	+ Fix issue with multiple models and models with params.
	  This triggered a bug in DHCP when there was just one static
	  interface
	+ Fix _checkRowIsUnique and _checkFieldIsUnique
	+ Fix paging
	+ Trim long strings in log table, show tooltip with the whole string
	  and show links for URLs starting with "http://"
0.10.99
	+ Add disk usage information
	+ Show progress in backup process
	+ Add option to purge logs
	+ Create a link from /var/lib/zentyal/log to /var/log/ebox
	+ Fix bug with backup descriptions containing spaces
	+ Add removeAll method on data models
	+ Add HostIP, DomainName and Port types
	+ Add readonly forms to display static information
	+ Add Danish translation thanks to Allan Jacobsen
0.10
	+ New release
0.9.100
	+ Add checking for SOAP session opened
	+ Add EventDaemon
	+ Add Watcher and Dispatch framework to support an event
	  architecture on eBox
	+ Add volatile EBox::Types in order not to store their values
	  on GConf
	+ Add generic form
	+ Improvements on generic table
	+ Added Swedish translation

0.9.99
	+ Added Portuguese from Portugal translation
	+ Added Russian translation
	+ Bugfix: bad changed state in modules after restore

0.9.3
	+ New release

0.9.2
	+ Add browser warning when uploading files
	+ Enable/disable logging modules
0.9.1
	+ Fix backup issue with changed state
	+ Generic table supports custom ordering
0.9
	+ Added Polish translation
        + Bug in recognition of old CD-R writting devices fixed
	+ Added Aragonese translation
	+ Added Dutch translation
	+ Added German translation
	+ Added Portuguese translation

0.8.99
	+ Add data table model for generic Ajax tables
	+ Add types to be used by models
	+ Add MigrationBase and ebox-migrate to upgrade data models
	+ Some English fixes
0.8.1
	+ New release
0.8
	+ Fix backup issue related to bug reports
	+ Improved backup GUI
0.7.99
        + changed sudo stub to be more permissive
	+ added startup file to apache web server
	+ enhanced backup module
	+ added basic CD/DVD support to backup module
	+ added test stubs to simplify testing
	+ added test class in the spirit of Test::Class
	+ Html.pm now uses mason templates
0.7.1
	+ use Apache::Reload to reload modules when changed
	+ GUI consistency (#12)
	+ Fixed a bug for passwords longer than 16 chars
	+ ebox-sudoers-friendly added to not overwrite /etc/sudoers each time
0.7
	+ First public release
0.6
	+ Move to client
	+ Remove obsolete TODO list
	+ Remove firewall module from  base system
	+ Remove objects module from base system
	+ Remove network module from base system
	+ Add modInstances and modInstancesOfType
	+ Raname Base to ClientBase
	+ Remove calls to deprecated methods
	+ API documented using naturaldocs
	+ Update INSTALL
	+ Use a new method to get configkeys, now configkey reads every
	  [0.9
	+ Added Polish translation][0-9]+.conf file from the EBox::Config::etc() dir and
	  tries to get the value from the files in order.
	+ Display date in the correct languae in Summary
	+ Update debian scripts
	+ Several bugfixes
0.5.2
	+ Fix some packaging issues
0.5.1
	+ New menu system
	+ New firewall filtering rules
	+ 802.1q support

0.5
	+ New bug-free menus (actually Internet Explorer is the buggy piece
	  of... software that caused the reimplementation)
	+ Lots of small bugfixes
	+ Firewall: apply rules with no destination address to packets
	  routed through external interfaces only
	+ New debianize script
	+ Firewall: do not require port and protocol parameters as they
	  are now optional.
	+ Include SSL stuff in the dist tarball
	+ Let modules block changes in the network interfaces
	  configuration if they have references to the network config in
	  their config.
	+ Debian network configuration import script
	+ Fix the init.d script: it catches exceptions thrown by modules so that
	  it can try to start/stop all of them if an exception is thrown.
	+ Firewall: fix default policy bug in INPUT chains.
	+ Restore textdomain in exceptions
	+ New services section in the summary
	+ Added Error item to Summary. Catch exceptions from modules in
	  summary and generate error item
	+ Fix several errors with redirections and error handling in CGIs
	+ Several data validation functions were fixed, and a few others added
	+ Prevent the global module from keeping a reference to itself. And make
	  the read-only/read-write behavior of the factory consistent.
	+ Stop using ifconfig-wrapper and implement our own NetWrapper module
	  with wrappers for ifconfig and ip.
	+ Start/stop apache, network and firewall modules in first place.
	+ Ignore some network interface names such as irda, sit0, etc.
	+ The summary page uses read-only module instances.
	+ New DataInUse exception, old one renamed to DataExists.
	+ Network: do not overwrite resolv.conf if there are nameservers
	  given via dhcp.
	+ Do not set a default global policy for the ssh service.
	+ Check for forbiden characters when the parameter value is
	  requested by the CGI, this allows CGI's to handle the error,
	  and make some decissions before it happens.
	+ Create an "edit object" template and remove the object edition stuff
	  from the main objects page.
	+ Fix the apache restarting code.
	+ Network: Remove the route reordering feature, the kernel handles that
	  automatically.
	+ Fix tons of bugs in the network restarting code.
	+ Network: removed the 3rd nameserver configuration.
	+ Network: Get gateway info in the dhcp hook.
	+ Network: Removed default configuration from the gconf schema.
	+ New function for config-file generation
	+ New functions for pid file handling

0.4
	+ debian package
	+ added module to export/import configuration
	+ changes in firewall's API
	+ Added content filter based on dansguardian
	+ Added French translation
	+ Added Catalan translation
	+ Sudoers file is generated automatically based on module's needs
	+ Apache config file is generated by ebox  now
	+ Use SSL
	+ Added ebox.conf file
	+ Added module template generator

0.3
	+ Supports i18n
	+ API name consistency
	+ Use Mason for templates
	+ added tips to GUI
	+ added dhcp hooks
	+ administration port configuration
	+ Fixed bugs to IE compliant
	+ Revoke changes after logout
	+ Several bugfixes

0.2
	+ All modules are now based on gconf.
	+ Removed dependencies on xml-simple, xerces and xpath
	+ New MAC address field in Object members.
	+ Several bugfixes.

0.1
	+ Initial release<|MERGE_RESOLUTION|>--- conflicted
+++ resolved
@@ -1,9 +1,6 @@
 HEAD
-<<<<<<< HEAD
+	+ Model backup/revoke/save files are no longer called implicitly
 	+ Remove warning on formSubmitJS
-=======
-	+ Model backup/revoke/save files are not longer called implicitly
->>>>>>> b53ac9e6
 	+ Don't let database error to cancel halt or reboot processes
 	+ More warnings on smart match feature removed
 3.5
