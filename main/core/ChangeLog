3.4
<<<<<<< HEAD
	+ Ported restricted resources to use nginx
=======
	+ Removed EBox::Base::upload method because that's 100% handled by Plack
	  now.
>>>>>>> 8f9d267d
	+ Increased the buffer size for uwsgi applications to allow big submits
	  like the one from automatic error report
	+ Added a UnhandledError middleware to catch any die or exception not
	  handled by Zentyal
	+ Added a Devel::StackTrace helper view that shows pretty backtraces
	+ Enable crash reports by default
	+ Added template for download link
	+ Created EBox::Util::Certificate, refactored create-certificate
	  script
	+ Changes in haproxy port validation and allow haproxy internal services
	+ Restore AdminPort model for WebAdmin to improve usability
	+ Added EBox::Module::Config::replicationExcludeKeys()
	+ Added EBox::WebAdmin::PortObserver to be used by ha and
	  remoteservices modules by the moment
	+ Added EBox::GlobalImpl::addModuleToPostSave to save modules
	  after normal save changes process
	+ Added a way for HAProxy to retrieve the CA certificate entry that should
	  be used
	+ Added a left-right composite layout
	+ Search and pagination forms can be omitted using showFilterForm
	  and showPaginationForm properties
	+ Show nice error when global-action fails using die + scalar
	+ EBox::Util::Random now accepts a set of chars to have a random string
	+ Notify HA when a module which must have a single instance in the
	  cluster is enabled/disabled.
	+ Added enabled action to /etc/init.d/zentyal to display whether a
	  module is enabled or disabled
	+ Pass model, type and id to enabled subroutine in
	  EBox::Types::MultiStateAction to be ortoghonal to handler property
	+ Fixed JS error on showing errors in customActionClicked
	+ Added middleware to have auth based on a env variable
	+ Updated nginx to server static files directly always so apache shouldn't
	  ever get this kind of requests
	+ Use uWSGI instead of Apache mod_perl for running CGIs
	+ Updated automatic bug report URL to new bug report endpoint.
	+ Give support to custom actions without image. Those actions will
	  not appear in the legend.
	+ Added to findValueMultipleFields and findValue the nosync parameter
	+ Added support for haproxy 1.5
	+ Moved nginx to listen on localhost
	+ Integration with HA module in save changes process
	+ Added icon for new zentyal-ha module
	+ Migrate rs_verify_servers in remoteservices.conf to
	  rest_verify_servers core.conf
	+ Include basic support to free-format Template models to be
	  included in Composites
	+ Move run-pending-ops script from remoteservices to core
	+ Rename EBox::RemoteServices::RESTResult to EBox::RESTClient::Result
	+ Move EBox::RemoteServices::RESTClient to EBox::RESTClient as it
	  is used in ha and remoteservices module.
	+ Adapt init.d and upstart running checks to Ubuntu 13.10
	+ Use service instead of deprecated invoke-rc.d for init.d scripts
	+ Adapted apache configuration to 2.4
	+ Adapted EBox::Config::Redis to the new libredis-perl API
	+ Adapted redis.conf to redis 2.6
	+ Avoid division by zero while using page navigation
	+ Fix tab selection in tabbed composite from URL path anchor,
	  for instance, /Maintenance/Events#ConfigureDispatchers
	+ Avoid errors triggered on web administration port validation
	+ ManageAdmins model now also add/removes lpadmin group
	+ Show nice error when global-action fails using die + scalar
	+ Fixed JS error on showing errors in customActionClicked
	+ Fixed rethrown of exception in restartService() and
	  EBox::CGI::Base::upload methods
	+ Remove lock file in EBox::Util::Lock::unlock()
	+ Fixed mason component root for custom stubs
	+ Fixed regression in clone action
	+ Decode to utf8 the MySQL database results
	+ Create log database using utf8 charset
	+ Better way to set MySQL password for all the root accounts
	+ Use same JSON reply file for changeRowForm and dataInUse
	+ Fixed regression in AJAX changes with raised error when a
	  data in use exception was found
	+ Fixed css error that hide information in the logs tables
	+ Use sharedscripts in zentyal-core logrotate to avoid triggering
	  in every log file
	+ Take into account view customizer on audit logging
	+ Show complex types (more than one field) in audit log
	  while editing by storing the dump of the value
	+ Fix EBox::Types::Composite::cmp to store changes when only last type
	  is modified
	+ Fixed general widget packages to avoid error on 'packages to
	  upgrade' section
	+ Fixed regression when table size is set to 'view all'
	+ Set version to 3.4
3.3.1
	+ Fixed redirects in table/form JSON replies
	+ Set automated ticket report milestone to 3.3.X
3.3
	+ Refactored module not enabled warning
	+ Add version to header logo
	+ HTML body can now have different styles based on the menu section
	+ Hide close button on saving changes and backup progess
	  dialogs. Don't allow to close it with esc key on those cases.
	+ Fix error when pageSize parameter is not supplied to the model controller
	+ Workaround against modules changed when saving all changes
	+ Recover from widget function exceptions
	+ Use the same Mason interpreter for most HTML templates
	+ Use more granular AJAX for table actions
	+ Use stand-alone AJAX call to refresh save changes button
	+ Added missing use to EBox::CGI::Base
	+ Allow to submit apport crash reports if debug=yes
	+ Switch from Error to TryCatch for exception handling
	+ Added new communityEdition() helper method in EBox::Global
	+ Add version to header logo
	+ Always reload page after saving changes
	+ Use AJAX call to refresh save change buttons
	+ Copy all the redis keys from 'conf' to 'ro' when saving changes of
	  any module to prevent incoherences
	+ Delete unused stopAllModules() and restartAllModules() in EBox::Global
	+ Workaround against modules changed when saving all changes
	+ Display remote services messages if they exist on Dashboard
	+ Recover from widget function exceptions
	+ Fixed mdstat output processing to remove "(auto-read-only)"
	+ Fixed audit logging of delete actions
	+ Fixed errors with row ID in ManageAdmins table
	+ Added missing EBox::Exceptions uses
	+ Fixed bug in selectSetter which hitted selects on DataForm with
	  'unique' option enabled
	+ EBox::WebServer::removeNginxInclude does not longer throws
	  a exception if the path to remove is not included
	+ Copy all the redis keys from 'conf' to 'ro' when saving changes of
	  any module to prevent incoherences
	+ Delete unused stopAllModules() and restartAllModules() in EBox::Global
	+ Use printableName in Configure Module popup
	+ Replace fork of Apache2::AuthCookie with libapache2-authcookie-perl
	+ Added EBox::Types::IPRange::addressesFromBeginToEnd class method
	+ Set proper trial link in advertisements
	+ Show register link in local backup when not registered
	+ Strip the 'C:\fakepath\' that chrome adds to the file input
	+ Make dump_exceptions key work also for mason exceptions
	+ Pass HTTP_PROXY system environment variable to CGIs as they are
	  used in Zentyal modules
	+ Waiting for Zentyal ready page check is more robust now
	+ Fixed error in the recursive method for getting module dependencies
	+ Fixed JS typo which disabled export backup dialog
	+ Added dbus dependency to avoid problems on some minimal installations
	+ When restoring pre-3.2 backups take in account that apache
	  module was renamed to webadmin
	+ Make sure that we always commit/discard audit of changes when we
	  save/revoke all modules
	+ Add new row attribute "disabled"
	+ Fixed JS glitch which broke the dashboard periodical updates
	+ Better check of referer which skips cloud domain if it does not exists
	+ Avoid warning when stopping a module without FirewallHelper
	+ Include contents of /etc/resolv.conf in bug report
	+ Avoid Apache error screen in login when entering through Zentyal
	  Remote using password
	+ Fix warning comparing undefined string in DomainName type
	+ Rewrite row isEqualTo method using hashElements instead of elements
	+ Only allow to move dashboard widget by its handle
	+ Do not fail if zentyal-mysql.passwd ends with a newline character
	+ Removed old migration code from 3.0 to 3.2
	+ Added Number.prototype.toTimeDiffString in format.js
	+ Added .btn-black CSS class
	+ Set version to 3.3
	+ Added enableInnoDbIfNeeded() to MyDBEngine
	+ Fix loading on custom action buttons
	+ Add icon for openchange module
	+ Add missing use statement in EBox::Types::MultiStateAction
	+ Add icon for openchange module
	+ Service type setter works again
3.2
	+ Set 3.2 versions and non-beta logo
3.1.13
	+ Added missing EBox::Gettext uses, fixes crash in view logs refresh
	+ Minor CSS style fixes
	+ Added missing use statement in EBox::Types::MultiStateAction
3.1.12
	+ Do not crash if /etc/timezone does not exist
	+ Clean /var/lib/zentyal/tmp at the first moments of boot instead of
	  when running zentyal start, this fixes problems with leftover locks
	  that affect dhclient hooks
	+ Fixed wrong case in some class names for the save changes button
	+ Fixed autoscroll in dashboard widgets
	+ Added placeholder for drag & drop of table rows
	+ No autoscroll is done when overflow happens. This makes sortable
	  work in chromium
	+ Set audit after logs when enabling in first install
	+ Avoid getting unsaved changes by using readonly instance in manage-logs
3.1.11
	+ Initial setup for webadmin is now executed in postinst
	+ Fixed webadmin port migration
3.1.10
	+ Use DATETIME type in date column for consolidation tables
	+ Summarised reports shows graphs again
	+ Events summarised report has breadcrumbs now
	+ Base EBox::Logs::Composite::SummarizedReport to let summarised
	  reports have common breadcrumbs
	+ Added migration from 3.0 (apache -> webadmin)
3.1.9
	+ Fixed in-place boolean edit with non-basic types different to Union
	+ Removed some warnings in error.log
	+ Fixed confirmation dialogs warning style
	+ Fixed configure widgets width and drop behavior
	+ Fixed regression in dashboard register link after jQuery migration
	+ Always set as changed without checking RO value, this fixes some
	  situations in which the save changes button was not enabled
	+ Fixed regression in audit log IP addresses after nginx integration
	+ Added datetime time formatter to JS graphs which show dates in X
	  axis and date and time in the tracker
	+ Fixed bug sending parameters in Zentyal.Tabs prototype
	+ Fixed side-effect in Model::Manager::_modelHasMultipleInstances() that
	  tried to load composite as model by mistake, the bug was at least
	  present sometimes when trying to generate the configuration report
	+ Throw internal exception in valueByName if elementByName is undef
	+ Added captiveportal icons to CSS
	+ Restore configuration backup from file now works again after JS
	  framework change
	+ Configuration backup download, restore and delete from the list
	  works again after the UI changes
	+ Fixed regression in tabbed composites with the jQuery changes
	+ Set proper title in dialogs when loading in an existent one
	+ Fixed regression on dashboard which allowed to move already
	  present dashboard widgets
3.1.8
	+ Always log Perl errors that are not Zentyal exceptions
	+ Move package icons from software to core as required for the menu
	+ Use dpkg --clear-avail to avoid incoherent updates information
	+ Show printableModelName in DataTables when precondition fails
	+ Fixed number of decimals in Disk Usage when unit is MB
	+ Fixed UTF-8 encoding problems in TreeView
	+ Copyright footer is now at the bottom of the menu
	+ Fixed regression on logs search caused by autoFilter changes
	+ Fix bytes formatter in graphs
	+ Simplified CSS and improved styles and icons
	+ Improved dashboard drag&drop behavior in Chrome
	+ Allow to define permanentMessage directly on models
	+ Show placeholder in dashboard widgets drag&drop
	+ Fixed crash reloading dashboard after configure widgets
	+ Only apply redirect port fix on administration port
	+ Fixed regression in user interface with DataInUse exceptions
	+ Fixed wrong behavior of software updates in dashboard widget
	+ Always show proper language name for english locales
	+ Fixed wrong redirects when using a non-default admin port
	+ Fixed regression in webadmin reload after changing the language
	+ Remove unnecessary and problematic desktop services code
	+ Added icons for disabled users.
3.1.7
	+ Avoid eval operation when using standard HtmlBlocks class
	+ Changed some code to not trigger some unnecesary warnings
	+ Fixed regression on active menu entry highlight
	+ No-committed changes does not appear in configuration changes
	  log table
	+ Added autoFilter property to method tableInfo
	+ Modules can now be marked for restart after save changes via
	  post_save_modules redis key of the global module
	+ Make all dashboards div of the same height to ease drag and drop
	+ Don't allow invalid email in create report CGI
	+ DBEngineFactory is now a singleton
	+ EBox::Util::Random mentions /dev/urandom in its error messages
	  to ease troubleshooting
	+ Assure that type's references to its row are not lost in the
	  edit form template methods
3.1.6
	+ Restyled UI
	+ Added form.js
	+ Added better 502 error page for nginx with redirect when apache is ready
	+ Always call udpateRowNotify in row update, even when the new
	  values are the same than old ones
	+ Fixed bad call to EBox::CGI::Run::urlToClass in EBox::CGi::Base
	+ Added icons for top-level menu entries and module status page
	+ Fixed bad arguments in CGI::Controller::Composite call to SUPER::new()
	+ More flexible EBox::CGI::run for inheritance
	+ Fixed encoding of parameters in confirmation dialogs
	+ Check backup integrity by listing the tar file, throw
	  InvalidData exception if the tar is corrupted
	+ Do not use hidden form fields for generating confirmation dialog JS
	+ Fixed log bugs: use correct RO mode in loggerd, fixed behaviour
	  when all log helpers are disabled, enable logs correctly when
	  added by first time to configure logs table
	+ Fixed bad interpolation in JS code in booleanInPlaceViewer.mas
	+ WizardPage CGIs can now return JSON replies as response
	+ unconfigure-module script disables also the module
	+ Restart firewall module when a firewall observer module is
	  stopped/started using zentyal init.d script
	+ Added temporary stopped state to a Service module to know if a
	  module is stopped but enabled
	+ Redirect to / from /ebox using remote access to avoid blank page
	+ Removed no longer necessary jQuery noConflict()
	+ Added combobox.js
	+ Added EBox::Model::Base as base for DataTable and the new TreeView
	+ Adapted EBox::CGI::Run for the new TreeView models
	+ Fixed DataTable row removal from the UI with 100% volatile models with
	  'ids' method overriden.
3.1.5
	+ Increased webadmin default timeout.
	+ Disable drag & drop on tables with only one row
3.1.4
	+ Don't allow to move read-only rows
	+ Better prefix for user configuration redis keys
	+ Hide disabled carousel buttons, fix modal template
	+ Fixed modal dialog template
	+ Mark save changes button as changed when moving rows
	+ Remove unused parameter in Zentyal.DataTable.changeRow
3.1.3
	+ Enhanced UI styles: dialogs, progress bars, carousel, colors and images
	+ Rows of tables can now be moved using drag & drop
	+ Added logout dialog with option of discarding changes
	+ Remember page size options per users, added 'View all' page size option
	+ Added storage of options per user
	+ Enable and/or conifgure module dependencies automatically in
	  Module Status page
	+ Adapted CGIs to new modal dialogs
	+ Ported graphs from flotr.js to flot.js
	+ Ported JS code to jQuery and jQuery-ui
	+ Removed Modalbox.js, table_orderer.js and carousel.js
	+ Left menu keyword search is now case insensitive
3.1.2
	+ Make manage administrators table resilent against invalid users
	+ Remove deprecated backup domains related from logs module
	+ Added EBox::Types::URI type
	+ Added saveReload method to use reload instead of restart to
	  reduce service downtime. Use with care and programatically
	+ Added findValueMultipleFields() to DataTable and refactor _find()
	  to allow search by multiple fields
	+ Fixed disk usage report for logs component
3.1.1
	+ Do not dump unnecessary .bak files to /var/lib/zentyal/conf
	+ Restart all the core daemons instead of only apache after logrotate
	+ Fixed graph template so it could be feed with data using decimal
	  comma, it will convert it to a JS array without problems
	+ Fixed regression parsing ModalController urls
	+ Fixed regression non-model CGIs with aliases
	+ Added a way to retrieve all Models inside a Composite and its children.
	+ Increased the size limit for file uploads.
	+ Implemented a way to include configuration files for Nginx so the SOAP
	  services are able to use Nginx for SSL.
3.1
	+ Improved the message shown when there are no changes pending to save on
	  logout.
	+ Use the X-Forwarded-Proto header for redirects construction.
	+ Added nginx as the public HTTP server of Zentyal.
	+ Renamed 'Apache' module to 'WebAdmin' module. If you need to restart the
	  web administration you must use 'service zentyal webadmin restart'.
	+ Set trac milestone for reported bugs to 3.1.X
	+ CGIs are now EBox::Module::CGI::* instead of EBox::CGI::Module::*
	+ Daemons are now disabled when configuring a module, so Zentyal can
	  manage them directly instead of being autostarted by the system
	+ EBox::Model::DataForm::formSubmitted called even where there is no
	  previous row
	+ Added Pre-Depends on mysql-server to avoid problems with upgrades
	+ Depend on mysql-server metapackage instead of mysql-server-5.5
	+ Depend on zentyal-common 3.1
3.0.20
	+ Check against inexistent path in EBox::Util::SHM::subkeys
	+ Silent diff in EBox::Types::File::isEqualTo
	+ Print correctly UTF8 characters from configuration backup description
	+ When host name is changed, update /etc/hostname
	+ Proper link to remote in configuration backup page
3.0.19
	+ Removed full restore option for restore-backup tool and
	  EBox:Backup relevant methods
	+ Optimise loading Test::Deep::NoTest to avoid test environment creation
	+ Use EBox::Module::Base::writeConfFileNoCheck to write apache
	  configuration file
	+ Log events after dispatching them in the EventDaemon and catch exception
	  to avoid crashes when mysql is already stopped
	+ Emit events on zentyal start and stop
	+ Refactor some events-related code
	+ Changed MB_widedialog CSS class to use all width available in
	  the screen
	+ Fixed a broken link to SysInfo/Composite/General when activating the
	  WebServer module.
3.0.18
	+ Pass model instance when invoking EBox::Types::Select populate function
	+ Improve dynamic editable property detection for framework types
	+ Override _validateReferer method in Desktop services CGI
	+ Don't abort configuration backup when we get a error retrieving the
	  partition table information
	+ In EBox:Model::Row, refactored elementExists and
	  elementByName to make them to have similiar code structure
	+ Improvement in test help classes and added test fakes for
	  EBox::Model::Manager and EBox::Util::SHMLock
	+ Prevented unuseful warning in
	  EBox::Model::DataTable::setDirectory when the old directory is undef
	+ Fixed unit tests under EBox/Model/t, backup configuration tests and
	  some others
	+ Remove unused method EBox::Auth::alreadyLogged()
	+ Apache::setRestrictedResource updates properly if already exists
	+ Global and Module::Config allow to set redis instance to ease testing
	+ Now EBox::GlobalImpl::lastModificationTime also checks
	  modification time of configuration files
	+ Rows in events models are now synced before running EventDaemon
	+ Better way of checking if event daemon is needed
3.0.17
	+ Allow numeric zero as search filter
	+ When filtering rows don't match agains link urls or hidden values
	+ Avoid CA file check when removing it from Apache module
	+ Silent removeCA and removeInclude exceptions when removing
	  non-existant element
	+ Fixed rollback operation in redis config backend
	+ Desktop services CGI now only returns JSON responses
	+ Log error when dynamic loading a class fails in
	  ConfigureDispatchers model
	+ Update total ticks dynamically in progress indicator if ticks overflow
3.0.16
	+ Fixed regression in boolean in-place edit with Union types
	+ Added some missing timezones to EBox::Types::TimeZone
	+ Add a new method to DBEngine 'checkForColumn' to retrieve columns
	  definition from a given table
	+ Reload models info in model manager if new modules are installed
3.0.15
	+ Make sure that halt/reboot button can be clicked only once
	+ Cleaner way of disabling dependant modules when the parent is disabled,
	  avoiding unnecessary calls to enableService each time the module status
	  page is loaded.
	+ Show confirmation dialog when trying to change host or domain
	  if zentyal-samba is installed and provisioned
	+ Modified data table controller so edit boolean in place reuses
	  the code of regular edits, avoiding getting incorrect read-only
	  values from cache
3.0.14
	+ Allow search filters with a leading '*'
	+ Better error reporting when choosing a bad search filter
	+ External exceptions from _print method are caught correctly in CGIs
	+ EBox::CGI::run now supports correct handling of APR::Error
	+ Fixed dashboard check updates ajax requests in Chrome
	+ Fixed errors with zero digits components in time type
3.0.13
	+ Better warning if size file is missing in a backup when
	  restoring it
	+ Fixed table cache behaviour on cache miss in logs module
	+ Fix wrong button label when deleting rows in 'datainuse' template
	+ Removed unused method EBox::Model::DataTable::_tailoredOrder
	+ Added force default mode and permission to writeConfFileNoCheck(),
	  writeFile() and derivatives
	+ Fixed bug in EBox:::Logs::CGI::Index with internationalized
	  parameter names
	+ DataTables with sortedBy are now orderer alphabetically with
	  proper case treatment
	+ Display messages in model even when there are not elements and
	  table body is not shown
3.0.12
	+ Improve change-hostname script, delete all references to current name
	+ Faster dashboard loading with asynchronous check of software updates
	+ Workaround for when the progress id parameter has been lost
	+ Fixed problems calling upstart coomands from cron jobs with wrong PATH
	+ Decode CGI unsafeParams as utf8
	+ Avoid double encoding when printing JSON response in EBox::CGI::Base
	+ Remove warning in EBox::Menu::Folder when currentfolder is not defined
	+ Removed unnecesary and misleading method new from EBox::Auth package
3.0.11
	+ Avoid flickering loading pages when switching between menu entries
	+ Incorrect regular expression in logs search page are correctly handled
	+ Fix input badly hidden in the logs screen
	+ reloadTable from DataTable now remove cached fields as well
3.0.10
	+ Fixed unsafe characters error when getting title of progress
	  indicator in progress dialog
	+ Added use utf8 to dashboard template to fix look of closable messages
3.0.9
	+ Adapted file downloads to the new utf8 fixes
	+ Write backup files in raw mode to avoid utf8 problems
	+ Print always utf8 in STDOUT on all CGIs
	+ Decode CGI params of values entered at the interface as utf8
	+ Proper encode/decode of utf8 with also pretty JSON
	+ Fixed utf8 decoding in date shown at dashboard
	+ Removed old workarounds for utf8 problems
	+ Added new recoveryEnabled() helper method to Module::Base
	+ Added recoveryDomainName() method to SyncProvider interface
	+ Restore backup can now install missing modules in Disaster Recovery
	+ Show specific slides when installing a commercial edition
	+ Redirect to proper CGI after login in disaster recovery mode
	+ Removed old debconf workaround for first stage installation
	+ Log redis start message as debug instead of info to avoid flood
	+ Use unsafeParam in EBox::CGI::Base::paramsAsHash
	+ EBox::Module::Service does not raise exception and logs
	  nothing when using init.d status
	+ Fixed glitch in backup CGI which sometimes showed
	  the modal dialog with a incorrect template
3.0.8
	+ Use path for default name in SyncFolders::Folder
	+ Do not restrict characters in data table searchs
	+ Fixed automatic bug report regression
	+ Fixed refresh of the table and temporal control states
	  in customActionClicked callback
	+ Modified modalbox-zentyal.js to accept wideDialog parameter
	+ Fixed template method in MultiStateAction to return the default
	  template when it is not any supplied to the object
	+ Fixed sendInPlaceBooleanValue method from table-helper.js; it
	  aborted because bad parameters of Ajax.Updater
	+ Fixed bug that made that the lock was shared between owners
	+ Some fixes in the function to add the rule for desktops services
	  to the firewall
	+ Delete obsolete EBox::CGI::MenuCSS package
3.0.7
	+ Add new EBox::Module::Service::Observer to notify modules about
	  changes in the service status
	+ Administration accounts management reflects the changes in
	  system accounts in ids() or row() method call
	+ Some fixes in the RAID event watcher
	+ foreignModelInstance returns undef if foreignModel is
	  undef. This happens when a module has been uninstalled and it is
	  referenced in other installed module (events)
	+ loggerd shows loaded LogHelpers when in debug mode
	+ Added additional info to events from RAID watcher
	+ Use sudo to remove temporal files/diectories in backup, avoiding
	  permissions errors
	+ Added exception for cloud-prof module to events dependencies
3.0.6
	+ Skip keys deleted in cache in Redis::_keys()
	+ Fixed events modules dependencies to depend on any module which
	  provides watchers or dispatchers
	+ Always call enableActions before enableService when configuring modules
	+ Added needsSaveAfterConfig state to service modules
	+ Better exceptions logging in EBox::CGI::Run
	+ Fixed 'element not exists' error when enabling a log watcher
	+ Scroll up when showing modal dialog
	+ Added fqdnChanged methods to SysInfo::Observer
	+ Fixed SSL configuration conflicts betwen SOAPClient and RESTClient
3.0.5
	+ Template ajax/simpleModalDialog.mas can now accept text
	+ Used poweroff instead of halt to assure that system is powered
	  off after halt
	+ Fixed log audit database insert error when halting or rebooting
	+ Added time-based closable notification messages
	+ Adapted to new EBox::setLocaleEnvironment method
	+ EBox::Type::File now allows ebox user to own files in directories
	  which are not writable by him
	+ Removed cron daily invocation of deprecated report scripts
3.0.4
	+ Added EBox::SyncFolders interface
	+ Fixed invokation of tar for backup of model files
	+ New observer for sysinfo module to notify modules implementing the
	  SysInfo::Observer interface when the host name or host domain is
	  changed by the user, before and after the change takes effect
	+ Stop and start apache after language change to force environment reload
	+ Reload page after language change
	+ EBox::Module::Service::isRunning() skips daemons whose precondition fail
	+ Fixed undefined reference in DataTable controller for log audit
	+ Added and used serviceId field for service certificates
	+ Fixed SQL quoting of column names in unbuffered inserts and consolidation
3.0.3
	+ Fixed bug which prevented highlight of selected item in menu
	+ Fixed base class of event dispatcher to be compatible with the
	  changes dispatcher configuration table
	+ Fixed event daemon to use dumped variables
	+ Fixed need of double-click when closing menu items in some cases
	+ Fixed logs consolidation to avoid high CPU usage
	+ In view log table: correctly align previous and first page buttons
	+ Improve host name and domain validation.
	+ Forbidden the use of a qualified hostname in change hostname form
	+ Update samba hostname-dependent fields when hostname is changed
	+ Confirmation dialog when the local domain is changed and with a
	  warning if local domain which ends in .local
3.0.2
	+ The synchronization of redis cache refuses with log message to set
	  undefined values
	+ Fixed wrong sql statement which cause unwanted logs purge
	+ DataForm does not check for uniqueness of its fields, as it only
	  contains a single row
	+ In ConfigureLogs, restored printable names for log domains
	+ Fixed dashboard update error on modules widget, counter-graph
	  widget and widget without sections
	+ Better way to fix non-root warnings during boot without interfering
	  on manual restart commands in the shell
3.0.1
	+ Properly set default language as the first element of the Select to
	  avoid its loss on the first apache restart
	+ Set milestone to 3.0.X when creating tickets in trac.zentyal.org
	+ Removed forced setting of LANG variables in mod_perl which made progress
	  indicator fail when using any language different to English
	+ Removed some frequent undef warnings
	+ Added executeOnBrothers method to EBox::Model::Component
	+ Fixed repetition of 'add' and 'number change' events in RAID watcher
	+ Fixed incorrect display of edit button in tables without editField action
	+ Cache MySQL password to avoid reading it all the time
	+ Fixed request came from non-root user warnings during boot
	+ Send info event in Runit watcher only if the service was down
	  MAX_DOWN_PERIODS
3.0
	+ Removed beta logo
	+ Set 'firstInstall' flag on modules when installing during initial install
	+ Set 'restoringBackup' flag on modules when restoring backup
	+ Call enableService after initialSetup while restoring backup
	+ Registration link in widget now have appropiate content when either
	  remoteservices or software are not installed
	+ Fixed style for disabled buttons
	+ Composite and DataTable viewers recover from errors in pageTitle method
	+ Fixed intermitent failure in progress when there are no slides
	+ Rollback redis transaction on otherwise instead finally block
	+ Members of the 'admin' group can now login again on Zentyal
	+ Multi-admin management for commercial editions
	+ First and last move row buttons are now disabled instead of hidden
	+ In save changes dialog set focus always in the 'save' button
	+ Fixed i18n problem in some cases where environment variables
	  were different than the selected locale on Zentyal UI, now
	  LANG and LC_MESSAGES are explicitly passed to mod_perl
	+ Reviewed registration strings
	+ Added template attribute to MultiStateAction to provide any kind
	  of HTML to display an action
	+ Changed icon, name and link for Zentyal Remote
	+ Fixed some compatibility issues with Internet Explorer 9
	+ Show warning with Internet Explorer 8 or older
	+ Improved dashboard buttons colors
2.3.24
	+ Do not cache undef values in EBox::Config::Redis::get()
	+ Code fix on subscription retrieval for Updates event
	+ Update validate referer to new Remote Services module API
	+ In-place booleans now properly mark the module as changed
	+ Do not try to read slides if software module is not installed
	+ Fixed wrong call in Events::isEnabledDispatcher()
	+ Updated 'created by' footer
2.3.23
	+ Change the default domain name from 'zentyal.lan' to
	  'zentyal-domain.lan'
	+ Changes in first enable to avoid letting modules unsaved
	+ Type File now accepts spaces in the file name
	+ Added setTimezone method to MyDBEngine
	+ Enable consolidation after reviewing and pruning
	+ Code typo fix in Events::isEnabledWatcher
	+ Remove all report code from core
	+ Move SysInfo report related to remoteservices module
	+ Fixed regression which removed scroll bars from popups
	+ New carousel transition for the installation slides
	+ Added option to not show final notes in progress bar
	+ EBox::Model::Component::modelGetter does not die when trying to
	  get a model for an uninstalled module
	+ Added previous/next buttons to manually switch installation slides
	+ New installation slides format
	+ Added compatibility with MS Internet Explorer >= 8
2.3.22
	+ Changed first installation workflow and wizard infraestructure
	+ Improved firewall icons
	+ Set hover style for configure rules button in firewall
	+ Do not disable InnoDB in mysql if there are other databases
	+ Progress indicator no longer calls showAds if it is undefined
	+ Send cache headers on static files to improve browsing speed
	+ Added foreignNoSyncRows and foreignFilter options to EBox::Types::Select
	+ Improved settings icon
	+ Fixed modalboxes style
	+ Improve host domain validation. Single label domains are not allowed.
2.3.21
	+ Fixes on notifyActions
	+ Check for isDaemonRunning now compatible with asterisk status
	+ Fixed warning call in EBox::Types::HasMany
2.3.20
	+ New look & feel for the web interface
	+ Adjust slides transition timeout during installation
	+ Audit changes table in save changes popup has scroll and better style
	+ Model messages are printed below model title
	+ noDataMsg now allows to add elements if it makes sense
	+ Fixed ajax/form.mas to avoid phantom change button
	+ EBox::Model::Manager::_setupModelDepends uses full paths so the
	  dependecies can discriminate between models with the same name
	+ Default row addition in DataForm does not fires validateTypedRow
	+ Code typo fix in change administration port model
	+ Set only Remote as option to export/import configuration to a
	  remote site
	+ Return undef in HasMany type when a model is not longer
	  available due to being uninstalled
	+ Added onclick atribute to the link.mas template
	+ Fix exception raising when no event component is found
	+ table_ordered.js : more robust trClick event method
	+ Changed dashboard JS which sometimes halted widget updates
	+ Added popup dialogs for import/export configuration
	+ Changes in styles and sizes of the save/revoke dialog
	+ Removed redudant code in ConfigureWatchers::syncRows which made module
	  to have an incorrect modified state
	+ Dont show in bug report removed packages with configuration
	  held as broken packages
	+ DataTable::size() now calls to syncRows()
	+ EBox::Module::Config::set_list quivalent now has the same
	  behaviour than EBox::Module::Config::set
2.3.19
	+ Manually set up models for events to take into account the
	  dynamic models from the log watcher filtering models
	+ Fixed warnings when deleting a row which is referenced in other model
	+ Disable HTML form autocompletion in admin password change model
	+ Fixed incorrect non-editable warnings in change date and time model
	+ Fixed parsing value bug in EBox::Types::Date and EBox::Types::Time
	+ Reworked mdstat parsing, added failure_spare status
	+ Configuration backup implicitly preserves ownership of files
	+ Changes in styles and sizes of the save/revoke dialog
	+ New data form row is copied from default row, avoiding letting hidden
	  fields without its default value and causing missing fields errors
	+ Always fill abstract type with its default value, this avoids
	  errors with hidden fields with default value
	+ Different page to show errors when there are broken software packages
	+ InverseMatchSelect and InverseMatchUnion use 'not' instead of '!' to
	  denote inverse match. This string is configurable with a type argument
	+ Fixed types EBox::Type::InverseMatchSelect and InverseMatchUnion
	+ Fixed bug in DataTable::setTypedRow() which produced an incorrect 'id'
	  row element in DataTable::updateRowNotify()
	+ In tableBody.mas template: decomposed table topToolbar section in methods
	+ Fixed bug in discard changes dialog
	+ Confirmation dialogs now use styled modalboxes
	+ Do not reload page after save changes dialog if operation is successful
	+ Maintenance menu is now kept open when visiting the logs index page
2.3.18
	+ Manual clone of row in DataTable::setTypedRow to avoid segfault
	+ Avoid undef warnings in EBox::Model::DataTable::_find when the
	  element value is undef
	+ Fixed kill of ebox processes during postrm
	+ Set MySQL root password in create-db script and added mysql script
	  to /usr/share/zentyal for easy access to the zentyal database
	+ Increased timeout redirecting to wizards on installation to 5 seconds
	  to avoid problems on some slow or loaded machines
	+ Save changes dialog do not appear if there are no changes
	+ Delete no longer needed duplicated code
	+ Do not go to save changes after a regular package installation
	  they are saved only in the first install
	+ Progress bar in installation refactored
2.3.17
	+ Do not use modal box for save changes during installation
	+ Hidden fields in DataTables are no longer considered compulsory
	+ Select type has now its own viewer that allows use of filter function
	+ User is now enabled together with the rest of modules on first install
2.3.16
	+ Fix 'oldRow' parameter in UpdatedRowNotify
	+ Use Clone::Fast instead of Clone
	+ Modal dialog for the save and discard changes operations
	+ Use a different lock file for the usercorner redis
	+ Improved look of tables when checkAll controls are present
	+ Better icons for clone action
	+ Added confirmation dialog feature to models; added confirmation
	  dialog to change hostname model
	+ Dynamic default values are now properly updated when adding a row
	+ Kill processes owned by the ebox user before trying to delete it
	+ Do not use sudo to call status command at EBox::Service::running
	+ Fixed regression setting default CSS class in notes
2.3.15
	+ Added missing call to updateRowNotify in DataForms
	+ Fixed silent error in EBox::Types::File templates for non-readable
	  by ebox files
	+ Use pkill instead of killall in postinst
	+ Use unset instead of delete_dir when removing rows
	+ Do not set order list for DataForms
	+ Only try to clean tmp dir on global system start
2.3.14
	+ Error message for failure in package cache creation
	+ Fixed regression when showing a data table in a modal view
	+ Do not do a redis transaction for network module init actions
	+ Fixed EBox::Module::Config::st_unset()
	+ Allowed error class in msg template
2.3.13
	+ Fixed problems in EventDaemon with JSON and blessed references
	+ More crashes avoided when watchers or dispatchers doesn't exist
	+ Proper RAID watcher reimplementation using the new state API
	+ EBox::Config::Redis singleton has now a instance() method instead of new()
	+ Deleted wrong use in ForcePurge model
2.3.12
	+ Fixed problem with watchers and dispatchers after a module deletion
	+ Fixed EBox::Model::DataTable::_checkFieldIsUnique, it failed when the
	  printableValue of the element was different to its value
	+ Fixed separation between Add table link and table body
	+ Adaptation of EventDaemon to model and field changes
	+ Disabled logs consolidation on purge until it is reworked, fixed
	  missing use in purge logs model
	+ Fixed Componet::parentRow, it not longer tries to get a row with
	  undefined id
	+ Fix typo in ConfigureLogs model
	+ Mark files for removing before deleting the row from backend in
	  removeRow
	+ The Includes directives are set just for the main virtual host
	+ Fixed EventDaemon crash
2.3.11
	+ Mark files for removing before deleting the row from backend in removeRow
	+ Dashboard widgets now always read the information from RO
	+ Enable actions are now executed before enableService()
	+ Fixed regression which prevented update of the administration service
	  port when it was changed in the interface
	+ New EBox::Model::Composite::componentNames() for dynamic composites
	+ Remove _exposedMethods() feature to reduce use of AUTOLOAD
	+ Removed any message set in the model in syncRows method
	+ Added global() method to modules and components to get a coherent
	  read-write or read-only instance depending on the context
	+ Removed Model::Report and Composite::Report namespaces to simplify model
	  management and specification
	+ New redis key naming, with $mod/conf/*, $mod/state and $mod/ro/* replacing
	  /ebox/modules/$mod/*, /ebox/state/$mod/* and /ebox-ro/modules/$mod/*
	+ Removed unnecessary parentComposite methods in EBox::Model::Component
	+ Only mark modules as changed when data has really changed
	+ EBox::Global::modChange() throws exception if instance is readonly
	+ New get_state() and set_state() methods, st_* methods are kept for
	  backwards compatibility, but they are deprecated
	+ Simplified events module internals with Watcher and Dispatcher providers
	+ Model Manager is now able to properly manage read-only instances
	+ Composites can now use parentModule() like Models
	+ Renamed old EBox::GConfModule to EBox::Module::Config
	+ Unified model and composite management in the new EBox::Model::Manager
	+ Model and composites are loaded on demand to reduce memory consumption
	+ Model and composite information is now stored in .yaml schemas
	+ ModelProvider and CompositeProvider are no longer necessary
	+ Simplified DataForm using more code from DataTable
	+ Adapted RAID and restrictedResources() to the new JSON objects in redis
	+ Remove unused override modifications code
	+ Added /usr/share/zentyal/redis-cli wrapper for low-level debugging
	+ Use simpler "key: value" format for dumps instead of YAML
	+ Row id prefixes are now better chosen to avoid confusion
	+ Use JSON instead of list and hash redis types (some operations,
	  specially on lists, are up to 50% faster and caching is much simpler)
	+ Store rows as hashes instead of separated keys
	+ Remove deprecated all_dirs and all_entries methods
	+ Remove obsolete EBox::Order package
	+ Remove no longer needed redis directory tree sets
	+ Fixed isEqualTo() method on EBox::Types::Time
	+ EBox::Types::Abstract now provides default implementations of fields(),
	  _storeInGConf() and _restoreFromHash() using the new _attrs() method
	+ Remove indexes on DataTables to reduce complexity, no longer needed
	+ Simplified ProgressIndicator implementation using shared memory
	+ New EBox::Util::SHMLock package
	+ Implemented transactions for redis operations
	+ Replace old MVC cache system with a new low-level redis one
	+ Delete no longer necessary regen-redis-db tool
	+ Added new checkAll property to DataTable description to allow
	  multiple check/uncheck of boolean columns
2.3.10
	+ Added Desktop::ServiceProvider to allow modules to implement
	  requests from Zentyal desktop
	+ Added VirtualHost to manage desktop requests to Zentyal server
	+ Fix EventDaemon in the transition to MySQL
	+ Send EventDaemon errors to new rotated log file /var/log/zentyal/events.err
	+ Send an event to Zentyal Cloud when the updates are up-to-date
	+ Send an info event when modules come back to running
	+ Include additional info for current event watchers
	+ Fixed RAID report for some cases of spare devices and bitmaps
	+ Fixed log purge, SQL call must be a statement not a query
	+ Fixed regex syntax in user log queries
	+ Added missing "use Filesys::Df" to SysInfo
	+ Disabled consolidation by default until is fixed or reimplemented
	+ Fixed regresion in full log page for events
	+ Added clone action to data tables
	+ Fixed regression in modal popup when showing element table
	+ Added new type EBox::Types::KrbRealm
	+ Fix broken packages when dist-upgrading from old versions: stop ebox
	  owned processes before changing home directory
	+ Log the start and finish of start/stop modules actions
	+ Added usesPort() method to apache module
2.3.9
	+ Enable SSLInsecureRenegotiation to avoid master -> slave SOAP handsake
	  problems
	+ Added validateRowRemoval method to EBox::Model::DataTable
	+ Use rm -rf instead of remove_tree to avoid chdir permission problems
	+ Avoid problems restarting apache when .pid file does not exist
	+ Do not use graceful on apache to allow proper change of listen port
	+ Simplified apache restart mechanism and avoid some problems
2.3.8
	+ Create tables using MyISAM engine by default
	+ Delete obsolete 'admin' table
2.3.7
	+ Fixed printableName for apache module and remove entry in status widget
	+ Merged tableBodyWithoutActions.mas into tableBody.mas
	+ Removed tableBodyWithoutEdit.mas because it is no longer used
	+ Better form validation message when there are no ids for
	  foreign rows in select control with add new popup
	+ Fixed branding of RSS channel items
	+ Fixed destination path when copying zentyal.cnf to /etc/mysql/conf.d
	+ Packaging fixes for precise
2.3.6
	+ Switch from CGIs to models in System -> General
	+ New value() and setValue() methods in DataForm::setValue() for cleaner
	  code avoiding use of AUTOLOAD
	+ Added new EBox::Types::Time, EBox::Types::Date and EBox::Types::TimeZone
	+ Added new attribute 'enabled' to the Action and MultiStateAction types
	  to allow disabling an action. Accepts a scalar or a CODE ref
	+ The 'defaultValue' parameter of the types now accept a CODE ref that
	  returns the default value.
2.3.5
	+ Added force parameter in validateTypedRow
	+ Fixed 'hidden' on types when using method references
	+ Removed some console problematic characters from Util::Random::generate
	+ Added methods to manage apache CA certificates
	+ Use IO::Socket::SSL for SOAPClient connections
	+ Removed apache rewrite from old slaves implementation
	+ Do not show RSS image if custom_prefix defined
2.3.4
	+ Avoid 'negative radius' error in DiskUsage chart
	+ Fixed call to partitionFileSystems in EBox::SysInfo::logReportInfo
	+ Log audit does not ignore fields which their values could be interpreted
	  as boolean false
	+ Avoid ebox.cgi failure when showing certain strings in the error template
	+ Do not calculate md5 digests if override_user_modification is enabled
	+ Clean /var/lib/zentyal/tmp on boot
	+ Stop apache gracefully and delete unused code in Apache.pm
	+ Cache contents of module.yaml files in Global
2.3.3
	+ The editable attribute of the types now accept a reference to a function
	  to dinamically enable or disable the field.
	+ In progress bar CGIs AJAX call checks the availability of the
	  next page before loading it
	+ Replaced community logo
	+ Adapted messages in the UI for new editions
	+ Changed cookie name to remove forbidden characters to avoid
	  incompatibilities with some applications
	+ Added methods to enable/disable restart triggers
2.3.2
	+ Fixed redis unix socket permissions problem with usercorner
	+ Get row ids without safe characters checking
	+ Added EBox::Util::Random as random string generator
	+ Set log level to debug when cannot compute md5 for a nonexistent file
	+ Filtering in tables is now case insensitive
	+ ProgressIndicator no longer leaves zombie processes in the system
	+ Implemented mysqldump for logs database
	+ Remove zentyal-events cron script which should not be longer necessary
	+ Bugfix: set executable permissions to cron scripts and example hooks
	+ Added a global method to retrieve installed server edition
	+ Log also duration and compMessage to events.log
2.3.1
	+ Updated Standards-Version to 3.9.2
	+ Fixed JS client side table sorting issue due to Prototype
	  library upgrade
	+ Disable InnoDB by default to reduce memory consumption of MySQL
	+ Now events are logged in a new file (events.log) in a more
	  human-readable format
	+ Added legend to DataTables with custom actions
	+ Changed JS to allow the restore of the action cell when a delete
	  action fails
	+ Set milestone to 3.0 when creating bug reports in the trac
	+ Avoid temporal modelInstance errors when adding or removing
	  modules with LogWatchers or LogDispatcher
	+ Unallow administration port change when the port is in use
2.3
	+ Do not launch a passwordless redis instance during first install
	+ New 'types' field in LogObserver and storers/acquirers to store special
	  types like IPs or MACs in an space-efficient way
	+ Use MySQL for the logs database instead of PostgreSQL
	+ Bugfix: logs database is now properly recreated after purge & install
	+ Avoid use of AUTOLOAD to execute redis commands, improves performance
	+ Use UNIX socket to connect to redis for better performance and
	  update default redis 2.2 settings
	+ Use "sudo" group instead of "admin" one for the UI access control
	+ Added EBox::Module::Base::version() to get package version
	+ Fixed problem in consalidation report when accumulating results
	  from queries having a "group by table.field"
	+ Added missing US and Etc zones in timezone selector
	+ Replaced autotools with zbuildtools
	+ Refuse to restore configuration backup from version lesser than
	  2.1 unless forced
	+ Do not retrieve format.js in every graph to improve performance
	+ The purge-module scripts are always managed as root user
	+ New grep-redis tool to search for patterns in redis keys or
	  values
	+ Use partitionFileSystems method from EBox::FileSystem
2.2.4
	+ New internal 'call' command in Zentyal shell to 'auto-use' the module
	+ Zentyal shell now can execute commandline arguments
	+ Bugfix: EBox::Types::IPAddr::isEqualTo allows to change netmask now
	+ Removed some undefined concatenation and compare warnings in error.log
	+ Ignore check operation in RAID event watcher
	+ Skip IP addresses ending in .0 in EBox::Types::IPRange::addresses()
	+ Do not store in redis trailing dots in Host and DomainName types
	+ Added internal command to instance models and other improvements in shell
	+ Now the whole /etc/zentyal directory is backed up and a copy of the
	  previous contents is stored at /var/backups before restoring
	+ Removing a module with a LogWatcher no longer breaks the LogWatcher
	  Configuration page anymore
	+ Fixed error in change-hostname script it does not longer match substrings
	+ Bugfix: Show breadcrumbs even from models which live in a
	  composite
	+ HTTPLink now returns empty string if no HTTPUrlView is defined
	  in DataTable class
	+ Added mising use sentence in EBox::Event::Watcher::Base
2.2.3
	+ Bugfix: Avoid url rewrite to ebox.cgi when requesting to /slave
	+ Fixed logrotate configuration
	+ More resilient way to handle with missing indexes in _find
	+ Added more informative text when mispelling methods whose prefix
	  is an AUTOLOAD action
	+ A more resilient solution to load events components in EventDaemon
	+ Added one and two years to the purge logs periods
	+ Fixed downloads from EBox::Type::File
2.2.2
	+ Revert cookie name change to avoid session loss in upgrades
	+ Do not try to change owner before user ebox is created
2.2.1
	+ Removed obsolete references to /zentyal URL
	+ Create configuration backup directories on install to avoid warnings
	  accessing the samba share when there are no backups
	+ Log result of save changes, either successful or with warnings
	+ Changed cookie name to remove forbidden characters to avoid
	  incompatibilities with some applications
	+ Removed duplicated and incorrect auding logging for password change
	+ Fixed some non-translatable strings
	+ Create automatic bug reports under 2.2.X milestone instead of 2.2
	+ Fixed bug changing background color on selected software packages
2.1.34
	+ Volatile types called password are now also masked in audit log
	+ Adjust padding for module descriptions in basic software view
	+ Removed beta icon
2.1.33
	+ Fixed modal add problems when using unique option on the type
	+ Fixed error management in the first screen of modal add
	+ Unify software selection and progress colors in CSS
	+ Set proper message type in Configure Events model
	+ Fixed error checking permanentMessage types in templates/msg.mas
2.1.32
	+ Added progress bar colors to theme definition
	+ Remove no longer correct UTF8 decode in ProgressIndicator
	+ Fixed UTF8 double-encoding on unexpected error CGI
	+ Reviewed some subscription strings
	+ Always fork before apache restart to avoid port change problems
	+ Stop modules in the correct order (inverse dependencies order)
	+ Better logging of failed modules on restore
2.1.31
	+ Do not start managed daemons on boot if the module is disabled
	+ Better message on redis error
	+ Watch for dependencies before automatic enable of modules on first install
2.1.30
	+ Removed obsolete /ebox URL from RSS link
	+ Changed methods related with extra backup data in modules logs
	  to play along with changes in ebackup module
	+ Set a user for remote access for audit reasons
	+ Detect session loss on AJAX requests
2.1.29
	+ Startup does not fail if SIGPIPE received
2.1.28
	+ Added code to mitigate false positives on module existence
	+ Avoid error in logs full summary due to incorrect syntax in template
	+ Allow unsafe chars in EBox::Types::File to avoid problems in some browsers
	+ Reviewed some subscription strings
	+ Warning about language-packs installed works again after Global changes
	+ Show n components update when only zentyal packages are left to
	  upgrade in the system widget
	+ Do not show debconf warning when installing packages
	+ EBox::Types::IPAddr (and IPNetwork) now works with defaultValue
	+ Allow to hide menu items, separators and dashboard widgets via conf keys
2.1.27
	+ Do not create tables during Disaster Recovery installation
	+ Added new EBox::Util::Debconf::value to get debconf values
	+ DataTable controller does no longer try to get a deleted row
	  for gather elements values for audit log
	+ Check if Updates watcher can be enabled if the subscription
	  level is yet unknown
2.1.26
	+ Detection of broken packages works again after proper deletion
	  of dpkg_running file
	+ Keep first install redis server running until trigger
	+ Unified module restart for package trigger and init.d
	+ Use restart-trigger script in postinst for faster daemons restarting
	+ System -> Halt/Reboot works again after regression in 2.1.25
	+ Added framework to show warning messages after save changes
	+ Change caption of remote services link to Zentyal Cloud
	+ Do not show Cloud link if hide_cloud_link config key is defined
	+ Added widget_ignore_updates key to hide updates in the dashboard
	+ Differentiate ads from notes
	+ Allow custom message type on permanentMessage
	+ Only allow custom themes signed by Zentyal
	+ Removed /zentyal prefix from URLs
	+ Caps lock detection on login page now works again
	+ Added HiddenIfNotAble property to event watchers to be hidden if
	  it is unabled to monitor the event
	+ Dashboard values can be now error and good as well
	+ Include a new software updates widget
	+ Include a new alert for basic subscriptions informing about
	  software updates
	+ Add update-notifier-common to dependencies
	+ EBox::DataTable::enabledRows returns rows in proper order
	+ Use custom ads when available
	+ Disable bug report when hide_bug_report defined on theme
2.1.25
	+ Do not show disabled module warnings in usercorner
	+ Mask passwords and unify boolean values in audit log
	+ Do not override type attribute for EBox::Types::Text subtypes
	+ Corrected installation finished message after first install
	+ Added new disableAutocomplete attribute on DataTables
	+ Optional values can be unset
	+ Minor improvements on nmap scan
2.1.24
	+ Do not try to generate config for unconfigured services
	+ Remove unnecessary redis call getting _serviceConfigured value
	+ Safer sizes for audit log fields
	+ Fix non-translatable "show help" string
	+ Allow links to first install wizard showing a desired page
	+ Fixed bug in disk usage when we have both values greater and
	  lower than 1024 MB
	+ Always return a number in EBox::AuditLogging::isEnabled to avoid
	  issues when returning the module status
	+ Added noDataMsg attribute on DataTable to show a message when
	  there are no rows
2.1.23
	+ Removed some warnings during consolidation process
	+ Depend on libterm-readline-gnu-perl for history support in shells
	+ Fixed error trying to change the admin port with NTP enabled
	+ Fixed breadcrumb destination for full log query page
	+ Use printableActionName in DataTable setter
2.1.22
	+ Fixed parentRow method in EBox::Types::Row
	+ Added new optionalLabel flag to EBox::Types::Abstract to avoid
	  show the label on non-optional values that need to be set as
	  optional when using show/hide viewCustomizers
	+ Added initHTMLStateOrder to View::Customizer to avoid incorrect
	  initial states
	+ Improved exceptions info in CGIs to help bug reporting
	+ Do not show customActions when editing row on DataTables
2.1.21
	+ Fixed bug printing traces at Global.pm
	+ Check new dump_exceptions confkey instead of the debug one in CGIs
	+ Explicit conversion to int those values stored in our database
	  for correct dumping in reporting
	+ Quote values in update overwrite while consolidating for reporting
2.1.20
	+ Fixed regression in edition in place of booleans
	+ Better default balance of the dashboard based on the size of the widgets
	+ Added defaultSelectedType argument to PortRange
2.1.19
	+ Disable KeepAlive as it seems to give performance problems with Firefox
	  and set MaxClients value back to 1 in apache.conf
	+ Throw exceptions when calling methods not aplicable to RO instances
	+ Fixed problems when mixing read/write and read-only instances
	+ Date/Time and Timezone moved from NTP to core under System -> General
	+ Do not instance hidden widgets to improve dashboard performance
	+ New command shell with Zentyal environment at /usr/share/zentyal/shell
	+ Show warning when a language-pack is not installed
	+ Removed unnecessary dump/load operations to .bak yaml files
	+ AuditLogging and Logs constructor now receive the 'ro' parameter
	+ Do not show Audit Logging in Module Status widget
2.1.18
	+ New unificated zentyal-core.logrotate for all the internal logs
	+ Added forceEnabled option for logHelpers
	+ Moved carousel.js to wizard template
	+ Add ordering option to wizard pages
	+ Fixed cmp and isEqualTo methods for EBox::Types::IPAddr
	+ Fixed wrong Mb unit labels in Disk Usage and use GB when > 1024 MB
	+ Now global-action script can be called without progress indicator
	+ Fixed EBox::Types::File JavaScript setter code
	+ Added support for "Add new..." modal boxes in foreign selectors
	+ Each module can have now its customized purge-module script
	  that will be executed after the package is removed
	+ Added Administration Audit Logging to log sessions, configuration
	  changes, and show pending actions in save changes confirmation
	+ User name is stored in session
	+ Remove deprecated extendedRestore from the old Full Backup
2.1.17
	+ Fixed RAID event crash
	+ Added warning on models and composites when the module is disabled
	+ Fixed login page style with some languages
	+ Login page template can now be reused accepting title as parameter
	+ EBox::Types::File does not write on redis when it fails to
	  move the fail to its final destination
	+ Added quote column option for periodic log consolidation and
	  report consolidation
	+ Added exclude module option to backup restore
2.1.16
	+ Do not show incompatible navigator warning on Google Chrome
	+ Fixed syncRows override detection on DataTable find
	+ clean-conf script now deletes also state data
	+ Avoid 'undefined' message in selectors
2.1.15
	+ Move Disk Usage and RAID to the new Maintenance menu
	+ Always call syncRows on find (avoid data inconsistencies)
	+ Filename when downloading a conf backup now contains hostname
	+ Fixed bug in RAID template
	+ Set proper menu order in System menu (fixes NTP position)
	+ Fixed regresion in page size selector on DataTables
	+ Fixed legend style in Import/Export Configuration
2.1.14
	+ Fixed regresion with double quotes in HTML templates
	+ Fixed problems with libredis-perl version dependency
	+ Adding new apparmor profile management
2.1.13
	+ Better control of errors when saving changes
	+ Elements of Union type can be hidden
	+ Model elements can be hidden only in the viewer or the setter
	+ HTML attributtes are double-quoted
	+ Models can have sections of items
	+ Password view modified to show the confirmation field
	+ New multiselect type
	+ Redis backend now throws different kind of exceptions
2.1.12
	+ Revert no longer necessary parents workaround
	+ Hide action on viewCustomizer works now on DataTables
2.1.11
	+ Fixed bug which setted bad directory to models in tab view
	+ Union type: Use selected subtype on trailingText property if the
	  major type does not have the property
	+ Raise MaxClients to 2 to prevent apache slowness
2.1.10
	+ Security [ZSN-2-1]: Avoid XSS in process list widget
2.1.9
	+ Do not try to initialize redis client before EBox::init()
	+ Safer way to delete rows, deleting its id reference first
	+ Delete no longer needed workaround for gconf with "removed" attribute
	+ Fixed regression in port range setter
2.1.8
	+ Fixed regression in menu search
	+ Fixed missing messages of multi state actions
	+ Help toggler is shown if needed when dynamic content is received
	+ Fixed issue when disabling several actions at once in a data table view
	+ All the custom actions are disabled when one is clicked
	+ Submit wizard pages asynchronously and show loading indicator
	+ Added carousel.js for slide effects
2.1.7
	+ Fixed issues with wrong html attributes quotation
	+ Bugfix: volatile types can now calculate their value using other
	  the value from other elements in the row no matter their position
2.1.6
	+ Attach software.log to bug report if there are broken packages
	+ Added keyGenerator option to report queries
	+ Tuned apache conf to provide a better user experience
	+ Actions click handlers can contain custom javascript
	+ Restore configuration with force dependencies option continues
	  when modules referenced in the backup are not present
	+ Added new MultiStateAction type
2.1.5
	+ Avoid problems getting parent if the manager is uninitialized
	+ Rename some icon files with wrong extension
	+ Remove wrong optional attribute for read-only fields in Events
	+ Renamed all /EBox/ CGI URLs to /SysInfo/ for menu folder coherency
	+ Added support for custom actions in DataTables
	+ Replaced Halt/Reboot CGI with a model
	+ Message classes can be set from models
	+ Fixed error in Jabber dispatcher
	+ Show module name properly in log when restart from the dashboard fails
	+ Avoid warning when looking for inexistent PID in pidFileRunning
2.1.4
	+ Changed Component's parent/child relationships implementation
	+ Fixed WikiFormat on automatic bug report tickets
	+ Do not show available community version in Dashboard with QA
 	  updates
2.1.3
	+ Fall back to readonly data in config backup if there are unsaved changes
	+ Allow to automatically send a report in the unexpected error page
	+ Logs and Events are now submenus of the new Maintenance menu
	+ Configuration Report option is now present on the Import/Export section
	+ Require save changes operation after changing the language
	+ Added support for URL aliases via schemas/urls/*.urls files
	+ Allow to sort submenu items via 'order' attribute
	+ Automatically save changes after syncRows is called and mark the module
	  mark the module as unchanged unless it was previously changed
	+ Removed unnecessary ConfigureEvents composite
	+ Removed unnecessary code from syncRows in logs and events
	+ Restore configuration is safer when restoring /etc/zentyal files
	+ Fixed unescaped characters when showing an exception
	+ Fixed nested error page on AJAX requests
	+ Adapted dumpBackupExtraData to new expected return value
	+ Report remoteservices, when required, a change in administration
	  port
	+ Added continueOnModuleFail mode to configuration restore
	+ Fixed Firefox 4 issue when downloading backups
	+ Show scroll when needed in stacktraces (error page)
	+ More informative error messages when trying to restart locked modules
	  from the dashboard
	+ Creation of plpgsql language moved from EBox::Logs::initialSetup
	  to create-db script
	+ Redis backend now throws different kind of exceptions
	+ Avoid unnecesary warnings about PIDs
	+ Update Jabber dispatcher to use Net::XMPP with some refactoring
	+ Save changes messages are correctly shown with international charsets
	+ Support for bitmap option in RAID report
	+ Retry multiInsert line by line if there are encoding errors
	+ Adapted to new location of partitionsFileSystems in EBox::FileSystem
	+ Event messages are cleaned of null characters and truncated
	  before inserting in the database when is necessary
	+ Improve message for "Free storage space" event and send an info
	  message when a given partition is not full anymore
	+ Event messages now can contain newline characters
	+ Objects of select type are compared also by context
	+ Remove cache from optionsFromForeignModel since it produces
	  problems and it is useless
	+ Set title with server name if the server is subscribed
	+ Fix title HTML tag in views for Models and Composites
	+ Added lastEventsReport to be queried by remoteservices module
	+ Added EBox::Types::HTML type
	+ Added missing manage-logs script to the package
	+ Fixed problems with show/hide help switch and dynamic content
	+ Menus with subitems are now kept unfolded until a section on a
	  different menu is accessed
	+ Sliced restore mode fails correctly when schema file is missing,
	  added option to force restore without schema file
	+ Purge conf now purges the state keys as well
	+ Added EBox::Types::IPRange
2.1.2
	+ Now a menu folder can be closed clicking on it while is open
	+ Bugfix: cron scripts are renamed and no longer ignored by run-parts
	+ Added new EBox::Util::Nmap class implementing a nmap wrapper
2.1.1
	+ Fixed incoherency problems with 'on' and '1' in boolean indexes
	+ Move cron scripts from debian packaging to src/scripts/cron
	+ Trigger restart of logs and events when upgrading zentyal-core
	  without any other modules
	+ Don't restart apache twice when upgrading together with more modules
	+ Fixed params validation issues in addRow
2.1
	+ Replace YAML::Tiny with libyaml written in C through YAML::XS wrapper
	+ Minor bugfix: filter invalid '_' param added by Webkit-based browser
	  on EBox::CGI::Base::params() instead of _validateParams(), avoids
	  warning in zentyal.log when enabling modules
	+ All CGI urls renamed from /ebox to /zentyal
	+ New first() and deleteFirst() methods in EBox::Global to check
	  existence and delete the /var/lib/zentyal/.first file
	+ PO files are now included in the language-pack-zentyal-* packages
	+ Migrations are now always located under /usr/share/$package/migration
	  this change only affects to the events and logs migrations
	+ Delete no longer used domain and translationDomain methods/attributes
	+ Unified src/libexec and tools in the new src/scripts directory
	+ Remove the ebox- prefix on all the names of the /usr/share scripts
	+ New EBox::Util::SQL package with helpers to create and drop tables
	  from initial-setup and purge-module for each module
	+ Always drop tables when purging a package
	+ Delete 'ebox' user when purging zentyal-core
	+ Moved all SQL schemas from tools/sqllogs to schemas/sql
	+ SQL time-period tables are now located under schemas/sql/period
	+ Old ebox-clean-gconf renamed to /usr/share/zentyal/clean-conf and
	  ebox-unconfigure-module is now /usr/share/zentyal/unconfigure-module
	+ Added default implementation for enableActions, executing
	  /usr/share/zentyal-$modulename/enable-module if exists
	+ Optimization: Do not check if a row is unique if any field is unique
	+ Never call syncRows on read-only instances
	+ Big performance improvements using hashes and sets in redis
	  database to avoid calls to the keys command
	+ Delete useless calls to exists in EBox::Config::Redis
	+ New regen-redis-db tool to recreate the directory structure
	+ Renamed /etc/cron.hourly/90manageEBoxLogs to 90zentyal-manage-logs
	  and moved the actual code to /usr/share/zentyal/manage-logs
	+ Move /usr/share/ebox/zentyal-redisvi to /usr/share/zentyal/redisvi
	+ New /usr/share/zentyal/initial-setup script for modules postinst
	+ New /usr/share/zentyal/purge-module script for modules postrm
	+ Removed obsolete logs and events migrations
	+ Create plpgsql is now done on EBox::Logs::initialSetup
	+ Replace old ebox-migrate script with EBox::Module::Base::migrate
	+ Rotate duplicity-debug.log log if exists
	+ Bug fix: Port selected during installation is correctly saved
	+ Zentyal web UI is restarted if their dependencies are upgraded
	+ Bug fix: Logs don't include unrelated information now
	+ Add total in disk_usage report
	+ Bugfix: Events report by source now works again
	+ Do not include info messages in the events report
	+ Services event is triggered only after five failed checkings
	+ Do not add redundant includedir lines to /etc/sudoers
	+ Fixed encoding for strings read from redis server
	+ Support for redis-server 2.0 configuration
	+ Move core templates to /usr/share/zentyal/stubs/core
	+ Old /etc/ebox directory replaced with the new /etc/zentyal with
	  renamed core.conf, logs.conf and events.conf files
	+ Fixed broken link to alerts list
2.0.15
	+ Do not check the existence of cloud-prof package during the
	  restore since it is possible not to be installed while disaster
	  recovery process is done
	+ Renamed /etc/init.d/ebox to /etc/init.d/zentyal
	+ Use new zentyal-* package names
	+ Don't check .yaml existence for core modules
2.0.14
	+ Added compMessage in some events to distinguish among events if
	  required
	+ Make source in events non i18n
	+ After restore, set all the restored modules as changed
	+ Added module pre-checks for configuration backup
2.0.13
	+ Fixed dashboard graphs refresh
	+ Fixed module existence check when dpkg is running
	+ Fix typo in sudoers creation to make remote support work again
2.0.12
	+ Include status of packages in the downloadable bug report
	+ Bugfix: Avoid possible problems deleting redis.first file if not exist
2.0.11
	+ New methods entry_exists and st_entry_exists in config backend
2.0.10
	+ Now redis backend returns undef on get for undefined values
	+ Allow custom mason templates under /etc/ebox/stubs
	+ Better checks before restoring a configuration backup with
	  a set of modules different than the installed one
	+ Wait for 10 seconds to the child process when destroying the
	  progress indicator to avoid zombie processes
	+ Caught SIGPIPE when trying to contact Redis server and the
	  socket was already closed
	+ Do not stop redis server when restarting apache but only when
	  the service is asked to stop
	+ Improvements in import/export configuration (know before as
	  configuration backup)
	+ Improvements in ProgressIndicator
	+ Better behaviour of read-only rows with up/down arrows
	+ Added support for printableActionName in DataTable's
	+ Added information about automatic configuration backup
	+ Removed warning on non existent file digest
	+ Safer way to check if core modules exist during installation
2.0.9
	+ Treat wrong installed packages as not-existent modules
	+ Added a warning in dashboard informing about broken packages
	+ File sharing and mailfilter log event watchers works again since
	  it is managed several log tables per module
2.0.8
	+ Replaced zentyal-conf script with the more powerful zentyal-redisvi
	+ Set always the same default order for dashboard widgets
	+ Added help message to the configure widgets dialog
	+ Check for undefined values in logs consolidation
	+ Now dashboard notifies fails when restarting a service
	+ Fixed bug with some special characters in dashboard
	+ Fixed bug with some special characters in disk usage graph
2.0.7
	+ Pre-installation includes sudoers.d into sudoers file if it's not yet
	  installed
	+ Install apache-prefork instead of worker by default
	+ Rename service certificate to Zentyal Administration Web Server
2.0.6
	+ Use mod dependencies as default restore dependencies
	+ Fixed dependencies in events module
	+ Increased recursive dependency threshold to avoid
	  backup restoration problems
2.0.5
	+ Removed deprecated "Full backup" option from configuration backup
	+ Bugfix: SCP method works again after addition of SlicedBackup
	+ Added option in 90eboxpglogger.conf to disable logs consolidation
2.0.4
	+ Removed useless gconf backup during upgrade
	+ Fixed postinstall script problems during upgrade
2.0.3
	+ Added support for the sliced backup of the DB
	+ Hostname change is now visible in the form before saving changes
	+ Fixed config backend problems with _fileList call
	+ Added new bootDepends method to customize daemons boot order
	+ Added permanent message property to Composite
	+ Bugfix: Minor aesthetic fix in horizontal menu
	+ Bugfix: Disk usage is now reported in expected bytes
	+ Bugfix: Event dispatcher is not disabled when it is impossible
	  for it to dispatch the message
2.0.2
	+ Better message for the service status event
	+ Fixed modules configuration purge script
	+ Block enable module button after first click
	+ Avoid division by zero in progress indicator when total ticks is
	  zero
	+ Removed warning during postinst
	+ Added new subscription messages in logs, events and backup
2.0.1
	+ Bugfix: Login from Zentyal Cloud is passwordless again
	+ Some defensive code for the synchronization in Events models
	+ Bugfix: add EBox::Config::Redis::get to fetch scalar or list
	  values. Make GConfModule use it to avoid issues with directories
	  that have both sort of values.
1.5.14
	+ Fixed redis bug with dir keys prefix
	+ Improved login page style
	+ New login method using PAM instead of password file
	+ Allow to change admin passwords under System->General
	+ Avoid auto submit wizard forms
	+ Wizard skip buttons always available
	+ Rebranded post-installation questions
	+ Added zentyal-conf script to get/set redis config keys
1.5.13
	+ Added transition effect on first install slides
	+ Zentyal rebrand
	+ Added web page favicon
	+ Fixed already seen wizards apparition
	+ Fixed ro module creation with redis backend
	+ Use mason for links widgets
	+ Use new domain to official strings for subscriptions
1.5.12
	+ Added option to change hostname under System->General
	+ Show option "return to dashboard" when save changes fails.
1.5.11
	+ Added more tries on redis reconnection
	+ Fixed user corner access problems with redis server
	+ writeFile* methods reorganized
	+ Added cron as dependency as cron.hourly was never executed with anacron
	+ Improvements in consolidation of data for reports
1.5.10
	+ Fixed gconf to redis conversion for boolean values
1.5.9
	+ Improved migrations speed using the same perl interpreter
	+ Redis as configuration backend (instead of gconf)
	+ Improved error messages in ebox-software
	+ Set event source to 256 chars in database to adjust longer event
	  sources
	+ Progress bar AJAX updates are sent using JSON
	+ Fixed progress bar width problems
	+ Fixed top menu on wizards
	+ Improved error message when disconnecting a not connected database
	+ Abort installation if 'ebox' user already exists
	+ Bugfix: IP address is now properly registered if login fails
1.5.8
	+ Added template tableorderer.css.mas
	+ Added buttonless top menu option
	+ Bugfix: Save all modules on first installation
	+ Bugfix: General ebox database is now created if needed when
	  re/starting services
	+ Bugfix: Data to report are now uniform in number of elements per
	  value. This prevents errors when a value is present in a month and
	  not in another
	+ Bugfix: Don't show already visited wizard pages again
1.5.7
	+ Bugfix: Avoid error when RAID is not present
	+ Bugfix: Add ebox-consolidate-reportinfo call in daily cron script
	+ Bugfix: Called multiInsert and unbufferedInsert when necessary
	  after the loggerd reimplementation
	+ Bugfix: EBox::ThirdParty::Apache2::AuthCookie and
	  EBox::ThirdParty::Apache2::AuthCookie::Util package defined just
	  once
	+ Added util SystemKernel
	+ Improved progress indicator
	+ Changes in sudo generation to allow sudo for remote support user
	+ Initial setup wizards support
1.5.6
	+ Reimplementation of loggerd using inotify instead of File::Tail
1.5.5
	+ Asynchronous load of dashboard widgets for a smoother interface
1.5.4
	+ Changed dbus-check script to accept config file as a parameter
1.5.3
	+ Function _isDaemonRunning works now with snort in lucid
	+ Javascript refreshing instead of meta tag in log pages
	+ Updated links in dashboard widget
	+ Add package versions to downloadable ebox.log
	+ Fixed postgresql data dir path for disk usage with pg 8.4
	+ GUI improvements in search box
1.5.2
	+ Security [ESN-1-1]: Validate referer to avoid CSRF attacks
	+ Added reporting structure to events module
	+ Added new CGI to download the last lines of ebox.log
1.5.1
	+ Bugfix: Catch exception when upstart daemon does not exist and
	  return a stopped status
	+ Added method in logs module to dump database in behalf of
	ebackup module
	+ Bugfix: Do not check in row uniqueness for optional fields that
	are not passed as parameters
	+ Improve the output of ebox module status, to be consistent with the one
	  shown in the interface
	+ Add options to the report generation to allow queries to be more
	  flexible
	+ Events: Add possibility to enable watchers by default
	+ Bugfix: Adding a new field to a model now uses default
	  value instead of an empty value
	+ Added script and web interface for configuration report, added
	  more log files to the configuration report
1.5
	+ Use built-in authentication
	+ Use new upstart directory "init" instead of "event.d"
	+ Use new libjson-perl API
	+ Increase PerlInterpMaxRequests to 200
	+ Increase MaxRequestsPerChild (mpm-worker) to 200
	+ Fix issue with enconding in Ajax error responses
	+ Loggerd: if we don't have any file to watch we just sleep otherwise the process
	  will finish and upstart will try to start it over again and again.
	+ Make /etc/init.d/ebox depend on $network virtual facility
	+ Show uptime and users on General Information widget.
1.4.2
	+ Start services in the appropriate order (by dependencies) to fix a problem
	  when running /etc/init.d/ebox start in slaves (mail and other modules
	  were started before usersandgroups and thus failed)
1.4.1
	+ Remove network workarounds from /etc/init.d/ebox as we don't bring
	  interfaces down anymore
1.4
	+ Bug fix: i18n. setDomain in composites and models.
1.3.19
	+ Make the module dashboard widget update as the rest of the widgets
	+ Fix problem regarding translation of module names: fixes untranslated
	  module names in the dashboard, module status and everywhere else where
	  a module name is written
1.3.18
	+ Add version comparing function and use it instead of 'gt' in the
	  general widget
1.3.17
	+ Minor bug fix: check if value is defined in EBox::Type::Union
1.3.16
	+ Move enable field to first row in ConfigureDispatcherDataTable
	+ Add a warning to let users know that a module with unsaved changes
	  is disabled
	+ Remove events migration directory:
		- 0001_add_conf_configureeventtable.pl
		- 0002_add_conf_diskfree_watcher.pl
	+ Bug fix: We don't use names to stringify date to avoid issues
	  with DB insertions and localisation in event logging
	+ Bug fix: do not warn about disabled services which return false from
	  showModuleStatus()
	+ Add blank line under "Module Status"
	+ Installed and latest available versions of the core are now displayed
	  in the General Information widget
1.3.15
	+ Bug fix: Call EBox::Global::sortModulesByDependencies when
	  saving all modules and remove infinite loop in that method.
	  EBox::Global::modifiedModules now requires an argument to sort
	  its result dependending on enableDepends or depends attribute.
	+ Bug fix: keep menu folders open during page reloads
	+ Bug fix: enable the log events dispatcher by default now works
	+ Bug fix: fixed _lock function in EBox::Module::Base
	+ Bug fix: composites honor menuFolder()
	+ Add support for in-place edition for boolean types. (Closes
	  #1664)
	+ Add method to add new database table columnts to EBox::Migration::Helpers
	+ Bug fix: enable "Save Changes" button after an in-place edition
1.3.14
	+ Bug fix: fix critical bug in migration helper that caused some log
	  log tables to disappear
	+ Create events table
	+ Bug fix: log watcher works again
	+ Bug fix: delete cache if log index is not found as it could be
	  disabled
1.3.13
	+ Bug fix: critical error in EventDaemon that prevented properly start
	+ Cron script for manage logs does not run if another is already
	  running, hope that this will avoid problems with large logs
	+ Increased maximum size of message field in events
	+ Added script to purge logs
	+ Bug fix: multi-domain logs can be enabled again
1.3.12
	+ Added type for EBox::Dashboard::Value to stand out warning
	  messages in dashboard
	+ Added EBox::MigrationHelpers to include migration helpers, for now,
	  include a db table renaming one
	+ Bug fix: Fix mismatch in event table field names
	+ Bug fix: Add migration to create language plpgsql in database
	+ Bug fix: Add missing script for report log consolidation
	+ Bug fix: Don't show modules in logs if they are not configured. This
	  prevents some crashes when modules need information only available when
	  configured, such as mail which holds the vdomains in LDAP
	+ Added method EBox::Global::lastModificationTime to know when
	  eBox configuration was modified for last time
	+ Add support for breadcrumbs on the UI
	+ Bug fix: in Loggerd files are only parsed one time regardless of
	  how many LogHelper reference them
	+ Added precondition for Loggerd: it does not run if there isnt
	anything to watch
1.3.11
	+ Support customFilter in models for big tables
	+ Added EBox::Events::sendEvent method to send events using Perl
	  code (used by ebackup module)
	+ Bug fix: EBox::Type::Service::cmp now works when only the
	  protocols are different
	+ Check $self is defined in PgDBEngine::DESTROY
	+ Do not watch files in ebox-loggerd related to disabled modules and
	  other improvements in the daemon
	+ Silent some exceptions that are used for flow control
	+ Improve the message from Service Event Watcher
1.3.10
	+ Show warning when accesing the UI with unsupported browsers
	+ Add disableApparmorProfile to EBox::Module::Service
	+ Bug fix: add missing use
	+ Bug fix: Make EventDaemon more robust against malformed sent
	  events by only accepting EBox::Event objects
1.3.8
	+ Bug fix: fixed order in EBox::Global::modified modules. Now
	  Global and Backup use the same method to order the module list
	  by dependencies
1.3.7
	+ Bug fix: generate public.css and login.css in dynamic-www directory
	  which is /var/lib/zentyal/dynamicwww/css/ and not in /usr/share/ebox/www/css
	  as these files are generate every time eBox's apache is
	  restarted
	+ Bug fix: modules are restored now in the correct dependency
	  order
	+ ebox-make-backup accepts --destinaton flag to set backup's file name
	+ Add support for permanent messages to EBox::View::Customizer
1.3.6
	+ Bug fix: override _ids in EBox::Events::Watcher::Log to not return ids
	which do not exist
	+ Bug fix: fixed InverseMatchSelect type which is used by Firewall module
	+ New widget for the dashboard showing useful support information
	+ Bugfix: wrong permissions on CSS files caused problem with usercorner
	+ CSS are now templates for easier rebranding
	+ Added default.theme with eBox colors
1.3.5
	+ Bugfix: Allow unsafe characters in password type
	+ Add FollowSymLinks in eBox apache configuration. This is useful
	  if we use js libraries provided by packages
1.3.4
	+ Updated company name in the footer
	+ Bugfix: humanEventMessage works with multiple tableInfos now
	+ Add ebox-dbus-check to test if we can actually connect to dbus
1.3.4
	+ bugfix: empty cache before calling updatedRowNotify
	+ enable Log dispatcher by default and not allow users to disable
	it
	+ consolidation process continues in disabled but configured modules
	+ bugfix: Save Changes button doesn't turn red when accessing events for
	first time
1.3.2
	+ bugfix: workaround issue with dhcp configured interfaces at boot time
1.3.1
	+ bugfix: wrong regex in service status check
1.3.0
	+ bugfix: make full backup work again
1.1.30
	+ Change footer to new company holder
	+  RAID does not generate 'change in completion events, some text
	problems fixed with RAID events
	+ Report graphics had a datapoints limit dependent on the active
	time unit
	+ Apache certificate can be replaced by CA module
	+ Fixed regression in detailed report: total row now aggregates
	properly
	+ More characters allowed when changing password from web GUI
	+ Fixed regression with already used values in select types
	+ Do not a button to restart eBox's apache
	+ Fixed auth problem when dumping and restoring postgre database
1.1.20
	+ Added custom view support
	+ Bugfix: report models now can use the limit parameter in
	  reportRows() method
	+ use a regexp to fetch the PID in a pidfile, some files such as
	postfix's add tabs and spaces before the actual number
	+ Changed "pidfile" to "pidfiles" in _daemons() to allow checking more than
one (now it is a array ref instead of scalar)
	+ Modified Service.pm to support another output format for /etc/init.d daemon
status that returns [OK] instead of "running".
	+ unuformized case in menu entries and some more visual fixes
1.1.10
	+ Fix issue when there's a file managed by one module that has been modified
	  when saving changes
	+ Bugfix: events models are working again even if an event aware
	module is uninstalled and it is in a backup to restore
	+ Select.pm returns first value in options as default
       + Added 'parentModule' to model class to avoid recursive problems
	+ Added Float type
	+ Apache module allows to add configuration includes from other modules
	+ Display remote services button if subscribed
	+ Event daemon may received events through a named pipe
	+ Bugfix. SysInfo revokes its config correctly
	+ Added storer property to types in order to store the data in
	somewhere different from GConf
	+ Added protected property 'volatile' to the models to indicate
	that they store nothing in GConf but in somewhere different
	+ System Menu item element 'RAID' is always visible even when RAID
	is not installed
	+ Files in deleted rows are deleted when the changes are saved
	+ Fixed some bug whens backing and restore files
	+ Components can be subModels of the HasMany type
	+ Added EBox::Types::Text::WriteOnce type
	+ Do not use rows(), use row to force iteration over the rows and increase
	performance and reduce memory use.
	+ Do not suggest_sync after read operations in gconf
	+ Increase MaxRequestsPerChild to 200 in eBox's apache
	+ Make apache spawn only one child process
	+ Log module is backed up and restored normally because the old
	problem is not longer here
	+ Backup is more gentle with no backup files in backup directory,
	now it does not delete them
	+ HasMany  can retrieve again the model and row after the weak
	refence is garbage-collected. (Added to solve a bug in the doenload
	bundle dialog)
	+ EBox::Types::DomainName no longer accepts IP addresses as domain
	names
	+ Bugfix: modules that fail at configuration stage no longer appear as enabled
	+ Add parameter to EBox::Types::Select to disable options cache

0.12.103
	+ Bugfix: fix SQL statement to fetch last rows to consolidate
0.12.102
	+ Bugfix: consolidate logs using the last date and not starting from scratch
0.12.101
	+ Bugfix: DomainName type make comparisons case insensitive
	according to RFC 1035
0.12.100
	+ Bugfix: Never skip user's modifications if it set to true
	override user's changes
	+ EBox::Module::writeConfFile and EBox::Service scape file's path
	+ Bugfix. Configure logrotate to actually rotate ebox logs
	+ Fixed bug in ForcePurge logs model
	+ Fixed bug in DataTable: ModelManaged was called with tableName
	instead of context Name
	+ Fixing an `img` tag closed now properly and adding alternative
	text to match W3C validation in head title
	+ Backup pages now includes the size of the archive
	+ Fixed bug in ForcePurge logs model
	+ Now the modules can have more than one tableInfo for logging information
	+ Improve model debugging
	+ Improve restart debugging
	+ Backups and bug reports can be made from the command line
	+ Bugfix: `isEqualTo` is working now for `Boolean` types
	+ Bugfix: check if we must disable file modification checks in
	Manager::skipModification

0.12.99
	+ Add support for reporting
	+ Refresh logs automatically
	+ Reverse log order
	+ Remove temp file after it is downloaded with FromTempDir controller
0.12.3
	+ Bug fix: use the new API in purge method. Now purging logs is working
	again.
0.12.2
	+ Increase random string length used to generate the cookie to
	2048 bits
	+ Logs are show in inverse chronological order
0.12.1
	+ Bug fix: use unsafeParam for progress indicator or some i18 strings
	will fail when saving changes
0.12
	+ Bugfix: Don't assume timecol is 'timestamp' but defined by
	module developer. This allows to purge some logs tables again
	+ Add page titles to models
	+ Set default values when not given in `add` method in models
	+ Add method to manage page size in model
	+ Add hidden field to help with Ajax request and automated testing with
	  ANSTE
	+ Bugfix: cast sql types to filter fields in logs
	+ Bugfix: Restricted resources are back again to make RSS
	access policy work again
	+ Workaround bogus mason warnings
	+ Make postinst script less verbose
	+ Disable keepalive in eBox apache
	+ Do not run a startup script in eBox apache
	+ Set default purge time for logs stored in eBox db to 1 week
	+ Disable LogAdmin actions in `ebox-global-action` until LogAdmin
	feature is completely done
0.11.103
	+ Modify EBox::Types::HasMany to create directory based on its row
	+ Add _setRelationship method to set up relationships between models
	  and submodels
	+ Use the new EBox::Model::Row api
	+ Add help method to EBox::Types::Abstract
	+ Decrease size for percentage value in disk free watcher
	+ Increase channel link field size in RSS dispatcher
0.11.102
	+ Bugfix: cmp in EBox::Types::HostIP now sorts correctly
	+ updatedRowNotify in EBox::Model::DataTable receives old row as
	well as the recently updated row
	+ Added `override_user_modification` configuration parameter to
	avoid user modification checkings and override them without asking
	+ Added EBox::Model::Row to ease the management of data returned
	by models
	+ Added support to pre-save and post-save executable files. They
	must be placed at /etc/ebox/pre-save or /etc/ebox/post-save
	+ Added `findRow` method to ease find and set
0.11.101
	+ Bugfix: Fix memory leak in models while cloning types. Now
	cloning is controlled by clone method in types
	+ Bugfix: Union type now checks for its uniqueness
	+ DESTROY is not an autoloaded method anymore
	+ HasOne fields now may set printable value from the foreign field
	to set its value
	+ findId now searches as well using printableValue
	+ Bugfix. Minor bug found when key is an IP address in autoloaded
	methods
	+ Ordered tables may insert values at the beginning or the end of
	the table by "insertPosition" attribute
	+ Change notConfigured template to fix English and add link to the
	  module status section
	+ Add loading gif to module status actions
	+ Remove debug from ServiceInterface.pm
	+ Add support for custom separators to be used as index separators on
	  exposedMethods
	+ Bugfix. Stop eBox correctly when it's removed
	+ Improve apache-restart to make it more reliable.
0.11.100
	+ Bugfix. Fix issue with event filters and empty hashes
	+ Bugfix. Cache stuff in log and soap watcher to avoid memory leaks
	+ Bugfix. Fix bug that prevented the user from being warned when a row to
	  be deleted is being used by other model
	+ Bugfix. Add missing use of EBox::Global in State event watcher
	+ Added progress screen, now pogress screen keeps track of the changed
	  state of the modules and change the top page element properly
	+ Do not exec() to restart apache outside mod_perl
	+ Improve apache restart script
	+ Improve progress screen
0.11.99
	+ DataTable contains the property 'enableProperty' to set a column
	called 'enabled' to enable/disable rows from the user point of
	view. The 'enabled' column is put the first
	+ Added state to the RAID report instead of simpler active boolean
        + Fix bug when installing new event components and event GConf
	subtree has not changed
	+ Add RSS dispatcher to show eBox events under a RSS feed
	+ Rotate log files when they reach 10MB for 7 rotations
	+ Configurable minimum free space left for being notified by means
	of percentage
	+ Add File type including uploading and downloading
	+ Event daemon now checks if it is possible to send an event
	before actually sending it
	+ Added Action forms to perform an action without modifying
	persistent data
	+ Log queries are faster if there is no results
	+ Show no data stored when there are no logs for a domain
	+ Log watcher is added in order to notify when an event has
	happened. You can configure which log watcher you may enable and
	what you want to be notify by a determined filter and/or event.
	+ RAID watcher is added to check the RAID events that may happen
	when the RAID subsystem is configured in the eBox machine
	+ Change colour dataset in pie chart used for disk usage reporting
	+ Progress indicator now contains a returned value and error
	message as well
	+ Lock session file for HTTP session to avoid bugs
	related to multiple requests (AJAX) in a short time
	+ Upgrade runit dependency until 1.8.0 to avoid runit related
	issues
0.11
	+ Use apache2
	+ Add ebox-unblock-exec to unset signal mask before running  a executable
	+ Fix issue with multiple models and models with params.
	  This triggered a bug in DHCP when there was just one static
	  interface
	+ Fix _checkRowIsUnique and _checkFieldIsUnique
	+ Fix paging
	+ Trim long strings in log table, show tooltip with the whole string
	  and show links for URLs starting with "http://"
0.10.99
	+ Add disk usage information
	+ Show progress in backup process
	+ Add option to purge logs
	+ Create a link from /var/lib/zentyal/log to /var/log/ebox
	+ Fix bug with backup descriptions containing spaces
	+ Add removeAll method on data models
	+ Add HostIP, DomainName and Port types
	+ Add readonly forms to display static information
	+ Add Danish translation thanks to Allan Jacobsen
0.10
	+ New release
0.9.100
	+ Add checking for SOAP session opened
	+ Add EventDaemon
	+ Add Watcher and Dispatch framework to support an event
	  architecture on eBox
	+ Add volatile EBox::Types in order not to store their values
	  on GConf
	+ Add generic form
	+ Improvements on generic table
	+ Added Swedish translation

0.9.99
	+ Added Portuguese from Portugal translation
	+ Added Russian translation
	+ Bugfix: bad changed state in modules after restore

0.9.3
	+ New release

0.9.2
	+ Add browser warning when uploading files
	+ Enable/disable logging modules
0.9.1
	+ Fix backup issue with changed state
	+ Generic table supports custom ordering
0.9
	+ Added Polish translation
        + Bug in recognition of old CD-R writting devices fixed
	+ Added Aragonese translation
	+ Added Dutch translation
	+ Added German translation
	+ Added Portuguese translation

0.8.99
	+ Add data table model for generic Ajax tables
	+ Add types to be used by models
	+ Add MigrationBase and ebox-migrate to upgrade data models
	+ Some English fixes
0.8.1
	+ New release
0.8
	+ Fix backup issue related to bug reports
	+ Improved backup GUI
0.7.99
        + changed sudo stub to be more permissive
	+ added startup file to apache web server
	+ enhanced backup module
	+ added basic CD/DVD support to backup module
	+ added test stubs to simplify testing
	+ added test class in the spirit of Test::Class
	+ Html.pm now uses mason templates
0.7.1
	+ use Apache::Reload to reload modules when changed
	+ GUI consistency (#12)
	+ Fixed a bug for passwords longer than 16 chars
	+ ebox-sudoers-friendly added to not overwrite /etc/sudoers each time
0.7
	+ First public release
0.6
	+ Move to client
	+ Remove obsolete TODO list
	+ Remove firewall module from  base system
	+ Remove objects module from base system
	+ Remove network module from base system
	+ Add modInstances and modInstancesOfType
	+ Raname Base to ClientBase
	+ Remove calls to deprecated methods
	+ API documented using naturaldocs
	+ Update INSTALL
	+ Use a new method to get configkeys, now configkey reads every
	  [0.9
	+ Added Polish translation][0-9]+.conf file from the EBox::Config::etc() dir and
	  tries to get the value from the files in order.
	+ Display date in the correct languae in Summary
	+ Update debian scripts
	+ Several bugfixes
0.5.2
	+ Fix some packaging issues
0.5.1
	+ New menu system
	+ New firewall filtering rules
	+ 802.1q support

0.5
	+ New bug-free menus (actually Internet Explorer is the buggy piece
	  of... software that caused the reimplementation)
	+ Lots of small bugfixes
	+ Firewall: apply rules with no destination address to packets
	  routed through external interfaces only
	+ New debianize script
	+ Firewall: do not require port and protocol parameters as they
	  are now optional.
	+ Include SSL stuff in the dist tarball
	+ Let modules block changes in the network interfaces
	  configuration if they have references to the network config in
	  their config.
	+ Debian network configuration import script
	+ Fix the init.d script: it catches exceptions thrown by modules so that
	  it can try to start/stop all of them if an exception is thrown.
	+ Firewall: fix default policy bug in INPUT chains.
	+ Restore textdomain in exceptions
	+ New services section in the summary
	+ Added Error item to Summary. Catch exceptions from modules in
	  summary and generate error item
	+ Fix several errors with redirections and error handling in CGIs
	+ Several data validation functions were fixed, and a few others added
	+ Prevent the global module from keeping a reference to itself. And make
	  the read-only/read-write behavior of the factory consistent.
	+ Stop using ifconfig-wrapper and implement our own NetWrapper module
	  with wrappers for ifconfig and ip.
	+ Start/stop apache, network and firewall modules in first place.
	+ Ignore some network interface names such as irda, sit0, etc.
	+ The summary page uses read-only module instances.
	+ New DataInUse exception, old one renamed to DataExists.
	+ Network: do not overwrite resolv.conf if there are nameservers
	  given via dhcp.
	+ Do not set a default global policy for the ssh service.
	+ Check for forbiden characters when the parameter value is
	  requested by the CGI, this allows CGI's to handle the error,
	  and make some decissions before it happens.
	+ Create an "edit object" template and remove the object edition stuff
	  from the main objects page.
	+ Fix the apache restarting code.
	+ Network: Remove the route reordering feature, the kernel handles that
	  automatically.
	+ Fix tons of bugs in the network restarting code.
	+ Network: removed the 3rd nameserver configuration.
	+ Network: Get gateway info in the dhcp hook.
	+ Network: Removed default configuration from the gconf schema.
	+ New function for config-file generation
	+ New functions for pid file handling

0.4
	+ debian package
	+ added module to export/import configuration
	+ changes in firewall's API
	+ Added content filter based on dansguardian
	+ Added French translation
	+ Added Catalan translation
	+ Sudoers file is generated automatically based on module's needs
	+ Apache config file is generated by ebox  now
	+ Use SSL
	+ Added ebox.conf file
	+ Added module template generator

0.3
	+ Supports i18n
	+ API name consistency
	+ Use Mason for templates
	+ added tips to GUI
	+ added dhcp hooks
	+ administration port configuration
	+ Fixed bugs to IE compliant
	+ Revoke changes after logout
	+ Several bugfixes

0.2
	+ All modules are now based on gconf.
	+ Removed dependencies on xml-simple, xerces and xpath
	+ New MAC address field in Object members.
	+ Several bugfixes.

0.1
	+ Initial release<|MERGE_RESOLUTION|>--- conflicted
+++ resolved
@@ -1,10 +1,7 @@
 3.4
-<<<<<<< HEAD
 	+ Ported restricted resources to use nginx
-=======
 	+ Removed EBox::Base::upload method because that's 100% handled by Plack
 	  now.
->>>>>>> 8f9d267d
 	+ Increased the buffer size for uwsgi applications to allow big submits
 	  like the one from automatic error report
 	+ Added a UnhandledError middleware to catch any die or exception not
