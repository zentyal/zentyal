3.5
<<<<<<< HEAD
	+ Assure that all data under a row directory is removed
=======
	+ Fixed spurious warnings when loadings ads and loading dashboard
>>>>>>> b4e95739
	+ EBox::Types::DomainName always return lowercase values
	+ EBox::Types::Host always return lowercase values
	+ Added helper script to improve crash reports
	+ Old timezones supported
	+ Fixed regression on presetUpdate interface actions
	+ Error page for component not found
	+ Included the Dependencies field in crash report
	+ Do not mark services as temporary stopped when shutting down
	+ Enhanced Lock to have exclusive lock with blocking timeout
	+ Added redirection on no parameters support to CGIs
	+ Added and used in save changes process the method Zentyal.reloadTable
	+ Fixed regression in page not found CGI which displayed always a
	  invalid referer error
	+ Included the package field in crash report
	+ Remove RSS and Jabber dispatchers
	+ Added Warning in Dashboard when reboot is requierd by software
	  update
	+ Removed deprecated sliced mode backup
	+ Fix MIME type for returning JSON (application/json)
	+ Added setMessage() and popMessageAndClass() methods to TreeView
	+ Enable InnoDB engine when there are only 4 previous databases
	+ Active session check does not check subapp authenticated
	  requests now
	+ Fixed incorrect URLs with double ports in redirects
	+ Fix typo in general widget
	+ Updated nginx to server static files directly always so apache shouldn't
	  ever get this kind of requests
	+ Set version to 3.5
	+ Support for redirection when loading URL in existent dialog
	+ Added webadmin port tag to haproxy configuration file
	+ Fix dashboard UI freeze when widgets were being updated
	+ Add audit to post save when enabling logs
	+ Fix enabled save changes button after installing packages
	+ Changed CGI base to show correctly referer errors and
	  generating response errors
	+ Override daemons does not fail if a daemon is already stopped
	+ Added missing use to row.mas
	+ More tolerant referer validation so we can access to submodels
	  with an URL
	+ Restored reconnect option for mysql connections
	+ EBox::WebAdmin::addNginxServer does not longer raises exception
	  if file not yet exists
	+ create-db script can repair login problems
	+ Migrate previous configuration from 3.3 when upgrading
	+ Admin password change handled by AuthPAM
	+ Fix version available check in dashboard when file does not exist
	+ Do not show success note if there is no note
	+ Fix data in use behaviour on edition
	+ Fixed revert of changes in redisvi
	+ Better input validation in EBox::Conf::Redis::import_dir_from_file
	+ Give support to data in use exception for in-place booleans
	+ Fix warnOnChangeId framework
	+ Give real no support to /media in Disk Usage even when modules
	  use it
	+ Added release upgrade code (disabled until 3.5)
	+ Hide passwords on admin user model on error and debug on
	+ Set proper version for bugreport issues
3.4
	+ Do not launch exceptions on EBox::MyDBEngine DESTROY
	+ Ask for trace object to non-handled EBox::Exceptions::Base
	  exceptions in the UnhandledError middleware. This will gives us
	  useful stack traces.
	+ When requesting from type a non-existing value use acquirer
	  if it is a volatile type
	+ EBox::WebAdmin::addNginxInclude does not longer raises exception
	  if file not yet exists
	+ Improve post save modules algorithm
	+ Added local apparmor profile for mysqld
	+ Avoid to show two 'module not enabled' messages in composites
	+ All non external exceptions from normal requests are now shown
	  in the UI with the stack trace to report as a bug
	+ All non external exceptions from AJAX requests are now shown in
	  the UI with the stack trace to report as a bug
	+ Template exceptions in normal requests are now handled in webadmin
	+ Set templated files encoding to UTF-8
	+ Send Perl warnings to Zentyal log file in webadmin app
	+ Added keepFile parameter to EBox::Downloader::CGI::FromTempDir
	+ Remove idle and dead code from EBox::Module::Service::writeConfFile
	+ Added auditable property to EBox::Model::DataTable
	+ Added HAProxyPreSetConf to HaProxy::ServiceBase
	+ Moved management of webadmin certificate to HAProxy module
	+ Enable ReverseProxy middleware always
	+ MySQL is restarted before creating database
	+ Use root ownership for webadmin certificates
	+ Execute change hostname actions only if the hostname has really changed
	+ Don't expire session on finish software wizard page
	+ Fixed show help JS to avoid to have help elements with different
	  show state
	+ Use window.location.replace instead of window.location.href
	  to redirect using JS
	+ In EBox::Type::Select, use element value as printableValue for
	  unknown options or options without printableValue
	+ Save haproxy config as changed after webadmin's initialSetup
	+ Send restartUI flag to restart service when restarting a module
	  from the UI
	+ Fix calculation of page number when using go to last page control
	+ Update tracker url in dashboard widget
	+ Continue installation without ads if there is a error getting them
	+ Added EBox::WebAdmin::Middleware::SubAppAuth to validate
	  WebAdmin sub-app requests
	+ Ported restricted resources to use nginx
	+ Removed EBox::Base::upload method because that's 100% handled by Plack
	  now.
	+ Increased the buffer size for uwsgi applications to allow big submits
	  like the one from automatic error report
	+ Added a UnhandledError middleware to catch any die or exception not
	  handled by Zentyal
	+ Added a Devel::StackTrace helper view that shows pretty backtraces
	+ Enable crash reports by default
	+ Added template for download link
	+ Created EBox::Util::Certificate, refactored create-certificate
	  script
	+ Changes in haproxy port validation and allow haproxy internal services
	+ Restore AdminPort model for WebAdmin to improve usability
	+ Added EBox::Module::Config::replicationExcludeKeys()
	+ Added EBox::WebAdmin::PortObserver to be used by ha and
	  remoteservices modules by the moment
	+ Added EBox::GlobalImpl::addModuleToPostSave to save modules
	  after normal save changes process
	+ Added a way for HAProxy to retrieve the CA certificate entry that should
	  be used
	+ Added a left-right composite layout
	+ Search and pagination forms can be omitted using showFilterForm
	  and showPaginationForm properties
	+ Show nice error when global-action fails using die + scalar
	+ EBox::Util::Random now accepts a set of chars to have a random string
	+ Notify HA when a module which must have a single instance in the
	  cluster is enabled/disabled.
	+ Added enabled action to /etc/init.d/zentyal to display whether a
	  module is enabled or disabled
	+ Pass model, type and id to enabled subroutine in
	  EBox::Types::MultiStateAction to be ortoghonal to handler property
	+ Fixed JS error on showing errors in customActionClicked
	+ Added middleware to have auth based on a env variable
	+ Updated nginx to server static files directly always so apache shouldn't
	  ever get this kind of requests
	+ Use uWSGI instead of Apache mod_perl for running CGIs
	+ Updated automatic bug report URL to new bug report endpoint.
	+ Give support to custom actions without image. Those actions will
	  not appear in the legend.
	+ Added to findValueMultipleFields and findValue the nosync parameter
	+ Added support for haproxy 1.5
	+ Moved nginx to listen on localhost
	+ Integration with HA module in save changes process
	+ Added icon for new zentyal-ha module
	+ Migrate rs_verify_servers in remoteservices.conf to
	  rest_verify_servers core.conf
	+ Include basic support to free-format Template models to be
	  included in Composites
	+ Move run-pending-ops script from remoteservices to core
	+ Rename EBox::RemoteServices::RESTResult to EBox::RESTClient::Result
	+ Move EBox::RemoteServices::RESTClient to EBox::RESTClient as it
	  is used in ha and remoteservices module.
	+ Adapt init.d and upstart running checks to Ubuntu 13.10
	+ Use service instead of deprecated invoke-rc.d for init.d scripts
	+ Adapted apache configuration to 2.4
	+ Adapted EBox::Config::Redis to the new libredis-perl API
	+ Adapted redis.conf to redis 2.6
	+ Zentyal MySQL custom conf is now written on initial-setup of logs
	  using a mason template
	+ Write logs configuration only when the module is enabled
	+ Use replace instead of href to redirect in Controller::DataTable
	  (This avoids infinite loops if the user press back button)
	+ Move EBox::CGI::Downloader::* modules  to EBox::Downloader to
	  make file downloads work again
	+ Avoid division by zero while using page navigation
	+ Automatic report text formatting adapted to Redmine
	+ Fix tab selection in tabbed composite from URL path anchor,
	  for instance, /Maintenance/Events#ConfigureDispatchers
	+ Avoid errors triggered on web administration port validation
	+ ManageAdmins model now also add/removes lpadmin group
	+ Show nice error when global-action fails using die + scalar
	+ Fixed JS error on showing errors in customActionClicked
	+ Fixed rethrown of exception in restartService() and
	  EBox::CGI::Base::upload methods
	+ Remove lock file in EBox::Util::Lock::unlock()
	+ Fixed mason component root for custom stubs
	+ Fixed regression in clone action
	+ Decode to utf8 the MySQL database results
	+ Create log database using utf8 charset
	+ Better way to set MySQL password for all the root accounts
	+ Use same JSON reply file for changeRowForm and dataInUse
	+ Fixed regression in AJAX changes with raised error when a
	  data in use exception was found
	+ Fixed css error that hide information in the logs tables
	+ Use sharedscripts in zentyal-core logrotate to avoid triggering
	  in every log file
	+ Take into account view customizer on audit logging
	+ Show complex types (more than one field) in audit log
	  while editing by storing the dump of the value
	+ Fix EBox::Types::Composite::cmp to store changes when only last type
	  is modified
	+ Fixed general widget packages to avoid error on 'packages to
	  upgrade' section
	+ Fixed regression when table size is set to 'view all'
	+ Set version to 3.4
3.3.1
	+ Fixed redirects in table/form JSON replies
	+ Set automated ticket report milestone to 3.3.X
3.3
	+ Refactored module not enabled warning
	+ Add version to header logo
	+ HTML body can now have different styles based on the menu section
	+ Hide close button on saving changes and backup progess
	  dialogs. Don't allow to close it with esc key on those cases.
	+ Fix error when pageSize parameter is not supplied to the model controller
	+ Workaround against modules changed when saving all changes
	+ Recover from widget function exceptions
	+ Use the same Mason interpreter for most HTML templates
	+ Use more granular AJAX for table actions
	+ Use stand-alone AJAX call to refresh save changes button
	+ Added missing use to EBox::CGI::Base
	+ Allow to submit apport crash reports if debug=yes
	+ Switch from Error to TryCatch for exception handling
	+ Added new communityEdition() helper method in EBox::Global
	+ Add version to header logo
	+ Always reload page after saving changes
	+ Use AJAX call to refresh save change buttons
	+ Copy all the redis keys from 'conf' to 'ro' when saving changes of
	  any module to prevent incoherences
	+ Delete unused stopAllModules() and restartAllModules() in EBox::Global
	+ Workaround against modules changed when saving all changes
	+ Display remote services messages if they exist on Dashboard
	+ Recover from widget function exceptions
	+ Fixed mdstat output processing to remove "(auto-read-only)"
	+ Fixed audit logging of delete actions
	+ Fixed errors with row ID in ManageAdmins table
	+ Added missing EBox::Exceptions uses
	+ Fixed bug in selectSetter which hitted selects on DataForm with
	  'unique' option enabled
	+ EBox::WebServer::removeNginxInclude does not longer throws
	  a exception if the path to remove is not included
	+ Copy all the redis keys from 'conf' to 'ro' when saving changes of
	  any module to prevent incoherences
	+ Delete unused stopAllModules() and restartAllModules() in EBox::Global
	+ Use printableName in Configure Module popup
	+ Replace fork of Apache2::AuthCookie with libapache2-authcookie-perl
	+ Added EBox::Types::IPRange::addressesFromBeginToEnd class method
	+ Set proper trial link in advertisements
	+ Show register link in local backup when not registered
	+ Strip the 'C:\fakepath\' that chrome adds to the file input
	+ Make dump_exceptions key work also for mason exceptions
	+ Pass HTTP_PROXY system environment variable to CGIs as they are
	  used in Zentyal modules
	+ Waiting for Zentyal ready page check is more robust now
	+ Fixed error in the recursive method for getting module dependencies
	+ Fixed JS typo which disabled export backup dialog
	+ Added dbus dependency to avoid problems on some minimal installations
	+ When restoring pre-3.2 backups take in account that apache
	  module was renamed to webadmin
	+ Make sure that we always commit/discard audit of changes when we
	  save/revoke all modules
	+ Add new row attribute "disabled"
	+ Fixed JS glitch which broke the dashboard periodical updates
	+ Better check of referer which skips cloud domain if it does not exists
	+ Avoid warning when stopping a module without FirewallHelper
	+ Include contents of /etc/resolv.conf in bug report
	+ Avoid Apache error screen in login when entering through Zentyal
	  Remote using password
	+ Fix warning comparing undefined string in DomainName type
	+ Rewrite row isEqualTo method using hashElements instead of elements
	+ Only allow to move dashboard widget by its handle
	+ Do not fail if zentyal-mysql.passwd ends with a newline character
	+ Removed old migration code from 3.0 to 3.2
	+ Added Number.prototype.toTimeDiffString in format.js
	+ Added .btn-black CSS class
	+ Set version to 3.3
	+ Added enableInnoDbIfNeeded() to MyDBEngine
	+ Fix loading on custom action buttons
	+ Add icon for openchange module
	+ Add missing use statement in EBox::Types::MultiStateAction
	+ Add icon for openchange module
	+ Service type setter works again
3.2
	+ Set 3.2 versions and non-beta logo
3.1.13
	+ Added missing EBox::Gettext uses, fixes crash in view logs refresh
	+ Minor CSS style fixes
	+ Added missing use statement in EBox::Types::MultiStateAction
3.1.12
	+ Do not crash if /etc/timezone does not exist
	+ Clean /var/lib/zentyal/tmp at the first moments of boot instead of
	  when running zentyal start, this fixes problems with leftover locks
	  that affect dhclient hooks
	+ Fixed wrong case in some class names for the save changes button
	+ Fixed autoscroll in dashboard widgets
	+ Added placeholder for drag & drop of table rows
	+ No autoscroll is done when overflow happens. This makes sortable
	  work in chromium
	+ Set audit after logs when enabling in first install
	+ Avoid getting unsaved changes by using readonly instance in manage-logs
3.1.11
	+ Initial setup for webadmin is now executed in postinst
	+ Fixed webadmin port migration
3.1.10
	+ Use DATETIME type in date column for consolidation tables
	+ Summarised reports shows graphs again
	+ Events summarised report has breadcrumbs now
	+ Base EBox::Logs::Composite::SummarizedReport to let summarised
	  reports have common breadcrumbs
	+ Added migration from 3.0 (apache -> webadmin)
3.1.9
	+ Fixed in-place boolean edit with non-basic types different to Union
	+ Removed some warnings in error.log
	+ Fixed confirmation dialogs warning style
	+ Fixed configure widgets width and drop behavior
	+ Fixed regression in dashboard register link after jQuery migration
	+ Always set as changed without checking RO value, this fixes some
	  situations in which the save changes button was not enabled
	+ Fixed regression in audit log IP addresses after nginx integration
	+ Added datetime time formatter to JS graphs which show dates in X
	  axis and date and time in the tracker
	+ Fixed bug sending parameters in Zentyal.Tabs prototype
	+ Fixed side-effect in Model::Manager::_modelHasMultipleInstances() that
	  tried to load composite as model by mistake, the bug was at least
	  present sometimes when trying to generate the configuration report
	+ Throw internal exception in valueByName if elementByName is undef
	+ Added captiveportal icons to CSS
	+ Restore configuration backup from file now works again after JS
	  framework change
	+ Configuration backup download, restore and delete from the list
	  works again after the UI changes
	+ Fixed regression in tabbed composites with the jQuery changes
	+ Set proper title in dialogs when loading in an existent one
	+ Fixed regression on dashboard which allowed to move already
	  present dashboard widgets
3.1.8
	+ Always log Perl errors that are not Zentyal exceptions
	+ Move package icons from software to core as required for the menu
	+ Use dpkg --clear-avail to avoid incoherent updates information
	+ Show printableModelName in DataTables when precondition fails
	+ Fixed number of decimals in Disk Usage when unit is MB
	+ Fixed UTF-8 encoding problems in TreeView
	+ Copyright footer is now at the bottom of the menu
	+ Fixed regression on logs search caused by autoFilter changes
	+ Fix bytes formatter in graphs
	+ Simplified CSS and improved styles and icons
	+ Improved dashboard drag&drop behavior in Chrome
	+ Allow to define permanentMessage directly on models
	+ Show placeholder in dashboard widgets drag&drop
	+ Fixed crash reloading dashboard after configure widgets
	+ Only apply redirect port fix on administration port
	+ Fixed regression in user interface with DataInUse exceptions
	+ Fixed wrong behavior of software updates in dashboard widget
	+ Always show proper language name for english locales
	+ Fixed wrong redirects when using a non-default admin port
	+ Fixed regression in webadmin reload after changing the language
	+ Remove unnecessary and problematic desktop services code
	+ Added icons for disabled users.
3.1.7
	+ Avoid eval operation when using standard HtmlBlocks class
	+ Changed some code to not trigger some unnecesary warnings
	+ Fixed regression on active menu entry highlight
	+ No-committed changes does not appear in configuration changes
	  log table
	+ Added autoFilter property to method tableInfo
	+ Modules can now be marked for restart after save changes via
	  post_save_modules redis key of the global module
	+ Make all dashboards div of the same height to ease drag and drop
	+ Don't allow invalid email in create report CGI
	+ DBEngineFactory is now a singleton
	+ EBox::Util::Random mentions /dev/urandom in its error messages
	  to ease troubleshooting
	+ Assure that type's references to its row are not lost in the
	  edit form template methods
3.1.6
	+ Restyled UI
	+ Added form.js
	+ Added better 502 error page for nginx with redirect when apache is ready
	+ Always call udpateRowNotify in row update, even when the new
	  values are the same than old ones
	+ Fixed bad call to EBox::CGI::Run::urlToClass in EBox::CGi::Base
	+ Added icons for top-level menu entries and module status page
	+ Fixed bad arguments in CGI::Controller::Composite call to SUPER::new()
	+ More flexible EBox::CGI::run for inheritance
	+ Fixed encoding of parameters in confirmation dialogs
	+ Check backup integrity by listing the tar file, throw
	  InvalidData exception if the tar is corrupted
	+ Do not use hidden form fields for generating confirmation dialog JS
	+ Fixed log bugs: use correct RO mode in loggerd, fixed behaviour
	  when all log helpers are disabled, enable logs correctly when
	  added by first time to configure logs table
	+ Fixed bad interpolation in JS code in booleanInPlaceViewer.mas
	+ WizardPage CGIs can now return JSON replies as response
	+ unconfigure-module script disables also the module
	+ Restart firewall module when a firewall observer module is
	  stopped/started using zentyal init.d script
	+ Added temporary stopped state to a Service module to know if a
	  module is stopped but enabled
	+ Redirect to / from /ebox using remote access to avoid blank page
	+ Removed no longer necessary jQuery noConflict()
	+ Added combobox.js
	+ Added EBox::Model::Base as base for DataTable and the new TreeView
	+ Adapted EBox::CGI::Run for the new TreeView models
	+ Fixed DataTable row removal from the UI with 100% volatile models with
	  'ids' method overriden.
3.1.5
	+ Increased webadmin default timeout.
	+ Disable drag & drop on tables with only one row
3.1.4
	+ Don't allow to move read-only rows
	+ Better prefix for user configuration redis keys
	+ Hide disabled carousel buttons, fix modal template
	+ Fixed modal dialog template
	+ Mark save changes button as changed when moving rows
	+ Remove unused parameter in Zentyal.DataTable.changeRow
3.1.3
	+ Enhanced UI styles: dialogs, progress bars, carousel, colors and images
	+ Rows of tables can now be moved using drag & drop
	+ Added logout dialog with option of discarding changes
	+ Remember page size options per users, added 'View all' page size option
	+ Added storage of options per user
	+ Enable and/or conifgure module dependencies automatically in
	  Module Status page
	+ Adapted CGIs to new modal dialogs
	+ Ported graphs from flotr.js to flot.js
	+ Ported JS code to jQuery and jQuery-ui
	+ Removed Modalbox.js, table_orderer.js and carousel.js
	+ Left menu keyword search is now case insensitive
3.1.2
	+ Make manage administrators table resilent against invalid users
	+ Remove deprecated backup domains related from logs module
	+ Added EBox::Types::URI type
	+ Added saveReload method to use reload instead of restart to
	  reduce service downtime. Use with care and programatically
	+ Added findValueMultipleFields() to DataTable and refactor _find()
	  to allow search by multiple fields
	+ Fixed disk usage report for logs component
3.1.1
	+ Do not dump unnecessary .bak files to /var/lib/zentyal/conf
	+ Restart all the core daemons instead of only apache after logrotate
	+ Fixed graph template so it could be feed with data using decimal
	  comma, it will convert it to a JS array without problems
	+ Fixed regression parsing ModalController urls
	+ Fixed regression non-model CGIs with aliases
	+ Added a way to retrieve all Models inside a Composite and its children.
	+ Increased the size limit for file uploads.
	+ Implemented a way to include configuration files for Nginx so the SOAP
	  services are able to use Nginx for SSL.
3.1
	+ Improved the message shown when there are no changes pending to save on
	  logout.
	+ Use the X-Forwarded-Proto header for redirects construction.
	+ Added nginx as the public HTTP server of Zentyal.
	+ Renamed 'Apache' module to 'WebAdmin' module. If you need to restart the
	  web administration you must use 'service zentyal webadmin restart'.
	+ Set trac milestone for reported bugs to 3.1.X
	+ CGIs are now EBox::Module::CGI::* instead of EBox::CGI::Module::*
	+ Daemons are now disabled when configuring a module, so Zentyal can
	  manage them directly instead of being autostarted by the system
	+ EBox::Model::DataForm::formSubmitted called even where there is no
	  previous row
	+ Added Pre-Depends on mysql-server to avoid problems with upgrades
	+ Depend on mysql-server metapackage instead of mysql-server-5.5
	+ Depend on zentyal-common 3.1
3.0.20
	+ Check against inexistent path in EBox::Util::SHM::subkeys
	+ Silent diff in EBox::Types::File::isEqualTo
	+ Print correctly UTF8 characters from configuration backup description
	+ When host name is changed, update /etc/hostname
	+ Proper link to remote in configuration backup page
3.0.19
	+ Removed full restore option for restore-backup tool and
	  EBox:Backup relevant methods
	+ Optimise loading Test::Deep::NoTest to avoid test environment creation
	+ Use EBox::Module::Base::writeConfFileNoCheck to write apache
	  configuration file
	+ Log events after dispatching them in the EventDaemon and catch exception
	  to avoid crashes when mysql is already stopped
	+ Emit events on zentyal start and stop
	+ Refactor some events-related code
	+ Changed MB_widedialog CSS class to use all width available in
	  the screen
	+ Fixed a broken link to SysInfo/Composite/General when activating the
	  WebServer module.
3.0.18
	+ Pass model instance when invoking EBox::Types::Select populate function
	+ Improve dynamic editable property detection for framework types
	+ Override _validateReferer method in Desktop services CGI
	+ Don't abort configuration backup when we get a error retrieving the
	  partition table information
	+ In EBox:Model::Row, refactored elementExists and
	  elementByName to make them to have similiar code structure
	+ Improvement in test help classes and added test fakes for
	  EBox::Model::Manager and EBox::Util::SHMLock
	+ Prevented unuseful warning in
	  EBox::Model::DataTable::setDirectory when the old directory is undef
	+ Fixed unit tests under EBox/Model/t, backup configuration tests and
	  some others
	+ Remove unused method EBox::Auth::alreadyLogged()
	+ Apache::setRestrictedResource updates properly if already exists
	+ Global and Module::Config allow to set redis instance to ease testing
	+ Now EBox::GlobalImpl::lastModificationTime also checks
	  modification time of configuration files
	+ Rows in events models are now synced before running EventDaemon
	+ Better way of checking if event daemon is needed
3.0.17
	+ Allow numeric zero as search filter
	+ When filtering rows don't match agains link urls or hidden values
	+ Avoid CA file check when removing it from Apache module
	+ Silent removeCA and removeInclude exceptions when removing
	  non-existant element
	+ Fixed rollback operation in redis config backend
	+ Desktop services CGI now only returns JSON responses
	+ Log error when dynamic loading a class fails in
	  ConfigureDispatchers model
	+ Update total ticks dynamically in progress indicator if ticks overflow
3.0.16
	+ Fixed regression in boolean in-place edit with Union types
	+ Added some missing timezones to EBox::Types::TimeZone
	+ Add a new method to DBEngine 'checkForColumn' to retrieve columns
	  definition from a given table
	+ Reload models info in model manager if new modules are installed
3.0.15
	+ Make sure that halt/reboot button can be clicked only once
	+ Cleaner way of disabling dependant modules when the parent is disabled,
	  avoiding unnecessary calls to enableService each time the module status
	  page is loaded.
	+ Show confirmation dialog when trying to change host or domain
	  if zentyal-samba is installed and provisioned
	+ Modified data table controller so edit boolean in place reuses
	  the code of regular edits, avoiding getting incorrect read-only
	  values from cache
3.0.14
	+ Allow search filters with a leading '*'
	+ Better error reporting when choosing a bad search filter
	+ External exceptions from _print method are caught correctly in CGIs
	+ EBox::CGI::run now supports correct handling of APR::Error
	+ Fixed dashboard check updates ajax requests in Chrome
	+ Fixed errors with zero digits components in time type
3.0.13
	+ Better warning if size file is missing in a backup when
	  restoring it
	+ Fixed table cache behaviour on cache miss in logs module
	+ Fix wrong button label when deleting rows in 'datainuse' template
	+ Removed unused method EBox::Model::DataTable::_tailoredOrder
	+ Added force default mode and permission to writeConfFileNoCheck(),
	  writeFile() and derivatives
	+ Fixed bug in EBox:::Logs::CGI::Index with internationalized
	  parameter names
	+ DataTables with sortedBy are now orderer alphabetically with
	  proper case treatment
	+ Display messages in model even when there are not elements and
	  table body is not shown
3.0.12
	+ Improve change-hostname script, delete all references to current name
	+ Faster dashboard loading with asynchronous check of software updates
	+ Workaround for when the progress id parameter has been lost
	+ Fixed problems calling upstart coomands from cron jobs with wrong PATH
	+ Decode CGI unsafeParams as utf8
	+ Avoid double encoding when printing JSON response in EBox::CGI::Base
	+ Remove warning in EBox::Menu::Folder when currentfolder is not defined
	+ Removed unnecesary and misleading method new from EBox::Auth package
3.0.11
	+ Avoid flickering loading pages when switching between menu entries
	+ Incorrect regular expression in logs search page are correctly handled
	+ Fix input badly hidden in the logs screen
	+ reloadTable from DataTable now remove cached fields as well
3.0.10
	+ Fixed unsafe characters error when getting title of progress
	  indicator in progress dialog
	+ Added use utf8 to dashboard template to fix look of closable messages
3.0.9
	+ Adapted file downloads to the new utf8 fixes
	+ Write backup files in raw mode to avoid utf8 problems
	+ Print always utf8 in STDOUT on all CGIs
	+ Decode CGI params of values entered at the interface as utf8
	+ Proper encode/decode of utf8 with also pretty JSON
	+ Fixed utf8 decoding in date shown at dashboard
	+ Removed old workarounds for utf8 problems
	+ Added new recoveryEnabled() helper method to Module::Base
	+ Added recoveryDomainName() method to SyncProvider interface
	+ Restore backup can now install missing modules in Disaster Recovery
	+ Show specific slides when installing a commercial edition
	+ Redirect to proper CGI after login in disaster recovery mode
	+ Removed old debconf workaround for first stage installation
	+ Log redis start message as debug instead of info to avoid flood
	+ Use unsafeParam in EBox::CGI::Base::paramsAsHash
	+ EBox::Module::Service does not raise exception and logs
	  nothing when using init.d status
	+ Fixed glitch in backup CGI which sometimes showed
	  the modal dialog with a incorrect template
3.0.8
	+ Use path for default name in SyncFolders::Folder
	+ Do not restrict characters in data table searchs
	+ Fixed automatic bug report regression
	+ Fixed refresh of the table and temporal control states
	  in customActionClicked callback
	+ Modified modalbox-zentyal.js to accept wideDialog parameter
	+ Fixed template method in MultiStateAction to return the default
	  template when it is not any supplied to the object
	+ Fixed sendInPlaceBooleanValue method from table-helper.js; it
	  aborted because bad parameters of Ajax.Updater
	+ Fixed bug that made that the lock was shared between owners
	+ Some fixes in the function to add the rule for desktops services
	  to the firewall
	+ Delete obsolete EBox::CGI::MenuCSS package
3.0.7
	+ Add new EBox::Module::Service::Observer to notify modules about
	  changes in the service status
	+ Administration accounts management reflects the changes in
	  system accounts in ids() or row() method call
	+ Some fixes in the RAID event watcher
	+ foreignModelInstance returns undef if foreignModel is
	  undef. This happens when a module has been uninstalled and it is
	  referenced in other installed module (events)
	+ loggerd shows loaded LogHelpers when in debug mode
	+ Added additional info to events from RAID watcher
	+ Use sudo to remove temporal files/diectories in backup, avoiding
	  permissions errors
	+ Added exception for cloud-prof module to events dependencies
3.0.6
	+ Skip keys deleted in cache in Redis::_keys()
	+ Fixed events modules dependencies to depend on any module which
	  provides watchers or dispatchers
	+ Always call enableActions before enableService when configuring modules
	+ Added needsSaveAfterConfig state to service modules
	+ Better exceptions logging in EBox::CGI::Run
	+ Fixed 'element not exists' error when enabling a log watcher
	+ Scroll up when showing modal dialog
	+ Added fqdnChanged methods to SysInfo::Observer
	+ Fixed SSL configuration conflicts betwen SOAPClient and RESTClient
3.0.5
	+ Template ajax/simpleModalDialog.mas can now accept text
	+ Used poweroff instead of halt to assure that system is powered
	  off after halt
	+ Fixed log audit database insert error when halting or rebooting
	+ Added time-based closable notification messages
	+ Adapted to new EBox::setLocaleEnvironment method
	+ EBox::Type::File now allows ebox user to own files in directories
	  which are not writable by him
	+ Removed cron daily invocation of deprecated report scripts
3.0.4
	+ Added EBox::SyncFolders interface
	+ Fixed invokation of tar for backup of model files
	+ New observer for sysinfo module to notify modules implementing the
	  SysInfo::Observer interface when the host name or host domain is
	  changed by the user, before and after the change takes effect
	+ Stop and start apache after language change to force environment reload
	+ Reload page after language change
	+ EBox::Module::Service::isRunning() skips daemons whose precondition fail
	+ Fixed undefined reference in DataTable controller for log audit
	+ Added and used serviceId field for service certificates
	+ Fixed SQL quoting of column names in unbuffered inserts and consolidation
3.0.3
	+ Fixed bug which prevented highlight of selected item in menu
	+ Fixed base class of event dispatcher to be compatible with the
	  changes dispatcher configuration table
	+ Fixed event daemon to use dumped variables
	+ Fixed need of double-click when closing menu items in some cases
	+ Fixed logs consolidation to avoid high CPU usage
	+ In view log table: correctly align previous and first page buttons
	+ Improve host name and domain validation.
	+ Forbidden the use of a qualified hostname in change hostname form
	+ Update samba hostname-dependent fields when hostname is changed
	+ Confirmation dialog when the local domain is changed and with a
	  warning if local domain which ends in .local
3.0.2
	+ The synchronization of redis cache refuses with log message to set
	  undefined values
	+ Fixed wrong sql statement which cause unwanted logs purge
	+ DataForm does not check for uniqueness of its fields, as it only
	  contains a single row
	+ In ConfigureLogs, restored printable names for log domains
	+ Fixed dashboard update error on modules widget, counter-graph
	  widget and widget without sections
	+ Better way to fix non-root warnings during boot without interfering
	  on manual restart commands in the shell
3.0.1
	+ Properly set default language as the first element of the Select to
	  avoid its loss on the first apache restart
	+ Set milestone to 3.0.X when creating tickets in trac.zentyal.org
	+ Removed forced setting of LANG variables in mod_perl which made progress
	  indicator fail when using any language different to English
	+ Removed some frequent undef warnings
	+ Added executeOnBrothers method to EBox::Model::Component
	+ Fixed repetition of 'add' and 'number change' events in RAID watcher
	+ Fixed incorrect display of edit button in tables without editField action
	+ Cache MySQL password to avoid reading it all the time
	+ Fixed request came from non-root user warnings during boot
	+ Send info event in Runit watcher only if the service was down
	  MAX_DOWN_PERIODS
3.0
	+ Removed beta logo
	+ Set 'firstInstall' flag on modules when installing during initial install
	+ Set 'restoringBackup' flag on modules when restoring backup
	+ Call enableService after initialSetup while restoring backup
	+ Registration link in widget now have appropiate content when either
	  remoteservices or software are not installed
	+ Fixed style for disabled buttons
	+ Composite and DataTable viewers recover from errors in pageTitle method
	+ Fixed intermitent failure in progress when there are no slides
	+ Rollback redis transaction on otherwise instead finally block
	+ Members of the 'admin' group can now login again on Zentyal
	+ Multi-admin management for commercial editions
	+ First and last move row buttons are now disabled instead of hidden
	+ In save changes dialog set focus always in the 'save' button
	+ Fixed i18n problem in some cases where environment variables
	  were different than the selected locale on Zentyal UI, now
	  LANG and LC_MESSAGES are explicitly passed to mod_perl
	+ Reviewed registration strings
	+ Added template attribute to MultiStateAction to provide any kind
	  of HTML to display an action
	+ Changed icon, name and link for Zentyal Remote
	+ Fixed some compatibility issues with Internet Explorer 9
	+ Show warning with Internet Explorer 8 or older
	+ Improved dashboard buttons colors
2.3.24
	+ Do not cache undef values in EBox::Config::Redis::get()
	+ Code fix on subscription retrieval for Updates event
	+ Update validate referer to new Remote Services module API
	+ In-place booleans now properly mark the module as changed
	+ Do not try to read slides if software module is not installed
	+ Fixed wrong call in Events::isEnabledDispatcher()
	+ Updated 'created by' footer
2.3.23
	+ Change the default domain name from 'zentyal.lan' to
	  'zentyal-domain.lan'
	+ Changes in first enable to avoid letting modules unsaved
	+ Type File now accepts spaces in the file name
	+ Added setTimezone method to MyDBEngine
	+ Enable consolidation after reviewing and pruning
	+ Code typo fix in Events::isEnabledWatcher
	+ Remove all report code from core
	+ Move SysInfo report related to remoteservices module
	+ Fixed regression which removed scroll bars from popups
	+ New carousel transition for the installation slides
	+ Added option to not show final notes in progress bar
	+ EBox::Model::Component::modelGetter does not die when trying to
	  get a model for an uninstalled module
	+ Added previous/next buttons to manually switch installation slides
	+ New installation slides format
	+ Added compatibility with MS Internet Explorer >= 8
2.3.22
	+ Changed first installation workflow and wizard infraestructure
	+ Improved firewall icons
	+ Set hover style for configure rules button in firewall
	+ Do not disable InnoDB in mysql if there are other databases
	+ Progress indicator no longer calls showAds if it is undefined
	+ Send cache headers on static files to improve browsing speed
	+ Added foreignNoSyncRows and foreignFilter options to EBox::Types::Select
	+ Improved settings icon
	+ Fixed modalboxes style
	+ Improve host domain validation. Single label domains are not allowed.
2.3.21
	+ Fixes on notifyActions
	+ Check for isDaemonRunning now compatible with asterisk status
	+ Fixed warning call in EBox::Types::HasMany
2.3.20
	+ New look & feel for the web interface
	+ Adjust slides transition timeout during installation
	+ Audit changes table in save changes popup has scroll and better style
	+ Model messages are printed below model title
	+ noDataMsg now allows to add elements if it makes sense
	+ Fixed ajax/form.mas to avoid phantom change button
	+ EBox::Model::Manager::_setupModelDepends uses full paths so the
	  dependecies can discriminate between models with the same name
	+ Default row addition in DataForm does not fires validateTypedRow
	+ Code typo fix in change administration port model
	+ Set only Remote as option to export/import configuration to a
	  remote site
	+ Return undef in HasMany type when a model is not longer
	  available due to being uninstalled
	+ Added onclick atribute to the link.mas template
	+ Fix exception raising when no event component is found
	+ table_ordered.js : more robust trClick event method
	+ Changed dashboard JS which sometimes halted widget updates
	+ Added popup dialogs for import/export configuration
	+ Changes in styles and sizes of the save/revoke dialog
	+ Removed redudant code in ConfigureWatchers::syncRows which made module
	  to have an incorrect modified state
	+ Dont show in bug report removed packages with configuration
	  held as broken packages
	+ DataTable::size() now calls to syncRows()
	+ EBox::Module::Config::set_list quivalent now has the same
	  behaviour than EBox::Module::Config::set
2.3.19
	+ Manually set up models for events to take into account the
	  dynamic models from the log watcher filtering models
	+ Fixed warnings when deleting a row which is referenced in other model
	+ Disable HTML form autocompletion in admin password change model
	+ Fixed incorrect non-editable warnings in change date and time model
	+ Fixed parsing value bug in EBox::Types::Date and EBox::Types::Time
	+ Reworked mdstat parsing, added failure_spare status
	+ Configuration backup implicitly preserves ownership of files
	+ Changes in styles and sizes of the save/revoke dialog
	+ New data form row is copied from default row, avoiding letting hidden
	  fields without its default value and causing missing fields errors
	+ Always fill abstract type with its default value, this avoids
	  errors with hidden fields with default value
	+ Different page to show errors when there are broken software packages
	+ InverseMatchSelect and InverseMatchUnion use 'not' instead of '!' to
	  denote inverse match. This string is configurable with a type argument
	+ Fixed types EBox::Type::InverseMatchSelect and InverseMatchUnion
	+ Fixed bug in DataTable::setTypedRow() which produced an incorrect 'id'
	  row element in DataTable::updateRowNotify()
	+ In tableBody.mas template: decomposed table topToolbar section in methods
	+ Fixed bug in discard changes dialog
	+ Confirmation dialogs now use styled modalboxes
	+ Do not reload page after save changes dialog if operation is successful
	+ Maintenance menu is now kept open when visiting the logs index page
2.3.18
	+ Manual clone of row in DataTable::setTypedRow to avoid segfault
	+ Avoid undef warnings in EBox::Model::DataTable::_find when the
	  element value is undef
	+ Fixed kill of ebox processes during postrm
	+ Set MySQL root password in create-db script and added mysql script
	  to /usr/share/zentyal for easy access to the zentyal database
	+ Increased timeout redirecting to wizards on installation to 5 seconds
	  to avoid problems on some slow or loaded machines
	+ Save changes dialog do not appear if there are no changes
	+ Delete no longer needed duplicated code
	+ Do not go to save changes after a regular package installation
	  they are saved only in the first install
	+ Progress bar in installation refactored
2.3.17
	+ Do not use modal box for save changes during installation
	+ Hidden fields in DataTables are no longer considered compulsory
	+ Select type has now its own viewer that allows use of filter function
	+ User is now enabled together with the rest of modules on first install
2.3.16
	+ Fix 'oldRow' parameter in UpdatedRowNotify
	+ Use Clone::Fast instead of Clone
	+ Modal dialog for the save and discard changes operations
	+ Use a different lock file for the usercorner redis
	+ Improved look of tables when checkAll controls are present
	+ Better icons for clone action
	+ Added confirmation dialog feature to models; added confirmation
	  dialog to change hostname model
	+ Dynamic default values are now properly updated when adding a row
	+ Kill processes owned by the ebox user before trying to delete it
	+ Do not use sudo to call status command at EBox::Service::running
	+ Fixed regression setting default CSS class in notes
2.3.15
	+ Added missing call to updateRowNotify in DataForms
	+ Fixed silent error in EBox::Types::File templates for non-readable
	  by ebox files
	+ Use pkill instead of killall in postinst
	+ Use unset instead of delete_dir when removing rows
	+ Do not set order list for DataForms
	+ Only try to clean tmp dir on global system start
2.3.14
	+ Error message for failure in package cache creation
	+ Fixed regression when showing a data table in a modal view
	+ Do not do a redis transaction for network module init actions
	+ Fixed EBox::Module::Config::st_unset()
	+ Allowed error class in msg template
2.3.13
	+ Fixed problems in EventDaemon with JSON and blessed references
	+ More crashes avoided when watchers or dispatchers doesn't exist
	+ Proper RAID watcher reimplementation using the new state API
	+ EBox::Config::Redis singleton has now a instance() method instead of new()
	+ Deleted wrong use in ForcePurge model
2.3.12
	+ Fixed problem with watchers and dispatchers after a module deletion
	+ Fixed EBox::Model::DataTable::_checkFieldIsUnique, it failed when the
	  printableValue of the element was different to its value
	+ Fixed separation between Add table link and table body
	+ Adaptation of EventDaemon to model and field changes
	+ Disabled logs consolidation on purge until it is reworked, fixed
	  missing use in purge logs model
	+ Fixed Componet::parentRow, it not longer tries to get a row with
	  undefined id
	+ Fix typo in ConfigureLogs model
	+ Mark files for removing before deleting the row from backend in
	  removeRow
	+ The Includes directives are set just for the main virtual host
	+ Fixed EventDaemon crash
2.3.11
	+ Mark files for removing before deleting the row from backend in removeRow
	+ Dashboard widgets now always read the information from RO
	+ Enable actions are now executed before enableService()
	+ Fixed regression which prevented update of the administration service
	  port when it was changed in the interface
	+ New EBox::Model::Composite::componentNames() for dynamic composites
	+ Remove _exposedMethods() feature to reduce use of AUTOLOAD
	+ Removed any message set in the model in syncRows method
	+ Added global() method to modules and components to get a coherent
	  read-write or read-only instance depending on the context
	+ Removed Model::Report and Composite::Report namespaces to simplify model
	  management and specification
	+ New redis key naming, with $mod/conf/*, $mod/state and $mod/ro/* replacing
	  /ebox/modules/$mod/*, /ebox/state/$mod/* and /ebox-ro/modules/$mod/*
	+ Removed unnecessary parentComposite methods in EBox::Model::Component
	+ Only mark modules as changed when data has really changed
	+ EBox::Global::modChange() throws exception if instance is readonly
	+ New get_state() and set_state() methods, st_* methods are kept for
	  backwards compatibility, but they are deprecated
	+ Simplified events module internals with Watcher and Dispatcher providers
	+ Model Manager is now able to properly manage read-only instances
	+ Composites can now use parentModule() like Models
	+ Renamed old EBox::GConfModule to EBox::Module::Config
	+ Unified model and composite management in the new EBox::Model::Manager
	+ Model and composites are loaded on demand to reduce memory consumption
	+ Model and composite information is now stored in .yaml schemas
	+ ModelProvider and CompositeProvider are no longer necessary
	+ Simplified DataForm using more code from DataTable
	+ Adapted RAID and restrictedResources() to the new JSON objects in redis
	+ Remove unused override modifications code
	+ Added /usr/share/zentyal/redis-cli wrapper for low-level debugging
	+ Use simpler "key: value" format for dumps instead of YAML
	+ Row id prefixes are now better chosen to avoid confusion
	+ Use JSON instead of list and hash redis types (some operations,
	  specially on lists, are up to 50% faster and caching is much simpler)
	+ Store rows as hashes instead of separated keys
	+ Remove deprecated all_dirs and all_entries methods
	+ Remove obsolete EBox::Order package
	+ Remove no longer needed redis directory tree sets
	+ Fixed isEqualTo() method on EBox::Types::Time
	+ EBox::Types::Abstract now provides default implementations of fields(),
	  _storeInGConf() and _restoreFromHash() using the new _attrs() method
	+ Remove indexes on DataTables to reduce complexity, no longer needed
	+ Simplified ProgressIndicator implementation using shared memory
	+ New EBox::Util::SHMLock package
	+ Implemented transactions for redis operations
	+ Replace old MVC cache system with a new low-level redis one
	+ Delete no longer necessary regen-redis-db tool
	+ Added new checkAll property to DataTable description to allow
	  multiple check/uncheck of boolean columns
2.3.10
	+ Added Desktop::ServiceProvider to allow modules to implement
	  requests from Zentyal desktop
	+ Added VirtualHost to manage desktop requests to Zentyal server
	+ Fix EventDaemon in the transition to MySQL
	+ Send EventDaemon errors to new rotated log file /var/log/zentyal/events.err
	+ Send an event to Zentyal Cloud when the updates are up-to-date
	+ Send an info event when modules come back to running
	+ Include additional info for current event watchers
	+ Fixed RAID report for some cases of spare devices and bitmaps
	+ Fixed log purge, SQL call must be a statement not a query
	+ Fixed regex syntax in user log queries
	+ Added missing "use Filesys::Df" to SysInfo
	+ Disabled consolidation by default until is fixed or reimplemented
	+ Fixed regresion in full log page for events
	+ Added clone action to data tables
	+ Fixed regression in modal popup when showing element table
	+ Added new type EBox::Types::KrbRealm
	+ Fix broken packages when dist-upgrading from old versions: stop ebox
	  owned processes before changing home directory
	+ Log the start and finish of start/stop modules actions
	+ Added usesPort() method to apache module
2.3.9
	+ Enable SSLInsecureRenegotiation to avoid master -> slave SOAP handsake
	  problems
	+ Added validateRowRemoval method to EBox::Model::DataTable
	+ Use rm -rf instead of remove_tree to avoid chdir permission problems
	+ Avoid problems restarting apache when .pid file does not exist
	+ Do not use graceful on apache to allow proper change of listen port
	+ Simplified apache restart mechanism and avoid some problems
2.3.8
	+ Create tables using MyISAM engine by default
	+ Delete obsolete 'admin' table
2.3.7
	+ Fixed printableName for apache module and remove entry in status widget
	+ Merged tableBodyWithoutActions.mas into tableBody.mas
	+ Removed tableBodyWithoutEdit.mas because it is no longer used
	+ Better form validation message when there are no ids for
	  foreign rows in select control with add new popup
	+ Fixed branding of RSS channel items
	+ Fixed destination path when copying zentyal.cnf to /etc/mysql/conf.d
	+ Packaging fixes for precise
2.3.6
	+ Switch from CGIs to models in System -> General
	+ New value() and setValue() methods in DataForm::setValue() for cleaner
	  code avoiding use of AUTOLOAD
	+ Added new EBox::Types::Time, EBox::Types::Date and EBox::Types::TimeZone
	+ Added new attribute 'enabled' to the Action and MultiStateAction types
	  to allow disabling an action. Accepts a scalar or a CODE ref
	+ The 'defaultValue' parameter of the types now accept a CODE ref that
	  returns the default value.
2.3.5
	+ Added force parameter in validateTypedRow
	+ Fixed 'hidden' on types when using method references
	+ Removed some console problematic characters from Util::Random::generate
	+ Added methods to manage apache CA certificates
	+ Use IO::Socket::SSL for SOAPClient connections
	+ Removed apache rewrite from old slaves implementation
	+ Do not show RSS image if custom_prefix defined
2.3.4
	+ Avoid 'negative radius' error in DiskUsage chart
	+ Fixed call to partitionFileSystems in EBox::SysInfo::logReportInfo
	+ Log audit does not ignore fields which their values could be interpreted
	  as boolean false
	+ Avoid ebox.cgi failure when showing certain strings in the error template
	+ Do not calculate md5 digests if override_user_modification is enabled
	+ Clean /var/lib/zentyal/tmp on boot
	+ Stop apache gracefully and delete unused code in Apache.pm
	+ Cache contents of module.yaml files in Global
2.3.3
	+ The editable attribute of the types now accept a reference to a function
	  to dinamically enable or disable the field.
	+ In progress bar CGIs AJAX call checks the availability of the
	  next page before loading it
	+ Replaced community logo
	+ Adapted messages in the UI for new editions
	+ Changed cookie name to remove forbidden characters to avoid
	  incompatibilities with some applications
	+ Added methods to enable/disable restart triggers
2.3.2
	+ Fixed redis unix socket permissions problem with usercorner
	+ Get row ids without safe characters checking
	+ Added EBox::Util::Random as random string generator
	+ Set log level to debug when cannot compute md5 for a nonexistent file
	+ Filtering in tables is now case insensitive
	+ ProgressIndicator no longer leaves zombie processes in the system
	+ Implemented mysqldump for logs database
	+ Remove zentyal-events cron script which should not be longer necessary
	+ Bugfix: set executable permissions to cron scripts and example hooks
	+ Added a global method to retrieve installed server edition
	+ Log also duration and compMessage to events.log
2.3.1
	+ Updated Standards-Version to 3.9.2
	+ Fixed JS client side table sorting issue due to Prototype
	  library upgrade
	+ Disable InnoDB by default to reduce memory consumption of MySQL
	+ Now events are logged in a new file (events.log) in a more
	  human-readable format
	+ Added legend to DataTables with custom actions
	+ Changed JS to allow the restore of the action cell when a delete
	  action fails
	+ Set milestone to 3.0 when creating bug reports in the trac
	+ Avoid temporal modelInstance errors when adding or removing
	  modules with LogWatchers or LogDispatcher
	+ Unallow administration port change when the port is in use
2.3
	+ Do not launch a passwordless redis instance during first install
	+ New 'types' field in LogObserver and storers/acquirers to store special
	  types like IPs or MACs in an space-efficient way
	+ Use MySQL for the logs database instead of PostgreSQL
	+ Bugfix: logs database is now properly recreated after purge & install
	+ Avoid use of AUTOLOAD to execute redis commands, improves performance
	+ Use UNIX socket to connect to redis for better performance and
	  update default redis 2.2 settings
	+ Use "sudo" group instead of "admin" one for the UI access control
	+ Added EBox::Module::Base::version() to get package version
	+ Fixed problem in consalidation report when accumulating results
	  from queries having a "group by table.field"
	+ Added missing US and Etc zones in timezone selector
	+ Replaced autotools with zbuildtools
	+ Refuse to restore configuration backup from version lesser than
	  2.1 unless forced
	+ Do not retrieve format.js in every graph to improve performance
	+ The purge-module scripts are always managed as root user
	+ New grep-redis tool to search for patterns in redis keys or
	  values
	+ Use partitionFileSystems method from EBox::FileSystem
2.2.4
	+ New internal 'call' command in Zentyal shell to 'auto-use' the module
	+ Zentyal shell now can execute commandline arguments
	+ Bugfix: EBox::Types::IPAddr::isEqualTo allows to change netmask now
	+ Removed some undefined concatenation and compare warnings in error.log
	+ Ignore check operation in RAID event watcher
	+ Skip IP addresses ending in .0 in EBox::Types::IPRange::addresses()
	+ Do not store in redis trailing dots in Host and DomainName types
	+ Added internal command to instance models and other improvements in shell
	+ Now the whole /etc/zentyal directory is backed up and a copy of the
	  previous contents is stored at /var/backups before restoring
	+ Removing a module with a LogWatcher no longer breaks the LogWatcher
	  Configuration page anymore
	+ Fixed error in change-hostname script it does not longer match substrings
	+ Bugfix: Show breadcrumbs even from models which live in a
	  composite
	+ HTTPLink now returns empty string if no HTTPUrlView is defined
	  in DataTable class
	+ Added mising use sentence in EBox::Event::Watcher::Base
2.2.3
	+ Bugfix: Avoid url rewrite to ebox.cgi when requesting to /slave
	+ Fixed logrotate configuration
	+ More resilient way to handle with missing indexes in _find
	+ Added more informative text when mispelling methods whose prefix
	  is an AUTOLOAD action
	+ A more resilient solution to load events components in EventDaemon
	+ Added one and two years to the purge logs periods
	+ Fixed downloads from EBox::Type::File
2.2.2
	+ Revert cookie name change to avoid session loss in upgrades
	+ Do not try to change owner before user ebox is created
2.2.1
	+ Removed obsolete references to /zentyal URL
	+ Create configuration backup directories on install to avoid warnings
	  accessing the samba share when there are no backups
	+ Log result of save changes, either successful or with warnings
	+ Changed cookie name to remove forbidden characters to avoid
	  incompatibilities with some applications
	+ Removed duplicated and incorrect auding logging for password change
	+ Fixed some non-translatable strings
	+ Create automatic bug reports under 2.2.X milestone instead of 2.2
	+ Fixed bug changing background color on selected software packages
2.1.34
	+ Volatile types called password are now also masked in audit log
	+ Adjust padding for module descriptions in basic software view
	+ Removed beta icon
2.1.33
	+ Fixed modal add problems when using unique option on the type
	+ Fixed error management in the first screen of modal add
	+ Unify software selection and progress colors in CSS
	+ Set proper message type in Configure Events model
	+ Fixed error checking permanentMessage types in templates/msg.mas
2.1.32
	+ Added progress bar colors to theme definition
	+ Remove no longer correct UTF8 decode in ProgressIndicator
	+ Fixed UTF8 double-encoding on unexpected error CGI
	+ Reviewed some subscription strings
	+ Always fork before apache restart to avoid port change problems
	+ Stop modules in the correct order (inverse dependencies order)
	+ Better logging of failed modules on restore
2.1.31
	+ Do not start managed daemons on boot if the module is disabled
	+ Better message on redis error
	+ Watch for dependencies before automatic enable of modules on first install
2.1.30
	+ Removed obsolete /ebox URL from RSS link
	+ Changed methods related with extra backup data in modules logs
	  to play along with changes in ebackup module
	+ Set a user for remote access for audit reasons
	+ Detect session loss on AJAX requests
2.1.29
	+ Startup does not fail if SIGPIPE received
2.1.28
	+ Added code to mitigate false positives on module existence
	+ Avoid error in logs full summary due to incorrect syntax in template
	+ Allow unsafe chars in EBox::Types::File to avoid problems in some browsers
	+ Reviewed some subscription strings
	+ Warning about language-packs installed works again after Global changes
	+ Show n components update when only zentyal packages are left to
	  upgrade in the system widget
	+ Do not show debconf warning when installing packages
	+ EBox::Types::IPAddr (and IPNetwork) now works with defaultValue
	+ Allow to hide menu items, separators and dashboard widgets via conf keys
2.1.27
	+ Do not create tables during Disaster Recovery installation
	+ Added new EBox::Util::Debconf::value to get debconf values
	+ DataTable controller does no longer try to get a deleted row
	  for gather elements values for audit log
	+ Check if Updates watcher can be enabled if the subscription
	  level is yet unknown
2.1.26
	+ Detection of broken packages works again after proper deletion
	  of dpkg_running file
	+ Keep first install redis server running until trigger
	+ Unified module restart for package trigger and init.d
	+ Use restart-trigger script in postinst for faster daemons restarting
	+ System -> Halt/Reboot works again after regression in 2.1.25
	+ Added framework to show warning messages after save changes
	+ Change caption of remote services link to Zentyal Cloud
	+ Do not show Cloud link if hide_cloud_link config key is defined
	+ Added widget_ignore_updates key to hide updates in the dashboard
	+ Differentiate ads from notes
	+ Allow custom message type on permanentMessage
	+ Only allow custom themes signed by Zentyal
	+ Removed /zentyal prefix from URLs
	+ Caps lock detection on login page now works again
	+ Added HiddenIfNotAble property to event watchers to be hidden if
	  it is unabled to monitor the event
	+ Dashboard values can be now error and good as well
	+ Include a new software updates widget
	+ Include a new alert for basic subscriptions informing about
	  software updates
	+ Add update-notifier-common to dependencies
	+ EBox::DataTable::enabledRows returns rows in proper order
	+ Use custom ads when available
	+ Disable bug report when hide_bug_report defined on theme
2.1.25
	+ Do not show disabled module warnings in usercorner
	+ Mask passwords and unify boolean values in audit log
	+ Do not override type attribute for EBox::Types::Text subtypes
	+ Corrected installation finished message after first install
	+ Added new disableAutocomplete attribute on DataTables
	+ Optional values can be unset
	+ Minor improvements on nmap scan
2.1.24
	+ Do not try to generate config for unconfigured services
	+ Remove unnecessary redis call getting _serviceConfigured value
	+ Safer sizes for audit log fields
	+ Fix non-translatable "show help" string
	+ Allow links to first install wizard showing a desired page
	+ Fixed bug in disk usage when we have both values greater and
	  lower than 1024 MB
	+ Always return a number in EBox::AuditLogging::isEnabled to avoid
	  issues when returning the module status
	+ Added noDataMsg attribute on DataTable to show a message when
	  there are no rows
2.1.23
	+ Removed some warnings during consolidation process
	+ Depend on libterm-readline-gnu-perl for history support in shells
	+ Fixed error trying to change the admin port with NTP enabled
	+ Fixed breadcrumb destination for full log query page
	+ Use printableActionName in DataTable setter
2.1.22
	+ Fixed parentRow method in EBox::Types::Row
	+ Added new optionalLabel flag to EBox::Types::Abstract to avoid
	  show the label on non-optional values that need to be set as
	  optional when using show/hide viewCustomizers
	+ Added initHTMLStateOrder to View::Customizer to avoid incorrect
	  initial states
	+ Improved exceptions info in CGIs to help bug reporting
	+ Do not show customActions when editing row on DataTables
2.1.21
	+ Fixed bug printing traces at Global.pm
	+ Check new dump_exceptions confkey instead of the debug one in CGIs
	+ Explicit conversion to int those values stored in our database
	  for correct dumping in reporting
	+ Quote values in update overwrite while consolidating for reporting
2.1.20
	+ Fixed regression in edition in place of booleans
	+ Better default balance of the dashboard based on the size of the widgets
	+ Added defaultSelectedType argument to PortRange
2.1.19
	+ Disable KeepAlive as it seems to give performance problems with Firefox
	  and set MaxClients value back to 1 in apache.conf
	+ Throw exceptions when calling methods not aplicable to RO instances
	+ Fixed problems when mixing read/write and read-only instances
	+ Date/Time and Timezone moved from NTP to core under System -> General
	+ Do not instance hidden widgets to improve dashboard performance
	+ New command shell with Zentyal environment at /usr/share/zentyal/shell
	+ Show warning when a language-pack is not installed
	+ Removed unnecessary dump/load operations to .bak yaml files
	+ AuditLogging and Logs constructor now receive the 'ro' parameter
	+ Do not show Audit Logging in Module Status widget
2.1.18
	+ New unificated zentyal-core.logrotate for all the internal logs
	+ Added forceEnabled option for logHelpers
	+ Moved carousel.js to wizard template
	+ Add ordering option to wizard pages
	+ Fixed cmp and isEqualTo methods for EBox::Types::IPAddr
	+ Fixed wrong Mb unit labels in Disk Usage and use GB when > 1024 MB
	+ Now global-action script can be called without progress indicator
	+ Fixed EBox::Types::File JavaScript setter code
	+ Added support for "Add new..." modal boxes in foreign selectors
	+ Each module can have now its customized purge-module script
	  that will be executed after the package is removed
	+ Added Administration Audit Logging to log sessions, configuration
	  changes, and show pending actions in save changes confirmation
	+ User name is stored in session
	+ Remove deprecated extendedRestore from the old Full Backup
2.1.17
	+ Fixed RAID event crash
	+ Added warning on models and composites when the module is disabled
	+ Fixed login page style with some languages
	+ Login page template can now be reused accepting title as parameter
	+ EBox::Types::File does not write on redis when it fails to
	  move the fail to its final destination
	+ Added quote column option for periodic log consolidation and
	  report consolidation
	+ Added exclude module option to backup restore
2.1.16
	+ Do not show incompatible navigator warning on Google Chrome
	+ Fixed syncRows override detection on DataTable find
	+ clean-conf script now deletes also state data
	+ Avoid 'undefined' message in selectors
2.1.15
	+ Move Disk Usage and RAID to the new Maintenance menu
	+ Always call syncRows on find (avoid data inconsistencies)
	+ Filename when downloading a conf backup now contains hostname
	+ Fixed bug in RAID template
	+ Set proper menu order in System menu (fixes NTP position)
	+ Fixed regresion in page size selector on DataTables
	+ Fixed legend style in Import/Export Configuration
2.1.14
	+ Fixed regresion with double quotes in HTML templates
	+ Fixed problems with libredis-perl version dependency
	+ Adding new apparmor profile management
2.1.13
	+ Better control of errors when saving changes
	+ Elements of Union type can be hidden
	+ Model elements can be hidden only in the viewer or the setter
	+ HTML attributtes are double-quoted
	+ Models can have sections of items
	+ Password view modified to show the confirmation field
	+ New multiselect type
	+ Redis backend now throws different kind of exceptions
2.1.12
	+ Revert no longer necessary parents workaround
	+ Hide action on viewCustomizer works now on DataTables
2.1.11
	+ Fixed bug which setted bad directory to models in tab view
	+ Union type: Use selected subtype on trailingText property if the
	  major type does not have the property
	+ Raise MaxClients to 2 to prevent apache slowness
2.1.10
	+ Security [ZSN-2-1]: Avoid XSS in process list widget
2.1.9
	+ Do not try to initialize redis client before EBox::init()
	+ Safer way to delete rows, deleting its id reference first
	+ Delete no longer needed workaround for gconf with "removed" attribute
	+ Fixed regression in port range setter
2.1.8
	+ Fixed regression in menu search
	+ Fixed missing messages of multi state actions
	+ Help toggler is shown if needed when dynamic content is received
	+ Fixed issue when disabling several actions at once in a data table view
	+ All the custom actions are disabled when one is clicked
	+ Submit wizard pages asynchronously and show loading indicator
	+ Added carousel.js for slide effects
2.1.7
	+ Fixed issues with wrong html attributes quotation
	+ Bugfix: volatile types can now calculate their value using other
	  the value from other elements in the row no matter their position
2.1.6
	+ Attach software.log to bug report if there are broken packages
	+ Added keyGenerator option to report queries
	+ Tuned apache conf to provide a better user experience
	+ Actions click handlers can contain custom javascript
	+ Restore configuration with force dependencies option continues
	  when modules referenced in the backup are not present
	+ Added new MultiStateAction type
2.1.5
	+ Avoid problems getting parent if the manager is uninitialized
	+ Rename some icon files with wrong extension
	+ Remove wrong optional attribute for read-only fields in Events
	+ Renamed all /EBox/ CGI URLs to /SysInfo/ for menu folder coherency
	+ Added support for custom actions in DataTables
	+ Replaced Halt/Reboot CGI with a model
	+ Message classes can be set from models
	+ Fixed error in Jabber dispatcher
	+ Show module name properly in log when restart from the dashboard fails
	+ Avoid warning when looking for inexistent PID in pidFileRunning
2.1.4
	+ Changed Component's parent/child relationships implementation
	+ Fixed WikiFormat on automatic bug report tickets
	+ Do not show available community version in Dashboard with QA
 	  updates
2.1.3
	+ Fall back to readonly data in config backup if there are unsaved changes
	+ Allow to automatically send a report in the unexpected error page
	+ Logs and Events are now submenus of the new Maintenance menu
	+ Configuration Report option is now present on the Import/Export section
	+ Require save changes operation after changing the language
	+ Added support for URL aliases via schemas/urls/*.urls files
	+ Allow to sort submenu items via 'order' attribute
	+ Automatically save changes after syncRows is called and mark the module
	  mark the module as unchanged unless it was previously changed
	+ Removed unnecessary ConfigureEvents composite
	+ Removed unnecessary code from syncRows in logs and events
	+ Restore configuration is safer when restoring /etc/zentyal files
	+ Fixed unescaped characters when showing an exception
	+ Fixed nested error page on AJAX requests
	+ Adapted dumpBackupExtraData to new expected return value
	+ Report remoteservices, when required, a change in administration
	  port
	+ Added continueOnModuleFail mode to configuration restore
	+ Fixed Firefox 4 issue when downloading backups
	+ Show scroll when needed in stacktraces (error page)
	+ More informative error messages when trying to restart locked modules
	  from the dashboard
	+ Creation of plpgsql language moved from EBox::Logs::initialSetup
	  to create-db script
	+ Redis backend now throws different kind of exceptions
	+ Avoid unnecesary warnings about PIDs
	+ Update Jabber dispatcher to use Net::XMPP with some refactoring
	+ Save changes messages are correctly shown with international charsets
	+ Support for bitmap option in RAID report
	+ Retry multiInsert line by line if there are encoding errors
	+ Adapted to new location of partitionsFileSystems in EBox::FileSystem
	+ Event messages are cleaned of null characters and truncated
	  before inserting in the database when is necessary
	+ Improve message for "Free storage space" event and send an info
	  message when a given partition is not full anymore
	+ Event messages now can contain newline characters
	+ Objects of select type are compared also by context
	+ Remove cache from optionsFromForeignModel since it produces
	  problems and it is useless
	+ Set title with server name if the server is subscribed
	+ Fix title HTML tag in views for Models and Composites
	+ Added lastEventsReport to be queried by remoteservices module
	+ Added EBox::Types::HTML type
	+ Added missing manage-logs script to the package
	+ Fixed problems with show/hide help switch and dynamic content
	+ Menus with subitems are now kept unfolded until a section on a
	  different menu is accessed
	+ Sliced restore mode fails correctly when schema file is missing,
	  added option to force restore without schema file
	+ Purge conf now purges the state keys as well
	+ Added EBox::Types::IPRange
2.1.2
	+ Now a menu folder can be closed clicking on it while is open
	+ Bugfix: cron scripts are renamed and no longer ignored by run-parts
	+ Added new EBox::Util::Nmap class implementing a nmap wrapper
2.1.1
	+ Fixed incoherency problems with 'on' and '1' in boolean indexes
	+ Move cron scripts from debian packaging to src/scripts/cron
	+ Trigger restart of logs and events when upgrading zentyal-core
	  without any other modules
	+ Don't restart apache twice when upgrading together with more modules
	+ Fixed params validation issues in addRow
2.1
	+ Replace YAML::Tiny with libyaml written in C through YAML::XS wrapper
	+ Minor bugfix: filter invalid '_' param added by Webkit-based browser
	  on EBox::CGI::Base::params() instead of _validateParams(), avoids
	  warning in zentyal.log when enabling modules
	+ All CGI urls renamed from /ebox to /zentyal
	+ New first() and deleteFirst() methods in EBox::Global to check
	  existence and delete the /var/lib/zentyal/.first file
	+ PO files are now included in the language-pack-zentyal-* packages
	+ Migrations are now always located under /usr/share/$package/migration
	  this change only affects to the events and logs migrations
	+ Delete no longer used domain and translationDomain methods/attributes
	+ Unified src/libexec and tools in the new src/scripts directory
	+ Remove the ebox- prefix on all the names of the /usr/share scripts
	+ New EBox::Util::SQL package with helpers to create and drop tables
	  from initial-setup and purge-module for each module
	+ Always drop tables when purging a package
	+ Delete 'ebox' user when purging zentyal-core
	+ Moved all SQL schemas from tools/sqllogs to schemas/sql
	+ SQL time-period tables are now located under schemas/sql/period
	+ Old ebox-clean-gconf renamed to /usr/share/zentyal/clean-conf and
	  ebox-unconfigure-module is now /usr/share/zentyal/unconfigure-module
	+ Added default implementation for enableActions, executing
	  /usr/share/zentyal-$modulename/enable-module if exists
	+ Optimization: Do not check if a row is unique if any field is unique
	+ Never call syncRows on read-only instances
	+ Big performance improvements using hashes and sets in redis
	  database to avoid calls to the keys command
	+ Delete useless calls to exists in EBox::Config::Redis
	+ New regen-redis-db tool to recreate the directory structure
	+ Renamed /etc/cron.hourly/90manageEBoxLogs to 90zentyal-manage-logs
	  and moved the actual code to /usr/share/zentyal/manage-logs
	+ Move /usr/share/ebox/zentyal-redisvi to /usr/share/zentyal/redisvi
	+ New /usr/share/zentyal/initial-setup script for modules postinst
	+ New /usr/share/zentyal/purge-module script for modules postrm
	+ Removed obsolete logs and events migrations
	+ Create plpgsql is now done on EBox::Logs::initialSetup
	+ Replace old ebox-migrate script with EBox::Module::Base::migrate
	+ Rotate duplicity-debug.log log if exists
	+ Bug fix: Port selected during installation is correctly saved
	+ Zentyal web UI is restarted if their dependencies are upgraded
	+ Bug fix: Logs don't include unrelated information now
	+ Add total in disk_usage report
	+ Bugfix: Events report by source now works again
	+ Do not include info messages in the events report
	+ Services event is triggered only after five failed checkings
	+ Do not add redundant includedir lines to /etc/sudoers
	+ Fixed encoding for strings read from redis server
	+ Support for redis-server 2.0 configuration
	+ Move core templates to /usr/share/zentyal/stubs/core
	+ Old /etc/ebox directory replaced with the new /etc/zentyal with
	  renamed core.conf, logs.conf and events.conf files
	+ Fixed broken link to alerts list
2.0.15
	+ Do not check the existence of cloud-prof package during the
	  restore since it is possible not to be installed while disaster
	  recovery process is done
	+ Renamed /etc/init.d/ebox to /etc/init.d/zentyal
	+ Use new zentyal-* package names
	+ Don't check .yaml existence for core modules
2.0.14
	+ Added compMessage in some events to distinguish among events if
	  required
	+ Make source in events non i18n
	+ After restore, set all the restored modules as changed
	+ Added module pre-checks for configuration backup
2.0.13
	+ Fixed dashboard graphs refresh
	+ Fixed module existence check when dpkg is running
	+ Fix typo in sudoers creation to make remote support work again
2.0.12
	+ Include status of packages in the downloadable bug report
	+ Bugfix: Avoid possible problems deleting redis.first file if not exist
2.0.11
	+ New methods entry_exists and st_entry_exists in config backend
2.0.10
	+ Now redis backend returns undef on get for undefined values
	+ Allow custom mason templates under /etc/ebox/stubs
	+ Better checks before restoring a configuration backup with
	  a set of modules different than the installed one
	+ Wait for 10 seconds to the child process when destroying the
	  progress indicator to avoid zombie processes
	+ Caught SIGPIPE when trying to contact Redis server and the
	  socket was already closed
	+ Do not stop redis server when restarting apache but only when
	  the service is asked to stop
	+ Improvements in import/export configuration (know before as
	  configuration backup)
	+ Improvements in ProgressIndicator
	+ Better behaviour of read-only rows with up/down arrows
	+ Added support for printableActionName in DataTable's
	+ Added information about automatic configuration backup
	+ Removed warning on non existent file digest
	+ Safer way to check if core modules exist during installation
2.0.9
	+ Treat wrong installed packages as not-existent modules
	+ Added a warning in dashboard informing about broken packages
	+ File sharing and mailfilter log event watchers works again since
	  it is managed several log tables per module
2.0.8
	+ Replaced zentyal-conf script with the more powerful zentyal-redisvi
	+ Set always the same default order for dashboard widgets
	+ Added help message to the configure widgets dialog
	+ Check for undefined values in logs consolidation
	+ Now dashboard notifies fails when restarting a service
	+ Fixed bug with some special characters in dashboard
	+ Fixed bug with some special characters in disk usage graph
2.0.7
	+ Pre-installation includes sudoers.d into sudoers file if it's not yet
	  installed
	+ Install apache-prefork instead of worker by default
	+ Rename service certificate to Zentyal Administration Web Server
2.0.6
	+ Use mod dependencies as default restore dependencies
	+ Fixed dependencies in events module
	+ Increased recursive dependency threshold to avoid
	  backup restoration problems
2.0.5
	+ Removed deprecated "Full backup" option from configuration backup
	+ Bugfix: SCP method works again after addition of SlicedBackup
	+ Added option in 90eboxpglogger.conf to disable logs consolidation
2.0.4
	+ Removed useless gconf backup during upgrade
	+ Fixed postinstall script problems during upgrade
2.0.3
	+ Added support for the sliced backup of the DB
	+ Hostname change is now visible in the form before saving changes
	+ Fixed config backend problems with _fileList call
	+ Added new bootDepends method to customize daemons boot order
	+ Added permanent message property to Composite
	+ Bugfix: Minor aesthetic fix in horizontal menu
	+ Bugfix: Disk usage is now reported in expected bytes
	+ Bugfix: Event dispatcher is not disabled when it is impossible
	  for it to dispatch the message
2.0.2
	+ Better message for the service status event
	+ Fixed modules configuration purge script
	+ Block enable module button after first click
	+ Avoid division by zero in progress indicator when total ticks is
	  zero
	+ Removed warning during postinst
	+ Added new subscription messages in logs, events and backup
2.0.1
	+ Bugfix: Login from Zentyal Cloud is passwordless again
	+ Some defensive code for the synchronization in Events models
	+ Bugfix: add EBox::Config::Redis::get to fetch scalar or list
	  values. Make GConfModule use it to avoid issues with directories
	  that have both sort of values.
1.5.14
	+ Fixed redis bug with dir keys prefix
	+ Improved login page style
	+ New login method using PAM instead of password file
	+ Allow to change admin passwords under System->General
	+ Avoid auto submit wizard forms
	+ Wizard skip buttons always available
	+ Rebranded post-installation questions
	+ Added zentyal-conf script to get/set redis config keys
1.5.13
	+ Added transition effect on first install slides
	+ Zentyal rebrand
	+ Added web page favicon
	+ Fixed already seen wizards apparition
	+ Fixed ro module creation with redis backend
	+ Use mason for links widgets
	+ Use new domain to official strings for subscriptions
1.5.12
	+ Added option to change hostname under System->General
	+ Show option "return to dashboard" when save changes fails.
1.5.11
	+ Added more tries on redis reconnection
	+ Fixed user corner access problems with redis server
	+ writeFile* methods reorganized
	+ Added cron as dependency as cron.hourly was never executed with anacron
	+ Improvements in consolidation of data for reports
1.5.10
	+ Fixed gconf to redis conversion for boolean values
1.5.9
	+ Improved migrations speed using the same perl interpreter
	+ Redis as configuration backend (instead of gconf)
	+ Improved error messages in ebox-software
	+ Set event source to 256 chars in database to adjust longer event
	  sources
	+ Progress bar AJAX updates are sent using JSON
	+ Fixed progress bar width problems
	+ Fixed top menu on wizards
	+ Improved error message when disconnecting a not connected database
	+ Abort installation if 'ebox' user already exists
	+ Bugfix: IP address is now properly registered if login fails
1.5.8
	+ Added template tableorderer.css.mas
	+ Added buttonless top menu option
	+ Bugfix: Save all modules on first installation
	+ Bugfix: General ebox database is now created if needed when
	  re/starting services
	+ Bugfix: Data to report are now uniform in number of elements per
	  value. This prevents errors when a value is present in a month and
	  not in another
	+ Bugfix: Don't show already visited wizard pages again
1.5.7
	+ Bugfix: Avoid error when RAID is not present
	+ Bugfix: Add ebox-consolidate-reportinfo call in daily cron script
	+ Bugfix: Called multiInsert and unbufferedInsert when necessary
	  after the loggerd reimplementation
	+ Bugfix: EBox::ThirdParty::Apache2::AuthCookie and
	  EBox::ThirdParty::Apache2::AuthCookie::Util package defined just
	  once
	+ Added util SystemKernel
	+ Improved progress indicator
	+ Changes in sudo generation to allow sudo for remote support user
	+ Initial setup wizards support
1.5.6
	+ Reimplementation of loggerd using inotify instead of File::Tail
1.5.5
	+ Asynchronous load of dashboard widgets for a smoother interface
1.5.4
	+ Changed dbus-check script to accept config file as a parameter
1.5.3
	+ Function _isDaemonRunning works now with snort in lucid
	+ Javascript refreshing instead of meta tag in log pages
	+ Updated links in dashboard widget
	+ Add package versions to downloadable ebox.log
	+ Fixed postgresql data dir path for disk usage with pg 8.4
	+ GUI improvements in search box
1.5.2
	+ Security [ESN-1-1]: Validate referer to avoid CSRF attacks
	+ Added reporting structure to events module
	+ Added new CGI to download the last lines of ebox.log
1.5.1
	+ Bugfix: Catch exception when upstart daemon does not exist and
	  return a stopped status
	+ Added method in logs module to dump database in behalf of
	ebackup module
	+ Bugfix: Do not check in row uniqueness for optional fields that
	are not passed as parameters
	+ Improve the output of ebox module status, to be consistent with the one
	  shown in the interface
	+ Add options to the report generation to allow queries to be more
	  flexible
	+ Events: Add possibility to enable watchers by default
	+ Bugfix: Adding a new field to a model now uses default
	  value instead of an empty value
	+ Added script and web interface for configuration report, added
	  more log files to the configuration report
1.5
	+ Use built-in authentication
	+ Use new upstart directory "init" instead of "event.d"
	+ Use new libjson-perl API
	+ Increase PerlInterpMaxRequests to 200
	+ Increase MaxRequestsPerChild (mpm-worker) to 200
	+ Fix issue with enconding in Ajax error responses
	+ Loggerd: if we don't have any file to watch we just sleep otherwise the process
	  will finish and upstart will try to start it over again and again.
	+ Make /etc/init.d/ebox depend on $network virtual facility
	+ Show uptime and users on General Information widget.
1.4.2
	+ Start services in the appropriate order (by dependencies) to fix a problem
	  when running /etc/init.d/ebox start in slaves (mail and other modules
	  were started before usersandgroups and thus failed)
1.4.1
	+ Remove network workarounds from /etc/init.d/ebox as we don't bring
	  interfaces down anymore
1.4
	+ Bug fix: i18n. setDomain in composites and models.
1.3.19
	+ Make the module dashboard widget update as the rest of the widgets
	+ Fix problem regarding translation of module names: fixes untranslated
	  module names in the dashboard, module status and everywhere else where
	  a module name is written
1.3.18
	+ Add version comparing function and use it instead of 'gt' in the
	  general widget
1.3.17
	+ Minor bug fix: check if value is defined in EBox::Type::Union
1.3.16
	+ Move enable field to first row in ConfigureDispatcherDataTable
	+ Add a warning to let users know that a module with unsaved changes
	  is disabled
	+ Remove events migration directory:
		- 0001_add_conf_configureeventtable.pl
		- 0002_add_conf_diskfree_watcher.pl
	+ Bug fix: We don't use names to stringify date to avoid issues
	  with DB insertions and localisation in event logging
	+ Bug fix: do not warn about disabled services which return false from
	  showModuleStatus()
	+ Add blank line under "Module Status"
	+ Installed and latest available versions of the core are now displayed
	  in the General Information widget
1.3.15
	+ Bug fix: Call EBox::Global::sortModulesByDependencies when
	  saving all modules and remove infinite loop in that method.
	  EBox::Global::modifiedModules now requires an argument to sort
	  its result dependending on enableDepends or depends attribute.
	+ Bug fix: keep menu folders open during page reloads
	+ Bug fix: enable the log events dispatcher by default now works
	+ Bug fix: fixed _lock function in EBox::Module::Base
	+ Bug fix: composites honor menuFolder()
	+ Add support for in-place edition for boolean types. (Closes
	  #1664)
	+ Add method to add new database table columnts to EBox::Migration::Helpers
	+ Bug fix: enable "Save Changes" button after an in-place edition
1.3.14
	+ Bug fix: fix critical bug in migration helper that caused some log
	  log tables to disappear
	+ Create events table
	+ Bug fix: log watcher works again
	+ Bug fix: delete cache if log index is not found as it could be
	  disabled
1.3.13
	+ Bug fix: critical error in EventDaemon that prevented properly start
	+ Cron script for manage logs does not run if another is already
	  running, hope that this will avoid problems with large logs
	+ Increased maximum size of message field in events
	+ Added script to purge logs
	+ Bug fix: multi-domain logs can be enabled again
1.3.12
	+ Added type for EBox::Dashboard::Value to stand out warning
	  messages in dashboard
	+ Added EBox::MigrationHelpers to include migration helpers, for now,
	  include a db table renaming one
	+ Bug fix: Fix mismatch in event table field names
	+ Bug fix: Add migration to create language plpgsql in database
	+ Bug fix: Add missing script for report log consolidation
	+ Bug fix: Don't show modules in logs if they are not configured. This
	  prevents some crashes when modules need information only available when
	  configured, such as mail which holds the vdomains in LDAP
	+ Added method EBox::Global::lastModificationTime to know when
	  eBox configuration was modified for last time
	+ Add support for breadcrumbs on the UI
	+ Bug fix: in Loggerd files are only parsed one time regardless of
	  how many LogHelper reference them
	+ Added precondition for Loggerd: it does not run if there isnt
	anything to watch
1.3.11
	+ Support customFilter in models for big tables
	+ Added EBox::Events::sendEvent method to send events using Perl
	  code (used by ebackup module)
	+ Bug fix: EBox::Type::Service::cmp now works when only the
	  protocols are different
	+ Check $self is defined in PgDBEngine::DESTROY
	+ Do not watch files in ebox-loggerd related to disabled modules and
	  other improvements in the daemon
	+ Silent some exceptions that are used for flow control
	+ Improve the message from Service Event Watcher
1.3.10
	+ Show warning when accesing the UI with unsupported browsers
	+ Add disableApparmorProfile to EBox::Module::Service
	+ Bug fix: add missing use
	+ Bug fix: Make EventDaemon more robust against malformed sent
	  events by only accepting EBox::Event objects
1.3.8
	+ Bug fix: fixed order in EBox::Global::modified modules. Now
	  Global and Backup use the same method to order the module list
	  by dependencies
1.3.7
	+ Bug fix: generate public.css and login.css in dynamic-www directory
	  which is /var/lib/zentyal/dynamicwww/css/ and not in /usr/share/ebox/www/css
	  as these files are generate every time eBox's apache is
	  restarted
	+ Bug fix: modules are restored now in the correct dependency
	  order
	+ ebox-make-backup accepts --destinaton flag to set backup's file name
	+ Add support for permanent messages to EBox::View::Customizer
1.3.6
	+ Bug fix: override _ids in EBox::Events::Watcher::Log to not return ids
	which do not exist
	+ Bug fix: fixed InverseMatchSelect type which is used by Firewall module
	+ New widget for the dashboard showing useful support information
	+ Bugfix: wrong permissions on CSS files caused problem with usercorner
	+ CSS are now templates for easier rebranding
	+ Added default.theme with eBox colors
1.3.5
	+ Bugfix: Allow unsafe characters in password type
	+ Add FollowSymLinks in eBox apache configuration. This is useful
	  if we use js libraries provided by packages
1.3.4
	+ Updated company name in the footer
	+ Bugfix: humanEventMessage works with multiple tableInfos now
	+ Add ebox-dbus-check to test if we can actually connect to dbus
1.3.4
	+ bugfix: empty cache before calling updatedRowNotify
	+ enable Log dispatcher by default and not allow users to disable
	it
	+ consolidation process continues in disabled but configured modules
	+ bugfix: Save Changes button doesn't turn red when accessing events for
	first time
1.3.2
	+ bugfix: workaround issue with dhcp configured interfaces at boot time
1.3.1
	+ bugfix: wrong regex in service status check
1.3.0
	+ bugfix: make full backup work again
1.1.30
	+ Change footer to new company holder
	+  RAID does not generate 'change in completion events, some text
	problems fixed with RAID events
	+ Report graphics had a datapoints limit dependent on the active
	time unit
	+ Apache certificate can be replaced by CA module
	+ Fixed regression in detailed report: total row now aggregates
	properly
	+ More characters allowed when changing password from web GUI
	+ Fixed regression with already used values in select types
	+ Do not a button to restart eBox's apache
	+ Fixed auth problem when dumping and restoring postgre database
1.1.20
	+ Added custom view support
	+ Bugfix: report models now can use the limit parameter in
	  reportRows() method
	+ use a regexp to fetch the PID in a pidfile, some files such as
	postfix's add tabs and spaces before the actual number
	+ Changed "pidfile" to "pidfiles" in _daemons() to allow checking more than
one (now it is a array ref instead of scalar)
	+ Modified Service.pm to support another output format for /etc/init.d daemon
status that returns [OK] instead of "running".
	+ unuformized case in menu entries and some more visual fixes
1.1.10
	+ Fix issue when there's a file managed by one module that has been modified
	  when saving changes
	+ Bugfix: events models are working again even if an event aware
	module is uninstalled and it is in a backup to restore
	+ Select.pm returns first value in options as default
       + Added 'parentModule' to model class to avoid recursive problems
	+ Added Float type
	+ Apache module allows to add configuration includes from other modules
	+ Display remote services button if subscribed
	+ Event daemon may received events through a named pipe
	+ Bugfix. SysInfo revokes its config correctly
	+ Added storer property to types in order to store the data in
	somewhere different from GConf
	+ Added protected property 'volatile' to the models to indicate
	that they store nothing in GConf but in somewhere different
	+ System Menu item element 'RAID' is always visible even when RAID
	is not installed
	+ Files in deleted rows are deleted when the changes are saved
	+ Fixed some bug whens backing and restore files
	+ Components can be subModels of the HasMany type
	+ Added EBox::Types::Text::WriteOnce type
	+ Do not use rows(), use row to force iteration over the rows and increase
	performance and reduce memory use.
	+ Do not suggest_sync after read operations in gconf
	+ Increase MaxRequestsPerChild to 200 in eBox's apache
	+ Make apache spawn only one child process
	+ Log module is backed up and restored normally because the old
	problem is not longer here
	+ Backup is more gentle with no backup files in backup directory,
	now it does not delete them
	+ HasMany  can retrieve again the model and row after the weak
	refence is garbage-collected. (Added to solve a bug in the doenload
	bundle dialog)
	+ EBox::Types::DomainName no longer accepts IP addresses as domain
	names
	+ Bugfix: modules that fail at configuration stage no longer appear as enabled
	+ Add parameter to EBox::Types::Select to disable options cache

0.12.103
	+ Bugfix: fix SQL statement to fetch last rows to consolidate
0.12.102
	+ Bugfix: consolidate logs using the last date and not starting from scratch
0.12.101
	+ Bugfix: DomainName type make comparisons case insensitive
	according to RFC 1035
0.12.100
	+ Bugfix: Never skip user's modifications if it set to true
	override user's changes
	+ EBox::Module::writeConfFile and EBox::Service scape file's path
	+ Bugfix. Configure logrotate to actually rotate ebox logs
	+ Fixed bug in ForcePurge logs model
	+ Fixed bug in DataTable: ModelManaged was called with tableName
	instead of context Name
	+ Fixing an `img` tag closed now properly and adding alternative
	text to match W3C validation in head title
	+ Backup pages now includes the size of the archive
	+ Fixed bug in ForcePurge logs model
	+ Now the modules can have more than one tableInfo for logging information
	+ Improve model debugging
	+ Improve restart debugging
	+ Backups and bug reports can be made from the command line
	+ Bugfix: `isEqualTo` is working now for `Boolean` types
	+ Bugfix: check if we must disable file modification checks in
	Manager::skipModification

0.12.99
	+ Add support for reporting
	+ Refresh logs automatically
	+ Reverse log order
	+ Remove temp file after it is downloaded with FromTempDir controller
0.12.3
	+ Bug fix: use the new API in purge method. Now purging logs is working
	again.
0.12.2
	+ Increase random string length used to generate the cookie to
	2048 bits
	+ Logs are show in inverse chronological order
0.12.1
	+ Bug fix: use unsafeParam for progress indicator or some i18 strings
	will fail when saving changes
0.12
	+ Bugfix: Don't assume timecol is 'timestamp' but defined by
	module developer. This allows to purge some logs tables again
	+ Add page titles to models
	+ Set default values when not given in `add` method in models
	+ Add method to manage page size in model
	+ Add hidden field to help with Ajax request and automated testing with
	  ANSTE
	+ Bugfix: cast sql types to filter fields in logs
	+ Bugfix: Restricted resources are back again to make RSS
	access policy work again
	+ Workaround bogus mason warnings
	+ Make postinst script less verbose
	+ Disable keepalive in eBox apache
	+ Do not run a startup script in eBox apache
	+ Set default purge time for logs stored in eBox db to 1 week
	+ Disable LogAdmin actions in `ebox-global-action` until LogAdmin
	feature is completely done
0.11.103
	+ Modify EBox::Types::HasMany to create directory based on its row
	+ Add _setRelationship method to set up relationships between models
	  and submodels
	+ Use the new EBox::Model::Row api
	+ Add help method to EBox::Types::Abstract
	+ Decrease size for percentage value in disk free watcher
	+ Increase channel link field size in RSS dispatcher
0.11.102
	+ Bugfix: cmp in EBox::Types::HostIP now sorts correctly
	+ updatedRowNotify in EBox::Model::DataTable receives old row as
	well as the recently updated row
	+ Added `override_user_modification` configuration parameter to
	avoid user modification checkings and override them without asking
	+ Added EBox::Model::Row to ease the management of data returned
	by models
	+ Added support to pre-save and post-save executable files. They
	must be placed at /etc/ebox/pre-save or /etc/ebox/post-save
	+ Added `findRow` method to ease find and set
0.11.101
	+ Bugfix: Fix memory leak in models while cloning types. Now
	cloning is controlled by clone method in types
	+ Bugfix: Union type now checks for its uniqueness
	+ DESTROY is not an autoloaded method anymore
	+ HasOne fields now may set printable value from the foreign field
	to set its value
	+ findId now searches as well using printableValue
	+ Bugfix. Minor bug found when key is an IP address in autoloaded
	methods
	+ Ordered tables may insert values at the beginning or the end of
	the table by "insertPosition" attribute
	+ Change notConfigured template to fix English and add link to the
	  module status section
	+ Add loading gif to module status actions
	+ Remove debug from ServiceInterface.pm
	+ Add support for custom separators to be used as index separators on
	  exposedMethods
	+ Bugfix. Stop eBox correctly when it's removed
	+ Improve apache-restart to make it more reliable.
0.11.100
	+ Bugfix. Fix issue with event filters and empty hashes
	+ Bugfix. Cache stuff in log and soap watcher to avoid memory leaks
	+ Bugfix. Fix bug that prevented the user from being warned when a row to
	  be deleted is being used by other model
	+ Bugfix. Add missing use of EBox::Global in State event watcher
	+ Added progress screen, now pogress screen keeps track of the changed
	  state of the modules and change the top page element properly
	+ Do not exec() to restart apache outside mod_perl
	+ Improve apache restart script
	+ Improve progress screen
0.11.99
	+ DataTable contains the property 'enableProperty' to set a column
	called 'enabled' to enable/disable rows from the user point of
	view. The 'enabled' column is put the first
	+ Added state to the RAID report instead of simpler active boolean
        + Fix bug when installing new event components and event GConf
	subtree has not changed
	+ Add RSS dispatcher to show eBox events under a RSS feed
	+ Rotate log files when they reach 10MB for 7 rotations
	+ Configurable minimum free space left for being notified by means
	of percentage
	+ Add File type including uploading and downloading
	+ Event daemon now checks if it is possible to send an event
	before actually sending it
	+ Added Action forms to perform an action without modifying
	persistent data
	+ Log queries are faster if there is no results
	+ Show no data stored when there are no logs for a domain
	+ Log watcher is added in order to notify when an event has
	happened. You can configure which log watcher you may enable and
	what you want to be notify by a determined filter and/or event.
	+ RAID watcher is added to check the RAID events that may happen
	when the RAID subsystem is configured in the eBox machine
	+ Change colour dataset in pie chart used for disk usage reporting
	+ Progress indicator now contains a returned value and error
	message as well
	+ Lock session file for HTTP session to avoid bugs
	related to multiple requests (AJAX) in a short time
	+ Upgrade runit dependency until 1.8.0 to avoid runit related
	issues
0.11
	+ Use apache2
	+ Add ebox-unblock-exec to unset signal mask before running  a executable
	+ Fix issue with multiple models and models with params.
	  This triggered a bug in DHCP when there was just one static
	  interface
	+ Fix _checkRowIsUnique and _checkFieldIsUnique
	+ Fix paging
	+ Trim long strings in log table, show tooltip with the whole string
	  and show links for URLs starting with "http://"
0.10.99
	+ Add disk usage information
	+ Show progress in backup process
	+ Add option to purge logs
	+ Create a link from /var/lib/zentyal/log to /var/log/ebox
	+ Fix bug with backup descriptions containing spaces
	+ Add removeAll method on data models
	+ Add HostIP, DomainName and Port types
	+ Add readonly forms to display static information
	+ Add Danish translation thanks to Allan Jacobsen
0.10
	+ New release
0.9.100
	+ Add checking for SOAP session opened
	+ Add EventDaemon
	+ Add Watcher and Dispatch framework to support an event
	  architecture on eBox
	+ Add volatile EBox::Types in order not to store their values
	  on GConf
	+ Add generic form
	+ Improvements on generic table
	+ Added Swedish translation

0.9.99
	+ Added Portuguese from Portugal translation
	+ Added Russian translation
	+ Bugfix: bad changed state in modules after restore

0.9.3
	+ New release

0.9.2
	+ Add browser warning when uploading files
	+ Enable/disable logging modules
0.9.1
	+ Fix backup issue with changed state
	+ Generic table supports custom ordering
0.9
	+ Added Polish translation
        + Bug in recognition of old CD-R writting devices fixed
	+ Added Aragonese translation
	+ Added Dutch translation
	+ Added German translation
	+ Added Portuguese translation

0.8.99
	+ Add data table model for generic Ajax tables
	+ Add types to be used by models
	+ Add MigrationBase and ebox-migrate to upgrade data models
	+ Some English fixes
0.8.1
	+ New release
0.8
	+ Fix backup issue related to bug reports
	+ Improved backup GUI
0.7.99
        + changed sudo stub to be more permissive
	+ added startup file to apache web server
	+ enhanced backup module
	+ added basic CD/DVD support to backup module
	+ added test stubs to simplify testing
	+ added test class in the spirit of Test::Class
	+ Html.pm now uses mason templates
0.7.1
	+ use Apache::Reload to reload modules when changed
	+ GUI consistency (#12)
	+ Fixed a bug for passwords longer than 16 chars
	+ ebox-sudoers-friendly added to not overwrite /etc/sudoers each time
0.7
	+ First public release
0.6
	+ Move to client
	+ Remove obsolete TODO list
	+ Remove firewall module from  base system
	+ Remove objects module from base system
	+ Remove network module from base system
	+ Add modInstances and modInstancesOfType
	+ Raname Base to ClientBase
	+ Remove calls to deprecated methods
	+ API documented using naturaldocs
	+ Update INSTALL
	+ Use a new method to get configkeys, now configkey reads every
	  [0.9
	+ Added Polish translation][0-9]+.conf file from the EBox::Config::etc() dir and
	  tries to get the value from the files in order.
	+ Display date in the correct languae in Summary
	+ Update debian scripts
	+ Several bugfixes
0.5.2
	+ Fix some packaging issues
0.5.1
	+ New menu system
	+ New firewall filtering rules
	+ 802.1q support

0.5
	+ New bug-free menus (actually Internet Explorer is the buggy piece
	  of... software that caused the reimplementation)
	+ Lots of small bugfixes
	+ Firewall: apply rules with no destination address to packets
	  routed through external interfaces only
	+ New debianize script
	+ Firewall: do not require port and protocol parameters as they
	  are now optional.
	+ Include SSL stuff in the dist tarball
	+ Let modules block changes in the network interfaces
	  configuration if they have references to the network config in
	  their config.
	+ Debian network configuration import script
	+ Fix the init.d script: it catches exceptions thrown by modules so that
	  it can try to start/stop all of them if an exception is thrown.
	+ Firewall: fix default policy bug in INPUT chains.
	+ Restore textdomain in exceptions
	+ New services section in the summary
	+ Added Error item to Summary. Catch exceptions from modules in
	  summary and generate error item
	+ Fix several errors with redirections and error handling in CGIs
	+ Several data validation functions were fixed, and a few others added
	+ Prevent the global module from keeping a reference to itself. And make
	  the read-only/read-write behavior of the factory consistent.
	+ Stop using ifconfig-wrapper and implement our own NetWrapper module
	  with wrappers for ifconfig and ip.
	+ Start/stop apache, network and firewall modules in first place.
	+ Ignore some network interface names such as irda, sit0, etc.
	+ The summary page uses read-only module instances.
	+ New DataInUse exception, old one renamed to DataExists.
	+ Network: do not overwrite resolv.conf if there are nameservers
	  given via dhcp.
	+ Do not set a default global policy for the ssh service.
	+ Check for forbiden characters when the parameter value is
	  requested by the CGI, this allows CGI's to handle the error,
	  and make some decissions before it happens.
	+ Create an "edit object" template and remove the object edition stuff
	  from the main objects page.
	+ Fix the apache restarting code.
	+ Network: Remove the route reordering feature, the kernel handles that
	  automatically.
	+ Fix tons of bugs in the network restarting code.
	+ Network: removed the 3rd nameserver configuration.
	+ Network: Get gateway info in the dhcp hook.
	+ Network: Removed default configuration from the gconf schema.
	+ New function for config-file generation
	+ New functions for pid file handling

0.4
	+ debian package
	+ added module to export/import configuration
	+ changes in firewall's API
	+ Added content filter based on dansguardian
	+ Added French translation
	+ Added Catalan translation
	+ Sudoers file is generated automatically based on module's needs
	+ Apache config file is generated by ebox  now
	+ Use SSL
	+ Added ebox.conf file
	+ Added module template generator

0.3
	+ Supports i18n
	+ API name consistency
	+ Use Mason for templates
	+ added tips to GUI
	+ added dhcp hooks
	+ administration port configuration
	+ Fixed bugs to IE compliant
	+ Revoke changes after logout
	+ Several bugfixes

0.2
	+ All modules are now based on gconf.
	+ Removed dependencies on xml-simple, xerces and xpath
	+ New MAC address field in Object members.
	+ Several bugfixes.

0.1
	+ Initial release<|MERGE_RESOLUTION|>--- conflicted
+++ resolved
@@ -1,9 +1,6 @@
 3.5
-<<<<<<< HEAD
+	+ Fixed spurious warnings when loadings ads and loading dashboard
 	+ Assure that all data under a row directory is removed
-=======
-	+ Fixed spurious warnings when loadings ads and loading dashboard
->>>>>>> b4e95739
 	+ EBox::Types::DomainName always return lowercase values
 	+ EBox::Types::Host always return lowercase values
 	+ Added helper script to improve crash reports
