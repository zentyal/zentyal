HEAD
<<<<<<< HEAD
	+ Added webadmin port tag to haproxy configuration file
3.4.1
=======
	+ Support for redirection when loading URL in existent dialog
>>>>>>> 73a35774
	+ Fix dashboard UI freeze when widgets were being updated
	+ Add audit to post save when enabling logs
	+ Fix enabled save changes button after installing packages
	+ Changed CGI base to show correctly referer errors and
	  generating response errors
	+ Override daemons does not fail if a daemon is already stopped
	+ Added missing use to row.mas
	+ More tolerant referer validation so we can access to submodels
	  with an URL
	+ Restored reconnect option for mysql connections
	+ EBox::WebAdmin::addNginxServer does not longer raises exception
	  if file not yet exists
	+ create-db script can repair login problems
	+ Migrate previous configuration from 3.3 when upgrading
	+ Admin password change handled by AuthPAM
	+ Fix version available check in dashboard when file does not exist
	+ Do not show success note if there is no note
	+ Fix data in use behaviour on edition
	+ Fixed revert of changes in redisvi
	+ Better input validation in EBox::Conf::Redis::import_dir_from_file
	+ Give support to data in use exception for in-place booleans
	+ Fix warnOnChangeId framework
	+ Give real no support to /media in Disk Usage even when modules
	  use it
	+ Added release upgrade code (disabled until 3.5)
	+ Hide passwords on admin user model on error and debug on
	+ Set proper version for bugreport issues
3.4
	+ Do not launch exceptions on EBox::MyDBEngine DESTROY
	+ Ask for trace object to non-handled EBox::Exceptions::Base
	  exceptions in the UnhandledError middleware. This will gives us
	  useful stack traces.
	+ When requesting from type a non-existing value use acquirer
	  if it is a volatile type
	+ EBox::WebAdmin::addNginxInclude does not longer raises exception
	  if file not yet exists
	+ Improve post save modules algorithm
	+ Added local apparmor profile for mysqld
	+ Avoid to show two 'module not enabled' messages in composites
	+ All non external exceptions from normal requests are now shown
	  in the UI with the stack trace to report as a bug
	+ All non external exceptions from AJAX requests are now shown in
	  the UI with the stack trace to report as a bug
	+ Template exceptions in normal requests are now handled in webadmin
	+ Set templated files encoding to UTF-8
	+ Send Perl warnings to Zentyal log file in webadmin app
	+ Added keepFile parameter to EBox::Downloader::CGI::FromTempDir
	+ Remove idle and dead code from EBox::Module::Service::writeConfFile
	+ Added auditable property to EBox::Model::DataTable
	+ Added HAProxyPreSetConf to HaProxy::ServiceBase
	+ Moved management of webadmin certificate to HAProxy module
	+ Enable ReverseProxy middleware always
	+ MySQL is restarted before creating database
	+ Use root ownership for webadmin certificates
	+ Execute change hostname actions only if the hostname has really changed
	+ Don't expire session on finish software wizard page
	+ Fixed show help JS to avoid to have help elements with different
	  show state
	+ Use window.location.replace instead of window.location.href
	  to redirect using JS
	+ In EBox::Type::Select, use element value as printableValue for
	  unknown options or options without printableValue
	+ Save haproxy config as changed after webadmin's initialSetup
	+ Send restartUI flag to restart service when restarting a module
	  from the UI
	+ Fix calculation of page number when using go to last page control
	+ Update tracker url in dashboard widget
	+ Continue installation without ads if there is a error getting them
	+ Added EBox::WebAdmin::Middleware::SubAppAuth to validate
	  WebAdmin sub-app requests
	+ Ported restricted resources to use nginx
	+ Removed EBox::Base::upload method because that's 100% handled by Plack
	  now.
	+ Increased the buffer size for uwsgi applications to allow big submits
	  like the one from automatic error report
	+ Added a UnhandledError middleware to catch any die or exception not
	  handled by Zentyal
	+ Added a Devel::StackTrace helper view that shows pretty backtraces
	+ Enable crash reports by default
	+ Added template for download link
	+ Created EBox::Util::Certificate, refactored create-certificate
	  script
	+ Changes in haproxy port validation and allow haproxy internal services
	+ Restore AdminPort model for WebAdmin to improve usability
	+ Added EBox::Module::Config::replicationExcludeKeys()
	+ Added EBox::WebAdmin::PortObserver to be used by ha and
	  remoteservices modules by the moment
	+ Added EBox::GlobalImpl::addModuleToPostSave to save modules
	  after normal save changes process
	+ Added a way for HAProxy to retrieve the CA certificate entry that should
	  be used
	+ Added a left-right composite layout
	+ Search and pagination forms can be omitted using showFilterForm
	  and showPaginationForm properties
	+ Show nice error when global-action fails using die + scalar
	+ EBox::Util::Random now accepts a set of chars to have a random string
	+ Notify HA when a module which must have a single instance in the
	  cluster is enabled/disabled.
	+ Added enabled action to /etc/init.d/zentyal to display whether a
	  module is enabled or disabled
	+ Pass model, type and id to enabled subroutine in
	  EBox::Types::MultiStateAction to be ortoghonal to handler property
	+ Fixed JS error on showing errors in customActionClicked
	+ Added middleware to have auth based on a env variable
	+ Updated nginx to server static files directly always so apache shouldn't
	  ever get this kind of requests
	+ Use uWSGI instead of Apache mod_perl for running CGIs
	+ Updated automatic bug report URL to new bug report endpoint.
	+ Give support to custom actions without image. Those actions will
	  not appear in the legend.
	+ Added to findValueMultipleFields and findValue the nosync parameter
	+ Added support for haproxy 1.5
	+ Moved nginx to listen on localhost
	+ Integration with HA module in save changes process
	+ Added icon for new zentyal-ha module
	+ Migrate rs_verify_servers in remoteservices.conf to
	  rest_verify_servers core.conf
	+ Include basic support to free-format Template models to be
	  included in Composites
	+ Move run-pending-ops script from remoteservices to core
	+ Rename EBox::RemoteServices::RESTResult to EBox::RESTClient::Result
	+ Move EBox::RemoteServices::RESTClient to EBox::RESTClient as it
	  is used in ha and remoteservices module.
	+ Adapt init.d and upstart running checks to Ubuntu 13.10
	+ Use service instead of deprecated invoke-rc.d for init.d scripts
	+ Adapted apache configuration to 2.4
	+ Adapted EBox::Config::Redis to the new libredis-perl API
	+ Adapted redis.conf to redis 2.6
	+ Zentyal MySQL custom conf is now written on initial-setup of logs
	  using a mason template
	+ Write logs configuration only when the module is enabled
	+ Use replace instead of href to redirect in Controller::DataTable
	  (This avoids infinite loops if the user press back button)
	+ Move EBox::CGI::Downloader::* modules  to EBox::Downloader to
	  make file downloads work again
	+ Avoid division by zero while using page navigation
	+ Automatic report text formatting adapted to Redmine
	+ Fix tab selection in tabbed composite from URL path anchor,
	  for instance, /Maintenance/Events#ConfigureDispatchers
	+ Avoid errors triggered on web administration port validation
	+ ManageAdmins model now also add/removes lpadmin group
	+ Show nice error when global-action fails using die + scalar
	+ Fixed JS error on showing errors in customActionClicked
	+ Fixed rethrown of exception in restartService() and
	  EBox::CGI::Base::upload methods
	+ Remove lock file in EBox::Util::Lock::unlock()
	+ Fixed mason component root for custom stubs
	+ Fixed regression in clone action
	+ Decode to utf8 the MySQL database results
	+ Create log database using utf8 charset
	+ Better way to set MySQL password for all the root accounts
	+ Use same JSON reply file for changeRowForm and dataInUse
	+ Fixed regression in AJAX changes with raised error when a
	  data in use exception was found
	+ Fixed css error that hide information in the logs tables
	+ Use sharedscripts in zentyal-core logrotate to avoid triggering
	  in every log file
	+ Take into account view customizer on audit logging
	+ Show complex types (more than one field) in audit log
	  while editing by storing the dump of the value
	+ Fix EBox::Types::Composite::cmp to store changes when only last type
	  is modified
	+ Fixed general widget packages to avoid error on 'packages to
	  upgrade' section
	+ Fixed regression when table size is set to 'view all'
	+ Set version to 3.4
3.3.1
	+ Fixed redirects in table/form JSON replies
	+ Set automated ticket report milestone to 3.3.X
3.3
	+ Refactored module not enabled warning
	+ Add version to header logo
	+ HTML body can now have different styles based on the menu section
	+ Hide close button on saving changes and backup progess
	  dialogs. Don't allow to close it with esc key on those cases.
	+ Fix error when pageSize parameter is not supplied to the model controller
	+ Workaround against modules changed when saving all changes
	+ Recover from widget function exceptions
	+ Use the same Mason interpreter for most HTML templates
	+ Use more granular AJAX for table actions
	+ Use stand-alone AJAX call to refresh save changes button
	+ Added missing use to EBox::CGI::Base
	+ Allow to submit apport crash reports if debug=yes
	+ Switch from Error to TryCatch for exception handling
	+ Added new communityEdition() helper method in EBox::Global
	+ Add version to header logo
	+ Always reload page after saving changes
	+ Use AJAX call to refresh save change buttons
	+ Copy all the redis keys from 'conf' to 'ro' when saving changes of
	  any module to prevent incoherences
	+ Delete unused stopAllModules() and restartAllModules() in EBox::Global
	+ Workaround against modules changed when saving all changes
	+ Display remote services messages if they exist on Dashboard
	+ Recover from widget function exceptions
	+ Fixed mdstat output processing to remove "(auto-read-only)"
	+ Fixed audit logging of delete actions
	+ Fixed errors with row ID in ManageAdmins table
	+ Added missing EBox::Exceptions uses
	+ Fixed bug in selectSetter which hitted selects on DataForm with
	  'unique' option enabled
	+ EBox::WebServer::removeNginxInclude does not longer throws
	  a exception if the path to remove is not included
	+ Copy all the redis keys from 'conf' to 'ro' when saving changes of
	  any module to prevent incoherences
	+ Delete unused stopAllModules() and restartAllModules() in EBox::Global
	+ Use printableName in Configure Module popup
	+ Replace fork of Apache2::AuthCookie with libapache2-authcookie-perl
	+ Added EBox::Types::IPRange::addressesFromBeginToEnd class method
	+ Set proper trial link in advertisements
	+ Show register link in local backup when not registered
	+ Strip the 'C:\fakepath\' that chrome adds to the file input
	+ Make dump_exceptions key work also for mason exceptions
	+ Pass HTTP_PROXY system environment variable to CGIs as they are
	  used in Zentyal modules
	+ Waiting for Zentyal ready page check is more robust now
	+ Fixed error in the recursive method for getting module dependencies
	+ Fixed JS typo which disabled export backup dialog
	+ Added dbus dependency to avoid problems on some minimal installations
	+ When restoring pre-3.2 backups take in account that apache
	  module was renamed to webadmin
	+ Make sure that we always commit/discard audit of changes when we
	  save/revoke all modules
	+ Add new row attribute "disabled"
	+ Fixed JS glitch which broke the dashboard periodical updates
	+ Better check of referer which skips cloud domain if it does not exists
	+ Avoid warning when stopping a module without FirewallHelper
	+ Include contents of /etc/resolv.conf in bug report
	+ Avoid Apache error screen in login when entering through Zentyal
	  Remote using password
	+ Fix warning comparing undefined string in DomainName type
	+ Rewrite row isEqualTo method using hashElements instead of elements
	+ Only allow to move dashboard widget by its handle
	+ Do not fail if zentyal-mysql.passwd ends with a newline character
	+ Removed old migration code from 3.0 to 3.2
	+ Added Number.prototype.toTimeDiffString in format.js
	+ Added .btn-black CSS class
	+ Set version to 3.3
	+ Added enableInnoDbIfNeeded() to MyDBEngine
	+ Fix loading on custom action buttons
	+ Add icon for openchange module
	+ Add missing use statement in EBox::Types::MultiStateAction
	+ Add icon for openchange module
	+ Service type setter works again
3.2
	+ Set 3.2 versions and non-beta logo
3.1.13
	+ Added missing EBox::Gettext uses, fixes crash in view logs refresh
	+ Minor CSS style fixes
	+ Added missing use statement in EBox::Types::MultiStateAction
3.1.12
	+ Do not crash if /etc/timezone does not exist
	+ Clean /var/lib/zentyal/tmp at the first moments of boot instead of
	  when running zentyal start, this fixes problems with leftover locks
	  that affect dhclient hooks
	+ Fixed wrong case in some class names for the save changes button
	+ Fixed autoscroll in dashboard widgets
	+ Added placeholder for drag & drop of table rows
	+ No autoscroll is done when overflow happens. This makes sortable
	  work in chromium
	+ Set audit after logs when enabling in first install
	+ Avoid getting unsaved changes by using readonly instance in manage-logs
3.1.11
	+ Initial setup for webadmin is now executed in postinst
	+ Fixed webadmin port migration
3.1.10
	+ Use DATETIME type in date column for consolidation tables
	+ Summarised reports shows graphs again
	+ Events summarised report has breadcrumbs now
	+ Base EBox::Logs::Composite::SummarizedReport to let summarised
	  reports have common breadcrumbs
	+ Added migration from 3.0 (apache -> webadmin)
3.1.9
	+ Fixed in-place boolean edit with non-basic types different to Union
	+ Removed some warnings in error.log
	+ Fixed confirmation dialogs warning style
	+ Fixed configure widgets width and drop behavior
	+ Fixed regression in dashboard register link after jQuery migration
	+ Always set as changed without checking RO value, this fixes some
	  situations in which the save changes button was not enabled
	+ Fixed regression in audit log IP addresses after nginx integration
	+ Added datetime time formatter to JS graphs which show dates in X
	  axis and date and time in the tracker
	+ Fixed bug sending parameters in Zentyal.Tabs prototype
	+ Fixed side-effect in Model::Manager::_modelHasMultipleInstances() that
	  tried to load composite as model by mistake, the bug was at least
	  present sometimes when trying to generate the configuration report
	+ Throw internal exception in valueByName if elementByName is undef
	+ Added captiveportal icons to CSS
	+ Restore configuration backup from file now works again after JS
	  framework change
	+ Configuration backup download, restore and delete from the list
	  works again after the UI changes
	+ Fixed regression in tabbed composites with the jQuery changes
	+ Set proper title in dialogs when loading in an existent one
	+ Fixed regression on dashboard which allowed to move already
	  present dashboard widgets
3.1.8
	+ Always log Perl errors that are not Zentyal exceptions
	+ Move package icons from software to core as required for the menu
	+ Use dpkg --clear-avail to avoid incoherent updates information
	+ Show printableModelName in DataTables when precondition fails
	+ Fixed number of decimals in Disk Usage when unit is MB
	+ Fixed UTF-8 encoding problems in TreeView
	+ Copyright footer is now at the bottom of the menu
	+ Fixed regression on logs search caused by autoFilter changes
	+ Fix bytes formatter in graphs
	+ Simplified CSS and improved styles and icons
	+ Improved dashboard drag&drop behavior in Chrome
	+ Allow to define permanentMessage directly on models
	+ Show placeholder in dashboard widgets drag&drop
	+ Fixed crash reloading dashboard after configure widgets
	+ Only apply redirect port fix on administration port
	+ Fixed regression in user interface with DataInUse exceptions
	+ Fixed wrong behavior of software updates in dashboard widget
	+ Always show proper language name for english locales
	+ Fixed wrong redirects when using a non-default admin port
	+ Fixed regression in webadmin reload after changing the language
	+ Remove unnecessary and problematic desktop services code
	+ Added icons for disabled users.
3.1.7
	+ Avoid eval operation when using standard HtmlBlocks class
	+ Changed some code to not trigger some unnecesary warnings
	+ Fixed regression on active menu entry highlight
	+ No-committed changes does not appear in configuration changes
	  log table
	+ Added autoFilter property to method tableInfo
	+ Modules can now be marked for restart after save changes via
	  post_save_modules redis key of the global module
	+ Make all dashboards div of the same height to ease drag and drop
	+ Don't allow invalid email in create report CGI
	+ DBEngineFactory is now a singleton
	+ EBox::Util::Random mentions /dev/urandom in its error messages
	  to ease troubleshooting
	+ Assure that type's references to its row are not lost in the
	  edit form template methods
3.1.6
	+ Restyled UI
	+ Added form.js
	+ Added better 502 error page for nginx with redirect when apache is ready
	+ Always call udpateRowNotify in row update, even when the new
	  values are the same than old ones
	+ Fixed bad call to EBox::CGI::Run::urlToClass in EBox::CGi::Base
	+ Added icons for top-level menu entries and module status page
	+ Fixed bad arguments in CGI::Controller::Composite call to SUPER::new()
	+ More flexible EBox::CGI::run for inheritance
	+ Fixed encoding of parameters in confirmation dialogs
	+ Check backup integrity by listing the tar file, throw
	  InvalidData exception if the tar is corrupted
	+ Do not use hidden form fields for generating confirmation dialog JS
	+ Fixed log bugs: use correct RO mode in loggerd, fixed behaviour
	  when all log helpers are disabled, enable logs correctly when
	  added by first time to configure logs table
	+ Fixed bad interpolation in JS code in booleanInPlaceViewer.mas
	+ WizardPage CGIs can now return JSON replies as response
	+ unconfigure-module script disables also the module
	+ Restart firewall module when a firewall observer module is
	  stopped/started using zentyal init.d script
	+ Added temporary stopped state to a Service module to know if a
	  module is stopped but enabled
	+ Redirect to / from /ebox using remote access to avoid blank page
	+ Removed no longer necessary jQuery noConflict()
	+ Added combobox.js
	+ Added EBox::Model::Base as base for DataTable and the new TreeView
	+ Adapted EBox::CGI::Run for the new TreeView models
	+ Fixed DataTable row removal from the UI with 100% volatile models with
	  'ids' method overriden.
3.1.5
	+ Increased webadmin default timeout.
	+ Disable drag & drop on tables with only one row
3.1.4
	+ Don't allow to move read-only rows
	+ Better prefix for user configuration redis keys
	+ Hide disabled carousel buttons, fix modal template
	+ Fixed modal dialog template
	+ Mark save changes button as changed when moving rows
	+ Remove unused parameter in Zentyal.DataTable.changeRow
3.1.3
	+ Enhanced UI styles: dialogs, progress bars, carousel, colors and images
	+ Rows of tables can now be moved using drag & drop
	+ Added logout dialog with option of discarding changes
	+ Remember page size options per users, added 'View all' page size option
	+ Added storage of options per user
	+ Enable and/or conifgure module dependencies automatically in
	  Module Status page
	+ Adapted CGIs to new modal dialogs
	+ Ported graphs from flotr.js to flot.js
	+ Ported JS code to jQuery and jQuery-ui
	+ Removed Modalbox.js, table_orderer.js and carousel.js
	+ Left menu keyword search is now case insensitive
3.1.2
	+ Make manage administrators table resilent against invalid users
	+ Remove deprecated backup domains related from logs module
	+ Added EBox::Types::URI type
	+ Added saveReload method to use reload instead of restart to
	  reduce service downtime. Use with care and programatically
	+ Added findValueMultipleFields() to DataTable and refactor _find()
	  to allow search by multiple fields
	+ Fixed disk usage report for logs component
3.1.1
	+ Do not dump unnecessary .bak files to /var/lib/zentyal/conf
	+ Restart all the core daemons instead of only apache after logrotate
	+ Fixed graph template so it could be feed with data using decimal
	  comma, it will convert it to a JS array without problems
	+ Fixed regression parsing ModalController urls
	+ Fixed regression non-model CGIs with aliases
	+ Added a way to retrieve all Models inside a Composite and its children.
	+ Increased the size limit for file uploads.
	+ Implemented a way to include configuration files for Nginx so the SOAP
	  services are able to use Nginx for SSL.
3.1
	+ Improved the message shown when there are no changes pending to save on
	  logout.
	+ Use the X-Forwarded-Proto header for redirects construction.
	+ Added nginx as the public HTTP server of Zentyal.
	+ Renamed 'Apache' module to 'WebAdmin' module. If you need to restart the
	  web administration you must use 'service zentyal webadmin restart'.
	+ Set trac milestone for reported bugs to 3.1.X
	+ CGIs are now EBox::Module::CGI::* instead of EBox::CGI::Module::*
	+ Daemons are now disabled when configuring a module, so Zentyal can
	  manage them directly instead of being autostarted by the system
	+ EBox::Model::DataForm::formSubmitted called even where there is no
	  previous row
	+ Added Pre-Depends on mysql-server to avoid problems with upgrades
	+ Depend on mysql-server metapackage instead of mysql-server-5.5
	+ Depend on zentyal-common 3.1
3.0.20
	+ Check against inexistent path in EBox::Util::SHM::subkeys
	+ Silent diff in EBox::Types::File::isEqualTo
	+ Print correctly UTF8 characters from configuration backup description
	+ When host name is changed, update /etc/hostname
	+ Proper link to remote in configuration backup page
3.0.19
	+ Removed full restore option for restore-backup tool and
	  EBox:Backup relevant methods
	+ Optimise loading Test::Deep::NoTest to avoid test environment creation
	+ Use EBox::Module::Base::writeConfFileNoCheck to write apache
	  configuration file
	+ Log events after dispatching them in the EventDaemon and catch exception
	  to avoid crashes when mysql is already stopped
	+ Emit events on zentyal start and stop
	+ Refactor some events-related code
	+ Changed MB_widedialog CSS class to use all width available in
	  the screen
	+ Fixed a broken link to SysInfo/Composite/General when activating the
	  WebServer module.
3.0.18
	+ Pass model instance when invoking EBox::Types::Select populate function
	+ Improve dynamic editable property detection for framework types
	+ Override _validateReferer method in Desktop services CGI
	+ Don't abort configuration backup when we get a error retrieving the
	  partition table information
	+ In EBox:Model::Row, refactored elementExists and
	  elementByName to make them to have similiar code structure
	+ Improvement in test help classes and added test fakes for
	  EBox::Model::Manager and EBox::Util::SHMLock
	+ Prevented unuseful warning in
	  EBox::Model::DataTable::setDirectory when the old directory is undef
	+ Fixed unit tests under EBox/Model/t, backup configuration tests and
	  some others
	+ Remove unused method EBox::Auth::alreadyLogged()
	+ Apache::setRestrictedResource updates properly if already exists
	+ Global and Module::Config allow to set redis instance to ease testing
	+ Now EBox::GlobalImpl::lastModificationTime also checks
	  modification time of configuration files
	+ Rows in events models are now synced before running EventDaemon
	+ Better way of checking if event daemon is needed
3.0.17
	+ Allow numeric zero as search filter
	+ When filtering rows don't match agains link urls or hidden values
	+ Avoid CA file check when removing it from Apache module
	+ Silent removeCA and removeInclude exceptions when removing
	  non-existant element
	+ Fixed rollback operation in redis config backend
	+ Desktop services CGI now only returns JSON responses
	+ Log error when dynamic loading a class fails in
	  ConfigureDispatchers model
	+ Update total ticks dynamically in progress indicator if ticks overflow
3.0.16
	+ Fixed regression in boolean in-place edit with Union types
	+ Added some missing timezones to EBox::Types::TimeZone
	+ Add a new method to DBEngine 'checkForColumn' to retrieve columns
	  definition from a given table
	+ Reload models info in model manager if new modules are installed
3.0.15
	+ Make sure that halt/reboot button can be clicked only once
	+ Cleaner way of disabling dependant modules when the parent is disabled,
	  avoiding unnecessary calls to enableService each time the module status
	  page is loaded.
	+ Show confirmation dialog when trying to change host or domain
	  if zentyal-samba is installed and provisioned
	+ Modified data table controller so edit boolean in place reuses
	  the code of regular edits, avoiding getting incorrect read-only
	  values from cache
3.0.14
	+ Allow search filters with a leading '*'
	+ Better error reporting when choosing a bad search filter
	+ External exceptions from _print method are caught correctly in CGIs
	+ EBox::CGI::run now supports correct handling of APR::Error
	+ Fixed dashboard check updates ajax requests in Chrome
	+ Fixed errors with zero digits components in time type
3.0.13
	+ Better warning if size file is missing in a backup when
	  restoring it
	+ Fixed table cache behaviour on cache miss in logs module
	+ Fix wrong button label when deleting rows in 'datainuse' template
	+ Removed unused method EBox::Model::DataTable::_tailoredOrder
	+ Added force default mode and permission to writeConfFileNoCheck(),
	  writeFile() and derivatives
	+ Fixed bug in EBox:::Logs::CGI::Index with internationalized
	  parameter names
	+ DataTables with sortedBy are now orderer alphabetically with
	  proper case treatment
	+ Display messages in model even when there are not elements and
	  table body is not shown
3.0.12
	+ Improve change-hostname script, delete all references to current name
	+ Faster dashboard loading with asynchronous check of software updates
	+ Workaround for when the progress id parameter has been lost
	+ Fixed problems calling upstart coomands from cron jobs with wrong PATH
	+ Decode CGI unsafeParams as utf8
	+ Avoid double encoding when printing JSON response in EBox::CGI::Base
	+ Remove warning in EBox::Menu::Folder when currentfolder is not defined
	+ Removed unnecesary and misleading method new from EBox::Auth package
3.0.11
	+ Avoid flickering loading pages when switching between menu entries
	+ Incorrect regular expression in logs search page are correctly handled
	+ Fix input badly hidden in the logs screen
	+ reloadTable from DataTable now remove cached fields as well
3.0.10
	+ Fixed unsafe characters error when getting title of progress
	  indicator in progress dialog
	+ Added use utf8 to dashboard template to fix look of closable messages
3.0.9
	+ Adapted file downloads to the new utf8 fixes
	+ Write backup files in raw mode to avoid utf8 problems
	+ Print always utf8 in STDOUT on all CGIs
	+ Decode CGI params of values entered at the interface as utf8
	+ Proper encode/decode of utf8 with also pretty JSON
	+ Fixed utf8 decoding in date shown at dashboard
	+ Removed old workarounds for utf8 problems
	+ Added new recoveryEnabled() helper method to Module::Base
	+ Added recoveryDomainName() method to SyncProvider interface
	+ Restore backup can now install missing modules in Disaster Recovery
	+ Show specific slides when installing a commercial edition
	+ Redirect to proper CGI after login in disaster recovery mode
	+ Removed old debconf workaround for first stage installation
	+ Log redis start message as debug instead of info to avoid flood
	+ Use unsafeParam in EBox::CGI::Base::paramsAsHash
	+ EBox::Module::Service does not raise exception and logs
	  nothing when using init.d status
	+ Fixed glitch in backup CGI which sometimes showed
	  the modal dialog with a incorrect template
3.0.8
	+ Use path for default name in SyncFolders::Folder
	+ Do not restrict characters in data table searchs
	+ Fixed automatic bug report regression
	+ Fixed refresh of the table and temporal control states
	  in customActionClicked callback
	+ Modified modalbox-zentyal.js to accept wideDialog parameter
	+ Fixed template method in MultiStateAction to return the default
	  template when it is not any supplied to the object
	+ Fixed sendInPlaceBooleanValue method from table-helper.js; it
	  aborted because bad parameters of Ajax.Updater
	+ Fixed bug that made that the lock was shared between owners
	+ Some fixes in the function to add the rule for desktops services
	  to the firewall
	+ Delete obsolete EBox::CGI::MenuCSS package
3.0.7
	+ Add new EBox::Module::Service::Observer to notify modules about
	  changes in the service status
	+ Administration accounts management reflects the changes in
	  system accounts in ids() or row() method call
	+ Some fixes in the RAID event watcher
	+ foreignModelInstance returns undef if foreignModel is
	  undef. This happens when a module has been uninstalled and it is
	  referenced in other installed module (events)
	+ loggerd shows loaded LogHelpers when in debug mode
	+ Added additional info to events from RAID watcher
	+ Use sudo to remove temporal files/diectories in backup, avoiding
	  permissions errors
	+ Added exception for cloud-prof module to events dependencies
3.0.6
	+ Skip keys deleted in cache in Redis::_keys()
	+ Fixed events modules dependencies to depend on any module which
	  provides watchers or dispatchers
	+ Always call enableActions before enableService when configuring modules
	+ Added needsSaveAfterConfig state to service modules
	+ Better exceptions logging in EBox::CGI::Run
	+ Fixed 'element not exists' error when enabling a log watcher
	+ Scroll up when showing modal dialog
	+ Added fqdnChanged methods to SysInfo::Observer
	+ Fixed SSL configuration conflicts betwen SOAPClient and RESTClient
3.0.5
	+ Template ajax/simpleModalDialog.mas can now accept text
	+ Used poweroff instead of halt to assure that system is powered
	  off after halt
	+ Fixed log audit database insert error when halting or rebooting
	+ Added time-based closable notification messages
	+ Adapted to new EBox::setLocaleEnvironment method
	+ EBox::Type::File now allows ebox user to own files in directories
	  which are not writable by him
	+ Removed cron daily invocation of deprecated report scripts
3.0.4
	+ Added EBox::SyncFolders interface
	+ Fixed invokation of tar for backup of model files
	+ New observer for sysinfo module to notify modules implementing the
	  SysInfo::Observer interface when the host name or host domain is
	  changed by the user, before and after the change takes effect
	+ Stop and start apache after language change to force environment reload
	+ Reload page after language change
	+ EBox::Module::Service::isRunning() skips daemons whose precondition fail
	+ Fixed undefined reference in DataTable controller for log audit
	+ Added and used serviceId field for service certificates
	+ Fixed SQL quoting of column names in unbuffered inserts and consolidation
3.0.3
	+ Fixed bug which prevented highlight of selected item in menu
	+ Fixed base class of event dispatcher to be compatible with the
	  changes dispatcher configuration table
	+ Fixed event daemon to use dumped variables
	+ Fixed need of double-click when closing menu items in some cases
	+ Fixed logs consolidation to avoid high CPU usage
	+ In view log table: correctly align previous and first page buttons
	+ Improve host name and domain validation.
	+ Forbidden the use of a qualified hostname in change hostname form
	+ Update samba hostname-dependent fields when hostname is changed
	+ Confirmation dialog when the local domain is changed and with a
	  warning if local domain which ends in .local
3.0.2
	+ The synchronization of redis cache refuses with log message to set
	  undefined values
	+ Fixed wrong sql statement which cause unwanted logs purge
	+ DataForm does not check for uniqueness of its fields, as it only
	  contains a single row
	+ In ConfigureLogs, restored printable names for log domains
	+ Fixed dashboard update error on modules widget, counter-graph
	  widget and widget without sections
	+ Better way to fix non-root warnings during boot without interfering
	  on manual restart commands in the shell
3.0.1
	+ Properly set default language as the first element of the Select to
	  avoid its loss on the first apache restart
	+ Set milestone to 3.0.X when creating tickets in trac.zentyal.org
	+ Removed forced setting of LANG variables in mod_perl which made progress
	  indicator fail when using any language different to English
	+ Removed some frequent undef warnings
	+ Added executeOnBrothers method to EBox::Model::Component
	+ Fixed repetition of 'add' and 'number change' events in RAID watcher
	+ Fixed incorrect display of edit button in tables without editField action
	+ Cache MySQL password to avoid reading it all the time
	+ Fixed request came from non-root user warnings during boot
	+ Send info event in Runit watcher only if the service was down
	  MAX_DOWN_PERIODS
3.0
	+ Removed beta logo
	+ Set 'firstInstall' flag on modules when installing during initial install
	+ Set 'restoringBackup' flag on modules when restoring backup
	+ Call enableService after initialSetup while restoring backup
	+ Registration link in widget now have appropiate content when either
	  remoteservices or software are not installed
	+ Fixed style for disabled buttons
	+ Composite and DataTable viewers recover from errors in pageTitle method
	+ Fixed intermitent failure in progress when there are no slides
	+ Rollback redis transaction on otherwise instead finally block
	+ Members of the 'admin' group can now login again on Zentyal
	+ Multi-admin management for commercial editions
	+ First and last move row buttons are now disabled instead of hidden
	+ In save changes dialog set focus always in the 'save' button
	+ Fixed i18n problem in some cases where environment variables
	  were different than the selected locale on Zentyal UI, now
	  LANG and LC_MESSAGES are explicitly passed to mod_perl
	+ Reviewed registration strings
	+ Added template attribute to MultiStateAction to provide any kind
	  of HTML to display an action
	+ Changed icon, name and link for Zentyal Remote
	+ Fixed some compatibility issues with Internet Explorer 9
	+ Show warning with Internet Explorer 8 or older
	+ Improved dashboard buttons colors
2.3.24
	+ Do not cache undef values in EBox::Config::Redis::get()
	+ Code fix on subscription retrieval for Updates event
	+ Update validate referer to new Remote Services module API
	+ In-place booleans now properly mark the module as changed
	+ Do not try to read slides if software module is not installed
	+ Fixed wrong call in Events::isEnabledDispatcher()
	+ Updated 'created by' footer
2.3.23
	+ Change the default domain name from 'zentyal.lan' to
	  'zentyal-domain.lan'
	+ Changes in first enable to avoid letting modules unsaved
	+ Type File now accepts spaces in the file name
	+ Added setTimezone method to MyDBEngine
	+ Enable consolidation after reviewing and pruning
	+ Code typo fix in Events::isEnabledWatcher
	+ Remove all report code from core
	+ Move SysInfo report related to remoteservices module
	+ Fixed regression which removed scroll bars from popups
	+ New carousel transition for the installation slides
	+ Added option to not show final notes in progress bar
	+ EBox::Model::Component::modelGetter does not die when trying to
	  get a model for an uninstalled module
	+ Added previous/next buttons to manually switch installation slides
	+ New installation slides format
	+ Added compatibility with MS Internet Explorer >= 8
2.3.22
	+ Changed first installation workflow and wizard infraestructure
	+ Improved firewall icons
	+ Set hover style for configure rules button in firewall
	+ Do not disable InnoDB in mysql if there are other databases
	+ Progress indicator no longer calls showAds if it is undefined
	+ Send cache headers on static files to improve browsing speed
	+ Added foreignNoSyncRows and foreignFilter options to EBox::Types::Select
	+ Improved settings icon
	+ Fixed modalboxes style
	+ Improve host domain validation. Single label domains are not allowed.
2.3.21
	+ Fixes on notifyActions
	+ Check for isDaemonRunning now compatible with asterisk status
	+ Fixed warning call in EBox::Types::HasMany
2.3.20
	+ New look & feel for the web interface
	+ Adjust slides transition timeout during installation
	+ Audit changes table in save changes popup has scroll and better style
	+ Model messages are printed below model title
	+ noDataMsg now allows to add elements if it makes sense
	+ Fixed ajax/form.mas to avoid phantom change button
	+ EBox::Model::Manager::_setupModelDepends uses full paths so the
	  dependecies can discriminate between models with the same name
	+ Default row addition in DataForm does not fires validateTypedRow
	+ Code typo fix in change administration port model
	+ Set only Remote as option to export/import configuration to a
	  remote site
	+ Return undef in HasMany type when a model is not longer
	  available due to being uninstalled
	+ Added onclick atribute to the link.mas template
	+ Fix exception raising when no event component is found
	+ table_ordered.js : more robust trClick event method
	+ Changed dashboard JS which sometimes halted widget updates
	+ Added popup dialogs for import/export configuration
	+ Changes in styles and sizes of the save/revoke dialog
	+ Removed redudant code in ConfigureWatchers::syncRows which made module
	  to have an incorrect modified state
	+ Dont show in bug report removed packages with configuration
	  held as broken packages
	+ DataTable::size() now calls to syncRows()
	+ EBox::Module::Config::set_list quivalent now has the same
	  behaviour than EBox::Module::Config::set
2.3.19
	+ Manually set up models for events to take into account the
	  dynamic models from the log watcher filtering models
	+ Fixed warnings when deleting a row which is referenced in other model
	+ Disable HTML form autocompletion in admin password change model
	+ Fixed incorrect non-editable warnings in change date and time model
	+ Fixed parsing value bug in EBox::Types::Date and EBox::Types::Time
	+ Reworked mdstat parsing, added failure_spare status
	+ Configuration backup implicitly preserves ownership of files
	+ Changes in styles and sizes of the save/revoke dialog
	+ New data form row is copied from default row, avoiding letting hidden
	  fields without its default value and causing missing fields errors
	+ Always fill abstract type with its default value, this avoids
	  errors with hidden fields with default value
	+ Different page to show errors when there are broken software packages
	+ InverseMatchSelect and InverseMatchUnion use 'not' instead of '!' to
	  denote inverse match. This string is configurable with a type argument
	+ Fixed types EBox::Type::InverseMatchSelect and InverseMatchUnion
	+ Fixed bug in DataTable::setTypedRow() which produced an incorrect 'id'
	  row element in DataTable::updateRowNotify()
	+ In tableBody.mas template: decomposed table topToolbar section in methods
	+ Fixed bug in discard changes dialog
	+ Confirmation dialogs now use styled modalboxes
	+ Do not reload page after save changes dialog if operation is successful
	+ Maintenance menu is now kept open when visiting the logs index page
2.3.18
	+ Manual clone of row in DataTable::setTypedRow to avoid segfault
	+ Avoid undef warnings in EBox::Model::DataTable::_find when the
	  element value is undef
	+ Fixed kill of ebox processes during postrm
	+ Set MySQL root password in create-db script and added mysql script
	  to /usr/share/zentyal for easy access to the zentyal database
	+ Increased timeout redirecting to wizards on installation to 5 seconds
	  to avoid problems on some slow or loaded machines
	+ Save changes dialog do not appear if there are no changes
	+ Delete no longer needed duplicated code
	+ Do not go to save changes after a regular package installation
	  they are saved only in the first install
	+ Progress bar in installation refactored
2.3.17
	+ Do not use modal box for save changes during installation
	+ Hidden fields in DataTables are no longer considered compulsory
	+ Select type has now its own viewer that allows use of filter function
	+ User is now enabled together with the rest of modules on first install
2.3.16
	+ Fix 'oldRow' parameter in UpdatedRowNotify
	+ Use Clone::Fast instead of Clone
	+ Modal dialog for the save and discard changes operations
	+ Use a different lock file for the usercorner redis
	+ Improved look of tables when checkAll controls are present
	+ Better icons for clone action
	+ Added confirmation dialog feature to models; added confirmation
	  dialog to change hostname model
	+ Dynamic default values are now properly updated when adding a row
	+ Kill processes owned by the ebox user before trying to delete it
	+ Do not use sudo to call status command at EBox::Service::running
	+ Fixed regression setting default CSS class in notes
2.3.15
	+ Added missing call to updateRowNotify in DataForms
	+ Fixed silent error in EBox::Types::File templates for non-readable
	  by ebox files
	+ Use pkill instead of killall in postinst
	+ Use unset instead of delete_dir when removing rows
	+ Do not set order list for DataForms
	+ Only try to clean tmp dir on global system start
2.3.14
	+ Error message for failure in package cache creation
	+ Fixed regression when showing a data table in a modal view
	+ Do not do a redis transaction for network module init actions
	+ Fixed EBox::Module::Config::st_unset()
	+ Allowed error class in msg template
2.3.13
	+ Fixed problems in EventDaemon with JSON and blessed references
	+ More crashes avoided when watchers or dispatchers doesn't exist
	+ Proper RAID watcher reimplementation using the new state API
	+ EBox::Config::Redis singleton has now a instance() method instead of new()
	+ Deleted wrong use in ForcePurge model
2.3.12
	+ Fixed problem with watchers and dispatchers after a module deletion
	+ Fixed EBox::Model::DataTable::_checkFieldIsUnique, it failed when the
	  printableValue of the element was different to its value
	+ Fixed separation between Add table link and table body
	+ Adaptation of EventDaemon to model and field changes
	+ Disabled logs consolidation on purge until it is reworked, fixed
	  missing use in purge logs model
	+ Fixed Componet::parentRow, it not longer tries to get a row with
	  undefined id
	+ Fix typo in ConfigureLogs model
	+ Mark files for removing before deleting the row from backend in
	  removeRow
	+ The Includes directives are set just for the main virtual host
	+ Fixed EventDaemon crash
2.3.11
	+ Mark files for removing before deleting the row from backend in removeRow
	+ Dashboard widgets now always read the information from RO
	+ Enable actions are now executed before enableService()
	+ Fixed regression which prevented update of the administration service
	  port when it was changed in the interface
	+ New EBox::Model::Composite::componentNames() for dynamic composites
	+ Remove _exposedMethods() feature to reduce use of AUTOLOAD
	+ Removed any message set in the model in syncRows method
	+ Added global() method to modules and components to get a coherent
	  read-write or read-only instance depending on the context
	+ Removed Model::Report and Composite::Report namespaces to simplify model
	  management and specification
	+ New redis key naming, with $mod/conf/*, $mod/state and $mod/ro/* replacing
	  /ebox/modules/$mod/*, /ebox/state/$mod/* and /ebox-ro/modules/$mod/*
	+ Removed unnecessary parentComposite methods in EBox::Model::Component
	+ Only mark modules as changed when data has really changed
	+ EBox::Global::modChange() throws exception if instance is readonly
	+ New get_state() and set_state() methods, st_* methods are kept for
	  backwards compatibility, but they are deprecated
	+ Simplified events module internals with Watcher and Dispatcher providers
	+ Model Manager is now able to properly manage read-only instances
	+ Composites can now use parentModule() like Models
	+ Renamed old EBox::GConfModule to EBox::Module::Config
	+ Unified model and composite management in the new EBox::Model::Manager
	+ Model and composites are loaded on demand to reduce memory consumption
	+ Model and composite information is now stored in .yaml schemas
	+ ModelProvider and CompositeProvider are no longer necessary
	+ Simplified DataForm using more code from DataTable
	+ Adapted RAID and restrictedResources() to the new JSON objects in redis
	+ Remove unused override modifications code
	+ Added /usr/share/zentyal/redis-cli wrapper for low-level debugging
	+ Use simpler "key: value" format for dumps instead of YAML
	+ Row id prefixes are now better chosen to avoid confusion
	+ Use JSON instead of list and hash redis types (some operations,
	  specially on lists, are up to 50% faster and caching is much simpler)
	+ Store rows as hashes instead of separated keys
	+ Remove deprecated all_dirs and all_entries methods
	+ Remove obsolete EBox::Order package
	+ Remove no longer needed redis directory tree sets
	+ Fixed isEqualTo() method on EBox::Types::Time
	+ EBox::Types::Abstract now provides default implementations of fields(),
	  _storeInGConf() and _restoreFromHash() using the new _attrs() method
	+ Remove indexes on DataTables to reduce complexity, no longer needed
	+ Simplified ProgressIndicator implementation using shared memory
	+ New EBox::Util::SHMLock package
	+ Implemented transactions for redis operations
	+ Replace old MVC cache system with a new low-level redis one
	+ Delete no longer necessary regen-redis-db tool
	+ Added new checkAll property to DataTable description to allow
	  multiple check/uncheck of boolean columns
2.3.10
	+ Added Desktop::ServiceProvider to allow modules to implement
	  requests from Zentyal desktop
	+ Added VirtualHost to manage desktop requests to Zentyal server
	+ Fix EventDaemon in the transition to MySQL
	+ Send EventDaemon errors to new rotated log file /var/log/zentyal/events.err
	+ Send an event to Zentyal Cloud when the updates are up-to-date
	+ Send an info event when modules come back to running
	+ Include additional info for current event watchers
	+ Fixed RAID report for some cases of spare devices and bitmaps
	+ Fixed log purge, SQL call must be a statement not a query
	+ Fixed regex syntax in user log queries
	+ Added missing "use Filesys::Df" to SysInfo
	+ Disabled consolidation by default until is fixed or reimplemented
	+ Fixed regresion in full log page for events
	+ Added clone action to data tables
	+ Fixed regression in modal popup when showing element table
	+ Added new type EBox::Types::KrbRealm
	+ Fix broken packages when dist-upgrading from old versions: stop ebox
	  owned processes before changing home directory
	+ Log the start and finish of start/stop modules actions
	+ Added usesPort() method to apache module
2.3.9
	+ Enable SSLInsecureRenegotiation to avoid master -> slave SOAP handsake
	  problems
	+ Added validateRowRemoval method to EBox::Model::DataTable
	+ Use rm -rf instead of remove_tree to avoid chdir permission problems
	+ Avoid problems restarting apache when .pid file does not exist
	+ Do not use graceful on apache to allow proper change of listen port
	+ Simplified apache restart mechanism and avoid some problems
2.3.8
	+ Create tables using MyISAM engine by default
	+ Delete obsolete 'admin' table
2.3.7
	+ Fixed printableName for apache module and remove entry in status widget
	+ Merged tableBodyWithoutActions.mas into tableBody.mas
	+ Removed tableBodyWithoutEdit.mas because it is no longer used
	+ Better form validation message when there are no ids for
	  foreign rows in select control with add new popup
	+ Fixed branding of RSS channel items
	+ Fixed destination path when copying zentyal.cnf to /etc/mysql/conf.d
	+ Packaging fixes for precise
2.3.6
	+ Switch from CGIs to models in System -> General
	+ New value() and setValue() methods in DataForm::setValue() for cleaner
	  code avoiding use of AUTOLOAD
	+ Added new EBox::Types::Time, EBox::Types::Date and EBox::Types::TimeZone
	+ Added new attribute 'enabled' to the Action and MultiStateAction types
	  to allow disabling an action. Accepts a scalar or a CODE ref
	+ The 'defaultValue' parameter of the types now accept a CODE ref that
	  returns the default value.
2.3.5
	+ Added force parameter in validateTypedRow
	+ Fixed 'hidden' on types when using method references
	+ Removed some console problematic characters from Util::Random::generate
	+ Added methods to manage apache CA certificates
	+ Use IO::Socket::SSL for SOAPClient connections
	+ Removed apache rewrite from old slaves implementation
	+ Do not show RSS image if custom_prefix defined
2.3.4
	+ Avoid 'negative radius' error in DiskUsage chart
	+ Fixed call to partitionFileSystems in EBox::SysInfo::logReportInfo
	+ Log audit does not ignore fields which their values could be interpreted
	  as boolean false
	+ Avoid ebox.cgi failure when showing certain strings in the error template
	+ Do not calculate md5 digests if override_user_modification is enabled
	+ Clean /var/lib/zentyal/tmp on boot
	+ Stop apache gracefully and delete unused code in Apache.pm
	+ Cache contents of module.yaml files in Global
2.3.3
	+ The editable attribute of the types now accept a reference to a function
	  to dinamically enable or disable the field.
	+ In progress bar CGIs AJAX call checks the availability of the
	  next page before loading it
	+ Replaced community logo
	+ Adapted messages in the UI for new editions
	+ Changed cookie name to remove forbidden characters to avoid
	  incompatibilities with some applications
	+ Added methods to enable/disable restart triggers
2.3.2
	+ Fixed redis unix socket permissions problem with usercorner
	+ Get row ids without safe characters checking
	+ Added EBox::Util::Random as random string generator
	+ Set log level to debug when cannot compute md5 for a nonexistent file
	+ Filtering in tables is now case insensitive
	+ ProgressIndicator no longer leaves zombie processes in the system
	+ Implemented mysqldump for logs database
	+ Remove zentyal-events cron script which should not be longer necessary
	+ Bugfix: set executable permissions to cron scripts and example hooks
	+ Added a global method to retrieve installed server edition
	+ Log also duration and compMessage to events.log
2.3.1
	+ Updated Standards-Version to 3.9.2
	+ Fixed JS client side table sorting issue due to Prototype
	  library upgrade
	+ Disable InnoDB by default to reduce memory consumption of MySQL
	+ Now events are logged in a new file (events.log) in a more
	  human-readable format
	+ Added legend to DataTables with custom actions
	+ Changed JS to allow the restore of the action cell when a delete
	  action fails
	+ Set milestone to 3.0 when creating bug reports in the trac
	+ Avoid temporal modelInstance errors when adding or removing
	  modules with LogWatchers or LogDispatcher
	+ Unallow administration port change when the port is in use
2.3
	+ Do not launch a passwordless redis instance during first install
	+ New 'types' field in LogObserver and storers/acquirers to store special
	  types like IPs or MACs in an space-efficient way
	+ Use MySQL for the logs database instead of PostgreSQL
	+ Bugfix: logs database is now properly recreated after purge & install
	+ Avoid use of AUTOLOAD to execute redis commands, improves performance
	+ Use UNIX socket to connect to redis for better performance and
	  update default redis 2.2 settings
	+ Use "sudo" group instead of "admin" one for the UI access control
	+ Added EBox::Module::Base::version() to get package version
	+ Fixed problem in consalidation report when accumulating results
	  from queries having a "group by table.field"
	+ Added missing US and Etc zones in timezone selector
	+ Replaced autotools with zbuildtools
	+ Refuse to restore configuration backup from version lesser than
	  2.1 unless forced
	+ Do not retrieve format.js in every graph to improve performance
	+ The purge-module scripts are always managed as root user
	+ New grep-redis tool to search for patterns in redis keys or
	  values
	+ Use partitionFileSystems method from EBox::FileSystem
2.2.4
	+ New internal 'call' command in Zentyal shell to 'auto-use' the module
	+ Zentyal shell now can execute commandline arguments
	+ Bugfix: EBox::Types::IPAddr::isEqualTo allows to change netmask now
	+ Removed some undefined concatenation and compare warnings in error.log
	+ Ignore check operation in RAID event watcher
	+ Skip IP addresses ending in .0 in EBox::Types::IPRange::addresses()
	+ Do not store in redis trailing dots in Host and DomainName types
	+ Added internal command to instance models and other improvements in shell
	+ Now the whole /etc/zentyal directory is backed up and a copy of the
	  previous contents is stored at /var/backups before restoring
	+ Removing a module with a LogWatcher no longer breaks the LogWatcher
	  Configuration page anymore
	+ Fixed error in change-hostname script it does not longer match substrings
	+ Bugfix: Show breadcrumbs even from models which live in a
	  composite
	+ HTTPLink now returns empty string if no HTTPUrlView is defined
	  in DataTable class
	+ Added mising use sentence in EBox::Event::Watcher::Base
2.2.3
	+ Bugfix: Avoid url rewrite to ebox.cgi when requesting to /slave
	+ Fixed logrotate configuration
	+ More resilient way to handle with missing indexes in _find
	+ Added more informative text when mispelling methods whose prefix
	  is an AUTOLOAD action
	+ A more resilient solution to load events components in EventDaemon
	+ Added one and two years to the purge logs periods
	+ Fixed downloads from EBox::Type::File
2.2.2
	+ Revert cookie name change to avoid session loss in upgrades
	+ Do not try to change owner before user ebox is created
2.2.1
	+ Removed obsolete references to /zentyal URL
	+ Create configuration backup directories on install to avoid warnings
	  accessing the samba share when there are no backups
	+ Log result of save changes, either successful or with warnings
	+ Changed cookie name to remove forbidden characters to avoid
	  incompatibilities with some applications
	+ Removed duplicated and incorrect auding logging for password change
	+ Fixed some non-translatable strings
	+ Create automatic bug reports under 2.2.X milestone instead of 2.2
	+ Fixed bug changing background color on selected software packages
2.1.34
	+ Volatile types called password are now also masked in audit log
	+ Adjust padding for module descriptions in basic software view
	+ Removed beta icon
2.1.33
	+ Fixed modal add problems when using unique option on the type
	+ Fixed error management in the first screen of modal add
	+ Unify software selection and progress colors in CSS
	+ Set proper message type in Configure Events model
	+ Fixed error checking permanentMessage types in templates/msg.mas
2.1.32
	+ Added progress bar colors to theme definition
	+ Remove no longer correct UTF8 decode in ProgressIndicator
	+ Fixed UTF8 double-encoding on unexpected error CGI
	+ Reviewed some subscription strings
	+ Always fork before apache restart to avoid port change problems
	+ Stop modules in the correct order (inverse dependencies order)
	+ Better logging of failed modules on restore
2.1.31
	+ Do not start managed daemons on boot if the module is disabled
	+ Better message on redis error
	+ Watch for dependencies before automatic enable of modules on first install
2.1.30
	+ Removed obsolete /ebox URL from RSS link
	+ Changed methods related with extra backup data in modules logs
	  to play along with changes in ebackup module
	+ Set a user for remote access for audit reasons
	+ Detect session loss on AJAX requests
2.1.29
	+ Startup does not fail if SIGPIPE received
2.1.28
	+ Added code to mitigate false positives on module existence
	+ Avoid error in logs full summary due to incorrect syntax in template
	+ Allow unsafe chars in EBox::Types::File to avoid problems in some browsers
	+ Reviewed some subscription strings
	+ Warning about language-packs installed works again after Global changes
	+ Show n components update when only zentyal packages are left to
	  upgrade in the system widget
	+ Do not show debconf warning when installing packages
	+ EBox::Types::IPAddr (and IPNetwork) now works with defaultValue
	+ Allow to hide menu items, separators and dashboard widgets via conf keys
2.1.27
	+ Do not create tables during Disaster Recovery installation
	+ Added new EBox::Util::Debconf::value to get debconf values
	+ DataTable controller does no longer try to get a deleted row
	  for gather elements values for audit log
	+ Check if Updates watcher can be enabled if the subscription
	  level is yet unknown
2.1.26
	+ Detection of broken packages works again after proper deletion
	  of dpkg_running file
	+ Keep first install redis server running until trigger
	+ Unified module restart for package trigger and init.d
	+ Use restart-trigger script in postinst for faster daemons restarting
	+ System -> Halt/Reboot works again after regression in 2.1.25
	+ Added framework to show warning messages after save changes
	+ Change caption of remote services link to Zentyal Cloud
	+ Do not show Cloud link if hide_cloud_link config key is defined
	+ Added widget_ignore_updates key to hide updates in the dashboard
	+ Differentiate ads from notes
	+ Allow custom message type on permanentMessage
	+ Only allow custom themes signed by Zentyal
	+ Removed /zentyal prefix from URLs
	+ Caps lock detection on login page now works again
	+ Added HiddenIfNotAble property to event watchers to be hidden if
	  it is unabled to monitor the event
	+ Dashboard values can be now error and good as well
	+ Include a new software updates widget
	+ Include a new alert for basic subscriptions informing about
	  software updates
	+ Add update-notifier-common to dependencies
	+ EBox::DataTable::enabledRows returns rows in proper order
	+ Use custom ads when available
	+ Disable bug report when hide_bug_report defined on theme
2.1.25
	+ Do not show disabled module warnings in usercorner
	+ Mask passwords and unify boolean values in audit log
	+ Do not override type attribute for EBox::Types::Text subtypes
	+ Corrected installation finished message after first install
	+ Added new disableAutocomplete attribute on DataTables
	+ Optional values can be unset
	+ Minor improvements on nmap scan
2.1.24
	+ Do not try to generate config for unconfigured services
	+ Remove unnecessary redis call getting _serviceConfigured value
	+ Safer sizes for audit log fields
	+ Fix non-translatable "show help" string
	+ Allow links to first install wizard showing a desired page
	+ Fixed bug in disk usage when we have both values greater and
	  lower than 1024 MB
	+ Always return a number in EBox::AuditLogging::isEnabled to avoid
	  issues when returning the module status
	+ Added noDataMsg attribute on DataTable to show a message when
	  there are no rows
2.1.23
	+ Removed some warnings during consolidation process
	+ Depend on libterm-readline-gnu-perl for history support in shells
	+ Fixed error trying to change the admin port with NTP enabled
	+ Fixed breadcrumb destination for full log query page
	+ Use printableActionName in DataTable setter
2.1.22
	+ Fixed parentRow method in EBox::Types::Row
	+ Added new optionalLabel flag to EBox::Types::Abstract to avoid
	  show the label on non-optional values that need to be set as
	  optional when using show/hide viewCustomizers
	+ Added initHTMLStateOrder to View::Customizer to avoid incorrect
	  initial states
	+ Improved exceptions info in CGIs to help bug reporting
	+ Do not show customActions when editing row on DataTables
2.1.21
	+ Fixed bug printing traces at Global.pm
	+ Check new dump_exceptions confkey instead of the debug one in CGIs
	+ Explicit conversion to int those values stored in our database
	  for correct dumping in reporting
	+ Quote values in update overwrite while consolidating for reporting
2.1.20
	+ Fixed regression in edition in place of booleans
	+ Better default balance of the dashboard based on the size of the widgets
	+ Added defaultSelectedType argument to PortRange
2.1.19
	+ Disable KeepAlive as it seems to give performance problems with Firefox
	  and set MaxClients value back to 1 in apache.conf
	+ Throw exceptions when calling methods not aplicable to RO instances
	+ Fixed problems when mixing read/write and read-only instances
	+ Date/Time and Timezone moved from NTP to core under System -> General
	+ Do not instance hidden widgets to improve dashboard performance
	+ New command shell with Zentyal environment at /usr/share/zentyal/shell
	+ Show warning when a language-pack is not installed
	+ Removed unnecessary dump/load operations to .bak yaml files
	+ AuditLogging and Logs constructor now receive the 'ro' parameter
	+ Do not show Audit Logging in Module Status widget
2.1.18
	+ New unificated zentyal-core.logrotate for all the internal logs
	+ Added forceEnabled option for logHelpers
	+ Moved carousel.js to wizard template
	+ Add ordering option to wizard pages
	+ Fixed cmp and isEqualTo methods for EBox::Types::IPAddr
	+ Fixed wrong Mb unit labels in Disk Usage and use GB when > 1024 MB
	+ Now global-action script can be called without progress indicator
	+ Fixed EBox::Types::File JavaScript setter code
	+ Added support for "Add new..." modal boxes in foreign selectors
	+ Each module can have now its customized purge-module script
	  that will be executed after the package is removed
	+ Added Administration Audit Logging to log sessions, configuration
	  changes, and show pending actions in save changes confirmation
	+ User name is stored in session
	+ Remove deprecated extendedRestore from the old Full Backup
2.1.17
	+ Fixed RAID event crash
	+ Added warning on models and composites when the module is disabled
	+ Fixed login page style with some languages
	+ Login page template can now be reused accepting title as parameter
	+ EBox::Types::File does not write on redis when it fails to
	  move the fail to its final destination
	+ Added quote column option for periodic log consolidation and
	  report consolidation
	+ Added exclude module option to backup restore
2.1.16
	+ Do not show incompatible navigator warning on Google Chrome
	+ Fixed syncRows override detection on DataTable find
	+ clean-conf script now deletes also state data
	+ Avoid 'undefined' message in selectors
2.1.15
	+ Move Disk Usage and RAID to the new Maintenance menu
	+ Always call syncRows on find (avoid data inconsistencies)
	+ Filename when downloading a conf backup now contains hostname
	+ Fixed bug in RAID template
	+ Set proper menu order in System menu (fixes NTP position)
	+ Fixed regresion in page size selector on DataTables
	+ Fixed legend style in Import/Export Configuration
2.1.14
	+ Fixed regresion with double quotes in HTML templates
	+ Fixed problems with libredis-perl version dependency
	+ Adding new apparmor profile management
2.1.13
	+ Better control of errors when saving changes
	+ Elements of Union type can be hidden
	+ Model elements can be hidden only in the viewer or the setter
	+ HTML attributtes are double-quoted
	+ Models can have sections of items
	+ Password view modified to show the confirmation field
	+ New multiselect type
	+ Redis backend now throws different kind of exceptions
2.1.12
	+ Revert no longer necessary parents workaround
	+ Hide action on viewCustomizer works now on DataTables
2.1.11
	+ Fixed bug which setted bad directory to models in tab view
	+ Union type: Use selected subtype on trailingText property if the
	  major type does not have the property
	+ Raise MaxClients to 2 to prevent apache slowness
2.1.10
	+ Security [ZSN-2-1]: Avoid XSS in process list widget
2.1.9
	+ Do not try to initialize redis client before EBox::init()
	+ Safer way to delete rows, deleting its id reference first
	+ Delete no longer needed workaround for gconf with "removed" attribute
	+ Fixed regression in port range setter
2.1.8
	+ Fixed regression in menu search
	+ Fixed missing messages of multi state actions
	+ Help toggler is shown if needed when dynamic content is received
	+ Fixed issue when disabling several actions at once in a data table view
	+ All the custom actions are disabled when one is clicked
	+ Submit wizard pages asynchronously and show loading indicator
	+ Added carousel.js for slide effects
2.1.7
	+ Fixed issues with wrong html attributes quotation
	+ Bugfix: volatile types can now calculate their value using other
	  the value from other elements in the row no matter their position
2.1.6
	+ Attach software.log to bug report if there are broken packages
	+ Added keyGenerator option to report queries
	+ Tuned apache conf to provide a better user experience
	+ Actions click handlers can contain custom javascript
	+ Restore configuration with force dependencies option continues
	  when modules referenced in the backup are not present
	+ Added new MultiStateAction type
2.1.5
	+ Avoid problems getting parent if the manager is uninitialized
	+ Rename some icon files with wrong extension
	+ Remove wrong optional attribute for read-only fields in Events
	+ Renamed all /EBox/ CGI URLs to /SysInfo/ for menu folder coherency
	+ Added support for custom actions in DataTables
	+ Replaced Halt/Reboot CGI with a model
	+ Message classes can be set from models
	+ Fixed error in Jabber dispatcher
	+ Show module name properly in log when restart from the dashboard fails
	+ Avoid warning when looking for inexistent PID in pidFileRunning
2.1.4
	+ Changed Component's parent/child relationships implementation
	+ Fixed WikiFormat on automatic bug report tickets
	+ Do not show available community version in Dashboard with QA
 	  updates
2.1.3
	+ Fall back to readonly data in config backup if there are unsaved changes
	+ Allow to automatically send a report in the unexpected error page
	+ Logs and Events are now submenus of the new Maintenance menu
	+ Configuration Report option is now present on the Import/Export section
	+ Require save changes operation after changing the language
	+ Added support for URL aliases via schemas/urls/*.urls files
	+ Allow to sort submenu items via 'order' attribute
	+ Automatically save changes after syncRows is called and mark the module
	  mark the module as unchanged unless it was previously changed
	+ Removed unnecessary ConfigureEvents composite
	+ Removed unnecessary code from syncRows in logs and events
	+ Restore configuration is safer when restoring /etc/zentyal files
	+ Fixed unescaped characters when showing an exception
	+ Fixed nested error page on AJAX requests
	+ Adapted dumpBackupExtraData to new expected return value
	+ Report remoteservices, when required, a change in administration
	  port
	+ Added continueOnModuleFail mode to configuration restore
	+ Fixed Firefox 4 issue when downloading backups
	+ Show scroll when needed in stacktraces (error page)
	+ More informative error messages when trying to restart locked modules
	  from the dashboard
	+ Creation of plpgsql language moved from EBox::Logs::initialSetup
	  to create-db script
	+ Redis backend now throws different kind of exceptions
	+ Avoid unnecesary warnings about PIDs
	+ Update Jabber dispatcher to use Net::XMPP with some refactoring
	+ Save changes messages are correctly shown with international charsets
	+ Support for bitmap option in RAID report
	+ Retry multiInsert line by line if there are encoding errors
	+ Adapted to new location of partitionsFileSystems in EBox::FileSystem
	+ Event messages are cleaned of null characters and truncated
	  before inserting in the database when is necessary
	+ Improve message for "Free storage space" event and send an info
	  message when a given partition is not full anymore
	+ Event messages now can contain newline characters
	+ Objects of select type are compared also by context
	+ Remove cache from optionsFromForeignModel since it produces
	  problems and it is useless
	+ Set title with server name if the server is subscribed
	+ Fix title HTML tag in views for Models and Composites
	+ Added lastEventsReport to be queried by remoteservices module
	+ Added EBox::Types::HTML type
	+ Added missing manage-logs script to the package
	+ Fixed problems with show/hide help switch and dynamic content
	+ Menus with subitems are now kept unfolded until a section on a
	  different menu is accessed
	+ Sliced restore mode fails correctly when schema file is missing,
	  added option to force restore without schema file
	+ Purge conf now purges the state keys as well
	+ Added EBox::Types::IPRange
2.1.2
	+ Now a menu folder can be closed clicking on it while is open
	+ Bugfix: cron scripts are renamed and no longer ignored by run-parts
	+ Added new EBox::Util::Nmap class implementing a nmap wrapper
2.1.1
	+ Fixed incoherency problems with 'on' and '1' in boolean indexes
	+ Move cron scripts from debian packaging to src/scripts/cron
	+ Trigger restart of logs and events when upgrading zentyal-core
	  without any other modules
	+ Don't restart apache twice when upgrading together with more modules
	+ Fixed params validation issues in addRow
2.1
	+ Replace YAML::Tiny with libyaml written in C through YAML::XS wrapper
	+ Minor bugfix: filter invalid '_' param added by Webkit-based browser
	  on EBox::CGI::Base::params() instead of _validateParams(), avoids
	  warning in zentyal.log when enabling modules
	+ All CGI urls renamed from /ebox to /zentyal
	+ New first() and deleteFirst() methods in EBox::Global to check
	  existence and delete the /var/lib/zentyal/.first file
	+ PO files are now included in the language-pack-zentyal-* packages
	+ Migrations are now always located under /usr/share/$package/migration
	  this change only affects to the events and logs migrations
	+ Delete no longer used domain and translationDomain methods/attributes
	+ Unified src/libexec and tools in the new src/scripts directory
	+ Remove the ebox- prefix on all the names of the /usr/share scripts
	+ New EBox::Util::SQL package with helpers to create and drop tables
	  from initial-setup and purge-module for each module
	+ Always drop tables when purging a package
	+ Delete 'ebox' user when purging zentyal-core
	+ Moved all SQL schemas from tools/sqllogs to schemas/sql
	+ SQL time-period tables are now located under schemas/sql/period
	+ Old ebox-clean-gconf renamed to /usr/share/zentyal/clean-conf and
	  ebox-unconfigure-module is now /usr/share/zentyal/unconfigure-module
	+ Added default implementation for enableActions, executing
	  /usr/share/zentyal-$modulename/enable-module if exists
	+ Optimization: Do not check if a row is unique if any field is unique
	+ Never call syncRows on read-only instances
	+ Big performance improvements using hashes and sets in redis
	  database to avoid calls to the keys command
	+ Delete useless calls to exists in EBox::Config::Redis
	+ New regen-redis-db tool to recreate the directory structure
	+ Renamed /etc/cron.hourly/90manageEBoxLogs to 90zentyal-manage-logs
	  and moved the actual code to /usr/share/zentyal/manage-logs
	+ Move /usr/share/ebox/zentyal-redisvi to /usr/share/zentyal/redisvi
	+ New /usr/share/zentyal/initial-setup script for modules postinst
	+ New /usr/share/zentyal/purge-module script for modules postrm
	+ Removed obsolete logs and events migrations
	+ Create plpgsql is now done on EBox::Logs::initialSetup
	+ Replace old ebox-migrate script with EBox::Module::Base::migrate
	+ Rotate duplicity-debug.log log if exists
	+ Bug fix: Port selected during installation is correctly saved
	+ Zentyal web UI is restarted if their dependencies are upgraded
	+ Bug fix: Logs don't include unrelated information now
	+ Add total in disk_usage report
	+ Bugfix: Events report by source now works again
	+ Do not include info messages in the events report
	+ Services event is triggered only after five failed checkings
	+ Do not add redundant includedir lines to /etc/sudoers
	+ Fixed encoding for strings read from redis server
	+ Support for redis-server 2.0 configuration
	+ Move core templates to /usr/share/zentyal/stubs/core
	+ Old /etc/ebox directory replaced with the new /etc/zentyal with
	  renamed core.conf, logs.conf and events.conf files
	+ Fixed broken link to alerts list
2.0.15
	+ Do not check the existence of cloud-prof package during the
	  restore since it is possible not to be installed while disaster
	  recovery process is done
	+ Renamed /etc/init.d/ebox to /etc/init.d/zentyal
	+ Use new zentyal-* package names
	+ Don't check .yaml existence for core modules
2.0.14
	+ Added compMessage in some events to distinguish among events if
	  required
	+ Make source in events non i18n
	+ After restore, set all the restored modules as changed
	+ Added module pre-checks for configuration backup
2.0.13
	+ Fixed dashboard graphs refresh
	+ Fixed module existence check when dpkg is running
	+ Fix typo in sudoers creation to make remote support work again
2.0.12
	+ Include status of packages in the downloadable bug report
	+ Bugfix: Avoid possible problems deleting redis.first file if not exist
2.0.11
	+ New methods entry_exists and st_entry_exists in config backend
2.0.10
	+ Now redis backend returns undef on get for undefined values
	+ Allow custom mason templates under /etc/ebox/stubs
	+ Better checks before restoring a configuration backup with
	  a set of modules different than the installed one
	+ Wait for 10 seconds to the child process when destroying the
	  progress indicator to avoid zombie processes
	+ Caught SIGPIPE when trying to contact Redis server and the
	  socket was already closed
	+ Do not stop redis server when restarting apache but only when
	  the service is asked to stop
	+ Improvements in import/export configuration (know before as
	  configuration backup)
	+ Improvements in ProgressIndicator
	+ Better behaviour of read-only rows with up/down arrows
	+ Added support for printableActionName in DataTable's
	+ Added information about automatic configuration backup
	+ Removed warning on non existent file digest
	+ Safer way to check if core modules exist during installation
2.0.9
	+ Treat wrong installed packages as not-existent modules
	+ Added a warning in dashboard informing about broken packages
	+ File sharing and mailfilter log event watchers works again since
	  it is managed several log tables per module
2.0.8
	+ Replaced zentyal-conf script with the more powerful zentyal-redisvi
	+ Set always the same default order for dashboard widgets
	+ Added help message to the configure widgets dialog
	+ Check for undefined values in logs consolidation
	+ Now dashboard notifies fails when restarting a service
	+ Fixed bug with some special characters in dashboard
	+ Fixed bug with some special characters in disk usage graph
2.0.7
	+ Pre-installation includes sudoers.d into sudoers file if it's not yet
	  installed
	+ Install apache-prefork instead of worker by default
	+ Rename service certificate to Zentyal Administration Web Server
2.0.6
	+ Use mod dependencies as default restore dependencies
	+ Fixed dependencies in events module
	+ Increased recursive dependency threshold to avoid
	  backup restoration problems
2.0.5
	+ Removed deprecated "Full backup" option from configuration backup
	+ Bugfix: SCP method works again after addition of SlicedBackup
	+ Added option in 90eboxpglogger.conf to disable logs consolidation
2.0.4
	+ Removed useless gconf backup during upgrade
	+ Fixed postinstall script problems during upgrade
2.0.3
	+ Added support for the sliced backup of the DB
	+ Hostname change is now visible in the form before saving changes
	+ Fixed config backend problems with _fileList call
	+ Added new bootDepends method to customize daemons boot order
	+ Added permanent message property to Composite
	+ Bugfix: Minor aesthetic fix in horizontal menu
	+ Bugfix: Disk usage is now reported in expected bytes
	+ Bugfix: Event dispatcher is not disabled when it is impossible
	  for it to dispatch the message
2.0.2
	+ Better message for the service status event
	+ Fixed modules configuration purge script
	+ Block enable module button after first click
	+ Avoid division by zero in progress indicator when total ticks is
	  zero
	+ Removed warning during postinst
	+ Added new subscription messages in logs, events and backup
2.0.1
	+ Bugfix: Login from Zentyal Cloud is passwordless again
	+ Some defensive code for the synchronization in Events models
	+ Bugfix: add EBox::Config::Redis::get to fetch scalar or list
	  values. Make GConfModule use it to avoid issues with directories
	  that have both sort of values.
1.5.14
	+ Fixed redis bug with dir keys prefix
	+ Improved login page style
	+ New login method using PAM instead of password file
	+ Allow to change admin passwords under System->General
	+ Avoid auto submit wizard forms
	+ Wizard skip buttons always available
	+ Rebranded post-installation questions
	+ Added zentyal-conf script to get/set redis config keys
1.5.13
	+ Added transition effect on first install slides
	+ Zentyal rebrand
	+ Added web page favicon
	+ Fixed already seen wizards apparition
	+ Fixed ro module creation with redis backend
	+ Use mason for links widgets
	+ Use new domain to official strings for subscriptions
1.5.12
	+ Added option to change hostname under System->General
	+ Show option "return to dashboard" when save changes fails.
1.5.11
	+ Added more tries on redis reconnection
	+ Fixed user corner access problems with redis server
	+ writeFile* methods reorganized
	+ Added cron as dependency as cron.hourly was never executed with anacron
	+ Improvements in consolidation of data for reports
1.5.10
	+ Fixed gconf to redis conversion for boolean values
1.5.9
	+ Improved migrations speed using the same perl interpreter
	+ Redis as configuration backend (instead of gconf)
	+ Improved error messages in ebox-software
	+ Set event source to 256 chars in database to adjust longer event
	  sources
	+ Progress bar AJAX updates are sent using JSON
	+ Fixed progress bar width problems
	+ Fixed top menu on wizards
	+ Improved error message when disconnecting a not connected database
	+ Abort installation if 'ebox' user already exists
	+ Bugfix: IP address is now properly registered if login fails
1.5.8
	+ Added template tableorderer.css.mas
	+ Added buttonless top menu option
	+ Bugfix: Save all modules on first installation
	+ Bugfix: General ebox database is now created if needed when
	  re/starting services
	+ Bugfix: Data to report are now uniform in number of elements per
	  value. This prevents errors when a value is present in a month and
	  not in another
	+ Bugfix: Don't show already visited wizard pages again
1.5.7
	+ Bugfix: Avoid error when RAID is not present
	+ Bugfix: Add ebox-consolidate-reportinfo call in daily cron script
	+ Bugfix: Called multiInsert and unbufferedInsert when necessary
	  after the loggerd reimplementation
	+ Bugfix: EBox::ThirdParty::Apache2::AuthCookie and
	  EBox::ThirdParty::Apache2::AuthCookie::Util package defined just
	  once
	+ Added util SystemKernel
	+ Improved progress indicator
	+ Changes in sudo generation to allow sudo for remote support user
	+ Initial setup wizards support
1.5.6
	+ Reimplementation of loggerd using inotify instead of File::Tail
1.5.5
	+ Asynchronous load of dashboard widgets for a smoother interface
1.5.4
	+ Changed dbus-check script to accept config file as a parameter
1.5.3
	+ Function _isDaemonRunning works now with snort in lucid
	+ Javascript refreshing instead of meta tag in log pages
	+ Updated links in dashboard widget
	+ Add package versions to downloadable ebox.log
	+ Fixed postgresql data dir path for disk usage with pg 8.4
	+ GUI improvements in search box
1.5.2
	+ Security [ESN-1-1]: Validate referer to avoid CSRF attacks
	+ Added reporting structure to events module
	+ Added new CGI to download the last lines of ebox.log
1.5.1
	+ Bugfix: Catch exception when upstart daemon does not exist and
	  return a stopped status
	+ Added method in logs module to dump database in behalf of
	ebackup module
	+ Bugfix: Do not check in row uniqueness for optional fields that
	are not passed as parameters
	+ Improve the output of ebox module status, to be consistent with the one
	  shown in the interface
	+ Add options to the report generation to allow queries to be more
	  flexible
	+ Events: Add possibility to enable watchers by default
	+ Bugfix: Adding a new field to a model now uses default
	  value instead of an empty value
	+ Added script and web interface for configuration report, added
	  more log files to the configuration report
1.5
	+ Use built-in authentication
	+ Use new upstart directory "init" instead of "event.d"
	+ Use new libjson-perl API
	+ Increase PerlInterpMaxRequests to 200
	+ Increase MaxRequestsPerChild (mpm-worker) to 200
	+ Fix issue with enconding in Ajax error responses
	+ Loggerd: if we don't have any file to watch we just sleep otherwise the process
	  will finish and upstart will try to start it over again and again.
	+ Make /etc/init.d/ebox depend on $network virtual facility
	+ Show uptime and users on General Information widget.
1.4.2
	+ Start services in the appropriate order (by dependencies) to fix a problem
	  when running /etc/init.d/ebox start in slaves (mail and other modules
	  were started before usersandgroups and thus failed)
1.4.1
	+ Remove network workarounds from /etc/init.d/ebox as we don't bring
	  interfaces down anymore
1.4
	+ Bug fix: i18n. setDomain in composites and models.
1.3.19
	+ Make the module dashboard widget update as the rest of the widgets
	+ Fix problem regarding translation of module names: fixes untranslated
	  module names in the dashboard, module status and everywhere else where
	  a module name is written
1.3.18
	+ Add version comparing function and use it instead of 'gt' in the
	  general widget
1.3.17
	+ Minor bug fix: check if value is defined in EBox::Type::Union
1.3.16
	+ Move enable field to first row in ConfigureDispatcherDataTable
	+ Add a warning to let users know that a module with unsaved changes
	  is disabled
	+ Remove events migration directory:
		- 0001_add_conf_configureeventtable.pl
		- 0002_add_conf_diskfree_watcher.pl
	+ Bug fix: We don't use names to stringify date to avoid issues
	  with DB insertions and localisation in event logging
	+ Bug fix: do not warn about disabled services which return false from
	  showModuleStatus()
	+ Add blank line under "Module Status"
	+ Installed and latest available versions of the core are now displayed
	  in the General Information widget
1.3.15
	+ Bug fix: Call EBox::Global::sortModulesByDependencies when
	  saving all modules and remove infinite loop in that method.
	  EBox::Global::modifiedModules now requires an argument to sort
	  its result dependending on enableDepends or depends attribute.
	+ Bug fix: keep menu folders open during page reloads
	+ Bug fix: enable the log events dispatcher by default now works
	+ Bug fix: fixed _lock function in EBox::Module::Base
	+ Bug fix: composites honor menuFolder()
	+ Add support for in-place edition for boolean types. (Closes
	  #1664)
	+ Add method to add new database table columnts to EBox::Migration::Helpers
	+ Bug fix: enable "Save Changes" button after an in-place edition
1.3.14
	+ Bug fix: fix critical bug in migration helper that caused some log
	  log tables to disappear
	+ Create events table
	+ Bug fix: log watcher works again
	+ Bug fix: delete cache if log index is not found as it could be
	  disabled
1.3.13
	+ Bug fix: critical error in EventDaemon that prevented properly start
	+ Cron script for manage logs does not run if another is already
	  running, hope that this will avoid problems with large logs
	+ Increased maximum size of message field in events
	+ Added script to purge logs
	+ Bug fix: multi-domain logs can be enabled again
1.3.12
	+ Added type for EBox::Dashboard::Value to stand out warning
	  messages in dashboard
	+ Added EBox::MigrationHelpers to include migration helpers, for now,
	  include a db table renaming one
	+ Bug fix: Fix mismatch in event table field names
	+ Bug fix: Add migration to create language plpgsql in database
	+ Bug fix: Add missing script for report log consolidation
	+ Bug fix: Don't show modules in logs if they are not configured. This
	  prevents some crashes when modules need information only available when
	  configured, such as mail which holds the vdomains in LDAP
	+ Added method EBox::Global::lastModificationTime to know when
	  eBox configuration was modified for last time
	+ Add support for breadcrumbs on the UI
	+ Bug fix: in Loggerd files are only parsed one time regardless of
	  how many LogHelper reference them
	+ Added precondition for Loggerd: it does not run if there isnt
	anything to watch
1.3.11
	+ Support customFilter in models for big tables
	+ Added EBox::Events::sendEvent method to send events using Perl
	  code (used by ebackup module)
	+ Bug fix: EBox::Type::Service::cmp now works when only the
	  protocols are different
	+ Check $self is defined in PgDBEngine::DESTROY
	+ Do not watch files in ebox-loggerd related to disabled modules and
	  other improvements in the daemon
	+ Silent some exceptions that are used for flow control
	+ Improve the message from Service Event Watcher
1.3.10
	+ Show warning when accesing the UI with unsupported browsers
	+ Add disableApparmorProfile to EBox::Module::Service
	+ Bug fix: add missing use
	+ Bug fix: Make EventDaemon more robust against malformed sent
	  events by only accepting EBox::Event objects
1.3.8
	+ Bug fix: fixed order in EBox::Global::modified modules. Now
	  Global and Backup use the same method to order the module list
	  by dependencies
1.3.7
	+ Bug fix: generate public.css and login.css in dynamic-www directory
	  which is /var/lib/zentyal/dynamicwww/css/ and not in /usr/share/ebox/www/css
	  as these files are generate every time eBox's apache is
	  restarted
	+ Bug fix: modules are restored now in the correct dependency
	  order
	+ ebox-make-backup accepts --destinaton flag to set backup's file name
	+ Add support for permanent messages to EBox::View::Customizer
1.3.6
	+ Bug fix: override _ids in EBox::Events::Watcher::Log to not return ids
	which do not exist
	+ Bug fix: fixed InverseMatchSelect type which is used by Firewall module
	+ New widget for the dashboard showing useful support information
	+ Bugfix: wrong permissions on CSS files caused problem with usercorner
	+ CSS are now templates for easier rebranding
	+ Added default.theme with eBox colors
1.3.5
	+ Bugfix: Allow unsafe characters in password type
	+ Add FollowSymLinks in eBox apache configuration. This is useful
	  if we use js libraries provided by packages
1.3.4
	+ Updated company name in the footer
	+ Bugfix: humanEventMessage works with multiple tableInfos now
	+ Add ebox-dbus-check to test if we can actually connect to dbus
1.3.4
	+ bugfix: empty cache before calling updatedRowNotify
	+ enable Log dispatcher by default and not allow users to disable
	it
	+ consolidation process continues in disabled but configured modules
	+ bugfix: Save Changes button doesn't turn red when accessing events for
	first time
1.3.2
	+ bugfix: workaround issue with dhcp configured interfaces at boot time
1.3.1
	+ bugfix: wrong regex in service status check
1.3.0
	+ bugfix: make full backup work again
1.1.30
	+ Change footer to new company holder
	+  RAID does not generate 'change in completion events, some text
	problems fixed with RAID events
	+ Report graphics had a datapoints limit dependent on the active
	time unit
	+ Apache certificate can be replaced by CA module
	+ Fixed regression in detailed report: total row now aggregates
	properly
	+ More characters allowed when changing password from web GUI
	+ Fixed regression with already used values in select types
	+ Do not a button to restart eBox's apache
	+ Fixed auth problem when dumping and restoring postgre database
1.1.20
	+ Added custom view support
	+ Bugfix: report models now can use the limit parameter in
	  reportRows() method
	+ use a regexp to fetch the PID in a pidfile, some files such as
	postfix's add tabs and spaces before the actual number
	+ Changed "pidfile" to "pidfiles" in _daemons() to allow checking more than
one (now it is a array ref instead of scalar)
	+ Modified Service.pm to support another output format for /etc/init.d daemon
status that returns [OK] instead of "running".
	+ unuformized case in menu entries and some more visual fixes
1.1.10
	+ Fix issue when there's a file managed by one module that has been modified
	  when saving changes
	+ Bugfix: events models are working again even if an event aware
	module is uninstalled and it is in a backup to restore
	+ Select.pm returns first value in options as default
       + Added 'parentModule' to model class to avoid recursive problems
	+ Added Float type
	+ Apache module allows to add configuration includes from other modules
	+ Display remote services button if subscribed
	+ Event daemon may received events through a named pipe
	+ Bugfix. SysInfo revokes its config correctly
	+ Added storer property to types in order to store the data in
	somewhere different from GConf
	+ Added protected property 'volatile' to the models to indicate
	that they store nothing in GConf but in somewhere different
	+ System Menu item element 'RAID' is always visible even when RAID
	is not installed
	+ Files in deleted rows are deleted when the changes are saved
	+ Fixed some bug whens backing and restore files
	+ Components can be subModels of the HasMany type
	+ Added EBox::Types::Text::WriteOnce type
	+ Do not use rows(), use row to force iteration over the rows and increase
	performance and reduce memory use.
	+ Do not suggest_sync after read operations in gconf
	+ Increase MaxRequestsPerChild to 200 in eBox's apache
	+ Make apache spawn only one child process
	+ Log module is backed up and restored normally because the old
	problem is not longer here
	+ Backup is more gentle with no backup files in backup directory,
	now it does not delete them
	+ HasMany  can retrieve again the model and row after the weak
	refence is garbage-collected. (Added to solve a bug in the doenload
	bundle dialog)
	+ EBox::Types::DomainName no longer accepts IP addresses as domain
	names
	+ Bugfix: modules that fail at configuration stage no longer appear as enabled
	+ Add parameter to EBox::Types::Select to disable options cache

0.12.103
	+ Bugfix: fix SQL statement to fetch last rows to consolidate
0.12.102
	+ Bugfix: consolidate logs using the last date and not starting from scratch
0.12.101
	+ Bugfix: DomainName type make comparisons case insensitive
	according to RFC 1035
0.12.100
	+ Bugfix: Never skip user's modifications if it set to true
	override user's changes
	+ EBox::Module::writeConfFile and EBox::Service scape file's path
	+ Bugfix. Configure logrotate to actually rotate ebox logs
	+ Fixed bug in ForcePurge logs model
	+ Fixed bug in DataTable: ModelManaged was called with tableName
	instead of context Name
	+ Fixing an `img` tag closed now properly and adding alternative
	text to match W3C validation in head title
	+ Backup pages now includes the size of the archive
	+ Fixed bug in ForcePurge logs model
	+ Now the modules can have more than one tableInfo for logging information
	+ Improve model debugging
	+ Improve restart debugging
	+ Backups and bug reports can be made from the command line
	+ Bugfix: `isEqualTo` is working now for `Boolean` types
	+ Bugfix: check if we must disable file modification checks in
	Manager::skipModification

0.12.99
	+ Add support for reporting
	+ Refresh logs automatically
	+ Reverse log order
	+ Remove temp file after it is downloaded with FromTempDir controller
0.12.3
	+ Bug fix: use the new API in purge method. Now purging logs is working
	again.
0.12.2
	+ Increase random string length used to generate the cookie to
	2048 bits
	+ Logs are show in inverse chronological order
0.12.1
	+ Bug fix: use unsafeParam for progress indicator or some i18 strings
	will fail when saving changes
0.12
	+ Bugfix: Don't assume timecol is 'timestamp' but defined by
	module developer. This allows to purge some logs tables again
	+ Add page titles to models
	+ Set default values when not given in `add` method in models
	+ Add method to manage page size in model
	+ Add hidden field to help with Ajax request and automated testing with
	  ANSTE
	+ Bugfix: cast sql types to filter fields in logs
	+ Bugfix: Restricted resources are back again to make RSS
	access policy work again
	+ Workaround bogus mason warnings
	+ Make postinst script less verbose
	+ Disable keepalive in eBox apache
	+ Do not run a startup script in eBox apache
	+ Set default purge time for logs stored in eBox db to 1 week
	+ Disable LogAdmin actions in `ebox-global-action` until LogAdmin
	feature is completely done
0.11.103
	+ Modify EBox::Types::HasMany to create directory based on its row
	+ Add _setRelationship method to set up relationships between models
	  and submodels
	+ Use the new EBox::Model::Row api
	+ Add help method to EBox::Types::Abstract
	+ Decrease size for percentage value in disk free watcher
	+ Increase channel link field size in RSS dispatcher
0.11.102
	+ Bugfix: cmp in EBox::Types::HostIP now sorts correctly
	+ updatedRowNotify in EBox::Model::DataTable receives old row as
	well as the recently updated row
	+ Added `override_user_modification` configuration parameter to
	avoid user modification checkings and override them without asking
	+ Added EBox::Model::Row to ease the management of data returned
	by models
	+ Added support to pre-save and post-save executable files. They
	must be placed at /etc/ebox/pre-save or /etc/ebox/post-save
	+ Added `findRow` method to ease find and set
0.11.101
	+ Bugfix: Fix memory leak in models while cloning types. Now
	cloning is controlled by clone method in types
	+ Bugfix: Union type now checks for its uniqueness
	+ DESTROY is not an autoloaded method anymore
	+ HasOne fields now may set printable value from the foreign field
	to set its value
	+ findId now searches as well using printableValue
	+ Bugfix. Minor bug found when key is an IP address in autoloaded
	methods
	+ Ordered tables may insert values at the beginning or the end of
	the table by "insertPosition" attribute
	+ Change notConfigured template to fix English and add link to the
	  module status section
	+ Add loading gif to module status actions
	+ Remove debug from ServiceInterface.pm
	+ Add support for custom separators to be used as index separators on
	  exposedMethods
	+ Bugfix. Stop eBox correctly when it's removed
	+ Improve apache-restart to make it more reliable.
0.11.100
	+ Bugfix. Fix issue with event filters and empty hashes
	+ Bugfix. Cache stuff in log and soap watcher to avoid memory leaks
	+ Bugfix. Fix bug that prevented the user from being warned when a row to
	  be deleted is being used by other model
	+ Bugfix. Add missing use of EBox::Global in State event watcher
	+ Added progress screen, now pogress screen keeps track of the changed
	  state of the modules and change the top page element properly
	+ Do not exec() to restart apache outside mod_perl
	+ Improve apache restart script
	+ Improve progress screen
0.11.99
	+ DataTable contains the property 'enableProperty' to set a column
	called 'enabled' to enable/disable rows from the user point of
	view. The 'enabled' column is put the first
	+ Added state to the RAID report instead of simpler active boolean
        + Fix bug when installing new event components and event GConf
	subtree has not changed
	+ Add RSS dispatcher to show eBox events under a RSS feed
	+ Rotate log files when they reach 10MB for 7 rotations
	+ Configurable minimum free space left for being notified by means
	of percentage
	+ Add File type including uploading and downloading
	+ Event daemon now checks if it is possible to send an event
	before actually sending it
	+ Added Action forms to perform an action without modifying
	persistent data
	+ Log queries are faster if there is no results
	+ Show no data stored when there are no logs for a domain
	+ Log watcher is added in order to notify when an event has
	happened. You can configure which log watcher you may enable and
	what you want to be notify by a determined filter and/or event.
	+ RAID watcher is added to check the RAID events that may happen
	when the RAID subsystem is configured in the eBox machine
	+ Change colour dataset in pie chart used for disk usage reporting
	+ Progress indicator now contains a returned value and error
	message as well
	+ Lock session file for HTTP session to avoid bugs
	related to multiple requests (AJAX) in a short time
	+ Upgrade runit dependency until 1.8.0 to avoid runit related
	issues
0.11
	+ Use apache2
	+ Add ebox-unblock-exec to unset signal mask before running  a executable
	+ Fix issue with multiple models and models with params.
	  This triggered a bug in DHCP when there was just one static
	  interface
	+ Fix _checkRowIsUnique and _checkFieldIsUnique
	+ Fix paging
	+ Trim long strings in log table, show tooltip with the whole string
	  and show links for URLs starting with "http://"
0.10.99
	+ Add disk usage information
	+ Show progress in backup process
	+ Add option to purge logs
	+ Create a link from /var/lib/zentyal/log to /var/log/ebox
	+ Fix bug with backup descriptions containing spaces
	+ Add removeAll method on data models
	+ Add HostIP, DomainName and Port types
	+ Add readonly forms to display static information
	+ Add Danish translation thanks to Allan Jacobsen
0.10
	+ New release
0.9.100
	+ Add checking for SOAP session opened
	+ Add EventDaemon
	+ Add Watcher and Dispatch framework to support an event
	  architecture on eBox
	+ Add volatile EBox::Types in order not to store their values
	  on GConf
	+ Add generic form
	+ Improvements on generic table
	+ Added Swedish translation

0.9.99
	+ Added Portuguese from Portugal translation
	+ Added Russian translation
	+ Bugfix: bad changed state in modules after restore

0.9.3
	+ New release

0.9.2
	+ Add browser warning when uploading files
	+ Enable/disable logging modules
0.9.1
	+ Fix backup issue with changed state
	+ Generic table supports custom ordering
0.9
	+ Added Polish translation
        + Bug in recognition of old CD-R writting devices fixed
	+ Added Aragonese translation
	+ Added Dutch translation
	+ Added German translation
	+ Added Portuguese translation

0.8.99
	+ Add data table model for generic Ajax tables
	+ Add types to be used by models
	+ Add MigrationBase and ebox-migrate to upgrade data models
	+ Some English fixes
0.8.1
	+ New release
0.8
	+ Fix backup issue related to bug reports
	+ Improved backup GUI
0.7.99
        + changed sudo stub to be more permissive
	+ added startup file to apache web server
	+ enhanced backup module
	+ added basic CD/DVD support to backup module
	+ added test stubs to simplify testing
	+ added test class in the spirit of Test::Class
	+ Html.pm now uses mason templates
0.7.1
	+ use Apache::Reload to reload modules when changed
	+ GUI consistency (#12)
	+ Fixed a bug for passwords longer than 16 chars
	+ ebox-sudoers-friendly added to not overwrite /etc/sudoers each time
0.7
	+ First public release
0.6
	+ Move to client
	+ Remove obsolete TODO list
	+ Remove firewall module from  base system
	+ Remove objects module from base system
	+ Remove network module from base system
	+ Add modInstances and modInstancesOfType
	+ Raname Base to ClientBase
	+ Remove calls to deprecated methods
	+ API documented using naturaldocs
	+ Update INSTALL
	+ Use a new method to get configkeys, now configkey reads every
	  [0.9
	+ Added Polish translation][0-9]+.conf file from the EBox::Config::etc() dir and
	  tries to get the value from the files in order.
	+ Display date in the correct languae in Summary
	+ Update debian scripts
	+ Several bugfixes
0.5.2
	+ Fix some packaging issues
0.5.1
	+ New menu system
	+ New firewall filtering rules
	+ 802.1q support

0.5
	+ New bug-free menus (actually Internet Explorer is the buggy piece
	  of... software that caused the reimplementation)
	+ Lots of small bugfixes
	+ Firewall: apply rules with no destination address to packets
	  routed through external interfaces only
	+ New debianize script
	+ Firewall: do not require port and protocol parameters as they
	  are now optional.
	+ Include SSL stuff in the dist tarball
	+ Let modules block changes in the network interfaces
	  configuration if they have references to the network config in
	  their config.
	+ Debian network configuration import script
	+ Fix the init.d script: it catches exceptions thrown by modules so that
	  it can try to start/stop all of them if an exception is thrown.
	+ Firewall: fix default policy bug in INPUT chains.
	+ Restore textdomain in exceptions
	+ New services section in the summary
	+ Added Error item to Summary. Catch exceptions from modules in
	  summary and generate error item
	+ Fix several errors with redirections and error handling in CGIs
	+ Several data validation functions were fixed, and a few others added
	+ Prevent the global module from keeping a reference to itself. And make
	  the read-only/read-write behavior of the factory consistent.
	+ Stop using ifconfig-wrapper and implement our own NetWrapper module
	  with wrappers for ifconfig and ip.
	+ Start/stop apache, network and firewall modules in first place.
	+ Ignore some network interface names such as irda, sit0, etc.
	+ The summary page uses read-only module instances.
	+ New DataInUse exception, old one renamed to DataExists.
	+ Network: do not overwrite resolv.conf if there are nameservers
	  given via dhcp.
	+ Do not set a default global policy for the ssh service.
	+ Check for forbiden characters when the parameter value is
	  requested by the CGI, this allows CGI's to handle the error,
	  and make some decissions before it happens.
	+ Create an "edit object" template and remove the object edition stuff
	  from the main objects page.
	+ Fix the apache restarting code.
	+ Network: Remove the route reordering feature, the kernel handles that
	  automatically.
	+ Fix tons of bugs in the network restarting code.
	+ Network: removed the 3rd nameserver configuration.
	+ Network: Get gateway info in the dhcp hook.
	+ Network: Removed default configuration from the gconf schema.
	+ New function for config-file generation
	+ New functions for pid file handling

0.4
	+ debian package
	+ added module to export/import configuration
	+ changes in firewall's API
	+ Added content filter based on dansguardian
	+ Added French translation
	+ Added Catalan translation
	+ Sudoers file is generated automatically based on module's needs
	+ Apache config file is generated by ebox  now
	+ Use SSL
	+ Added ebox.conf file
	+ Added module template generator

0.3
	+ Supports i18n
	+ API name consistency
	+ Use Mason for templates
	+ added tips to GUI
	+ added dhcp hooks
	+ administration port configuration
	+ Fixed bugs to IE compliant
	+ Revoke changes after logout
	+ Several bugfixes

0.2
	+ All modules are now based on gconf.
	+ Removed dependencies on xml-simple, xerces and xpath
	+ New MAC address field in Object members.
	+ Several bugfixes.

0.1
	+ Initial release<|MERGE_RESOLUTION|>--- conflicted
+++ resolved
@@ -1,10 +1,7 @@
 HEAD
-<<<<<<< HEAD
+	+ Support for redirection when loading URL in existent dialog
 	+ Added webadmin port tag to haproxy configuration file
 3.4.1
-=======
-	+ Support for redirection when loading URL in existent dialog
->>>>>>> 73a35774
 	+ Fix dashboard UI freeze when widgets were being updated
 	+ Add audit to post save when enabling logs
 	+ Fix enabled save changes button after installing packages
