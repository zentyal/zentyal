HEAD
<<<<<<< HEAD
	+ Restored reconnect option for mysql connections
	+ EBox::WebAdmin::addNginxServer does not longer raises exception
	  if file not yet exists
	+ create-db script can repair login problems
	+ Migrate previous configuration from 3.3 when upgrading
	+ Admin password change handled by AuthPAM
	+ Fix version available check in dashboard when file does not exist
	+ Do not show success note if there is no note
	+ Fix data in use behaviour on edition
=======
	+ More tolerant referer validation so we can access to submodels
	  with an URL
>>>>>>> 50039406
	+ Fixed revert of changes in redisvi
	+ Better input validation in EBox::Conf::Redis::import_dir_from_file
	+ Give support to data in use exception for in-place booleans
	+ Fix warnOnChangeId framework
	+ Give real no support to /media in Disk Usage even when modules
	  use it
	+ Hide passwords on admin user model on error and debug on
	+ Set proper version for bugreport issues
3.4
	+ Do not launch exceptions on EBox::MyDBEngine DESTROY
	+ Ask for trace object to non-handled EBox::Exceptions::Base
	  exceptions in the UnhandledError middleware. This will gives us
	  useful stack traces.
	+ When requesting from type a non-existing value use acquirer
	  if it is a volatile type
	+ EBox::WebAdmin::addNginxInclude does not longer raises exception
	  if file not yet exists
	+ Improve post save modules algorithm
	+ Added local apparmor profile for mysqld
	+ Avoid to show two 'module not enabled' messages in composites
	+ All non external exceptions from normal requests are now shown
	  in the UI with the stack trace to report as a bug
	+ All non external exceptions from AJAX requests are now shown in
	  the UI with the stack trace to report as a bug
	+ Template exceptions in normal requests are now handled in webadmin
	+ Set templated files encoding to UTF-8
	+ Send Perl warnings to Zentyal log file in webadmin app
	+ Added keepFile parameter to EBox::Downloader::CGI::FromTempDir
	+ Remove idle and dead code from EBox::Module::Service::writeConfFile
	+ Added auditable property to EBox::Model::DataTable
	+ Added HAProxyPreSetConf to HaProxy::ServiceBase
	+ Moved management of webadmin certificate to HAProxy module
	+ Enable ReverseProxy middleware always
	+ MySQL is restarted before creating database
	+ Use root ownership for webadmin certificates
	+ Execute change hostname actions only if the hostname has really changed
	+ Don't expire session on finish software wizard page
	+ Fixed show help JS to avoid to have help elements with different
	  show state
	+ Use window.location.replace instead of window.location.href
	  to redirect using JS
	+ In EBox::Type::Select, use element value as printableValue for
	  unknown options or options without printableValue
	+ Save haproxy config as changed after webadmin's initialSetup
	+ Send restartUI flag to restart service when restarting a module
	  from the UI
	+ Fix calculation of page number when using go to last page control
	+ Update tracker url in dashboard widget
	+ Continue installation without ads if there is a error getting them
	+ Added EBox::WebAdmin::Middleware::SubAppAuth to validate
	  WebAdmin sub-app requests
	+ Ported restricted resources to use nginx
	+ Removed EBox::Base::upload method because that's 100% handled by Plack
	  now.
	+ Increased the buffer size for uwsgi applications to allow big submits
	  like the one from automatic error report
	+ Added a UnhandledError middleware to catch any die or exception not
	  handled by Zentyal
	+ Added a Devel::StackTrace helper view that shows pretty backtraces
	+ Enable crash reports by default
	+ Added template for download link
	+ Created EBox::Util::Certificate, refactored create-certificate
	  script
	+ Changes in haproxy port validation and allow haproxy internal services
	+ Restore AdminPort model for WebAdmin to improve usability
	+ Added EBox::Module::Config::replicationExcludeKeys()
	+ Added EBox::WebAdmin::PortObserver to be used by ha and
	  remoteservices modules by the moment
	+ Added EBox::GlobalImpl::addModuleToPostSave to save modules
	  after normal save changes process
	+ Added a way for HAProxy to retrieve the CA certificate entry that should
	  be used
	+ Added a left-right composite layout
	+ Search and pagination forms can be omitted using showFilterForm
	  and showPaginationForm properties
	+ Show nice error when global-action fails using die + scalar
	+ EBox::Util::Random now accepts a set of chars to have a random string
	+ Notify HA when a module which must have a single instance in the
	  cluster is enabled/disabled.
	+ Added enabled action to /etc/init.d/zentyal to display whether a
	  module is enabled or disabled
	+ Pass model, type and id to enabled subroutine in
	  EBox::Types::MultiStateAction to be ortoghonal to handler property
	+ Fixed JS error on showing errors in customActionClicked
	+ Added middleware to have auth based on a env variable
	+ Updated nginx to server static files directly always so apache shouldn't
	  ever get this kind of requests
	+ Use uWSGI instead of Apache mod_perl for running CGIs
	+ Updated automatic bug report URL to new bug report endpoint.
	+ Give support to custom actions without image. Those actions will
	  not appear in the legend.
	+ Added to findValueMultipleFields and findValue the nosync parameter
	+ Added support for haproxy 1.5
	+ Moved nginx to listen on localhost
	+ Integration with HA module in save changes process
	+ Added icon for new zentyal-ha module
	+ Migrate rs_verify_servers in remoteservices.conf to
	  rest_verify_servers core.conf
	+ Include basic support to free-format Template models to be
	  included in Composites
	+ Move run-pending-ops script from remoteservices to core
	+ Rename EBox::RemoteServices::RESTResult to EBox::RESTClient::Result
	+ Move EBox::RemoteServices::RESTClient to EBox::RESTClient as it
	  is used in ha and remoteservices module.
	+ Adapt init.d and upstart running checks to Ubuntu 13.10
	+ Use service instead of deprecated invoke-rc.d for init.d scripts
	+ Adapted apache configuration to 2.4
	+ Adapted EBox::Config::Redis to the new libredis-perl API
	+ Adapted redis.conf to redis 2.6
	+ Zentyal MySQL custom conf is now written on initial-setup of logs
	  using a mason template
	+ Write logs configuration only when the module is enabled
	+ Use replace instead of href to redirect in Controller::DataTable
	  (This avoids infinite loops if the user press back button)
	+ Move EBox::CGI::Downloader::* modules  to EBox::Downloader to
	  make file downloads work again
	+ Avoid division by zero while using page navigation
	+ Automatic report text formatting adapted to Redmine
	+ Fix tab selection in tabbed composite from URL path anchor,
	  for instance, /Maintenance/Events#ConfigureDispatchers
	+ Avoid errors triggered on web administration port validation
	+ ManageAdmins model now also add/removes lpadmin group
	+ Show nice error when global-action fails using die + scalar
	+ Fixed JS error on showing errors in customActionClicked
	+ Fixed rethrown of exception in restartService() and
	  EBox::CGI::Base::upload methods
	+ Remove lock file in EBox::Util::Lock::unlock()
	+ Fixed mason component root for custom stubs
	+ Fixed regression in clone action
	+ Decode to utf8 the MySQL database results
	+ Create log database using utf8 charset
	+ Better way to set MySQL password for all the root accounts
	+ Use same JSON reply file for changeRowForm and dataInUse
	+ Fixed regression in AJAX changes with raised error when a
	  data in use exception was found
	+ Fixed css error that hide information in the logs tables
	+ Use sharedscripts in zentyal-core logrotate to avoid triggering
	  in every log file
	+ Take into account view customizer on audit logging
	+ Show complex types (more than one field) in audit log
	  while editing by storing the dump of the value
	+ Fix EBox::Types::Composite::cmp to store changes when only last type
	  is modified
	+ Fixed general widget packages to avoid error on 'packages to
	  upgrade' section
	+ Fixed regression when table size is set to 'view all'
	+ Set version to 3.4
3.3.1
	+ Fixed redirects in table/form JSON replies
	+ Set automated ticket report milestone to 3.3.X
3.3
	+ Refactored module not enabled warning
	+ Add version to header logo
	+ HTML body can now have different styles based on the menu section
	+ Hide close button on saving changes and backup progess
	  dialogs. Don't allow to close it with esc key on those cases.
	+ Fix error when pageSize parameter is not supplied to the model controller
	+ Workaround against modules changed when saving all changes
	+ Recover from widget function exceptions
	+ Use the same Mason interpreter for most HTML templates
	+ Use more granular AJAX for table actions
	+ Use stand-alone AJAX call to refresh save changes button
	+ Added missing use to EBox::CGI::Base
	+ Allow to submit apport crash reports if debug=yes
	+ Switch from Error to TryCatch for exception handling
	+ Added new communityEdition() helper method in EBox::Global
	+ Add version to header logo
	+ Always reload page after saving changes
	+ Use AJAX call to refresh save change buttons
	+ Copy all the redis keys from 'conf' to 'ro' when saving changes of
	  any module to prevent incoherences
	+ Delete unused stopAllModules() and restartAllModules() in EBox::Global
	+ Workaround against modules changed when saving all changes
	+ Display remote services messages if they exist on Dashboard
	+ Recover from widget function exceptions
	+ Fixed mdstat output processing to remove "(auto-read-only)"
	+ Fixed audit logging of delete actions
	+ Fixed errors with row ID in ManageAdmins table
	+ Added missing EBox::Exceptions uses
	+ Fixed bug in selectSetter which hitted selects on DataForm with
	  'unique' option enabled
	+ EBox::WebServer::removeNginxInclude does not longer throws
	  a exception if the path to remove is not included
	+ Copy all the redis keys from 'conf' to 'ro' when saving changes of
	  any module to prevent incoherences
	+ Delete unused stopAllModules() and restartAllModules() in EBox::Global
	+ Use printableName in Configure Module popup
	+ Replace fork of Apache2::AuthCookie with libapache2-authcookie-perl
	+ Added EBox::Types::IPRange::addressesFromBeginToEnd class method
	+ Set proper trial link in advertisements
	+ Show register link in local backup when not registered
	+ Strip the 'C:\fakepath\' that chrome adds to the file input
	+ Make dump_exceptions key work also for mason exceptions
	+ Pass HTTP_PROXY system environment variable to CGIs as they are
	  used in Zentyal modules
	+ Waiting for Zentyal ready page check is more robust now
	+ Fixed error in the recursive method for getting module dependencies
	+ Fixed JS typo which disabled export backup dialog
	+ Added dbus dependency to avoid problems on some minimal installations
	+ When restoring pre-3.2 backups take in account that apache
	  module was renamed to webadmin
	+ Make sure that we always commit/discard audit of changes when we
	  save/revoke all modules
	+ Add new row attribute "disabled"
	+ Fixed JS glitch which broke the dashboard periodical updates
	+ Better check of referer which skips cloud domain if it does not exists
	+ Avoid warning when stopping a module without FirewallHelper
	+ Include contents of /etc/resolv.conf in bug report
	+ Avoid Apache error screen in login when entering through Zentyal
	  Remote using password
	+ Fix warning comparing undefined string in DomainName type
	+ Rewrite row isEqualTo method using hashElements instead of elements
	+ Only allow to move dashboard widget by its handle
	+ Do not fail if zentyal-mysql.passwd ends with a newline character
	+ Removed old migration code from 3.0 to 3.2
	+ Added Number.prototype.toTimeDiffString in format.js
	+ Added .btn-black CSS class
	+ Set version to 3.3
	+ Added enableInnoDbIfNeeded() to MyDBEngine
	+ Fix loading on custom action buttons
	+ Add icon for openchange module
	+ Add missing use statement in EBox::Types::MultiStateAction
	+ Add icon for openchange module
	+ Service type setter works again
3.2
	+ Set 3.2 versions and non-beta logo
3.1.13
	+ Added missing EBox::Gettext uses, fixes crash in view logs refresh
	+ Minor CSS style fixes
	+ Added missing use statement in EBox::Types::MultiStateAction
3.1.12
	+ Do not crash if /etc/timezone does not exist
	+ Clean /var/lib/zentyal/tmp at the first moments of boot instead of
	  when running zentyal start, this fixes problems with leftover locks
	  that affect dhclient hooks
	+ Fixed wrong case in some class names for the save changes button
	+ Fixed autoscroll in dashboard widgets
	+ Added placeholder for drag & drop of table rows
	+ No autoscroll is done when overflow happens. This makes sortable
	  work in chromium
	+ Set audit after logs when enabling in first install
	+ Avoid getting unsaved changes by using readonly instance in manage-logs
3.1.11
	+ Initial setup for webadmin is now executed in postinst
	+ Fixed webadmin port migration
3.1.10
	+ Use DATETIME type in date column for consolidation tables
	+ Summarised reports shows graphs again
	+ Events summarised report has breadcrumbs now
	+ Base EBox::Logs::Composite::SummarizedReport to let summarised
	  reports have common breadcrumbs
	+ Added migration from 3.0 (apache -> webadmin)
3.1.9
	+ Fixed in-place boolean edit with non-basic types different to Union
	+ Removed some warnings in error.log
	+ Fixed confirmation dialogs warning style
	+ Fixed configure widgets width and drop behavior
	+ Fixed regression in dashboard register link after jQuery migration
	+ Always set as changed without checking RO value, this fixes some
	  situations in which the save changes button was not enabled
	+ Fixed regression in audit log IP addresses after nginx integration
	+ Added datetime time formatter to JS graphs which show dates in X
	  axis and date and time in the tracker
	+ Fixed bug sending parameters in Zentyal.Tabs prototype
	+ Fixed side-effect in Model::Manager::_modelHasMultipleInstances() that
	  tried to load composite as model by mistake, the bug was at least
	  present sometimes when trying to generate the configuration report
	+ Throw internal exception in valueByName if elementByName is undef
	+ Added captiveportal icons to CSS
	+ Restore configuration backup from file now works again after JS
	  framework change
	+ Configuration backup download, restore and delete from the list
	  works again after the UI changes
	+ Fixed regression in tabbed composites with the jQuery changes
	+ Set proper title in dialogs when loading in an existent one
	+ Fixed regression on dashboard which allowed to move already
	  present dashboard widgets
3.1.8
	+ Always log Perl errors that are not Zentyal exceptions
	+ Move package icons from software to core as required for the menu
	+ Use dpkg --clear-avail to avoid incoherent updates information
	+ Show printableModelName in DataTables when precondition fails
	+ Fixed number of decimals in Disk Usage when unit is MB
	+ Fixed UTF-8 encoding problems in TreeView
	+ Copyright footer is now at the bottom of the menu
	+ Fixed regression on logs search caused by autoFilter changes
	+ Fix bytes formatter in graphs
	+ Simplified CSS and improved styles and icons
	+ Improved dashboard drag&drop behavior in Chrome
	+ Allow to define permanentMessage directly on models
	+ Show placeholder in dashboard widgets drag&drop
	+ Fixed crash reloading dashboard after configure widgets
	+ Only apply redirect port fix on administration port
	+ Fixed regression in user interface with DataInUse exceptions
	+ Fixed wrong behavior of software updates in dashboard widget
	+ Always show proper language name for english locales
	+ Fixed wrong redirects when using a non-default admin port
	+ Fixed regression in webadmin reload after changing the language
	+ Remove unnecessary and problematic desktop services code
	+ Added icons for disabled users.
3.1.7
	+ Avoid eval operation when using standard HtmlBlocks class
	+ Changed some code to not trigger some unnecesary warnings
	+ Fixed regression on active menu entry highlight
	+ No-committed changes does not appear in configuration changes
	  log table
	+ Added autoFilter property to method tableInfo
	+ Modules can now be marked for restart after save changes via
	  post_save_modules redis key of the global module
	+ Make all dashboards div of the same height to ease drag and drop
	+ Don't allow invalid email in create report CGI
	+ DBEngineFactory is now a singleton
	+ EBox::Util::Random mentions /dev/urandom in its error messages
	  to ease troubleshooting
	+ Assure that type's references to its row are not lost in the
	  edit form template methods
3.1.6
	+ Restyled UI
	+ Added form.js
	+ Added better 502 error page for nginx with redirect when apache is ready
	+ Always call udpateRowNotify in row update, even when the new
	  values are the same than old ones
	+ Fixed bad call to EBox::CGI::Run::urlToClass in EBox::CGi::Base
	+ Added icons for top-level menu entries and module status page
	+ Fixed bad arguments in CGI::Controller::Composite call to SUPER::new()
	+ More flexible EBox::CGI::run for inheritance
	+ Fixed encoding of parameters in confirmation dialogs
	+ Check backup integrity by listing the tar file, throw
	  InvalidData exception if the tar is corrupted
	+ Do not use hidden form fields for generating confirmation dialog JS
	+ Fixed log bugs: use correct RO mode in loggerd, fixed behaviour
	  when all log helpers are disabled, enable logs correctly when
	  added by first time to configure logs table
	+ Fixed bad interpolation in JS code in booleanInPlaceViewer.mas
	+ WizardPage CGIs can now return JSON replies as response
	+ unconfigure-module script disables also the module
	+ Restart firewall module when a firewall observer module is
	  stopped/started using zentyal init.d script
	+ Added temporary stopped state to a Service module to know if a
	  module is stopped but enabled
	+ Redirect to / from /ebox using remote access to avoid blank page
	+ Removed no longer necessary jQuery noConflict()
	+ Added combobox.js
	+ Added EBox::Model::Base as base for DataTable and the new TreeView
	+ Adapted EBox::CGI::Run for the new TreeView models
	+ Fixed DataTable row removal from the UI with 100% volatile models with
	  'ids' method overriden.
3.1.5
	+ Increased webadmin default timeout.
	+ Disable drag & drop on tables with only one row
3.1.4
	+ Don't allow to move read-only rows
	+ Better prefix for user configuration redis keys
	+ Hide disabled carousel buttons, fix modal template
	+ Fixed modal dialog template
	+ Mark save changes button as changed when moving rows
	+ Remove unused parameter in Zentyal.DataTable.changeRow
3.1.3
	+ Enhanced UI styles: dialogs, progress bars, carousel, colors and images
	+ Rows of tables can now be moved using drag & drop
	+ Added logout dialog with option of discarding changes
	+ Remember page size options per users, added 'View all' page size option
	+ Added storage of options per user
	+ Enable and/or conifgure module dependencies automatically in
	  Module Status page
	+ Adapted CGIs to new modal dialogs
	+ Ported graphs from flotr.js to flot.js
	+ Ported JS code to jQuery and jQuery-ui
	+ Removed Modalbox.js, table_orderer.js and carousel.js
	+ Left menu keyword search is now case insensitive
3.1.2
	+ Make manage administrators table resilent against invalid users
	+ Remove deprecated backup domains related from logs module
	+ Added EBox::Types::URI type
	+ Added saveReload method to use reload instead of restart to
	  reduce service downtime. Use with care and programatically
	+ Added findValueMultipleFields() to DataTable and refactor _find()
	  to allow search by multiple fields
	+ Fixed disk usage report for logs component
3.1.1
	+ Do not dump unnecessary .bak files to /var/lib/zentyal/conf
	+ Restart all the core daemons instead of only apache after logrotate
	+ Fixed graph template so it could be feed with data using decimal
	  comma, it will convert it to a JS array without problems
	+ Fixed regression parsing ModalController urls
	+ Fixed regression non-model CGIs with aliases
	+ Added a way to retrieve all Models inside a Composite and its children.
	+ Increased the size limit for file uploads.
	+ Implemented a way to include configuration files for Nginx so the SOAP
	  services are able to use Nginx for SSL.
3.1
	+ Improved the message shown when there are no changes pending to save on
	  logout.
	+ Use the X-Forwarded-Proto header for redirects construction.
	+ Added nginx as the public HTTP server of Zentyal.
	+ Renamed 'Apache' module to 'WebAdmin' module. If you need to restart the
	  web administration you must use 'service zentyal webadmin restart'.
	+ Set trac milestone for reported bugs to 3.1.X
	+ CGIs are now EBox::Module::CGI::* instead of EBox::CGI::Module::*
	+ Daemons are now disabled when configuring a module, so Zentyal can
	  manage them directly instead of being autostarted by the system
	+ EBox::Model::DataForm::formSubmitted called even where there is no
	  previous row
	+ Added Pre-Depends on mysql-server to avoid problems with upgrades
	+ Depend on mysql-server metapackage instead of mysql-server-5.5
	+ Depend on zentyal-common 3.1
3.0.20
	+ Check against inexistent path in EBox::Util::SHM::subkeys
	+ Silent diff in EBox::Types::File::isEqualTo
	+ Print correctly UTF8 characters from configuration backup description
	+ When host name is changed, update /etc/hostname
	+ Proper link to remote in configuration backup page
3.0.19
	+ Removed full restore option for restore-backup tool and
	  EBox:Backup relevant methods
	+ Optimise loading Test::Deep::NoTest to avoid test environment creation
	+ Use EBox::Module::Base::writeConfFileNoCheck to write apache
	  configuration file
	+ Log events after dispatching them in the EventDaemon and catch exception
	  to avoid crashes when mysql is already stopped
	+ Emit events on zentyal start and stop
	+ Refactor some events-related code
	+ Changed MB_widedialog CSS class to use all width available in
	  the screen
	+ Fixed a broken link to SysInfo/Composite/General when activating the
	  WebServer module.
3.0.18
	+ Pass model instance when invoking EBox::Types::Select populate function
	+ Improve dynamic editable property detection for framework types
	+ Override _validateReferer method in Desktop services CGI
	+ Don't abort configuration backup when we get a error retrieving the
	  partition table information
	+ In EBox:Model::Row, refactored elementExists and
	  elementByName to make them to have similiar code structure
	+ Improvement in test help classes and added test fakes for
	  EBox::Model::Manager and EBox::Util::SHMLock
	+ Prevented unuseful warning in
	  EBox::Model::DataTable::setDirectory when the old directory is undef
	+ Fixed unit tests under EBox/Model/t, backup configuration tests and
	  some others
	+ Remove unused method EBox::Auth::alreadyLogged()
	+ Apache::setRestrictedResource updates properly if already exists
	+ Global and Module::Config allow to set redis instance to ease testing
	+ Now EBox::GlobalImpl::lastModificationTime also checks
	  modification time of configuration files
	+ Rows in events models are now synced before running EventDaemon
	+ Better way of checking if event daemon is needed
3.0.17
	+ Allow numeric zero as search filter
	+ When filtering rows don't match agains link urls or hidden values
	+ Avoid CA file check when removing it from Apache module
	+ Silent removeCA and removeInclude exceptions when removing
	  non-existant element
	+ Fixed rollback operation in redis config backend
	+ Desktop services CGI now only returns JSON responses
	+ Log error when dynamic loading a class fails in
	  ConfigureDispatchers model
	+ Update total ticks dynamically in progress indicator if ticks overflow
3.0.16
	+ Fixed regression in boolean in-place edit with Union types
	+ Added some missing timezones to EBox::Types::TimeZone
	+ Add a new method to DBEngine 'checkForColumn' to retrieve columns
	  definition from a given table
	+ Reload models info in model manager if new modules are installed
3.0.15
	+ Make sure that halt/reboot button can be clicked only once
	+ Cleaner way of disabling dependant modules when the parent is disabled,
	  avoiding unnecessary calls to enableService each time the module status
	  page is loaded.
	+ Show confirmation dialog when trying to change host or domain
	  if zentyal-samba is installed and provisioned
	+ Modified data table controller so edit boolean in place reuses
	  the code of regular edits, avoiding getting incorrect read-only
	  values from cache
3.0.14
	+ Allow search filters with a leading '*'
	+ Better error reporting when choosing a bad search filter
	+ External exceptions from _print method are caught correctly in CGIs
	+ EBox::CGI::run now supports correct handling of APR::Error
	+ Fixed dashboard check updates ajax requests in Chrome
	+ Fixed errors with zero digits components in time type
3.0.13
	+ Better warning if size file is missing in a backup when
	  restoring it
	+ Fixed table cache behaviour on cache miss in logs module
	+ Fix wrong button label when deleting rows in 'datainuse' template
	+ Removed unused method EBox::Model::DataTable::_tailoredOrder
	+ Added force default mode and permission to writeConfFileNoCheck(),
	  writeFile() and derivatives
	+ Fixed bug in EBox:::Logs::CGI::Index with internationalized
	  parameter names
	+ DataTables with sortedBy are now orderer alphabetically with
	  proper case treatment
	+ Display messages in model even when there are not elements and
	  table body is not shown
3.0.12
	+ Improve change-hostname script, delete all references to current name
	+ Faster dashboard loading with asynchronous check of software updates
	+ Workaround for when the progress id parameter has been lost
	+ Fixed problems calling upstart coomands from cron jobs with wrong PATH
	+ Decode CGI unsafeParams as utf8
	+ Avoid double encoding when printing JSON response in EBox::CGI::Base
	+ Remove warning in EBox::Menu::Folder when currentfolder is not defined
	+ Removed unnecesary and misleading method new from EBox::Auth package
3.0.11
	+ Avoid flickering loading pages when switching between menu entries
	+ Incorrect regular expression in logs search page are correctly handled
	+ Fix input badly hidden in the logs screen
	+ reloadTable from DataTable now remove cached fields as well
3.0.10
	+ Fixed unsafe characters error when getting title of progress
	  indicator in progress dialog
	+ Added use utf8 to dashboard template to fix look of closable messages
3.0.9
	+ Adapted file downloads to the new utf8 fixes
	+ Write backup files in raw mode to avoid utf8 problems
	+ Print always utf8 in STDOUT on all CGIs
	+ Decode CGI params of values entered at the interface as utf8
	+ Proper encode/decode of utf8 with also pretty JSON
	+ Fixed utf8 decoding in date shown at dashboard
	+ Removed old workarounds for utf8 problems
	+ Added new recoveryEnabled() helper method to Module::Base
	+ Added recoveryDomainName() method to SyncProvider interface
	+ Restore backup can now install missing modules in Disaster Recovery
	+ Show specific slides when installing a commercial edition
	+ Redirect to proper CGI after login in disaster recovery mode
	+ Removed old debconf workaround for first stage installation
	+ Log redis start message as debug instead of info to avoid flood
	+ Use unsafeParam in EBox::CGI::Base::paramsAsHash
	+ EBox::Module::Service does not raise exception and logs
	  nothing when using init.d status
	+ Fixed glitch in backup CGI which sometimes showed
	  the modal dialog with a incorrect template
3.0.8
	+ Use path for default name in SyncFolders::Folder
	+ Do not restrict characters in data table searchs
	+ Fixed automatic bug report regression
	+ Fixed refresh of the table and temporal control states
	  in customActionClicked callback
	+ Modified modalbox-zentyal.js to accept wideDialog parameter
	+ Fixed template method in MultiStateAction to return the default
	  template when it is not any supplied to the object
	+ Fixed sendInPlaceBooleanValue method from table-helper.js; it
	  aborted because bad parameters of Ajax.Updater
	+ Fixed bug that made that the lock was shared between owners
	+ Some fixes in the function to add the rule for desktops services
	  to the firewall
	+ Delete obsolete EBox::CGI::MenuCSS package
3.0.7
	+ Add new EBox::Module::Service::Observer to notify modules about
	  changes in the service status
	+ Administration accounts management reflects the changes in
	  system accounts in ids() or row() method call
	+ Some fixes in the RAID event watcher
	+ foreignModelInstance returns undef if foreignModel is
	  undef. This happens when a module has been uninstalled and it is
	  referenced in other installed module (events)
	+ loggerd shows loaded LogHelpers when in debug mode
	+ Added additional info to events from RAID watcher
	+ Use sudo to remove temporal files/diectories in backup, avoiding
	  permissions errors
	+ Added exception for cloud-prof module to events dependencies
3.0.6
	+ Skip keys deleted in cache in Redis::_keys()
	+ Fixed events modules dependencies to depend on any module which
	  provides watchers or dispatchers
	+ Always call enableActions before enableService when configuring modules
	+ Added needsSaveAfterConfig state to service modules
	+ Better exceptions logging in EBox::CGI::Run
	+ Fixed 'element not exists' error when enabling a log watcher
	+ Scroll up when showing modal dialog
	+ Added fqdnChanged methods to SysInfo::Observer
	+ Fixed SSL configuration conflicts betwen SOAPClient and RESTClient
3.0.5
	+ Template ajax/simpleModalDialog.mas can now accept text
	+ Used poweroff instead of halt to assure that system is powered
	  off after halt
	+ Fixed log audit database insert error when halting or rebooting
	+ Added time-based closable notification messages
	+ Adapted to new EBox::setLocaleEnvironment method
	+ EBox::Type::File now allows ebox user to own files in directories
	  which are not writable by him
	+ Removed cron daily invocation of deprecated report scripts
3.0.4
	+ Added EBox::SyncFolders interface
	+ Fixed invokation of tar for backup of model files
	+ New observer for sysinfo module to notify modules implementing the
	  SysInfo::Observer interface when the host name or host domain is
	  changed by the user, before and after the change takes effect
	+ Stop and start apache after language change to force environment reload
	+ Reload page after language change
	+ EBox::Module::Service::isRunning() skips daemons whose precondition fail
	+ Fixed undefined reference in DataTable controller for log audit
	+ Added and used serviceId field for service certificates
	+ Fixed SQL quoting of column names in unbuffered inserts and consolidation
3.0.3
	+ Fixed bug which prevented highlight of selected item in menu
	+ Fixed base class of event dispatcher to be compatible with the
	  changes dispatcher configuration table
	+ Fixed event daemon to use dumped variables
	+ Fixed need of double-click when closing menu items in some cases
	+ Fixed logs consolidation to avoid high CPU usage
	+ In view log table: correctly align previous and first page buttons
	+ Improve host name and domain validation.
	+ Forbidden the use of a qualified hostname in change hostname form
	+ Update samba hostname-dependent fields when hostname is changed
	+ Confirmation dialog when the local domain is changed and with a
	  warning if local domain which ends in .local
3.0.2
	+ The synchronization of redis cache refuses with log message to set
	  undefined values
	+ Fixed wrong sql statement which cause unwanted logs purge
	+ DataForm does not check for uniqueness of its fields, as it only
	  contains a single row
	+ In ConfigureLogs, restored printable names for log domains
	+ Fixed dashboard update error on modules widget, counter-graph
	  widget and widget without sections
	+ Better way to fix non-root warnings during boot without interfering
	  on manual restart commands in the shell
3.0.1
	+ Properly set default language as the first element of the Select to
	  avoid its loss on the first apache restart
	+ Set milestone to 3.0.X when creating tickets in trac.zentyal.org
	+ Removed forced setting of LANG variables in mod_perl which made progress
	  indicator fail when using any language different to English
	+ Removed some frequent undef warnings
	+ Added executeOnBrothers method to EBox::Model::Component
	+ Fixed repetition of 'add' and 'number change' events in RAID watcher
	+ Fixed incorrect display of edit button in tables without editField action
	+ Cache MySQL password to avoid reading it all the time
	+ Fixed request came from non-root user warnings during boot
	+ Send info event in Runit watcher only if the service was down
	  MAX_DOWN_PERIODS
3.0
	+ Removed beta logo
	+ Set 'firstInstall' flag on modules when installing during initial install
	+ Set 'restoringBackup' flag on modules when restoring backup
	+ Call enableService after initialSetup while restoring backup
	+ Registration link in widget now have appropiate content when either
	  remoteservices or software are not installed
	+ Fixed style for disabled buttons
	+ Composite and DataTable viewers recover from errors in pageTitle method
	+ Fixed intermitent failure in progress when there are no slides
	+ Rollback redis transaction on otherwise instead finally block
	+ Members of the 'admin' group can now login again on Zentyal
	+ Multi-admin management for commercial editions
	+ First and last move row buttons are now disabled instead of hidden
	+ In save changes dialog set focus always in the 'save' button
	+ Fixed i18n problem in some cases where environment variables
	  were different than the selected locale on Zentyal UI, now
	  LANG and LC_MESSAGES are explicitly passed to mod_perl
	+ Reviewed registration strings
	+ Added template attribute to MultiStateAction to provide any kind
	  of HTML to display an action
	+ Changed icon, name and link for Zentyal Remote
	+ Fixed some compatibility issues with Internet Explorer 9
	+ Show warning with Internet Explorer 8 or older
	+ Improved dashboard buttons colors
2.3.24
	+ Do not cache undef values in EBox::Config::Redis::get()
	+ Code fix on subscription retrieval for Updates event
	+ Update validate referer to new Remote Services module API
	+ In-place booleans now properly mark the module as changed
	+ Do not try to read slides if software module is not installed
	+ Fixed wrong call in Events::isEnabledDispatcher()
	+ Updated 'created by' footer
2.3.23
	+ Change the default domain name from 'zentyal.lan' to
	  'zentyal-domain.lan'
	+ Changes in first enable to avoid letting modules unsaved
	+ Type File now accepts spaces in the file name
	+ Added setTimezone method to MyDBEngine
	+ Enable consolidation after reviewing and pruning
	+ Code typo fix in Events::isEnabledWatcher
	+ Remove all report code from core
	+ Move SysInfo report related to remoteservices module
	+ Fixed regression which removed scroll bars from popups
	+ New carousel transition for the installation slides
	+ Added option to not show final notes in progress bar
	+ EBox::Model::Component::modelGetter does not die when trying to
	  get a model for an uninstalled module
	+ Added previous/next buttons to manually switch installation slides
	+ New installation slides format
	+ Added compatibility with MS Internet Explorer >= 8
2.3.22
	+ Changed first installation workflow and wizard infraestructure
	+ Improved firewall icons
	+ Set hover style for configure rules button in firewall
	+ Do not disable InnoDB in mysql if there are other databases
	+ Progress indicator no longer calls showAds if it is undefined
	+ Send cache headers on static files to improve browsing speed
	+ Added foreignNoSyncRows and foreignFilter options to EBox::Types::Select
	+ Improved settings icon
	+ Fixed modalboxes style
	+ Improve host domain validation. Single label domains are not allowed.
2.3.21
	+ Fixes on notifyActions
	+ Check for isDaemonRunning now compatible with asterisk status
	+ Fixed warning call in EBox::Types::HasMany
2.3.20
	+ New look & feel for the web interface
	+ Adjust slides transition timeout during installation
	+ Audit changes table in save changes popup has scroll and better style
	+ Model messages are printed below model title
	+ noDataMsg now allows to add elements if it makes sense
	+ Fixed ajax/form.mas to avoid phantom change button
	+ EBox::Model::Manager::_setupModelDepends uses full paths so the
	  dependecies can discriminate between models with the same name
	+ Default row addition in DataForm does not fires validateTypedRow
	+ Code typo fix in change administration port model
	+ Set only Remote as option to export/import configuration to a
	  remote site
	+ Return undef in HasMany type when a model is not longer
	  available due to being uninstalled
	+ Added onclick atribute to the link.mas template
	+ Fix exception raising when no event component is found
	+ table_ordered.js : more robust trClick event method
	+ Changed dashboard JS which sometimes halted widget updates
	+ Added popup dialogs for import/export configuration
	+ Changes in styles and sizes of the save/revoke dialog
	+ Removed redudant code in ConfigureWatchers::syncRows which made module
	  to have an incorrect modified state
	+ Dont show in bug report removed packages with configuration
	  held as broken packages
	+ DataTable::size() now calls to syncRows()
	+ EBox::Module::Config::set_list quivalent now has the same
	  behaviour than EBox::Module::Config::set
2.3.19
	+ Manually set up models for events to take into account the
	  dynamic models from the log watcher filtering models
	+ Fixed warnings when deleting a row which is referenced in other model
	+ Disable HTML form autocompletion in admin password change model
	+ Fixed incorrect non-editable warnings in change date and time model
	+ Fixed parsing value bug in EBox::Types::Date and EBox::Types::Time
	+ Reworked mdstat parsing, added failure_spare status
	+ Configuration backup implicitly preserves ownership of files
	+ Changes in styles and sizes of the save/revoke dialog
	+ New data form row is copied from default row, avoiding letting hidden
	  fields without its default value and causing missing fields errors
	+ Always fill abstract type with its default value, this avoids
	  errors with hidden fields with default value
	+ Different page to show errors when there are broken software packages
	+ InverseMatchSelect and InverseMatchUnion use 'not' instead of '!' to
	  denote inverse match. This string is configurable with a type argument
	+ Fixed types EBox::Type::InverseMatchSelect and InverseMatchUnion
	+ Fixed bug in DataTable::setTypedRow() which produced an incorrect 'id'
	  row element in DataTable::updateRowNotify()
	+ In tableBody.mas template: decomposed table topToolbar section in methods
	+ Fixed bug in discard changes dialog
	+ Confirmation dialogs now use styled modalboxes
	+ Do not reload page after save changes dialog if operation is successful
	+ Maintenance menu is now kept open when visiting the logs index page
2.3.18
	+ Manual clone of row in DataTable::setTypedRow to avoid segfault
	+ Avoid undef warnings in EBox::Model::DataTable::_find when the
	  element value is undef
	+ Fixed kill of ebox processes during postrm
	+ Set MySQL root password in create-db script and added mysql script
	  to /usr/share/zentyal for easy access to the zentyal database
	+ Increased timeout redirecting to wizards on installation to 5 seconds
	  to avoid problems on some slow or loaded machines
	+ Save changes dialog do not appear if there are no changes
	+ Delete no longer needed duplicated code
	+ Do not go to save changes after a regular package installation
	  they are saved only in the first install
	+ Progress bar in installation refactored
2.3.17
	+ Do not use modal box for save changes during installation
	+ Hidden fields in DataTables are no longer considered compulsory
	+ Select type has now its own viewer that allows use of filter function
	+ User is now enabled together with the rest of modules on first install
2.3.16
	+ Fix 'oldRow' parameter in UpdatedRowNotify
	+ Use Clone::Fast instead of Clone
	+ Modal dialog for the save and discard changes operations
	+ Use a different lock file for the usercorner redis
	+ Improved look of tables when checkAll controls are present
	+ Better icons for clone action
	+ Added confirmation dialog feature to models; added confirmation
	  dialog to change hostname model
	+ Dynamic default values are now properly updated when adding a row
	+ Kill processes owned by the ebox user before trying to delete it
	+ Do not use sudo to call status command at EBox::Service::running
	+ Fixed regression setting default CSS class in notes
2.3.15
	+ Added missing call to updateRowNotify in DataForms
	+ Fixed silent error in EBox::Types::File templates for non-readable
	  by ebox files
	+ Use pkill instead of killall in postinst
	+ Use unset instead of delete_dir when removing rows
	+ Do not set order list for DataForms
	+ Only try to clean tmp dir on global system start
2.3.14
	+ Error message for failure in package cache creation
	+ Fixed regression when showing a data table in a modal view
	+ Do not do a redis transaction for network module init actions
	+ Fixed EBox::Module::Config::st_unset()
	+ Allowed error class in msg template
2.3.13
	+ Fixed problems in EventDaemon with JSON and blessed references
	+ More crashes avoided when watchers or dispatchers doesn't exist
	+ Proper RAID watcher reimplementation using the new state API
	+ EBox::Config::Redis singleton has now a instance() method instead of new()
	+ Deleted wrong use in ForcePurge model
2.3.12
	+ Fixed problem with watchers and dispatchers after a module deletion
	+ Fixed EBox::Model::DataTable::_checkFieldIsUnique, it failed when the
	  printableValue of the element was different to its value
	+ Fixed separation between Add table link and table body
	+ Adaptation of EventDaemon to model and field changes
	+ Disabled logs consolidation on purge until it is reworked, fixed
	  missing use in purge logs model
	+ Fixed Componet::parentRow, it not longer tries to get a row with
	  undefined id
	+ Fix typo in ConfigureLogs model
	+ Mark files for removing before deleting the row from backend in
	  removeRow
	+ The Includes directives are set just for the main virtual host
	+ Fixed EventDaemon crash
2.3.11
	+ Mark files for removing before deleting the row from backend in removeRow
	+ Dashboard widgets now always read the information from RO
	+ Enable actions are now executed before enableService()
	+ Fixed regression which prevented update of the administration service
	  port when it was changed in the interface
	+ New EBox::Model::Composite::componentNames() for dynamic composites
	+ Remove _exposedMethods() feature to reduce use of AUTOLOAD
	+ Removed any message set in the model in syncRows method
	+ Added global() method to modules and components to get a coherent
	  read-write or read-only instance depending on the context
	+ Removed Model::Report and Composite::Report namespaces to simplify model
	  management and specification
	+ New redis key naming, with $mod/conf/*, $mod/state and $mod/ro/* replacing
	  /ebox/modules/$mod/*, /ebox/state/$mod/* and /ebox-ro/modules/$mod/*
	+ Removed unnecessary parentComposite methods in EBox::Model::Component
	+ Only mark modules as changed when data has really changed
	+ EBox::Global::modChange() throws exception if instance is readonly
	+ New get_state() and set_state() methods, st_* methods are kept for
	  backwards compatibility, but they are deprecated
	+ Simplified events module internals with Watcher and Dispatcher providers
	+ Model Manager is now able to properly manage read-only instances
	+ Composites can now use parentModule() like Models
	+ Renamed old EBox::GConfModule to EBox::Module::Config
	+ Unified model and composite management in the new EBox::Model::Manager
	+ Model and composites are loaded on demand to reduce memory consumption
	+ Model and composite information is now stored in .yaml schemas
	+ ModelProvider and CompositeProvider are no longer necessary
	+ Simplified DataForm using more code from DataTable
	+ Adapted RAID and restrictedResources() to the new JSON objects in redis
	+ Remove unused override modifications code
	+ Added /usr/share/zentyal/redis-cli wrapper for low-level debugging
	+ Use simpler "key: value" format for dumps instead of YAML
	+ Row id prefixes are now better chosen to avoid confusion
	+ Use JSON instead of list and hash redis types (some operations,
	  specially on lists, are up to 50% faster and caching is much simpler)
	+ Store rows as hashes instead of separated keys
	+ Remove deprecated all_dirs and all_entries methods
	+ Remove obsolete EBox::Order package
	+ Remove no longer needed redis directory tree sets
	+ Fixed isEqualTo() method on EBox::Types::Time
	+ EBox::Types::Abstract now provides default implementations of fields(),
	  _storeInGConf() and _restoreFromHash() using the new _attrs() method
	+ Remove indexes on DataTables to reduce complexity, no longer needed
	+ Simplified ProgressIndicator implementation using shared memory
	+ New EBox::Util::SHMLock package
	+ Implemented transactions for redis operations
	+ Replace old MVC cache system with a new low-level redis one
	+ Delete no longer necessary regen-redis-db tool
	+ Added new checkAll property to DataTable description to allow
	  multiple check/uncheck of boolean columns
2.3.10
	+ Added Desktop::ServiceProvider to allow modules to implement
	  requests from Zentyal desktop
	+ Added VirtualHost to manage desktop requests to Zentyal server
	+ Fix EventDaemon in the transition to MySQL
	+ Send EventDaemon errors to new rotated log file /var/log/zentyal/events.err
	+ Send an event to Zentyal Cloud when the updates are up-to-date
	+ Send an info event when modules come back to running
	+ Include additional info for current event watchers
	+ Fixed RAID report for some cases of spare devices and bitmaps
	+ Fixed log purge, SQL call must be a statement not a query
	+ Fixed regex syntax in user log queries
	+ Added missing "use Filesys::Df" to SysInfo
	+ Disabled consolidation by default until is fixed or reimplemented
	+ Fixed regresion in full log page for events
	+ Added clone action to data tables
	+ Fixed regression in modal popup when showing element table
	+ Added new type EBox::Types::KrbRealm
	+ Fix broken packages when dist-upgrading from old versions: stop ebox
	  owned processes before changing home directory
	+ Log the start and finish of start/stop modules actions
	+ Added usesPort() method to apache module
2.3.9
	+ Enable SSLInsecureRenegotiation to avoid master -> slave SOAP handsake
	  problems
	+ Added validateRowRemoval method to EBox::Model::DataTable
	+ Use rm -rf instead of remove_tree to avoid chdir permission problems
	+ Avoid problems restarting apache when .pid file does not exist
	+ Do not use graceful on apache to allow proper change of listen port
	+ Simplified apache restart mechanism and avoid some problems
2.3.8
	+ Create tables using MyISAM engine by default
	+ Delete obsolete 'admin' table
2.3.7
	+ Fixed printableName for apache module and remove entry in status widget
	+ Merged tableBodyWithoutActions.mas into tableBody.mas
	+ Removed tableBodyWithoutEdit.mas because it is no longer used
	+ Better form validation message when there are no ids for
	  foreign rows in select control with add new popup
	+ Fixed branding of RSS channel items
	+ Fixed destination path when copying zentyal.cnf to /etc/mysql/conf.d
	+ Packaging fixes for precise
2.3.6
	+ Switch from CGIs to models in System -> General
	+ New value() and setValue() methods in DataForm::setValue() for cleaner
	  code avoiding use of AUTOLOAD
	+ Added new EBox::Types::Time, EBox::Types::Date and EBox::Types::TimeZone
	+ Added new attribute 'enabled' to the Action and MultiStateAction types
	  to allow disabling an action. Accepts a scalar or a CODE ref
	+ The 'defaultValue' parameter of the types now accept a CODE ref that
	  returns the default value.
2.3.5
	+ Added force parameter in validateTypedRow
	+ Fixed 'hidden' on types when using method references
	+ Removed some console problematic characters from Util::Random::generate
	+ Added methods to manage apache CA certificates
	+ Use IO::Socket::SSL for SOAPClient connections
	+ Removed apache rewrite from old slaves implementation
	+ Do not show RSS image if custom_prefix defined
2.3.4
	+ Avoid 'negative radius' error in DiskUsage chart
	+ Fixed call to partitionFileSystems in EBox::SysInfo::logReportInfo
	+ Log audit does not ignore fields which their values could be interpreted
	  as boolean false
	+ Avoid ebox.cgi failure when showing certain strings in the error template
	+ Do not calculate md5 digests if override_user_modification is enabled
	+ Clean /var/lib/zentyal/tmp on boot
	+ Stop apache gracefully and delete unused code in Apache.pm
	+ Cache contents of module.yaml files in Global
2.3.3
	+ The editable attribute of the types now accept a reference to a function
	  to dinamically enable or disable the field.
	+ In progress bar CGIs AJAX call checks the availability of the
	  next page before loading it
	+ Replaced community logo
	+ Adapted messages in the UI for new editions
	+ Changed cookie name to remove forbidden characters to avoid
	  incompatibilities with some applications
	+ Added methods to enable/disable restart triggers
2.3.2
	+ Fixed redis unix socket permissions problem with usercorner
	+ Get row ids without safe characters checking
	+ Added EBox::Util::Random as random string generator
	+ Set log level to debug when cannot compute md5 for a nonexistent file
	+ Filtering in tables is now case insensitive
	+ ProgressIndicator no longer leaves zombie processes in the system
	+ Implemented mysqldump for logs database
	+ Remove zentyal-events cron script which should not be longer necessary
	+ Bugfix: set executable permissions to cron scripts and example hooks
	+ Added a global method to retrieve installed server edition
	+ Log also duration and compMessage to events.log
2.3.1
	+ Updated Standards-Version to 3.9.2
	+ Fixed JS client side table sorting issue due to Prototype
	  library upgrade
	+ Disable InnoDB by default to reduce memory consumption of MySQL
	+ Now events are logged in a new file (events.log) in a more
	  human-readable format
	+ Added legend to DataTables with custom actions
	+ Changed JS to allow the restore of the action cell when a delete
	  action fails
	+ Set milestone to 3.0 when creating bug reports in the trac
	+ Avoid temporal modelInstance errors when adding or removing
	  modules with LogWatchers or LogDispatcher
	+ Unallow administration port change when the port is in use
2.3
	+ Do not launch a passwordless redis instance during first install
	+ New 'types' field in LogObserver and storers/acquirers to store special
	  types like IPs or MACs in an space-efficient way
	+ Use MySQL for the logs database instead of PostgreSQL
	+ Bugfix: logs database is now properly recreated after purge & install
	+ Avoid use of AUTOLOAD to execute redis commands, improves performance
	+ Use UNIX socket to connect to redis for better performance and
	  update default redis 2.2 settings
	+ Use "sudo" group instead of "admin" one for the UI access control
	+ Added EBox::Module::Base::version() to get package version
	+ Fixed problem in consalidation report when accumulating results
	  from queries having a "group by table.field"
	+ Added missing US and Etc zones in timezone selector
	+ Replaced autotools with zbuildtools
	+ Refuse to restore configuration backup from version lesser than
	  2.1 unless forced
	+ Do not retrieve format.js in every graph to improve performance
	+ The purge-module scripts are always managed as root user
	+ New grep-redis tool to search for patterns in redis keys or
	  values
	+ Use partitionFileSystems method from EBox::FileSystem
2.2.4
	+ New internal 'call' command in Zentyal shell to 'auto-use' the module
	+ Zentyal shell now can execute commandline arguments
	+ Bugfix: EBox::Types::IPAddr::isEqualTo allows to change netmask now
	+ Removed some undefined concatenation and compare warnings in error.log
	+ Ignore check operation in RAID event watcher
	+ Skip IP addresses ending in .0 in EBox::Types::IPRange::addresses()
	+ Do not store in redis trailing dots in Host and DomainName types
	+ Added internal command to instance models and other improvements in shell
	+ Now the whole /etc/zentyal directory is backed up and a copy of the
	  previous contents is stored at /var/backups before restoring
	+ Removing a module with a LogWatcher no longer breaks the LogWatcher
	  Configuration page anymore
	+ Fixed error in change-hostname script it does not longer match substrings
	+ Bugfix: Show breadcrumbs even from models which live in a
	  composite
	+ HTTPLink now returns empty string if no HTTPUrlView is defined
	  in DataTable class
	+ Added mising use sentence in EBox::Event::Watcher::Base
2.2.3
	+ Bugfix: Avoid url rewrite to ebox.cgi when requesting to /slave
	+ Fixed logrotate configuration
	+ More resilient way to handle with missing indexes in _find
	+ Added more informative text when mispelling methods whose prefix
	  is an AUTOLOAD action
	+ A more resilient solution to load events components in EventDaemon
	+ Added one and two years to the purge logs periods
	+ Fixed downloads from EBox::Type::File
2.2.2
	+ Revert cookie name change to avoid session loss in upgrades
	+ Do not try to change owner before user ebox is created
2.2.1
	+ Removed obsolete references to /zentyal URL
	+ Create configuration backup directories on install to avoid warnings
	  accessing the samba share when there are no backups
	+ Log result of save changes, either successful or with warnings
	+ Changed cookie name to remove forbidden characters to avoid
	  incompatibilities with some applications
	+ Removed duplicated and incorrect auding logging for password change
	+ Fixed some non-translatable strings
	+ Create automatic bug reports under 2.2.X milestone instead of 2.2
	+ Fixed bug changing background color on selected software packages
2.1.34
	+ Volatile types called password are now also masked in audit log
	+ Adjust padding for module descriptions in basic software view
	+ Removed beta icon
2.1.33
	+ Fixed modal add problems when using unique option on the type
	+ Fixed error management in the first screen of modal add
	+ Unify software selection and progress colors in CSS
	+ Set proper message type in Configure Events model
	+ Fixed error checking permanentMessage types in templates/msg.mas
2.1.32
	+ Added progress bar colors to theme definition
	+ Remove no longer correct UTF8 decode in ProgressIndicator
	+ Fixed UTF8 double-encoding on unexpected error CGI
	+ Reviewed some subscription strings
	+ Always fork before apache restart to avoid port change problems
	+ Stop modules in the correct order (inverse dependencies order)
	+ Better logging of failed modules on restore
2.1.31
	+ Do not start managed daemons on boot if the module is disabled
	+ Better message on redis error
	+ Watch for dependencies before automatic enable of modules on first install
2.1.30
	+ Removed obsolete /ebox URL from RSS link
	+ Changed methods related with extra backup data in modules logs
	  to play along with changes in ebackup module
	+ Set a user for remote access for audit reasons
	+ Detect session loss on AJAX requests
2.1.29
	+ Startup does not fail if SIGPIPE received
2.1.28
	+ Added code to mitigate false positives on module existence
	+ Avoid error in logs full summary due to incorrect syntax in template
	+ Allow unsafe chars in EBox::Types::File to avoid problems in some browsers
	+ Reviewed some subscription strings
	+ Warning about language-packs installed works again after Global changes
	+ Show n components update when only zentyal packages are left to
	  upgrade in the system widget
	+ Do not show debconf warning when installing packages
	+ EBox::Types::IPAddr (and IPNetwork) now works with defaultValue
	+ Allow to hide menu items, separators and dashboard widgets via conf keys
2.1.27
	+ Do not create tables during Disaster Recovery installation
	+ Added new EBox::Util::Debconf::value to get debconf values
	+ DataTable controller does no longer try to get a deleted row
	  for gather elements values for audit log
	+ Check if Updates watcher can be enabled if the subscription
	  level is yet unknown
2.1.26
	+ Detection of broken packages works again after proper deletion
	  of dpkg_running file
	+ Keep first install redis server running until trigger
	+ Unified module restart for package trigger and init.d
	+ Use restart-trigger script in postinst for faster daemons restarting
	+ System -> Halt/Reboot works again after regression in 2.1.25
	+ Added framework to show warning messages after save changes
	+ Change caption of remote services link to Zentyal Cloud
	+ Do not show Cloud link if hide_cloud_link config key is defined
	+ Added widget_ignore_updates key to hide updates in the dashboard
	+ Differentiate ads from notes
	+ Allow custom message type on permanentMessage
	+ Only allow custom themes signed by Zentyal
	+ Removed /zentyal prefix from URLs
	+ Caps lock detection on login page now works again
	+ Added HiddenIfNotAble property to event watchers to be hidden if
	  it is unabled to monitor the event
	+ Dashboard values can be now error and good as well
	+ Include a new software updates widget
	+ Include a new alert for basic subscriptions informing about
	  software updates
	+ Add update-notifier-common to dependencies
	+ EBox::DataTable::enabledRows returns rows in proper order
	+ Use custom ads when available
	+ Disable bug report when hide_bug_report defined on theme
2.1.25
	+ Do not show disabled module warnings in usercorner
	+ Mask passwords and unify boolean values in audit log
	+ Do not override type attribute for EBox::Types::Text subtypes
	+ Corrected installation finished message after first install
	+ Added new disableAutocomplete attribute on DataTables
	+ Optional values can be unset
	+ Minor improvements on nmap scan
2.1.24
	+ Do not try to generate config for unconfigured services
	+ Remove unnecessary redis call getting _serviceConfigured value
	+ Safer sizes for audit log fields
	+ Fix non-translatable "show help" string
	+ Allow links to first install wizard showing a desired page
	+ Fixed bug in disk usage when we have both values greater and
	  lower than 1024 MB
	+ Always return a number in EBox::AuditLogging::isEnabled to avoid
	  issues when returning the module status
	+ Added noDataMsg attribute on DataTable to show a message when
	  there are no rows
2.1.23
	+ Removed some warnings during consolidation process
	+ Depend on libterm-readline-gnu-perl for history support in shells
	+ Fixed error trying to change the admin port with NTP enabled
	+ Fixed breadcrumb destination for full log query page
	+ Use printableActionName in DataTable setter
2.1.22
	+ Fixed parentRow method in EBox::Types::Row
	+ Added new optionalLabel flag to EBox::Types::Abstract to avoid
	  show the label on non-optional values that need to be set as
	  optional when using show/hide viewCustomizers
	+ Added initHTMLStateOrder to View::Customizer to avoid incorrect
	  initial states
	+ Improved exceptions info in CGIs to help bug reporting
	+ Do not show customActions when editing row on DataTables
2.1.21
	+ Fixed bug printing traces at Global.pm
	+ Check new dump_exceptions confkey instead of the debug one in CGIs
	+ Explicit conversion to int those values stored in our database
	  for correct dumping in reporting
	+ Quote values in update overwrite while consolidating for reporting
2.1.20
	+ Fixed regression in edition in place of booleans
	+ Better default balance of the dashboard based on the size of the widgets
	+ Added defaultSelectedType argument to PortRange
2.1.19
	+ Disable KeepAlive as it seems to give performance problems with Firefox
	  and set MaxClients value back to 1 in apache.conf
	+ Throw exceptions when calling methods not aplicable to RO instances
	+ Fixed problems when mixing read/write and read-only instances
	+ Date/Time and Timezone moved from NTP to core under System -> General
	+ Do not instance hidden widgets to improve dashboard performance
	+ New command shell with Zentyal environment at /usr/share/zentyal/shell
	+ Show warning when a language-pack is not installed
	+ Removed unnecessary dump/load operations to .bak yaml files
	+ AuditLogging and Logs constructor now receive the 'ro' parameter
	+ Do not show Audit Logging in Module Status widget
2.1.18
	+ New unificated zentyal-core.logrotate for all the internal logs
	+ Added forceEnabled option for logHelpers
	+ Moved carousel.js to wizard template
	+ Add ordering option to wizard pages
	+ Fixed cmp and isEqualTo methods for EBox::Types::IPAddr
	+ Fixed wrong Mb unit labels in Disk Usage and use GB when > 1024 MB
	+ Now global-action script can be called without progress indicator
	+ Fixed EBox::Types::File JavaScript setter code
	+ Added support for "Add new..." modal boxes in foreign selectors
	+ Each module can have now its customized purge-module script
	  that will be executed after the package is removed
	+ Added Administration Audit Logging to log sessions, configuration
	  changes, and show pending actions in save changes confirmation
	+ User name is stored in session
	+ Remove deprecated extendedRestore from the old Full Backup
2.1.17
	+ Fixed RAID event crash
	+ Added warning on models and composites when the module is disabled
	+ Fixed login page style with some languages
	+ Login page template can now be reused accepting title as parameter
	+ EBox::Types::File does not write on redis when it fails to
	  move the fail to its final destination
	+ Added quote column option for periodic log consolidation and
	  report consolidation
	+ Added exclude module option to backup restore
2.1.16
	+ Do not show incompatible navigator warning on Google Chrome
	+ Fixed syncRows override detection on DataTable find
	+ clean-conf script now deletes also state data
	+ Avoid 'undefined' message in selectors
2.1.15
	+ Move Disk Usage and RAID to the new Maintenance menu
	+ Always call syncRows on find (avoid data inconsistencies)
	+ Filename when downloading a conf backup now contains hostname
	+ Fixed bug in RAID template
	+ Set proper menu order in System menu (fixes NTP position)
	+ Fixed regresion in page size selector on DataTables
	+ Fixed legend style in Import/Export Configuration
2.1.14
	+ Fixed regresion with double quotes in HTML templates
	+ Fixed problems with libredis-perl version dependency
	+ Adding new apparmor profile management
2.1.13
	+ Better control of errors when saving changes
	+ Elements of Union type can be hidden
	+ Model elements can be hidden only in the viewer or the setter
	+ HTML attributtes are double-quoted
	+ Models can have sections of items
	+ Password view modified to show the confirmation field
	+ New multiselect type
	+ Redis backend now throws different kind of exceptions
2.1.12
	+ Revert no longer necessary parents workaround
	+ Hide action on viewCustomizer works now on DataTables
2.1.11
	+ Fixed bug which setted bad directory to models in tab view
	+ Union type: Use selected subtype on trailingText property if the
	  major type does not have the property
	+ Raise MaxClients to 2 to prevent apache slowness
2.1.10
	+ Security [ZSN-2-1]: Avoid XSS in process list widget
2.1.9
	+ Do not try to initialize redis client before EBox::init()
	+ Safer way to delete rows, deleting its id reference first
	+ Delete no longer needed workaround for gconf with "removed" attribute
	+ Fixed regression in port range setter
2.1.8
	+ Fixed regression in menu search
	+ Fixed missing messages of multi state actions
	+ Help toggler is shown if needed when dynamic content is received
	+ Fixed issue when disabling several actions at once in a data table view
	+ All the custom actions are disabled when one is clicked
	+ Submit wizard pages asynchronously and show loading indicator
	+ Added carousel.js for slide effects
2.1.7
	+ Fixed issues with wrong html attributes quotation
	+ Bugfix: volatile types can now calculate their value using other
	  the value from other elements in the row no matter their position
2.1.6
	+ Attach software.log to bug report if there are broken packages
	+ Added keyGenerator option to report queries
	+ Tuned apache conf to provide a better user experience
	+ Actions click handlers can contain custom javascript
	+ Restore configuration with force dependencies option continues
	  when modules referenced in the backup are not present
	+ Added new MultiStateAction type
2.1.5
	+ Avoid problems getting parent if the manager is uninitialized
	+ Rename some icon files with wrong extension
	+ Remove wrong optional attribute for read-only fields in Events
	+ Renamed all /EBox/ CGI URLs to /SysInfo/ for menu folder coherency
	+ Added support for custom actions in DataTables
	+ Replaced Halt/Reboot CGI with a model
	+ Message classes can be set from models
	+ Fixed error in Jabber dispatcher
	+ Show module name properly in log when restart from the dashboard fails
	+ Avoid warning when looking for inexistent PID in pidFileRunning
2.1.4
	+ Changed Component's parent/child relationships implementation
	+ Fixed WikiFormat on automatic bug report tickets
	+ Do not show available community version in Dashboard with QA
 	  updates
2.1.3
	+ Fall back to readonly data in config backup if there are unsaved changes
	+ Allow to automatically send a report in the unexpected error page
	+ Logs and Events are now submenus of the new Maintenance menu
	+ Configuration Report option is now present on the Import/Export section
	+ Require save changes operation after changing the language
	+ Added support for URL aliases via schemas/urls/*.urls files
	+ Allow to sort submenu items via 'order' attribute
	+ Automatically save changes after syncRows is called and mark the module
	  mark the module as unchanged unless it was previously changed
	+ Removed unnecessary ConfigureEvents composite
	+ Removed unnecessary code from syncRows in logs and events
	+ Restore configuration is safer when restoring /etc/zentyal files
	+ Fixed unescaped characters when showing an exception
	+ Fixed nested error page on AJAX requests
	+ Adapted dumpBackupExtraData to new expected return value
	+ Report remoteservices, when required, a change in administration
	  port
	+ Added continueOnModuleFail mode to configuration restore
	+ Fixed Firefox 4 issue when downloading backups
	+ Show scroll when needed in stacktraces (error page)
	+ More informative error messages when trying to restart locked modules
	  from the dashboard
	+ Creation of plpgsql language moved from EBox::Logs::initialSetup
	  to create-db script
	+ Redis backend now throws different kind of exceptions
	+ Avoid unnecesary warnings about PIDs
	+ Update Jabber dispatcher to use Net::XMPP with some refactoring
	+ Save changes messages are correctly shown with international charsets
	+ Support for bitmap option in RAID report
	+ Retry multiInsert line by line if there are encoding errors
	+ Adapted to new location of partitionsFileSystems in EBox::FileSystem
	+ Event messages are cleaned of null characters and truncated
	  before inserting in the database when is necessary
	+ Improve message for "Free storage space" event and send an info
	  message when a given partition is not full anymore
	+ Event messages now can contain newline characters
	+ Objects of select type are compared also by context
	+ Remove cache from optionsFromForeignModel since it produces
	  problems and it is useless
	+ Set title with server name if the server is subscribed
	+ Fix title HTML tag in views for Models and Composites
	+ Added lastEventsReport to be queried by remoteservices module
	+ Added EBox::Types::HTML type
	+ Added missing manage-logs script to the package
	+ Fixed problems with show/hide help switch and dynamic content
	+ Menus with subitems are now kept unfolded until a section on a
	  different menu is accessed
	+ Sliced restore mode fails correctly when schema file is missing,
	  added option to force restore without schema file
	+ Purge conf now purges the state keys as well
	+ Added EBox::Types::IPRange
2.1.2
	+ Now a menu folder can be closed clicking on it while is open
	+ Bugfix: cron scripts are renamed and no longer ignored by run-parts
	+ Added new EBox::Util::Nmap class implementing a nmap wrapper
2.1.1
	+ Fixed incoherency problems with 'on' and '1' in boolean indexes
	+ Move cron scripts from debian packaging to src/scripts/cron
	+ Trigger restart of logs and events when upgrading zentyal-core
	  without any other modules
	+ Don't restart apache twice when upgrading together with more modules
	+ Fixed params validation issues in addRow
2.1
	+ Replace YAML::Tiny with libyaml written in C through YAML::XS wrapper
	+ Minor bugfix: filter invalid '_' param added by Webkit-based browser
	  on EBox::CGI::Base::params() instead of _validateParams(), avoids
	  warning in zentyal.log when enabling modules
	+ All CGI urls renamed from /ebox to /zentyal
	+ New first() and deleteFirst() methods in EBox::Global to check
	  existence and delete the /var/lib/zentyal/.first file
	+ PO files are now included in the language-pack-zentyal-* packages
	+ Migrations are now always located under /usr/share/$package/migration
	  this change only affects to the events and logs migrations
	+ Delete no longer used domain and translationDomain methods/attributes
	+ Unified src/libexec and tools in the new src/scripts directory
	+ Remove the ebox- prefix on all the names of the /usr/share scripts
	+ New EBox::Util::SQL package with helpers to create and drop tables
	  from initial-setup and purge-module for each module
	+ Always drop tables when purging a package
	+ Delete 'ebox' user when purging zentyal-core
	+ Moved all SQL schemas from tools/sqllogs to schemas/sql
	+ SQL time-period tables are now located under schemas/sql/period
	+ Old ebox-clean-gconf renamed to /usr/share/zentyal/clean-conf and
	  ebox-unconfigure-module is now /usr/share/zentyal/unconfigure-module
	+ Added default implementation for enableActions, executing
	  /usr/share/zentyal-$modulename/enable-module if exists
	+ Optimization: Do not check if a row is unique if any field is unique
	+ Never call syncRows on read-only instances
	+ Big performance improvements using hashes and sets in redis
	  database to avoid calls to the keys command
	+ Delete useless calls to exists in EBox::Config::Redis
	+ New regen-redis-db tool to recreate the directory structure
	+ Renamed /etc/cron.hourly/90manageEBoxLogs to 90zentyal-manage-logs
	  and moved the actual code to /usr/share/zentyal/manage-logs
	+ Move /usr/share/ebox/zentyal-redisvi to /usr/share/zentyal/redisvi
	+ New /usr/share/zentyal/initial-setup script for modules postinst
	+ New /usr/share/zentyal/purge-module script for modules postrm
	+ Removed obsolete logs and events migrations
	+ Create plpgsql is now done on EBox::Logs::initialSetup
	+ Replace old ebox-migrate script with EBox::Module::Base::migrate
	+ Rotate duplicity-debug.log log if exists
	+ Bug fix: Port selected during installation is correctly saved
	+ Zentyal web UI is restarted if their dependencies are upgraded
	+ Bug fix: Logs don't include unrelated information now
	+ Add total in disk_usage report
	+ Bugfix: Events report by source now works again
	+ Do not include info messages in the events report
	+ Services event is triggered only after five failed checkings
	+ Do not add redundant includedir lines to /etc/sudoers
	+ Fixed encoding for strings read from redis server
	+ Support for redis-server 2.0 configuration
	+ Move core templates to /usr/share/zentyal/stubs/core
	+ Old /etc/ebox directory replaced with the new /etc/zentyal with
	  renamed core.conf, logs.conf and events.conf files
	+ Fixed broken link to alerts list
2.0.15
	+ Do not check the existence of cloud-prof package during the
	  restore since it is possible not to be installed while disaster
	  recovery process is done
	+ Renamed /etc/init.d/ebox to /etc/init.d/zentyal
	+ Use new zentyal-* package names
	+ Don't check .yaml existence for core modules
2.0.14
	+ Added compMessage in some events to distinguish among events if
	  required
	+ Make source in events non i18n
	+ After restore, set all the restored modules as changed
	+ Added module pre-checks for configuration backup
2.0.13
	+ Fixed dashboard graphs refresh
	+ Fixed module existence check when dpkg is running
	+ Fix typo in sudoers creation to make remote support work again
2.0.12
	+ Include status of packages in the downloadable bug report
	+ Bugfix: Avoid possible problems deleting redis.first file if not exist
2.0.11
	+ New methods entry_exists and st_entry_exists in config backend
2.0.10
	+ Now redis backend returns undef on get for undefined values
	+ Allow custom mason templates under /etc/ebox/stubs
	+ Better checks before restoring a configuration backup with
	  a set of modules different than the installed one
	+ Wait for 10 seconds to the child process when destroying the
	  progress indicator to avoid zombie processes
	+ Caught SIGPIPE when trying to contact Redis server and the
	  socket was already closed
	+ Do not stop redis server when restarting apache but only when
	  the service is asked to stop
	+ Improvements in import/export configuration (know before as
	  configuration backup)
	+ Improvements in ProgressIndicator
	+ Better behaviour of read-only rows with up/down arrows
	+ Added support for printableActionName in DataTable's
	+ Added information about automatic configuration backup
	+ Removed warning on non existent file digest
	+ Safer way to check if core modules exist during installation
2.0.9
	+ Treat wrong installed packages as not-existent modules
	+ Added a warning in dashboard informing about broken packages
	+ File sharing and mailfilter log event watchers works again since
	  it is managed several log tables per module
2.0.8
	+ Replaced zentyal-conf script with the more powerful zentyal-redisvi
	+ Set always the same default order for dashboard widgets
	+ Added help message to the configure widgets dialog
	+ Check for undefined values in logs consolidation
	+ Now dashboard notifies fails when restarting a service
	+ Fixed bug with some special characters in dashboard
	+ Fixed bug with some special characters in disk usage graph
2.0.7
	+ Pre-installation includes sudoers.d into sudoers file if it's not yet
	  installed
	+ Install apache-prefork instead of worker by default
	+ Rename service certificate to Zentyal Administration Web Server
2.0.6
	+ Use mod dependencies as default restore dependencies
	+ Fixed dependencies in events module
	+ Increased recursive dependency threshold to avoid
	  backup restoration problems
2.0.5
	+ Removed deprecated "Full backup" option from configuration backup
	+ Bugfix: SCP method works again after addition of SlicedBackup
	+ Added option in 90eboxpglogger.conf to disable logs consolidation
2.0.4
	+ Removed useless gconf backup during upgrade
	+ Fixed postinstall script problems during upgrade
2.0.3
	+ Added support for the sliced backup of the DB
	+ Hostname change is now visible in the form before saving changes
	+ Fixed config backend problems with _fileList call
	+ Added new bootDepends method to customize daemons boot order
	+ Added permanent message property to Composite
	+ Bugfix: Minor aesthetic fix in horizontal menu
	+ Bugfix: Disk usage is now reported in expected bytes
	+ Bugfix: Event dispatcher is not disabled when it is impossible
	  for it to dispatch the message
2.0.2
	+ Better message for the service status event
	+ Fixed modules configuration purge script
	+ Block enable module button after first click
	+ Avoid division by zero in progress indicator when total ticks is
	  zero
	+ Removed warning during postinst
	+ Added new subscription messages in logs, events and backup
2.0.1
	+ Bugfix: Login from Zentyal Cloud is passwordless again
	+ Some defensive code for the synchronization in Events models
	+ Bugfix: add EBox::Config::Redis::get to fetch scalar or list
	  values. Make GConfModule use it to avoid issues with directories
	  that have both sort of values.
1.5.14
	+ Fixed redis bug with dir keys prefix
	+ Improved login page style
	+ New login method using PAM instead of password file
	+ Allow to change admin passwords under System->General
	+ Avoid auto submit wizard forms
	+ Wizard skip buttons always available
	+ Rebranded post-installation questions
	+ Added zentyal-conf script to get/set redis config keys
1.5.13
	+ Added transition effect on first install slides
	+ Zentyal rebrand
	+ Added web page favicon
	+ Fixed already seen wizards apparition
	+ Fixed ro module creation with redis backend
	+ Use mason for links widgets
	+ Use new domain to official strings for subscriptions
1.5.12
	+ Added option to change hostname under System->General
	+ Show option "return to dashboard" when save changes fails.
1.5.11
	+ Added more tries on redis reconnection
	+ Fixed user corner access problems with redis server
	+ writeFile* methods reorganized
	+ Added cron as dependency as cron.hourly was never executed with anacron
	+ Improvements in consolidation of data for reports
1.5.10
	+ Fixed gconf to redis conversion for boolean values
1.5.9
	+ Improved migrations speed using the same perl interpreter
	+ Redis as configuration backend (instead of gconf)
	+ Improved error messages in ebox-software
	+ Set event source to 256 chars in database to adjust longer event
	  sources
	+ Progress bar AJAX updates are sent using JSON
	+ Fixed progress bar width problems
	+ Fixed top menu on wizards
	+ Improved error message when disconnecting a not connected database
	+ Abort installation if 'ebox' user already exists
	+ Bugfix: IP address is now properly registered if login fails
1.5.8
	+ Added template tableorderer.css.mas
	+ Added buttonless top menu option
	+ Bugfix: Save all modules on first installation
	+ Bugfix: General ebox database is now created if needed when
	  re/starting services
	+ Bugfix: Data to report are now uniform in number of elements per
	  value. This prevents errors when a value is present in a month and
	  not in another
	+ Bugfix: Don't show already visited wizard pages again
1.5.7
	+ Bugfix: Avoid error when RAID is not present
	+ Bugfix: Add ebox-consolidate-reportinfo call in daily cron script
	+ Bugfix: Called multiInsert and unbufferedInsert when necessary
	  after the loggerd reimplementation
	+ Bugfix: EBox::ThirdParty::Apache2::AuthCookie and
	  EBox::ThirdParty::Apache2::AuthCookie::Util package defined just
	  once
	+ Added util SystemKernel
	+ Improved progress indicator
	+ Changes in sudo generation to allow sudo for remote support user
	+ Initial setup wizards support
1.5.6
	+ Reimplementation of loggerd using inotify instead of File::Tail
1.5.5
	+ Asynchronous load of dashboard widgets for a smoother interface
1.5.4
	+ Changed dbus-check script to accept config file as a parameter
1.5.3
	+ Function _isDaemonRunning works now with snort in lucid
	+ Javascript refreshing instead of meta tag in log pages
	+ Updated links in dashboard widget
	+ Add package versions to downloadable ebox.log
	+ Fixed postgresql data dir path for disk usage with pg 8.4
	+ GUI improvements in search box
1.5.2
	+ Security [ESN-1-1]: Validate referer to avoid CSRF attacks
	+ Added reporting structure to events module
	+ Added new CGI to download the last lines of ebox.log
1.5.1
	+ Bugfix: Catch exception when upstart daemon does not exist and
	  return a stopped status
	+ Added method in logs module to dump database in behalf of
	ebackup module
	+ Bugfix: Do not check in row uniqueness for optional fields that
	are not passed as parameters
	+ Improve the output of ebox module status, to be consistent with the one
	  shown in the interface
	+ Add options to the report generation to allow queries to be more
	  flexible
	+ Events: Add possibility to enable watchers by default
	+ Bugfix: Adding a new field to a model now uses default
	  value instead of an empty value
	+ Added script and web interface for configuration report, added
	  more log files to the configuration report
1.5
	+ Use built-in authentication
	+ Use new upstart directory "init" instead of "event.d"
	+ Use new libjson-perl API
	+ Increase PerlInterpMaxRequests to 200
	+ Increase MaxRequestsPerChild (mpm-worker) to 200
	+ Fix issue with enconding in Ajax error responses
	+ Loggerd: if we don't have any file to watch we just sleep otherwise the process
	  will finish and upstart will try to start it over again and again.
	+ Make /etc/init.d/ebox depend on $network virtual facility
	+ Show uptime and users on General Information widget.
1.4.2
	+ Start services in the appropriate order (by dependencies) to fix a problem
	  when running /etc/init.d/ebox start in slaves (mail and other modules
	  were started before usersandgroups and thus failed)
1.4.1
	+ Remove network workarounds from /etc/init.d/ebox as we don't bring
	  interfaces down anymore
1.4
	+ Bug fix: i18n. setDomain in composites and models.
1.3.19
	+ Make the module dashboard widget update as the rest of the widgets
	+ Fix problem regarding translation of module names: fixes untranslated
	  module names in the dashboard, module status and everywhere else where
	  a module name is written
1.3.18
	+ Add version comparing function and use it instead of 'gt' in the
	  general widget
1.3.17
	+ Minor bug fix: check if value is defined in EBox::Type::Union
1.3.16
	+ Move enable field to first row in ConfigureDispatcherDataTable
	+ Add a warning to let users know that a module with unsaved changes
	  is disabled
	+ Remove events migration directory:
		- 0001_add_conf_configureeventtable.pl
		- 0002_add_conf_diskfree_watcher.pl
	+ Bug fix: We don't use names to stringify date to avoid issues
	  with DB insertions and localisation in event logging
	+ Bug fix: do not warn about disabled services which return false from
	  showModuleStatus()
	+ Add blank line under "Module Status"
	+ Installed and latest available versions of the core are now displayed
	  in the General Information widget
1.3.15
	+ Bug fix: Call EBox::Global::sortModulesByDependencies when
	  saving all modules and remove infinite loop in that method.
	  EBox::Global::modifiedModules now requires an argument to sort
	  its result dependending on enableDepends or depends attribute.
	+ Bug fix: keep menu folders open during page reloads
	+ Bug fix: enable the log events dispatcher by default now works
	+ Bug fix: fixed _lock function in EBox::Module::Base
	+ Bug fix: composites honor menuFolder()
	+ Add support for in-place edition for boolean types. (Closes
	  #1664)
	+ Add method to add new database table columnts to EBox::Migration::Helpers
	+ Bug fix: enable "Save Changes" button after an in-place edition
1.3.14
	+ Bug fix: fix critical bug in migration helper that caused some log
	  log tables to disappear
	+ Create events table
	+ Bug fix: log watcher works again
	+ Bug fix: delete cache if log index is not found as it could be
	  disabled
1.3.13
	+ Bug fix: critical error in EventDaemon that prevented properly start
	+ Cron script for manage logs does not run if another is already
	  running, hope that this will avoid problems with large logs
	+ Increased maximum size of message field in events
	+ Added script to purge logs
	+ Bug fix: multi-domain logs can be enabled again
1.3.12
	+ Added type for EBox::Dashboard::Value to stand out warning
	  messages in dashboard
	+ Added EBox::MigrationHelpers to include migration helpers, for now,
	  include a db table renaming one
	+ Bug fix: Fix mismatch in event table field names
	+ Bug fix: Add migration to create language plpgsql in database
	+ Bug fix: Add missing script for report log consolidation
	+ Bug fix: Don't show modules in logs if they are not configured. This
	  prevents some crashes when modules need information only available when
	  configured, such as mail which holds the vdomains in LDAP
	+ Added method EBox::Global::lastModificationTime to know when
	  eBox configuration was modified for last time
	+ Add support for breadcrumbs on the UI
	+ Bug fix: in Loggerd files are only parsed one time regardless of
	  how many LogHelper reference them
	+ Added precondition for Loggerd: it does not run if there isnt
	anything to watch
1.3.11
	+ Support customFilter in models for big tables
	+ Added EBox::Events::sendEvent method to send events using Perl
	  code (used by ebackup module)
	+ Bug fix: EBox::Type::Service::cmp now works when only the
	  protocols are different
	+ Check $self is defined in PgDBEngine::DESTROY
	+ Do not watch files in ebox-loggerd related to disabled modules and
	  other improvements in the daemon
	+ Silent some exceptions that are used for flow control
	+ Improve the message from Service Event Watcher
1.3.10
	+ Show warning when accesing the UI with unsupported browsers
	+ Add disableApparmorProfile to EBox::Module::Service
	+ Bug fix: add missing use
	+ Bug fix: Make EventDaemon more robust against malformed sent
	  events by only accepting EBox::Event objects
1.3.8
	+ Bug fix: fixed order in EBox::Global::modified modules. Now
	  Global and Backup use the same method to order the module list
	  by dependencies
1.3.7
	+ Bug fix: generate public.css and login.css in dynamic-www directory
	  which is /var/lib/zentyal/dynamicwww/css/ and not in /usr/share/ebox/www/css
	  as these files are generate every time eBox's apache is
	  restarted
	+ Bug fix: modules are restored now in the correct dependency
	  order
	+ ebox-make-backup accepts --destinaton flag to set backup's file name
	+ Add support for permanent messages to EBox::View::Customizer
1.3.6
	+ Bug fix: override _ids in EBox::Events::Watcher::Log to not return ids
	which do not exist
	+ Bug fix: fixed InverseMatchSelect type which is used by Firewall module
	+ New widget for the dashboard showing useful support information
	+ Bugfix: wrong permissions on CSS files caused problem with usercorner
	+ CSS are now templates for easier rebranding
	+ Added default.theme with eBox colors
1.3.5
	+ Bugfix: Allow unsafe characters in password type
	+ Add FollowSymLinks in eBox apache configuration. This is useful
	  if we use js libraries provided by packages
1.3.4
	+ Updated company name in the footer
	+ Bugfix: humanEventMessage works with multiple tableInfos now
	+ Add ebox-dbus-check to test if we can actually connect to dbus
1.3.4
	+ bugfix: empty cache before calling updatedRowNotify
	+ enable Log dispatcher by default and not allow users to disable
	it
	+ consolidation process continues in disabled but configured modules
	+ bugfix: Save Changes button doesn't turn red when accessing events for
	first time
1.3.2
	+ bugfix: workaround issue with dhcp configured interfaces at boot time
1.3.1
	+ bugfix: wrong regex in service status check
1.3.0
	+ bugfix: make full backup work again
1.1.30
	+ Change footer to new company holder
	+  RAID does not generate 'change in completion events, some text
	problems fixed with RAID events
	+ Report graphics had a datapoints limit dependent on the active
	time unit
	+ Apache certificate can be replaced by CA module
	+ Fixed regression in detailed report: total row now aggregates
	properly
	+ More characters allowed when changing password from web GUI
	+ Fixed regression with already used values in select types
	+ Do not a button to restart eBox's apache
	+ Fixed auth problem when dumping and restoring postgre database
1.1.20
	+ Added custom view support
	+ Bugfix: report models now can use the limit parameter in
	  reportRows() method
	+ use a regexp to fetch the PID in a pidfile, some files such as
	postfix's add tabs and spaces before the actual number
	+ Changed "pidfile" to "pidfiles" in _daemons() to allow checking more than
one (now it is a array ref instead of scalar)
	+ Modified Service.pm to support another output format for /etc/init.d daemon
status that returns [OK] instead of "running".
	+ unuformized case in menu entries and some more visual fixes
1.1.10
	+ Fix issue when there's a file managed by one module that has been modified
	  when saving changes
	+ Bugfix: events models are working again even if an event aware
	module is uninstalled and it is in a backup to restore
	+ Select.pm returns first value in options as default
       + Added 'parentModule' to model class to avoid recursive problems
	+ Added Float type
	+ Apache module allows to add configuration includes from other modules
	+ Display remote services button if subscribed
	+ Event daemon may received events through a named pipe
	+ Bugfix. SysInfo revokes its config correctly
	+ Added storer property to types in order to store the data in
	somewhere different from GConf
	+ Added protected property 'volatile' to the models to indicate
	that they store nothing in GConf but in somewhere different
	+ System Menu item element 'RAID' is always visible even when RAID
	is not installed
	+ Files in deleted rows are deleted when the changes are saved
	+ Fixed some bug whens backing and restore files
	+ Components can be subModels of the HasMany type
	+ Added EBox::Types::Text::WriteOnce type
	+ Do not use rows(), use row to force iteration over the rows and increase
	performance and reduce memory use.
	+ Do not suggest_sync after read operations in gconf
	+ Increase MaxRequestsPerChild to 200 in eBox's apache
	+ Make apache spawn only one child process
	+ Log module is backed up and restored normally because the old
	problem is not longer here
	+ Backup is more gentle with no backup files in backup directory,
	now it does not delete them
	+ HasMany  can retrieve again the model and row after the weak
	refence is garbage-collected. (Added to solve a bug in the doenload
	bundle dialog)
	+ EBox::Types::DomainName no longer accepts IP addresses as domain
	names
	+ Bugfix: modules that fail at configuration stage no longer appear as enabled
	+ Add parameter to EBox::Types::Select to disable options cache

0.12.103
	+ Bugfix: fix SQL statement to fetch last rows to consolidate
0.12.102
	+ Bugfix: consolidate logs using the last date and not starting from scratch
0.12.101
	+ Bugfix: DomainName type make comparisons case insensitive
	according to RFC 1035
0.12.100
	+ Bugfix: Never skip user's modifications if it set to true
	override user's changes
	+ EBox::Module::writeConfFile and EBox::Service scape file's path
	+ Bugfix. Configure logrotate to actually rotate ebox logs
	+ Fixed bug in ForcePurge logs model
	+ Fixed bug in DataTable: ModelManaged was called with tableName
	instead of context Name
	+ Fixing an `img` tag closed now properly and adding alternative
	text to match W3C validation in head title
	+ Backup pages now includes the size of the archive
	+ Fixed bug in ForcePurge logs model
	+ Now the modules can have more than one tableInfo for logging information
	+ Improve model debugging
	+ Improve restart debugging
	+ Backups and bug reports can be made from the command line
	+ Bugfix: `isEqualTo` is working now for `Boolean` types
	+ Bugfix: check if we must disable file modification checks in
	Manager::skipModification

0.12.99
	+ Add support for reporting
	+ Refresh logs automatically
	+ Reverse log order
	+ Remove temp file after it is downloaded with FromTempDir controller
0.12.3
	+ Bug fix: use the new API in purge method. Now purging logs is working
	again.
0.12.2
	+ Increase random string length used to generate the cookie to
	2048 bits
	+ Logs are show in inverse chronological order
0.12.1
	+ Bug fix: use unsafeParam for progress indicator or some i18 strings
	will fail when saving changes
0.12
	+ Bugfix: Don't assume timecol is 'timestamp' but defined by
	module developer. This allows to purge some logs tables again
	+ Add page titles to models
	+ Set default values when not given in `add` method in models
	+ Add method to manage page size in model
	+ Add hidden field to help with Ajax request and automated testing with
	  ANSTE
	+ Bugfix: cast sql types to filter fields in logs
	+ Bugfix: Restricted resources are back again to make RSS
	access policy work again
	+ Workaround bogus mason warnings
	+ Make postinst script less verbose
	+ Disable keepalive in eBox apache
	+ Do not run a startup script in eBox apache
	+ Set default purge time for logs stored in eBox db to 1 week
	+ Disable LogAdmin actions in `ebox-global-action` until LogAdmin
	feature is completely done
0.11.103
	+ Modify EBox::Types::HasMany to create directory based on its row
	+ Add _setRelationship method to set up relationships between models
	  and submodels
	+ Use the new EBox::Model::Row api
	+ Add help method to EBox::Types::Abstract
	+ Decrease size for percentage value in disk free watcher
	+ Increase channel link field size in RSS dispatcher
0.11.102
	+ Bugfix: cmp in EBox::Types::HostIP now sorts correctly
	+ updatedRowNotify in EBox::Model::DataTable receives old row as
	well as the recently updated row
	+ Added `override_user_modification` configuration parameter to
	avoid user modification checkings and override them without asking
	+ Added EBox::Model::Row to ease the management of data returned
	by models
	+ Added support to pre-save and post-save executable files. They
	must be placed at /etc/ebox/pre-save or /etc/ebox/post-save
	+ Added `findRow` method to ease find and set
0.11.101
	+ Bugfix: Fix memory leak in models while cloning types. Now
	cloning is controlled by clone method in types
	+ Bugfix: Union type now checks for its uniqueness
	+ DESTROY is not an autoloaded method anymore
	+ HasOne fields now may set printable value from the foreign field
	to set its value
	+ findId now searches as well using printableValue
	+ Bugfix. Minor bug found when key is an IP address in autoloaded
	methods
	+ Ordered tables may insert values at the beginning or the end of
	the table by "insertPosition" attribute
	+ Change notConfigured template to fix English and add link to the
	  module status section
	+ Add loading gif to module status actions
	+ Remove debug from ServiceInterface.pm
	+ Add support for custom separators to be used as index separators on
	  exposedMethods
	+ Bugfix. Stop eBox correctly when it's removed
	+ Improve apache-restart to make it more reliable.
0.11.100
	+ Bugfix. Fix issue with event filters and empty hashes
	+ Bugfix. Cache stuff in log and soap watcher to avoid memory leaks
	+ Bugfix. Fix bug that prevented the user from being warned when a row to
	  be deleted is being used by other model
	+ Bugfix. Add missing use of EBox::Global in State event watcher
	+ Added progress screen, now pogress screen keeps track of the changed
	  state of the modules and change the top page element properly
	+ Do not exec() to restart apache outside mod_perl
	+ Improve apache restart script
	+ Improve progress screen
0.11.99
	+ DataTable contains the property 'enableProperty' to set a column
	called 'enabled' to enable/disable rows from the user point of
	view. The 'enabled' column is put the first
	+ Added state to the RAID report instead of simpler active boolean
        + Fix bug when installing new event components and event GConf
	subtree has not changed
	+ Add RSS dispatcher to show eBox events under a RSS feed
	+ Rotate log files when they reach 10MB for 7 rotations
	+ Configurable minimum free space left for being notified by means
	of percentage
	+ Add File type including uploading and downloading
	+ Event daemon now checks if it is possible to send an event
	before actually sending it
	+ Added Action forms to perform an action without modifying
	persistent data
	+ Log queries are faster if there is no results
	+ Show no data stored when there are no logs for a domain
	+ Log watcher is added in order to notify when an event has
	happened. You can configure which log watcher you may enable and
	what you want to be notify by a determined filter and/or event.
	+ RAID watcher is added to check the RAID events that may happen
	when the RAID subsystem is configured in the eBox machine
	+ Change colour dataset in pie chart used for disk usage reporting
	+ Progress indicator now contains a returned value and error
	message as well
	+ Lock session file for HTTP session to avoid bugs
	related to multiple requests (AJAX) in a short time
	+ Upgrade runit dependency until 1.8.0 to avoid runit related
	issues
0.11
	+ Use apache2
	+ Add ebox-unblock-exec to unset signal mask before running  a executable
	+ Fix issue with multiple models and models with params.
	  This triggered a bug in DHCP when there was just one static
	  interface
	+ Fix _checkRowIsUnique and _checkFieldIsUnique
	+ Fix paging
	+ Trim long strings in log table, show tooltip with the whole string
	  and show links for URLs starting with "http://"
0.10.99
	+ Add disk usage information
	+ Show progress in backup process
	+ Add option to purge logs
	+ Create a link from /var/lib/zentyal/log to /var/log/ebox
	+ Fix bug with backup descriptions containing spaces
	+ Add removeAll method on data models
	+ Add HostIP, DomainName and Port types
	+ Add readonly forms to display static information
	+ Add Danish translation thanks to Allan Jacobsen
0.10
	+ New release
0.9.100
	+ Add checking for SOAP session opened
	+ Add EventDaemon
	+ Add Watcher and Dispatch framework to support an event
	  architecture on eBox
	+ Add volatile EBox::Types in order not to store their values
	  on GConf
	+ Add generic form
	+ Improvements on generic table
	+ Added Swedish translation

0.9.99
	+ Added Portuguese from Portugal translation
	+ Added Russian translation
	+ Bugfix: bad changed state in modules after restore

0.9.3
	+ New release

0.9.2
	+ Add browser warning when uploading files
	+ Enable/disable logging modules
0.9.1
	+ Fix backup issue with changed state
	+ Generic table supports custom ordering
0.9
	+ Added Polish translation
        + Bug in recognition of old CD-R writting devices fixed
	+ Added Aragonese translation
	+ Added Dutch translation
	+ Added German translation
	+ Added Portuguese translation

0.8.99
	+ Add data table model for generic Ajax tables
	+ Add types to be used by models
	+ Add MigrationBase and ebox-migrate to upgrade data models
	+ Some English fixes
0.8.1
	+ New release
0.8
	+ Fix backup issue related to bug reports
	+ Improved backup GUI
0.7.99
        + changed sudo stub to be more permissive
	+ added startup file to apache web server
	+ enhanced backup module
	+ added basic CD/DVD support to backup module
	+ added test stubs to simplify testing
	+ added test class in the spirit of Test::Class
	+ Html.pm now uses mason templates
0.7.1
	+ use Apache::Reload to reload modules when changed
	+ GUI consistency (#12)
	+ Fixed a bug for passwords longer than 16 chars
	+ ebox-sudoers-friendly added to not overwrite /etc/sudoers each time
0.7
	+ First public release
0.6
	+ Move to client
	+ Remove obsolete TODO list
	+ Remove firewall module from  base system
	+ Remove objects module from base system
	+ Remove network module from base system
	+ Add modInstances and modInstancesOfType
	+ Raname Base to ClientBase
	+ Remove calls to deprecated methods
	+ API documented using naturaldocs
	+ Update INSTALL
	+ Use a new method to get configkeys, now configkey reads every
	  [0.9
	+ Added Polish translation][0-9]+.conf file from the EBox::Config::etc() dir and
	  tries to get the value from the files in order.
	+ Display date in the correct languae in Summary
	+ Update debian scripts
	+ Several bugfixes
0.5.2
	+ Fix some packaging issues
0.5.1
	+ New menu system
	+ New firewall filtering rules
	+ 802.1q support

0.5
	+ New bug-free menus (actually Internet Explorer is the buggy piece
	  of... software that caused the reimplementation)
	+ Lots of small bugfixes
	+ Firewall: apply rules with no destination address to packets
	  routed through external interfaces only
	+ New debianize script
	+ Firewall: do not require port and protocol parameters as they
	  are now optional.
	+ Include SSL stuff in the dist tarball
	+ Let modules block changes in the network interfaces
	  configuration if they have references to the network config in
	  their config.
	+ Debian network configuration import script
	+ Fix the init.d script: it catches exceptions thrown by modules so that
	  it can try to start/stop all of them if an exception is thrown.
	+ Firewall: fix default policy bug in INPUT chains.
	+ Restore textdomain in exceptions
	+ New services section in the summary
	+ Added Error item to Summary. Catch exceptions from modules in
	  summary and generate error item
	+ Fix several errors with redirections and error handling in CGIs
	+ Several data validation functions were fixed, and a few others added
	+ Prevent the global module from keeping a reference to itself. And make
	  the read-only/read-write behavior of the factory consistent.
	+ Stop using ifconfig-wrapper and implement our own NetWrapper module
	  with wrappers for ifconfig and ip.
	+ Start/stop apache, network and firewall modules in first place.
	+ Ignore some network interface names such as irda, sit0, etc.
	+ The summary page uses read-only module instances.
	+ New DataInUse exception, old one renamed to DataExists.
	+ Network: do not overwrite resolv.conf if there are nameservers
	  given via dhcp.
	+ Do not set a default global policy for the ssh service.
	+ Check for forbiden characters when the parameter value is
	  requested by the CGI, this allows CGI's to handle the error,
	  and make some decissions before it happens.
	+ Create an "edit object" template and remove the object edition stuff
	  from the main objects page.
	+ Fix the apache restarting code.
	+ Network: Remove the route reordering feature, the kernel handles that
	  automatically.
	+ Fix tons of bugs in the network restarting code.
	+ Network: removed the 3rd nameserver configuration.
	+ Network: Get gateway info in the dhcp hook.
	+ Network: Removed default configuration from the gconf schema.
	+ New function for config-file generation
	+ New functions for pid file handling

0.4
	+ debian package
	+ added module to export/import configuration
	+ changes in firewall's API
	+ Added content filter based on dansguardian
	+ Added French translation
	+ Added Catalan translation
	+ Sudoers file is generated automatically based on module's needs
	+ Apache config file is generated by ebox  now
	+ Use SSL
	+ Added ebox.conf file
	+ Added module template generator

0.3
	+ Supports i18n
	+ API name consistency
	+ Use Mason for templates
	+ added tips to GUI
	+ added dhcp hooks
	+ administration port configuration
	+ Fixed bugs to IE compliant
	+ Revoke changes after logout
	+ Several bugfixes

0.2
	+ All modules are now based on gconf.
	+ Removed dependencies on xml-simple, xerces and xpath
	+ New MAC address field in Object members.
	+ Several bugfixes.

0.1
	+ Initial release<|MERGE_RESOLUTION|>--- conflicted
+++ resolved
@@ -1,5 +1,6 @@
 HEAD
-<<<<<<< HEAD
+	+ More tolerant referer validation so we can access to submodels
+	  with an URL
 	+ Restored reconnect option for mysql connections
 	+ EBox::WebAdmin::addNginxServer does not longer raises exception
 	  if file not yet exists
@@ -9,10 +10,6 @@
 	+ Fix version available check in dashboard when file does not exist
 	+ Do not show success note if there is no note
 	+ Fix data in use behaviour on edition
-=======
-	+ More tolerant referer validation so we can access to submodels
-	  with an URL
->>>>>>> 50039406
 	+ Fixed revert of changes in redisvi
 	+ Better input validation in EBox::Conf::Redis::import_dir_from_file
 	+ Give support to data in use exception for in-place booleans
