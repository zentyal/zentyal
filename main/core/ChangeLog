HEAD
<<<<<<< HEAD
	+ Included the Dependencies field in crash report
=======
	+ Error page for component not found
>>>>>>> cfd54770
3.4.4
	+ Enhanced Lock to have exclusive lock with blocking timeout
	+ Added redirection on no parameters support to CGIs
	+ Added and used in save changes process the method Zentyal.reloadTable
	+ Fixed regression in page not found CGI which displayed always a
	  invalid referer error
	+ Included the package field in crash report
3.4.3
	+ Fix MIME type for returning JSON (application/json)
	+ Added setMessage() and popMessageAndClass() methods to TreeView
	+ Enable InnoDB engine when there are only 4 previous databases
	+ Active session check does not check subapp authenticated
	  requests now
	+ Fixed incorrect URLs with double ports in redirects
3.4.2
	+ Fix typo in general widget
	+ Updated nginx to server static files directly always so apache shouldn't
	  ever get this kind of requests
	+ Support for redirection when loading URL in existent dialog
	+ Added webadmin port tag to haproxy configuration file
3.4.1
	+ Fix dashboard UI freeze when widgets were being updated
	+ Add audit to post save when enabling logs
	+ Fix enabled save changes button after installing packages
	+ Changed CGI base to show correctly referer errors and
	  generating response errors
	+ Override daemons does not fail if a daemon is already stopped
	+ Added missing use to row.mas
	+ More tolerant referer validation so we can access to submodels
	  with an URL
	+ Restored reconnect option for mysql connections
	+ EBox::WebAdmin::addNginxServer does not longer raises exception
	  if file not yet exists
	+ create-db script can repair login problems
	+ Migrate previous configuration from 3.3 when upgrading
	+ Admin password change handled by AuthPAM
	+ Fix version available check in dashboard when file does not exist
	+ Do not show success note if there is no note
	+ Fix data in use behaviour on edition
	+ Fixed revert of changes in redisvi
	+ Better input validation in EBox::Conf::Redis::import_dir_from_file
	+ Give support to data in use exception for in-place booleans
	+ Fix warnOnChangeId framework
	+ Give real no support to /media in Disk Usage even when modules
	  use it
	+ Added release upgrade code (disabled until 3.5)
	+ Hide passwords on admin user model on error and debug on
	+ Set proper version for bugreport issues
3.4
	+ Do not launch exceptions on EBox::MyDBEngine DESTROY
	+ Ask for trace object to non-handled EBox::Exceptions::Base
	  exceptions in the UnhandledError middleware. This will gives us
	  useful stack traces.
	+ When requesting from type a non-existing value use acquirer
	  if it is a volatile type
	+ EBox::WebAdmin::addNginxInclude does not longer raises exception
	  if file not yet exists
	+ Improve post save modules algorithm
	+ Added local apparmor profile for mysqld
	+ Avoid to show two 'module not enabled' messages in composites
	+ All non external exceptions from normal requests are now shown
	  in the UI with the stack trace to report as a bug
	+ All non external exceptions from AJAX requests are now shown in
	  the UI with the stack trace to report as a bug
	+ Template exceptions in normal requests are now handled in webadmin
	+ Set templated files encoding to UTF-8
	+ Send Perl warnings to Zentyal log file in webadmin app
	+ Added keepFile parameter to EBox::Downloader::CGI::FromTempDir
	+ Remove idle and dead code from EBox::Module::Service::writeConfFile
	+ Added auditable property to EBox::Model::DataTable
	+ Added HAProxyPreSetConf to HaProxy::ServiceBase
	+ Moved management of webadmin certificate to HAProxy module
	+ Enable ReverseProxy middleware always
	+ MySQL is restarted before creating database
	+ Use root ownership for webadmin certificates
	+ Execute change hostname actions only if the hostname has really changed
	+ Don't expire session on finish software wizard page
	+ Fixed show help JS to avoid to have help elements with different
	  show state
	+ Use window.location.replace instead of window.location.href
	  to redirect using JS
	+ In EBox::Type::Select, use element value as printableValue for
	  unknown options or options without printableValue
	+ Save haproxy config as changed after webadmin's initialSetup
	+ Send restartUI flag to restart service when restarting a module
	  from the UI
	+ Fix calculation of page number when using go to last page control
	+ Update tracker url in dashboard widget
	+ Continue installation without ads if there is a error getting them
	+ Added EBox::WebAdmin::Middleware::SubAppAuth to validate
	  WebAdmin sub-app requests
	+ Ported restricted resources to use nginx
	+ Removed EBox::Base::upload method because that's 100% handled by Plack
	  now.
	+ Increased the buffer size for uwsgi applications to allow big submits
	  like the one from automatic error report
	+ Added a UnhandledError middleware to catch any die or exception not
	  handled by Zentyal
	+ Added a Devel::StackTrace helper view that shows pretty backtraces
	+ Enable crash reports by default
	+ Added template for download link
	+ Created EBox::Util::Certificate, refactored create-certificate
	  script
	+ Changes in haproxy port validation and allow haproxy internal services
	+ Restore AdminPort model for WebAdmin to improve usability
	+ Added EBox::Module::Config::replicationExcludeKeys()
	+ Added EBox::WebAdmin::PortObserver to be used by ha and
	  remoteservices modules by the moment
	+ Added EBox::GlobalImpl::addModuleToPostSave to save modules
	  after normal save changes process
	+ Added a way for HAProxy to retrieve the CA certificate entry that should
	  be used
	+ Added a left-right composite layout
	+ Search and pagination forms can be omitted using showFilterForm
	  and showPaginationForm properties
	+ Show nice error when global-action fails using die + scalar
	+ EBox::Util::Random now accepts a set of chars to have a random string
	+ Notify HA when a module which must have a single instance in the
	  cluster is enabled/disabled.
	+ Added enabled action to /etc/init.d/zentyal to display whether a
	  module is enabled or disabled
	+ Pass model, type and id to enabled subroutine in
	  EBox::Types::MultiStateAction to be ortoghonal to handler property
	+ Fixed JS error on showing errors in customActionClicked
	+ Added middleware to have auth based on a env variable
	+ Updated nginx to server static files directly always so apache shouldn't
	  ever get this kind of requests
	+ Use uWSGI instead of Apache mod_perl for running CGIs
	+ Updated automatic bug report URL to new bug report endpoint.
	+ Give support to custom actions without image. Those actions will
	  not appear in the legend.
	+ Added to findValueMultipleFields and findValue the nosync parameter
	+ Added support for haproxy 1.5
	+ Moved nginx to listen on localhost
	+ Integration with HA module in save changes process
	+ Added icon for new zentyal-ha module
	+ Migrate rs_verify_servers in remoteservices.conf to
	  rest_verify_servers core.conf
	+ Include basic support to free-format Template models to be
	  included in Composites
	+ Move run-pending-ops script from remoteservices to core
	+ Rename EBox::RemoteServices::RESTResult to EBox::RESTClient::Result
	+ Move EBox::RemoteServices::RESTClient to EBox::RESTClient as it
	  is used in ha and remoteservices module.
	+ Adapt init.d and upstart running checks to Ubuntu 13.10
	+ Use service instead of deprecated invoke-rc.d for init.d scripts
	+ Adapted apache configuration to 2.4
	+ Adapted EBox::Config::Redis to the new libredis-perl API
	+ Adapted redis.conf to redis 2.6
	+ Zentyal MySQL custom conf is now written on initial-setup of logs
	  using a mason template
	+ Write logs configuration only when the module is enabled
	+ Use replace instead of href to redirect in Controller::DataTable
	  (This avoids infinite loops if the user press back button)
	+ Move EBox::CGI::Downloader::* modules  to EBox::Downloader to
	  make file downloads work again
	+ Avoid division by zero while using page navigation
	+ Automatic report text formatting adapted to Redmine
	+ Fix tab selection in tabbed composite from URL path anchor,
	  for instance, /Maintenance/Events#ConfigureDispatchers
	+ Avoid errors triggered on web administration port validation
	+ ManageAdmins model now also add/removes lpadmin group
	+ Show nice error when global-action fails using die + scalar
	+ Fixed JS error on showing errors in customActionClicked
	+ Fixed rethrown of exception in restartService() and
	  EBox::CGI::Base::upload methods
	+ Remove lock file in EBox::Util::Lock::unlock()
	+ Fixed mason component root for custom stubs
	+ Fixed regression in clone action
	+ Decode to utf8 the MySQL database results
	+ Create log database using utf8 charset
	+ Better way to set MySQL password for all the root accounts
	+ Use same JSON reply file for changeRowForm and dataInUse
	+ Fixed regression in AJAX changes with raised error when a
	  data in use exception was found
	+ Fixed css error that hide information in the logs tables
	+ Use sharedscripts in zentyal-core logrotate to avoid triggering
	  in every log file
	+ Take into account view customizer on audit logging
	+ Show complex types (more than one field) in audit log
	  while editing by storing the dump of the value
	+ Fix EBox::Types::Composite::cmp to store changes when only last type
	  is modified
	+ Fixed general widget packages to avoid error on 'packages to
	  upgrade' section
	+ Fixed regression when table size is set to 'view all'
	+ Set version to 3.4
3.3.1
	+ Fixed redirects in table/form JSON replies
	+ Set automated ticket report milestone to 3.3.X
3.3
	+ Refactored module not enabled warning
	+ Add version to header logo
	+ HTML body can now have different styles based on the menu section
	+ Hide close button on saving changes and backup progess
	  dialogs. Don't allow to close it with esc key on those cases.
	+ Fix error when pageSize parameter is not supplied to the model controller
	+ Workaround against modules changed when saving all changes
	+ Recover from widget function exceptions
	+ Use the same Mason interpreter for most HTML templates
	+ Use more granular AJAX for table actions
	+ Use stand-alone AJAX call to refresh save changes button
	+ Added missing use to EBox::CGI::Base
	+ Allow to submit apport crash reports if debug=yes
	+ Switch from Error to TryCatch for exception handling
	+ Added new communityEdition() helper method in EBox::Global
	+ Add version to header logo
	+ Always reload page after saving changes
	+ Use AJAX call to refresh save change buttons
	+ Copy all the redis keys from 'conf' to 'ro' when saving changes of
	  any module to prevent incoherences
	+ Delete unused stopAllModules() and restartAllModules() in EBox::Global
	+ Workaround against modules changed when saving all changes
	+ Display remote services messages if they exist on Dashboard
	+ Recover from widget function exceptions
	+ Fixed mdstat output processing to remove "(auto-read-only)"
	+ Fixed audit logging of delete actions
	+ Fixed errors with row ID in ManageAdmins table
	+ Added missing EBox::Exceptions uses
	+ Fixed bug in selectSetter which hitted selects on DataForm with
	  'unique' option enabled
	+ EBox::WebServer::removeNginxInclude does not longer throws
	  a exception if the path to remove is not included
	+ Copy all the redis keys from 'conf' to 'ro' when saving changes of
	  any module to prevent incoherences
	+ Delete unused stopAllModules() and restartAllModules() in EBox::Global
	+ Use printableName in Configure Module popup
	+ Replace fork of Apache2::AuthCookie with libapache2-authcookie-perl
	+ Added EBox::Types::IPRange::addressesFromBeginToEnd class method
	+ Set proper trial link in advertisements
	+ Show register link in local backup when not registered
	+ Strip the 'C:\fakepath\' that chrome adds to the file input
	+ Make dump_exceptions key work also for mason exceptions
	+ Pass HTTP_PROXY system environment variable to CGIs as they are
	  used in Zentyal modules
	+ Waiting for Zentyal ready page check is more robust now
	+ Fixed error in the recursive method for getting module dependencies
	+ Fixed JS typo which disabled export backup dialog
	+ Added dbus dependency to avoid problems on some minimal installations
	+ When restoring pre-3.2 backups take in account that apache
	  module was renamed to webadmin
	+ Make sure that we always commit/discard audit of changes when we
	  save/revoke all modules
	+ Add new row attribute "disabled"
	+ Fixed JS glitch which broke the dashboard periodical updates
	+ Better check of referer which skips cloud domain if it does not exists
	+ Avoid warning when stopping a module without FirewallHelper
	+ Include contents of /etc/resolv.conf in bug report
	+ Avoid Apache error screen in login when entering through Zentyal
	  Remote using password
	+ Fix warning comparing undefined string in DomainName type
	+ Rewrite row isEqualTo method using hashElements instead of elements
	+ Only allow to move dashboard widget by its handle
	+ Do not fail if zentyal-mysql.passwd ends with a newline character
	+ Removed old migration code from 3.0 to 3.2
	+ Added Number.prototype.toTimeDiffString in format.js
	+ Added .btn-black CSS class
	+ Set version to 3.3
	+ Added enableInnoDbIfNeeded() to MyDBEngine
	+ Fix loading on custom action buttons
	+ Add icon for openchange module
	+ Add missing use statement in EBox::Types::MultiStateAction
	+ Add icon for openchange module
	+ Service type setter works again
3.2
	+ Set 3.2 versions and non-beta logo
3.1.13
	+ Added missing EBox::Gettext uses, fixes crash in view logs refresh
	+ Minor CSS style fixes
	+ Added missing use statement in EBox::Types::MultiStateAction
3.1.12
	+ Do not crash if /etc/timezone does not exist
	+ Clean /var/lib/zentyal/tmp at the first moments of boot instead of
	  when running zentyal start, this fixes problems with leftover locks
	  that affect dhclient hooks
	+ Fixed wrong case in some class names for the save changes button
	+ Fixed autoscroll in dashboard widgets
	+ Added placeholder for drag & drop of table rows
	+ No autoscroll is done when overflow happens. This makes sortable
	  work in chromium
	+ Set audit after logs when enabling in first install
	+ Avoid getting unsaved changes by using readonly instance in manage-logs
3.1.11
	+ Initial setup for webadmin is now executed in postinst
	+ Fixed webadmin port migration
3.1.10
	+ Use DATETIME type in date column for consolidation tables
	+ Summarised reports shows graphs again
	+ Events summarised report has breadcrumbs now
	+ Base EBox::Logs::Composite::SummarizedReport to let summarised
	  reports have common breadcrumbs
	+ Added migration from 3.0 (apache -> webadmin)
3.1.9
	+ Fixed in-place boolean edit with non-basic types different to Union
	+ Removed some warnings in error.log
	+ Fixed confirmation dialogs warning style
	+ Fixed configure widgets width and drop behavior
	+ Fixed regression in dashboard register link after jQuery migration
	+ Always set as changed without checking RO value, this fixes some
	  situations in which the save changes button was not enabled
	+ Fixed regression in audit log IP addresses after nginx integration
	+ Added datetime time formatter to JS graphs which show dates in X
	  axis and date and time in the tracker
	+ Fixed bug sending parameters in Zentyal.Tabs prototype
	+ Fixed side-effect in Model::Manager::_modelHasMultipleInstances() that
	  tried to load composite as model by mistake, the bug was at least
	  present sometimes when trying to generate the configuration report
	+ Throw internal exception in valueByName if elementByName is undef
	+ Added captiveportal icons to CSS
	+ Restore configuration backup from file now works again after JS
	  framework change
	+ Configuration backup download, restore and delete from the list
	  works again after the UI changes
	+ Fixed regression in tabbed composites with the jQuery changes
	+ Set proper title in dialogs when loading in an existent one
	+ Fixed regression on dashboard which allowed to move already
	  present dashboard widgets
3.1.8
	+ Always log Perl errors that are not Zentyal exceptions
	+ Move package icons from software to core as required for the menu
	+ Use dpkg --clear-avail to avoid incoherent updates information
	+ Show printableModelName in DataTables when precondition fails
	+ Fixed number of decimals in Disk Usage when unit is MB
	+ Fixed UTF-8 encoding problems in TreeView
	+ Copyright footer is now at the bottom of the menu
	+ Fixed regression on logs search caused by autoFilter changes
	+ Fix bytes formatter in graphs
	+ Simplified CSS and improved styles and icons
	+ Improved dashboard drag&drop behavior in Chrome
	+ Allow to define permanentMessage directly on models
	+ Show placeholder in dashboard widgets drag&drop
	+ Fixed crash reloading dashboard after configure widgets
	+ Only apply redirect port fix on administration port
	+ Fixed regression in user interface with DataInUse exceptions
	+ Fixed wrong behavior of software updates in dashboard widget
	+ Always show proper language name for english locales
	+ Fixed wrong redirects when using a non-default admin port
	+ Fixed regression in webadmin reload after changing the language
	+ Remove unnecessary and problematic desktop services code
	+ Added icons for disabled users.
3.1.7
	+ Avoid eval operation when using standard HtmlBlocks class
	+ Changed some code to not trigger some unnecesary warnings
	+ Fixed regression on active menu entry highlight
	+ No-committed changes does not appear in configuration changes
	  log table
	+ Added autoFilter property to method tableInfo
	+ Modules can now be marked for restart after save changes via
	  post_save_modules redis key of the global module
	+ Make all dashboards div of the same height to ease drag and drop
	+ Don't allow invalid email in create report CGI
	+ DBEngineFactory is now a singleton
	+ EBox::Util::Random mentions /dev/urandom in its error messages
	  to ease troubleshooting
	+ Assure that type's references to its row are not lost in the
	  edit form template methods
3.1.6
	+ Restyled UI
	+ Added form.js
	+ Added better 502 error page for nginx with redirect when apache is ready
	+ Always call udpateRowNotify in row update, even when the new
	  values are the same than old ones
	+ Fixed bad call to EBox::CGI::Run::urlToClass in EBox::CGi::Base
	+ Added icons for top-level menu entries and module status page
	+ Fixed bad arguments in CGI::Controller::Composite call to SUPER::new()
	+ More flexible EBox::CGI::run for inheritance
	+ Fixed encoding of parameters in confirmation dialogs
	+ Check backup integrity by listing the tar file, throw
	  InvalidData exception if the tar is corrupted
	+ Do not use hidden form fields for generating confirmation dialog JS
	+ Fixed log bugs: use correct RO mode in loggerd, fixed behaviour
	  when all log helpers are disabled, enable logs correctly when
	  added by first time to configure logs table
	+ Fixed bad interpolation in JS code in booleanInPlaceViewer.mas
	+ WizardPage CGIs can now return JSON replies as response
	+ unconfigure-module script disables also the module
	+ Restart firewall module when a firewall observer module is
	  stopped/started using zentyal init.d script
	+ Added temporary stopped state to a Service module to know if a
	  module is stopped but enabled
	+ Redirect to / from /ebox using remote access to avoid blank page
	+ Removed no longer necessary jQuery noConflict()
	+ Added combobox.js
	+ Added EBox::Model::Base as base for DataTable and the new TreeView
	+ Adapted EBox::CGI::Run for the new TreeView models
	+ Fixed DataTable row removal from the UI with 100% volatile models with
	  'ids' method overriden.
3.1.5
	+ Increased webadmin default timeout.
	+ Disable drag & drop on tables with only one row
3.1.4
	+ Don't allow to move read-only rows
	+ Better prefix for user configuration redis keys
	+ Hide disabled carousel buttons, fix modal template
	+ Fixed modal dialog template
	+ Mark save changes button as changed when moving rows
	+ Remove unused parameter in Zentyal.DataTable.changeRow
3.1.3
	+ Enhanced UI styles: dialogs, progress bars, carousel, colors and images
	+ Rows of tables can now be moved using drag & drop
	+ Added logout dialog with option of discarding changes
	+ Remember page size options per users, added 'View all' page size option
	+ Added storage of options per user
	+ Enable and/or conifgure module dependencies automatically in
	  Module Status page
	+ Adapted CGIs to new modal dialogs
	+ Ported graphs from flotr.js to flot.js
	+ Ported JS code to jQuery and jQuery-ui
	+ Removed Modalbox.js, table_orderer.js and carousel.js
	+ Left menu keyword search is now case insensitive
3.1.2
	+ Make manage administrators table resilent against invalid users
	+ Remove deprecated backup domains related from logs module
	+ Added EBox::Types::URI type
	+ Added saveReload method to use reload instead of restart to
	  reduce service downtime. Use with care and programatically
	+ Added findValueMultipleFields() to DataTable and refactor _find()
	  to allow search by multiple fields
	+ Fixed disk usage report for logs component
3.1.1
	+ Do not dump unnecessary .bak files to /var/lib/zentyal/conf
	+ Restart all the core daemons instead of only apache after logrotate
	+ Fixed graph template so it could be feed with data using decimal
	  comma, it will convert it to a JS array without problems
	+ Fixed regression parsing ModalController urls
	+ Fixed regression non-model CGIs with aliases
	+ Added a way to retrieve all Models inside a Composite and its children.
	+ Increased the size limit for file uploads.
	+ Implemented a way to include configuration files for Nginx so the SOAP
	  services are able to use Nginx for SSL.
3.1
	+ Improved the message shown when there are no changes pending to save on
	  logout.
	+ Use the X-Forwarded-Proto header for redirects construction.
	+ Added nginx as the public HTTP server of Zentyal.
	+ Renamed 'Apache' module to 'WebAdmin' module. If you need to restart the
	  web administration you must use 'service zentyal webadmin restart'.
	+ Set trac milestone for reported bugs to 3.1.X
	+ CGIs are now EBox::Module::CGI::* instead of EBox::CGI::Module::*
	+ Daemons are now disabled when configuring a module, so Zentyal can
	  manage them directly instead of being autostarted by the system
	+ EBox::Model::DataForm::formSubmitted called even where there is no
	  previous row
	+ Added Pre-Depends on mysql-server to avoid problems with upgrades
	+ Depend on mysql-server metapackage instead of mysql-server-5.5
	+ Depend on zentyal-common 3.1
3.0.20
	+ Check against inexistent path in EBox::Util::SHM::subkeys
	+ Silent diff in EBox::Types::File::isEqualTo
	+ Print correctly UTF8 characters from configuration backup description
	+ When host name is changed, update /etc/hostname
	+ Proper link to remote in configuration backup page
3.0.19
	+ Removed full restore option for restore-backup tool and
	  EBox:Backup relevant methods
	+ Optimise loading Test::Deep::NoTest to avoid test environment creation
	+ Use EBox::Module::Base::writeConfFileNoCheck to write apache
	  configuration file
	+ Log events after dispatching them in the EventDaemon and catch exception
	  to avoid crashes when mysql is already stopped
	+ Emit events on zentyal start and stop
	+ Refactor some events-related code
	+ Changed MB_widedialog CSS class to use all width available in
	  the screen
	+ Fixed a broken link to SysInfo/Composite/General when activating the
	  WebServer module.
3.0.18
	+ Pass model instance when invoking EBox::Types::Select populate function
	+ Improve dynamic editable property detection for framework types
	+ Override _validateReferer method in Desktop services CGI
	+ Don't abort configuration backup when we get a error retrieving the
	  partition table information
	+ In EBox:Model::Row, refactored elementExists and
	  elementByName to make them to have similiar code structure
	+ Improvement in test help classes and added test fakes for
	  EBox::Model::Manager and EBox::Util::SHMLock
	+ Prevented unuseful warning in
	  EBox::Model::DataTable::setDirectory when the old directory is undef
	+ Fixed unit tests under EBox/Model/t, backup configuration tests and
	  some others
	+ Remove unused method EBox::Auth::alreadyLogged()
	+ Apache::setRestrictedResource updates properly if already exists
	+ Global and Module::Config allow to set redis instance to ease testing
	+ Now EBox::GlobalImpl::lastModificationTime also checks
	  modification time of configuration files
	+ Rows in events models are now synced before running EventDaemon
	+ Better way of checking if event daemon is needed
3.0.17
	+ Allow numeric zero as search filter
	+ When filtering rows don't match agains link urls or hidden values
	+ Avoid CA file check when removing it from Apache module
	+ Silent removeCA and removeInclude exceptions when removing
	  non-existant element
	+ Fixed rollback operation in redis config backend
	+ Desktop services CGI now only returns JSON responses
	+ Log error when dynamic loading a class fails in
	  ConfigureDispatchers model
	+ Update total ticks dynamically in progress indicator if ticks overflow
3.0.16
	+ Fixed regression in boolean in-place edit with Union types
	+ Added some missing timezones to EBox::Types::TimeZone
	+ Add a new method to DBEngine 'checkForColumn' to retrieve columns
	  definition from a given table
	+ Reload models info in model manager if new modules are installed
3.0.15
	+ Make sure that halt/reboot button can be clicked only once
	+ Cleaner way of disabling dependant modules when the parent is disabled,
	  avoiding unnecessary calls to enableService each time the module status
	  page is loaded.
	+ Show confirmation dialog when trying to change host or domain
	  if zentyal-samba is installed and provisioned
	+ Modified data table controller so edit boolean in place reuses
	  the code of regular edits, avoiding getting incorrect read-only
	  values from cache
3.0.14
	+ Allow search filters with a leading '*'
	+ Better error reporting when choosing a bad search filter
	+ External exceptions from _print method are caught correctly in CGIs
	+ EBox::CGI::run now supports correct handling of APR::Error
	+ Fixed dashboard check updates ajax requests in Chrome
	+ Fixed errors with zero digits components in time type
3.0.13
	+ Better warning if size file is missing in a backup when
	  restoring it
	+ Fixed table cache behaviour on cache miss in logs module
	+ Fix wrong button label when deleting rows in 'datainuse' template
	+ Removed unused method EBox::Model::DataTable::_tailoredOrder
	+ Added force default mode and permission to writeConfFileNoCheck(),
	  writeFile() and derivatives
	+ Fixed bug in EBox:::Logs::CGI::Index with internationalized
	  parameter names
	+ DataTables with sortedBy are now orderer alphabetically with
	  proper case treatment
	+ Display messages in model even when there are not elements and
	  table body is not shown
3.0.12
	+ Improve change-hostname script, delete all references to current name
	+ Faster dashboard loading with asynchronous check of software updates
	+ Workaround for when the progress id parameter has been lost
	+ Fixed problems calling upstart coomands from cron jobs with wrong PATH
	+ Decode CGI unsafeParams as utf8
	+ Avoid double encoding when printing JSON response in EBox::CGI::Base
	+ Remove warning in EBox::Menu::Folder when currentfolder is not defined
	+ Removed unnecesary and misleading method new from EBox::Auth package
3.0.11
	+ Avoid flickering loading pages when switching between menu entries
	+ Incorrect regular expression in logs search page are correctly handled
	+ Fix input badly hidden in the logs screen
	+ reloadTable from DataTable now remove cached fields as well
3.0.10
	+ Fixed unsafe characters error when getting title of progress
	  indicator in progress dialog
	+ Added use utf8 to dashboard template to fix look of closable messages
3.0.9
	+ Adapted file downloads to the new utf8 fixes
	+ Write backup files in raw mode to avoid utf8 problems
	+ Print always utf8 in STDOUT on all CGIs
	+ Decode CGI params of values entered at the interface as utf8
	+ Proper encode/decode of utf8 with also pretty JSON
	+ Fixed utf8 decoding in date shown at dashboard
	+ Removed old workarounds for utf8 problems
	+ Added new recoveryEnabled() helper method to Module::Base
	+ Added recoveryDomainName() method to SyncProvider interface
	+ Restore backup can now install missing modules in Disaster Recovery
	+ Show specific slides when installing a commercial edition
	+ Redirect to proper CGI after login in disaster recovery mode
	+ Removed old debconf workaround for first stage installation
	+ Log redis start message as debug instead of info to avoid flood
	+ Use unsafeParam in EBox::CGI::Base::paramsAsHash
	+ EBox::Module::Service does not raise exception and logs
	  nothing when using init.d status
	+ Fixed glitch in backup CGI which sometimes showed
	  the modal dialog with a incorrect template
3.0.8
	+ Use path for default name in SyncFolders::Folder
	+ Do not restrict characters in data table searchs
	+ Fixed automatic bug report regression
	+ Fixed refresh of the table and temporal control states
	  in customActionClicked callback
	+ Modified modalbox-zentyal.js to accept wideDialog parameter
	+ Fixed template method in MultiStateAction to return the default
	  template when it is not any supplied to the object
	+ Fixed sendInPlaceBooleanValue method from table-helper.js; it
	  aborted because bad parameters of Ajax.Updater
	+ Fixed bug that made that the lock was shared between owners
	+ Some fixes in the function to add the rule for desktops services
	  to the firewall
	+ Delete obsolete EBox::CGI::MenuCSS package
3.0.7
	+ Add new EBox::Module::Service::Observer to notify modules about
	  changes in the service status
	+ Administration accounts management reflects the changes in
	  system accounts in ids() or row() method call
	+ Some fixes in the RAID event watcher
	+ foreignModelInstance returns undef if foreignModel is
	  undef. This happens when a module has been uninstalled and it is
	  referenced in other installed module (events)
	+ loggerd shows loaded LogHelpers when in debug mode
	+ Added additional info to events from RAID watcher
	+ Use sudo to remove temporal files/diectories in backup, avoiding
	  permissions errors
	+ Added exception for cloud-prof module to events dependencies
3.0.6
	+ Skip keys deleted in cache in Redis::_keys()
	+ Fixed events modules dependencies to depend on any module which
	  provides watchers or dispatchers
	+ Always call enableActions before enableService when configuring modules
	+ Added needsSaveAfterConfig state to service modules
	+ Better exceptions logging in EBox::CGI::Run
	+ Fixed 'element not exists' error when enabling a log watcher
	+ Scroll up when showing modal dialog
	+ Added fqdnChanged methods to SysInfo::Observer
	+ Fixed SSL configuration conflicts betwen SOAPClient and RESTClient
3.0.5
	+ Template ajax/simpleModalDialog.mas can now accept text
	+ Used poweroff instead of halt to assure that system is powered
	  off after halt
	+ Fixed log audit database insert error when halting or rebooting
	+ Added time-based closable notification messages
	+ Adapted to new EBox::setLocaleEnvironment method
	+ EBox::Type::File now allows ebox user to own files in directories
	  which are not writable by him
	+ Removed cron daily invocation of deprecated report scripts
3.0.4
	+ Added EBox::SyncFolders interface
	+ Fixed invokation of tar for backup of model files
	+ New observer for sysinfo module to notify modules implementing the
	  SysInfo::Observer interface when the host name or host domain is
	  changed by the user, before and after the change takes effect
	+ Stop and start apache after language change to force environment reload
	+ Reload page after language change
	+ EBox::Module::Service::isRunning() skips daemons whose precondition fail
	+ Fixed undefined reference in DataTable controller for log audit
	+ Added and used serviceId field for service certificates
	+ Fixed SQL quoting of column names in unbuffered inserts and consolidation
3.0.3
	+ Fixed bug which prevented highlight of selected item in menu
	+ Fixed base class of event dispatcher to be compatible with the
	  changes dispatcher configuration table
	+ Fixed event daemon to use dumped variables
	+ Fixed need of double-click when closing menu items in some cases
	+ Fixed logs consolidation to avoid high CPU usage
	+ In view log table: correctly align previous and first page buttons
	+ Improve host name and domain validation.
	+ Forbidden the use of a qualified hostname in change hostname form
	+ Update samba hostname-dependent fields when hostname is changed
	+ Confirmation dialog when the local domain is changed and with a
	  warning if local domain which ends in .local
3.0.2
	+ The synchronization of redis cache refuses with log message to set
	  undefined values
	+ Fixed wrong sql statement which cause unwanted logs purge
	+ DataForm does not check for uniqueness of its fields, as it only
	  contains a single row
	+ In ConfigureLogs, restored printable names for log domains
	+ Fixed dashboard update error on modules widget, counter-graph
	  widget and widget without sections
	+ Better way to fix non-root warnings during boot without interfering
	  on manual restart commands in the shell
3.0.1
	+ Properly set default language as the first element of the Select to
	  avoid its loss on the first apache restart
	+ Set milestone to 3.0.X when creating tickets in trac.zentyal.org
	+ Removed forced setting of LANG variables in mod_perl which made progress
	  indicator fail when using any language different to English
	+ Removed some frequent undef warnings
	+ Added executeOnBrothers method to EBox::Model::Component
	+ Fixed repetition of 'add' and 'number change' events in RAID watcher
	+ Fixed incorrect display of edit button in tables without editField action
	+ Cache MySQL password to avoid reading it all the time
	+ Fixed request came from non-root user warnings during boot
	+ Send info event in Runit watcher only if the service was down
	  MAX_DOWN_PERIODS
3.0
	+ Removed beta logo
	+ Set 'firstInstall' flag on modules when installing during initial install
	+ Set 'restoringBackup' flag on modules when restoring backup
	+ Call enableService after initialSetup while restoring backup
	+ Registration link in widget now have appropiate content when either
	  remoteservices or software are not installed
	+ Fixed style for disabled buttons
	+ Composite and DataTable viewers recover from errors in pageTitle method
	+ Fixed intermitent failure in progress when there are no slides
	+ Rollback redis transaction on otherwise instead finally block
	+ Members of the 'admin' group can now login again on Zentyal
	+ Multi-admin management for commercial editions
	+ First and last move row buttons are now disabled instead of hidden
	+ In save changes dialog set focus always in the 'save' button
	+ Fixed i18n problem in some cases where environment variables
	  were different than the selected locale on Zentyal UI, now
	  LANG and LC_MESSAGES are explicitly passed to mod_perl
	+ Reviewed registration strings
	+ Added template attribute to MultiStateAction to provide any kind
	  of HTML to display an action
	+ Changed icon, name and link for Zentyal Remote
	+ Fixed some compatibility issues with Internet Explorer 9
	+ Show warning with Internet Explorer 8 or older
	+ Improved dashboard buttons colors
2.3.24
	+ Do not cache undef values in EBox::Config::Redis::get()
	+ Code fix on subscription retrieval for Updates event
	+ Update validate referer to new Remote Services module API
	+ In-place booleans now properly mark the module as changed
	+ Do not try to read slides if software module is not installed
	+ Fixed wrong call in Events::isEnabledDispatcher()
	+ Updated 'created by' footer
2.3.23
	+ Change the default domain name from 'zentyal.lan' to
	  'zentyal-domain.lan'
	+ Changes in first enable to avoid letting modules unsaved
	+ Type File now accepts spaces in the file name
	+ Added setTimezone method to MyDBEngine
	+ Enable consolidation after reviewing and pruning
	+ Code typo fix in Events::isEnabledWatcher
	+ Remove all report code from core
	+ Move SysInfo report related to remoteservices module
	+ Fixed regression which removed scroll bars from popups
	+ New carousel transition for the installation slides
	+ Added option to not show final notes in progress bar
	+ EBox::Model::Component::modelGetter does not die when trying to
	  get a model for an uninstalled module
	+ Added previous/next buttons to manually switch installation slides
	+ New installation slides format
	+ Added compatibility with MS Internet Explorer >= 8
2.3.22
	+ Changed first installation workflow and wizard infraestructure
	+ Improved firewall icons
	+ Set hover style for configure rules button in firewall
	+ Do not disable InnoDB in mysql if there are other databases
	+ Progress indicator no longer calls showAds if it is undefined
	+ Send cache headers on static files to improve browsing speed
	+ Added foreignNoSyncRows and foreignFilter options to EBox::Types::Select
	+ Improved settings icon
	+ Fixed modalboxes style
	+ Improve host domain validation. Single label domains are not allowed.
2.3.21
	+ Fixes on notifyActions
	+ Check for isDaemonRunning now compatible with asterisk status
	+ Fixed warning call in EBox::Types::HasMany
2.3.20
	+ New look & feel for the web interface
	+ Adjust slides transition timeout during installation
	+ Audit changes table in save changes popup has scroll and better style
	+ Model messages are printed below model title
	+ noDataMsg now allows to add elements if it makes sense
	+ Fixed ajax/form.mas to avoid phantom change button
	+ EBox::Model::Manager::_setupModelDepends uses full paths so the
	  dependecies can discriminate between models with the same name
	+ Default row addition in DataForm does not fires validateTypedRow
	+ Code typo fix in change administration port model
	+ Set only Remote as option to export/import configuration to a
	  remote site
	+ Return undef in HasMany type when a model is not longer
	  available due to being uninstalled
	+ Added onclick atribute to the link.mas template
	+ Fix exception raising when no event component is found
	+ table_ordered.js : more robust trClick event method
	+ Changed dashboard JS which sometimes halted widget updates
	+ Added popup dialogs for import/export configuration
	+ Changes in styles and sizes of the save/revoke dialog
	+ Removed redudant code in ConfigureWatchers::syncRows which made module
	  to have an incorrect modified state
	+ Dont show in bug report removed packages with configuration
	  held as broken packages
	+ DataTable::size() now calls to syncRows()
	+ EBox::Module::Config::set_list quivalent now has the same
	  behaviour than EBox::Module::Config::set
2.3.19
	+ Manually set up models for events to take into account the
	  dynamic models from the log watcher filtering models
	+ Fixed warnings when deleting a row which is referenced in other model
	+ Disable HTML form autocompletion in admin password change model
	+ Fixed incorrect non-editable warnings in change date and time model
	+ Fixed parsing value bug in EBox::Types::Date and EBox::Types::Time
	+ Reworked mdstat parsing, added failure_spare status
	+ Configuration backup implicitly preserves ownership of files
	+ Changes in styles and sizes of the save/revoke dialog
	+ New data form row is copied from default row, avoiding letting hidden
	  fields without its default value and causing missing fields errors
	+ Always fill abstract type with its default value, this avoids
	  errors with hidden fields with default value
	+ Different page to show errors when there are broken software packages
	+ InverseMatchSelect and InverseMatchUnion use 'not' instead of '!' to
	  denote inverse match. This string is configurable with a type argument
	+ Fixed types EBox::Type::InverseMatchSelect and InverseMatchUnion
	+ Fixed bug in DataTable::setTypedRow() which produced an incorrect 'id'
	  row element in DataTable::updateRowNotify()
	+ In tableBody.mas template: decomposed table topToolbar section in methods
	+ Fixed bug in discard changes dialog
	+ Confirmation dialogs now use styled modalboxes
	+ Do not reload page after save changes dialog if operation is successful
	+ Maintenance menu is now kept open when visiting the logs index page
2.3.18
	+ Manual clone of row in DataTable::setTypedRow to avoid segfault
	+ Avoid undef warnings in EBox::Model::DataTable::_find when the
	  element value is undef
	+ Fixed kill of ebox processes during postrm
	+ Set MySQL root password in create-db script and added mysql script
	  to /usr/share/zentyal for easy access to the zentyal database
	+ Increased timeout redirecting to wizards on installation to 5 seconds
	  to avoid problems on some slow or loaded machines
	+ Save changes dialog do not appear if there are no changes
	+ Delete no longer needed duplicated code
	+ Do not go to save changes after a regular package installation
	  they are saved only in the first install
	+ Progress bar in installation refactored
2.3.17
	+ Do not use modal box for save changes during installation
	+ Hidden fields in DataTables are no longer considered compulsory
	+ Select type has now its own viewer that allows use of filter function
	+ User is now enabled together with the rest of modules on first install
2.3.16
	+ Fix 'oldRow' parameter in UpdatedRowNotify
	+ Use Clone::Fast instead of Clone
	+ Modal dialog for the save and discard changes operations
	+ Use a different lock file for the usercorner redis
	+ Improved look of tables when checkAll controls are present
	+ Better icons for clone action
	+ Added confirmation dialog feature to models; added confirmation
	  dialog to change hostname model
	+ Dynamic default values are now properly updated when adding a row
	+ Kill processes owned by the ebox user before trying to delete it
	+ Do not use sudo to call status command at EBox::Service::running
	+ Fixed regression setting default CSS class in notes
2.3.15
	+ Added missing call to updateRowNotify in DataForms
	+ Fixed silent error in EBox::Types::File templates for non-readable
	  by ebox files
	+ Use pkill instead of killall in postinst
	+ Use unset instead of delete_dir when removing rows
	+ Do not set order list for DataForms
	+ Only try to clean tmp dir on global system start
2.3.14
	+ Error message for failure in package cache creation
	+ Fixed regression when showing a data table in a modal view
	+ Do not do a redis transaction for network module init actions
	+ Fixed EBox::Module::Config::st_unset()
	+ Allowed error class in msg template
2.3.13
	+ Fixed problems in EventDaemon with JSON and blessed references
	+ More crashes avoided when watchers or dispatchers doesn't exist
	+ Proper RAID watcher reimplementation using the new state API
	+ EBox::Config::Redis singleton has now a instance() method instead of new()
	+ Deleted wrong use in ForcePurge model
2.3.12
	+ Fixed problem with watchers and dispatchers after a module deletion
	+ Fixed EBox::Model::DataTable::_checkFieldIsUnique, it failed when the
	  printableValue of the element was different to its value
	+ Fixed separation between Add table link and table body
	+ Adaptation of EventDaemon to model and field changes
	+ Disabled logs consolidation on purge until it is reworked, fixed
	  missing use in purge logs model
	+ Fixed Componet::parentRow, it not longer tries to get a row with
	  undefined id
	+ Fix typo in ConfigureLogs model
	+ Mark files for removing before deleting the row from backend in
	  removeRow
	+ The Includes directives are set just for the main virtual host
	+ Fixed EventDaemon crash
2.3.11
	+ Mark files for removing before deleting the row from backend in removeRow
	+ Dashboard widgets now always read the information from RO
	+ Enable actions are now executed before enableService()
	+ Fixed regression which prevented update of the administration service
	  port when it was changed in the interface
	+ New EBox::Model::Composite::componentNames() for dynamic composites
	+ Remove _exposedMethods() feature to reduce use of AUTOLOAD
	+ Removed any message set in the model in syncRows method
	+ Added global() method to modules and components to get a coherent
	  read-write or read-only instance depending on the context
	+ Removed Model::Report and Composite::Report namespaces to simplify model
	  management and specification
	+ New redis key naming, with $mod/conf/*, $mod/state and $mod/ro/* replacing
	  /ebox/modules/$mod/*, /ebox/state/$mod/* and /ebox-ro/modules/$mod/*
	+ Removed unnecessary parentComposite methods in EBox::Model::Component
	+ Only mark modules as changed when data has really changed
	+ EBox::Global::modChange() throws exception if instance is readonly
	+ New get_state() and set_state() methods, st_* methods are kept for
	  backwards compatibility, but they are deprecated
	+ Simplified events module internals with Watcher and Dispatcher providers
	+ Model Manager is now able to properly manage read-only instances
	+ Composites can now use parentModule() like Models
	+ Renamed old EBox::GConfModule to EBox::Module::Config
	+ Unified model and composite management in the new EBox::Model::Manager
	+ Model and composites are loaded on demand to reduce memory consumption
	+ Model and composite information is now stored in .yaml schemas
	+ ModelProvider and CompositeProvider are no longer necessary
	+ Simplified DataForm using more code from DataTable
	+ Adapted RAID and restrictedResources() to the new JSON objects in redis
	+ Remove unused override modifications code
	+ Added /usr/share/zentyal/redis-cli wrapper for low-level debugging
	+ Use simpler "key: value" format for dumps instead of YAML
	+ Row id prefixes are now better chosen to avoid confusion
	+ Use JSON instead of list and hash redis types (some operations,
	  specially on lists, are up to 50% faster and caching is much simpler)
	+ Store rows as hashes instead of separated keys
	+ Remove deprecated all_dirs and all_entries methods
	+ Remove obsolete EBox::Order package
	+ Remove no longer needed redis directory tree sets
	+ Fixed isEqualTo() method on EBox::Types::Time
	+ EBox::Types::Abstract now provides default implementations of fields(),
	  _storeInGConf() and _restoreFromHash() using the new _attrs() method
	+ Remove indexes on DataTables to reduce complexity, no longer needed
	+ Simplified ProgressIndicator implementation using shared memory
	+ New EBox::Util::SHMLock package
	+ Implemented transactions for redis operations
	+ Replace old MVC cache system with a new low-level redis one
	+ Delete no longer necessary regen-redis-db tool
	+ Added new checkAll property to DataTable description to allow
	  multiple check/uncheck of boolean columns
2.3.10
	+ Added Desktop::ServiceProvider to allow modules to implement
	  requests from Zentyal desktop
	+ Added VirtualHost to manage desktop requests to Zentyal server
	+ Fix EventDaemon in the transition to MySQL
	+ Send EventDaemon errors to new rotated log file /var/log/zentyal/events.err
	+ Send an event to Zentyal Cloud when the updates are up-to-date
	+ Send an info event when modules come back to running
	+ Include additional info for current event watchers
	+ Fixed RAID report for some cases of spare devices and bitmaps
	+ Fixed log purge, SQL call must be a statement not a query
	+ Fixed regex syntax in user log queries
	+ Added missing "use Filesys::Df" to SysInfo
	+ Disabled consolidation by default until is fixed or reimplemented
	+ Fixed regresion in full log page for events
	+ Added clone action to data tables
	+ Fixed regression in modal popup when showing element table
	+ Added new type EBox::Types::KrbRealm
	+ Fix broken packages when dist-upgrading from old versions: stop ebox
	  owned processes before changing home directory
	+ Log the start and finish of start/stop modules actions
	+ Added usesPort() method to apache module
2.3.9
	+ Enable SSLInsecureRenegotiation to avoid master -> slave SOAP handsake
	  problems
	+ Added validateRowRemoval method to EBox::Model::DataTable
	+ Use rm -rf instead of remove_tree to avoid chdir permission problems
	+ Avoid problems restarting apache when .pid file does not exist
	+ Do not use graceful on apache to allow proper change of listen port
	+ Simplified apache restart mechanism and avoid some problems
2.3.8
	+ Create tables using MyISAM engine by default
	+ Delete obsolete 'admin' table
2.3.7
	+ Fixed printableName for apache module and remove entry in status widget
	+ Merged tableBodyWithoutActions.mas into tableBody.mas
	+ Removed tableBodyWithoutEdit.mas because it is no longer used
	+ Better form validation message when there are no ids for
	  foreign rows in select control with add new popup
	+ Fixed branding of RSS channel items
	+ Fixed destination path when copying zentyal.cnf to /etc/mysql/conf.d
	+ Packaging fixes for precise
2.3.6
	+ Switch from CGIs to models in System -> General
	+ New value() and setValue() methods in DataForm::setValue() for cleaner
	  code avoiding use of AUTOLOAD
	+ Added new EBox::Types::Time, EBox::Types::Date and EBox::Types::TimeZone
	+ Added new attribute 'enabled' to the Action and MultiStateAction types
	  to allow disabling an action. Accepts a scalar or a CODE ref
	+ The 'defaultValue' parameter of the types now accept a CODE ref that
	  returns the default value.
2.3.5
	+ Added force parameter in validateTypedRow
	+ Fixed 'hidden' on types when using method references
	+ Removed some console problematic characters from Util::Random::generate
	+ Added methods to manage apache CA certificates
	+ Use IO::Socket::SSL for SOAPClient connections
	+ Removed apache rewrite from old slaves implementation
	+ Do not show RSS image if custom_prefix defined
2.3.4
	+ Avoid 'negative radius' error in DiskUsage chart
	+ Fixed call to partitionFileSystems in EBox::SysInfo::logReportInfo
	+ Log audit does not ignore fields which their values could be interpreted
	  as boolean false
	+ Avoid ebox.cgi failure when showing certain strings in the error template
	+ Do not calculate md5 digests if override_user_modification is enabled
	+ Clean /var/lib/zentyal/tmp on boot
	+ Stop apache gracefully and delete unused code in Apache.pm
	+ Cache contents of module.yaml files in Global
2.3.3
	+ The editable attribute of the types now accept a reference to a function
	  to dinamically enable or disable the field.
	+ In progress bar CGIs AJAX call checks the availability of the
	  next page before loading it
	+ Replaced community logo
	+ Adapted messages in the UI for new editions
	+ Changed cookie name to remove forbidden characters to avoid
	  incompatibilities with some applications
	+ Added methods to enable/disable restart triggers
2.3.2
	+ Fixed redis unix socket permissions problem with usercorner
	+ Get row ids without safe characters checking
	+ Added EBox::Util::Random as random string generator
	+ Set log level to debug when cannot compute md5 for a nonexistent file
	+ Filtering in tables is now case insensitive
	+ ProgressIndicator no longer leaves zombie processes in the system
	+ Implemented mysqldump for logs database
	+ Remove zentyal-events cron script which should not be longer necessary
	+ Bugfix: set executable permissions to cron scripts and example hooks
	+ Added a global method to retrieve installed server edition
	+ Log also duration and compMessage to events.log
2.3.1
	+ Updated Standards-Version to 3.9.2
	+ Fixed JS client side table sorting issue due to Prototype
	  library upgrade
	+ Disable InnoDB by default to reduce memory consumption of MySQL
	+ Now events are logged in a new file (events.log) in a more
	  human-readable format
	+ Added legend to DataTables with custom actions
	+ Changed JS to allow the restore of the action cell when a delete
	  action fails
	+ Set milestone to 3.0 when creating bug reports in the trac
	+ Avoid temporal modelInstance errors when adding or removing
	  modules with LogWatchers or LogDispatcher
	+ Unallow administration port change when the port is in use
2.3
	+ Do not launch a passwordless redis instance during first install
	+ New 'types' field in LogObserver and storers/acquirers to store special
	  types like IPs or MACs in an space-efficient way
	+ Use MySQL for the logs database instead of PostgreSQL
	+ Bugfix: logs database is now properly recreated after purge & install
	+ Avoid use of AUTOLOAD to execute redis commands, improves performance
	+ Use UNIX socket to connect to redis for better performance and
	  update default redis 2.2 settings
	+ Use "sudo" group instead of "admin" one for the UI access control
	+ Added EBox::Module::Base::version() to get package version
	+ Fixed problem in consalidation report when accumulating results
	  from queries having a "group by table.field"
	+ Added missing US and Etc zones in timezone selector
	+ Replaced autotools with zbuildtools
	+ Refuse to restore configuration backup from version lesser than
	  2.1 unless forced
	+ Do not retrieve format.js in every graph to improve performance
	+ The purge-module scripts are always managed as root user
	+ New grep-redis tool to search for patterns in redis keys or
	  values
	+ Use partitionFileSystems method from EBox::FileSystem
2.2.4
	+ New internal 'call' command in Zentyal shell to 'auto-use' the module
	+ Zentyal shell now can execute commandline arguments
	+ Bugfix: EBox::Types::IPAddr::isEqualTo allows to change netmask now
	+ Removed some undefined concatenation and compare warnings in error.log
	+ Ignore check operation in RAID event watcher
	+ Skip IP addresses ending in .0 in EBox::Types::IPRange::addresses()
	+ Do not store in redis trailing dots in Host and DomainName types
	+ Added internal command to instance models and other improvements in shell
	+ Now the whole /etc/zentyal directory is backed up and a copy of the
	  previous contents is stored at /var/backups before restoring
	+ Removing a module with a LogWatcher no longer breaks the LogWatcher
	  Configuration page anymore
	+ Fixed error in change-hostname script it does not longer match substrings
	+ Bugfix: Show breadcrumbs even from models which live in a
	  composite
	+ HTTPLink now returns empty string if no HTTPUrlView is defined
	  in DataTable class
	+ Added mising use sentence in EBox::Event::Watcher::Base
2.2.3
	+ Bugfix: Avoid url rewrite to ebox.cgi when requesting to /slave
	+ Fixed logrotate configuration
	+ More resilient way to handle with missing indexes in _find
	+ Added more informative text when mispelling methods whose prefix
	  is an AUTOLOAD action
	+ A more resilient solution to load events components in EventDaemon
	+ Added one and two years to the purge logs periods
	+ Fixed downloads from EBox::Type::File
2.2.2
	+ Revert cookie name change to avoid session loss in upgrades
	+ Do not try to change owner before user ebox is created
2.2.1
	+ Removed obsolete references to /zentyal URL
	+ Create configuration backup directories on install to avoid warnings
	  accessing the samba share when there are no backups
	+ Log result of save changes, either successful or with warnings
	+ Changed cookie name to remove forbidden characters to avoid
	  incompatibilities with some applications
	+ Removed duplicated and incorrect auding logging for password change
	+ Fixed some non-translatable strings
	+ Create automatic bug reports under 2.2.X milestone instead of 2.2
	+ Fixed bug changing background color on selected software packages
2.1.34
	+ Volatile types called password are now also masked in audit log
	+ Adjust padding for module descriptions in basic software view
	+ Removed beta icon
2.1.33
	+ Fixed modal add problems when using unique option on the type
	+ Fixed error management in the first screen of modal add
	+ Unify software selection and progress colors in CSS
	+ Set proper message type in Configure Events model
	+ Fixed error checking permanentMessage types in templates/msg.mas
2.1.32
	+ Added progress bar colors to theme definition
	+ Remove no longer correct UTF8 decode in ProgressIndicator
	+ Fixed UTF8 double-encoding on unexpected error CGI
	+ Reviewed some subscription strings
	+ Always fork before apache restart to avoid port change problems
	+ Stop modules in the correct order (inverse dependencies order)
	+ Better logging of failed modules on restore
2.1.31
	+ Do not start managed daemons on boot if the module is disabled
	+ Better message on redis error
	+ Watch for dependencies before automatic enable of modules on first install
2.1.30
	+ Removed obsolete /ebox URL from RSS link
	+ Changed methods related with extra backup data in modules logs
	  to play along with changes in ebackup module
	+ Set a user for remote access for audit reasons
	+ Detect session loss on AJAX requests
2.1.29
	+ Startup does not fail if SIGPIPE received
2.1.28
	+ Added code to mitigate false positives on module existence
	+ Avoid error in logs full summary due to incorrect syntax in template
	+ Allow unsafe chars in EBox::Types::File to avoid problems in some browsers
	+ Reviewed some subscription strings
	+ Warning about language-packs installed works again after Global changes
	+ Show n components update when only zentyal packages are left to
	  upgrade in the system widget
	+ Do not show debconf warning when installing packages
	+ EBox::Types::IPAddr (and IPNetwork) now works with defaultValue
	+ Allow to hide menu items, separators and dashboard widgets via conf keys
2.1.27
	+ Do not create tables during Disaster Recovery installation
	+ Added new EBox::Util::Debconf::value to get debconf values
	+ DataTable controller does no longer try to get a deleted row
	  for gather elements values for audit log
	+ Check if Updates watcher can be enabled if the subscription
	  level is yet unknown
2.1.26
	+ Detection of broken packages works again after proper deletion
	  of dpkg_running file
	+ Keep first install redis server running until trigger
	+ Unified module restart for package trigger and init.d
	+ Use restart-trigger script in postinst for faster daemons restarting
	+ System -> Halt/Reboot works again after regression in 2.1.25
	+ Added framework to show warning messages after save changes
	+ Change caption of remote services link to Zentyal Cloud
	+ Do not show Cloud link if hide_cloud_link config key is defined
	+ Added widget_ignore_updates key to hide updates in the dashboard
	+ Differentiate ads from notes
	+ Allow custom message type on permanentMessage
	+ Only allow custom themes signed by Zentyal
	+ Removed /zentyal prefix from URLs
	+ Caps lock detection on login page now works again
	+ Added HiddenIfNotAble property to event watchers to be hidden if
	  it is unabled to monitor the event
	+ Dashboard values can be now error and good as well
	+ Include a new software updates widget
	+ Include a new alert for basic subscriptions informing about
	  software updates
	+ Add update-notifier-common to dependencies
	+ EBox::DataTable::enabledRows returns rows in proper order
	+ Use custom ads when available
	+ Disable bug report when hide_bug_report defined on theme
2.1.25
	+ Do not show disabled module warnings in usercorner
	+ Mask passwords and unify boolean values in audit log
	+ Do not override type attribute for EBox::Types::Text subtypes
	+ Corrected installation finished message after first install
	+ Added new disableAutocomplete attribute on DataTables
	+ Optional values can be unset
	+ Minor improvements on nmap scan
2.1.24
	+ Do not try to generate config for unconfigured services
	+ Remove unnecessary redis call getting _serviceConfigured value
	+ Safer sizes for audit log fields
	+ Fix non-translatable "show help" string
	+ Allow links to first install wizard showing a desired page
	+ Fixed bug in disk usage when we have both values greater and
	  lower than 1024 MB
	+ Always return a number in EBox::AuditLogging::isEnabled to avoid
	  issues when returning the module status
	+ Added noDataMsg attribute on DataTable to show a message when
	  there are no rows
2.1.23
	+ Removed some warnings during consolidation process
	+ Depend on libterm-readline-gnu-perl for history support in shells
	+ Fixed error trying to change the admin port with NTP enabled
	+ Fixed breadcrumb destination for full log query page
	+ Use printableActionName in DataTable setter
2.1.22
	+ Fixed parentRow method in EBox::Types::Row
	+ Added new optionalLabel flag to EBox::Types::Abstract to avoid
	  show the label on non-optional values that need to be set as
	  optional when using show/hide viewCustomizers
	+ Added initHTMLStateOrder to View::Customizer to avoid incorrect
	  initial states
	+ Improved exceptions info in CGIs to help bug reporting
	+ Do not show customActions when editing row on DataTables
2.1.21
	+ Fixed bug printing traces at Global.pm
	+ Check new dump_exceptions confkey instead of the debug one in CGIs
	+ Explicit conversion to int those values stored in our database
	  for correct dumping in reporting
	+ Quote values in update overwrite while consolidating for reporting
2.1.20
	+ Fixed regression in edition in place of booleans
	+ Better default balance of the dashboard based on the size of the widgets
	+ Added defaultSelectedType argument to PortRange
2.1.19
	+ Disable KeepAlive as it seems to give performance problems with Firefox
	  and set MaxClients value back to 1 in apache.conf
	+ Throw exceptions when calling methods not aplicable to RO instances
	+ Fixed problems when mixing read/write and read-only instances
	+ Date/Time and Timezone moved from NTP to core under System -> General
	+ Do not instance hidden widgets to improve dashboard performance
	+ New command shell with Zentyal environment at /usr/share/zentyal/shell
	+ Show warning when a language-pack is not installed
	+ Removed unnecessary dump/load operations to .bak yaml files
	+ AuditLogging and Logs constructor now receive the 'ro' parameter
	+ Do not show Audit Logging in Module Status widget
2.1.18
	+ New unificated zentyal-core.logrotate for all the internal logs
	+ Added forceEnabled option for logHelpers
	+ Moved carousel.js to wizard template
	+ Add ordering option to wizard pages
	+ Fixed cmp and isEqualTo methods for EBox::Types::IPAddr
	+ Fixed wrong Mb unit labels in Disk Usage and use GB when > 1024 MB
	+ Now global-action script can be called without progress indicator
	+ Fixed EBox::Types::File JavaScript setter code
	+ Added support for "Add new..." modal boxes in foreign selectors
	+ Each module can have now its customized purge-module script
	  that will be executed after the package is removed
	+ Added Administration Audit Logging to log sessions, configuration
	  changes, and show pending actions in save changes confirmation
	+ User name is stored in session
	+ Remove deprecated extendedRestore from the old Full Backup
2.1.17
	+ Fixed RAID event crash
	+ Added warning on models and composites when the module is disabled
	+ Fixed login page style with some languages
	+ Login page template can now be reused accepting title as parameter
	+ EBox::Types::File does not write on redis when it fails to
	  move the fail to its final destination
	+ Added quote column option for periodic log consolidation and
	  report consolidation
	+ Added exclude module option to backup restore
2.1.16
	+ Do not show incompatible navigator warning on Google Chrome
	+ Fixed syncRows override detection on DataTable find
	+ clean-conf script now deletes also state data
	+ Avoid 'undefined' message in selectors
2.1.15
	+ Move Disk Usage and RAID to the new Maintenance menu
	+ Always call syncRows on find (avoid data inconsistencies)
	+ Filename when downloading a conf backup now contains hostname
	+ Fixed bug in RAID template
	+ Set proper menu order in System menu (fixes NTP position)
	+ Fixed regresion in page size selector on DataTables
	+ Fixed legend style in Import/Export Configuration
2.1.14
	+ Fixed regresion with double quotes in HTML templates
	+ Fixed problems with libredis-perl version dependency
	+ Adding new apparmor profile management
2.1.13
	+ Better control of errors when saving changes
	+ Elements of Union type can be hidden
	+ Model elements can be hidden only in the viewer or the setter
	+ HTML attributtes are double-quoted
	+ Models can have sections of items
	+ Password view modified to show the confirmation field
	+ New multiselect type
	+ Redis backend now throws different kind of exceptions
2.1.12
	+ Revert no longer necessary parents workaround
	+ Hide action on viewCustomizer works now on DataTables
2.1.11
	+ Fixed bug which setted bad directory to models in tab view
	+ Union type: Use selected subtype on trailingText property if the
	  major type does not have the property
	+ Raise MaxClients to 2 to prevent apache slowness
2.1.10
	+ Security [ZSN-2-1]: Avoid XSS in process list widget
2.1.9
	+ Do not try to initialize redis client before EBox::init()
	+ Safer way to delete rows, deleting its id reference first
	+ Delete no longer needed workaround for gconf with "removed" attribute
	+ Fixed regression in port range setter
2.1.8
	+ Fixed regression in menu search
	+ Fixed missing messages of multi state actions
	+ Help toggler is shown if needed when dynamic content is received
	+ Fixed issue when disabling several actions at once in a data table view
	+ All the custom actions are disabled when one is clicked
	+ Submit wizard pages asynchronously and show loading indicator
	+ Added carousel.js for slide effects
2.1.7
	+ Fixed issues with wrong html attributes quotation
	+ Bugfix: volatile types can now calculate their value using other
	  the value from other elements in the row no matter their position
2.1.6
	+ Attach software.log to bug report if there are broken packages
	+ Added keyGenerator option to report queries
	+ Tuned apache conf to provide a better user experience
	+ Actions click handlers can contain custom javascript
	+ Restore configuration with force dependencies option continues
	  when modules referenced in the backup are not present
	+ Added new MultiStateAction type
2.1.5
	+ Avoid problems getting parent if the manager is uninitialized
	+ Rename some icon files with wrong extension
	+ Remove wrong optional attribute for read-only fields in Events
	+ Renamed all /EBox/ CGI URLs to /SysInfo/ for menu folder coherency
	+ Added support for custom actions in DataTables
	+ Replaced Halt/Reboot CGI with a model
	+ Message classes can be set from models
	+ Fixed error in Jabber dispatcher
	+ Show module name properly in log when restart from the dashboard fails
	+ Avoid warning when looking for inexistent PID in pidFileRunning
2.1.4
	+ Changed Component's parent/child relationships implementation
	+ Fixed WikiFormat on automatic bug report tickets
	+ Do not show available community version in Dashboard with QA
 	  updates
2.1.3
	+ Fall back to readonly data in config backup if there are unsaved changes
	+ Allow to automatically send a report in the unexpected error page
	+ Logs and Events are now submenus of the new Maintenance menu
	+ Configuration Report option is now present on the Import/Export section
	+ Require save changes operation after changing the language
	+ Added support for URL aliases via schemas/urls/*.urls files
	+ Allow to sort submenu items via 'order' attribute
	+ Automatically save changes after syncRows is called and mark the module
	  mark the module as unchanged unless it was previously changed
	+ Removed unnecessary ConfigureEvents composite
	+ Removed unnecessary code from syncRows in logs and events
	+ Restore configuration is safer when restoring /etc/zentyal files
	+ Fixed unescaped characters when showing an exception
	+ Fixed nested error page on AJAX requests
	+ Adapted dumpBackupExtraData to new expected return value
	+ Report remoteservices, when required, a change in administration
	  port
	+ Added continueOnModuleFail mode to configuration restore
	+ Fixed Firefox 4 issue when downloading backups
	+ Show scroll when needed in stacktraces (error page)
	+ More informative error messages when trying to restart locked modules
	  from the dashboard
	+ Creation of plpgsql language moved from EBox::Logs::initialSetup
	  to create-db script
	+ Redis backend now throws different kind of exceptions
	+ Avoid unnecesary warnings about PIDs
	+ Update Jabber dispatcher to use Net::XMPP with some refactoring
	+ Save changes messages are correctly shown with international charsets
	+ Support for bitmap option in RAID report
	+ Retry multiInsert line by line if there are encoding errors
	+ Adapted to new location of partitionsFileSystems in EBox::FileSystem
	+ Event messages are cleaned of null characters and truncated
	  before inserting in the database when is necessary
	+ Improve message for "Free storage space" event and send an info
	  message when a given partition is not full anymore
	+ Event messages now can contain newline characters
	+ Objects of select type are compared also by context
	+ Remove cache from optionsFromForeignModel since it produces
	  problems and it is useless
	+ Set title with server name if the server is subscribed
	+ Fix title HTML tag in views for Models and Composites
	+ Added lastEventsReport to be queried by remoteservices module
	+ Added EBox::Types::HTML type
	+ Added missing manage-logs script to the package
	+ Fixed problems with show/hide help switch and dynamic content
	+ Menus with subitems are now kept unfolded until a section on a
	  different menu is accessed
	+ Sliced restore mode fails correctly when schema file is missing,
	  added option to force restore without schema file
	+ Purge conf now purges the state keys as well
	+ Added EBox::Types::IPRange
2.1.2
	+ Now a menu folder can be closed clicking on it while is open
	+ Bugfix: cron scripts are renamed and no longer ignored by run-parts
	+ Added new EBox::Util::Nmap class implementing a nmap wrapper
2.1.1
	+ Fixed incoherency problems with 'on' and '1' in boolean indexes
	+ Move cron scripts from debian packaging to src/scripts/cron
	+ Trigger restart of logs and events when upgrading zentyal-core
	  without any other modules
	+ Don't restart apache twice when upgrading together with more modules
	+ Fixed params validation issues in addRow
2.1
	+ Replace YAML::Tiny with libyaml written in C through YAML::XS wrapper
	+ Minor bugfix: filter invalid '_' param added by Webkit-based browser
	  on EBox::CGI::Base::params() instead of _validateParams(), avoids
	  warning in zentyal.log when enabling modules
	+ All CGI urls renamed from /ebox to /zentyal
	+ New first() and deleteFirst() methods in EBox::Global to check
	  existence and delete the /var/lib/zentyal/.first file
	+ PO files are now included in the language-pack-zentyal-* packages
	+ Migrations are now always located under /usr/share/$package/migration
	  this change only affects to the events and logs migrations
	+ Delete no longer used domain and translationDomain methods/attributes
	+ Unified src/libexec and tools in the new src/scripts directory
	+ Remove the ebox- prefix on all the names of the /usr/share scripts
	+ New EBox::Util::SQL package with helpers to create and drop tables
	  from initial-setup and purge-module for each module
	+ Always drop tables when purging a package
	+ Delete 'ebox' user when purging zentyal-core
	+ Moved all SQL schemas from tools/sqllogs to schemas/sql
	+ SQL time-period tables are now located under schemas/sql/period
	+ Old ebox-clean-gconf renamed to /usr/share/zentyal/clean-conf and
	  ebox-unconfigure-module is now /usr/share/zentyal/unconfigure-module
	+ Added default implementation for enableActions, executing
	  /usr/share/zentyal-$modulename/enable-module if exists
	+ Optimization: Do not check if a row is unique if any field is unique
	+ Never call syncRows on read-only instances
	+ Big performance improvements using hashes and sets in redis
	  database to avoid calls to the keys command
	+ Delete useless calls to exists in EBox::Config::Redis
	+ New regen-redis-db tool to recreate the directory structure
	+ Renamed /etc/cron.hourly/90manageEBoxLogs to 90zentyal-manage-logs
	  and moved the actual code to /usr/share/zentyal/manage-logs
	+ Move /usr/share/ebox/zentyal-redisvi to /usr/share/zentyal/redisvi
	+ New /usr/share/zentyal/initial-setup script for modules postinst
	+ New /usr/share/zentyal/purge-module script for modules postrm
	+ Removed obsolete logs and events migrations
	+ Create plpgsql is now done on EBox::Logs::initialSetup
	+ Replace old ebox-migrate script with EBox::Module::Base::migrate
	+ Rotate duplicity-debug.log log if exists
	+ Bug fix: Port selected during installation is correctly saved
	+ Zentyal web UI is restarted if their dependencies are upgraded
	+ Bug fix: Logs don't include unrelated information now
	+ Add total in disk_usage report
	+ Bugfix: Events report by source now works again
	+ Do not include info messages in the events report
	+ Services event is triggered only after five failed checkings
	+ Do not add redundant includedir lines to /etc/sudoers
	+ Fixed encoding for strings read from redis server
	+ Support for redis-server 2.0 configuration
	+ Move core templates to /usr/share/zentyal/stubs/core
	+ Old /etc/ebox directory replaced with the new /etc/zentyal with
	  renamed core.conf, logs.conf and events.conf files
	+ Fixed broken link to alerts list
2.0.15
	+ Do not check the existence of cloud-prof package during the
	  restore since it is possible not to be installed while disaster
	  recovery process is done
	+ Renamed /etc/init.d/ebox to /etc/init.d/zentyal
	+ Use new zentyal-* package names
	+ Don't check .yaml existence for core modules
2.0.14
	+ Added compMessage in some events to distinguish among events if
	  required
	+ Make source in events non i18n
	+ After restore, set all the restored modules as changed
	+ Added module pre-checks for configuration backup
2.0.13
	+ Fixed dashboard graphs refresh
	+ Fixed module existence check when dpkg is running
	+ Fix typo in sudoers creation to make remote support work again
2.0.12
	+ Include status of packages in the downloadable bug report
	+ Bugfix: Avoid possible problems deleting redis.first file if not exist
2.0.11
	+ New methods entry_exists and st_entry_exists in config backend
2.0.10
	+ Now redis backend returns undef on get for undefined values
	+ Allow custom mason templates under /etc/ebox/stubs
	+ Better checks before restoring a configuration backup with
	  a set of modules different than the installed one
	+ Wait for 10 seconds to the child process when destroying the
	  progress indicator to avoid zombie processes
	+ Caught SIGPIPE when trying to contact Redis server and the
	  socket was already closed
	+ Do not stop redis server when restarting apache but only when
	  the service is asked to stop
	+ Improvements in import/export configuration (know before as
	  configuration backup)
	+ Improvements in ProgressIndicator
	+ Better behaviour of read-only rows with up/down arrows
	+ Added support for printableActionName in DataTable's
	+ Added information about automatic configuration backup
	+ Removed warning on non existent file digest
	+ Safer way to check if core modules exist during installation
2.0.9
	+ Treat wrong installed packages as not-existent modules
	+ Added a warning in dashboard informing about broken packages
	+ File sharing and mailfilter log event watchers works again since
	  it is managed several log tables per module
2.0.8
	+ Replaced zentyal-conf script with the more powerful zentyal-redisvi
	+ Set always the same default order for dashboard widgets
	+ Added help message to the configure widgets dialog
	+ Check for undefined values in logs consolidation
	+ Now dashboard notifies fails when restarting a service
	+ Fixed bug with some special characters in dashboard
	+ Fixed bug with some special characters in disk usage graph
2.0.7
	+ Pre-installation includes sudoers.d into sudoers file if it's not yet
	  installed
	+ Install apache-prefork instead of worker by default
	+ Rename service certificate to Zentyal Administration Web Server
2.0.6
	+ Use mod dependencies as default restore dependencies
	+ Fixed dependencies in events module
	+ Increased recursive dependency threshold to avoid
	  backup restoration problems
2.0.5
	+ Removed deprecated "Full backup" option from configuration backup
	+ Bugfix: SCP method works again after addition of SlicedBackup
	+ Added option in 90eboxpglogger.conf to disable logs consolidation
2.0.4
	+ Removed useless gconf backup during upgrade
	+ Fixed postinstall script problems during upgrade
2.0.3
	+ Added support for the sliced backup of the DB
	+ Hostname change is now visible in the form before saving changes
	+ Fixed config backend problems with _fileList call
	+ Added new bootDepends method to customize daemons boot order
	+ Added permanent message property to Composite
	+ Bugfix: Minor aesthetic fix in horizontal menu
	+ Bugfix: Disk usage is now reported in expected bytes
	+ Bugfix: Event dispatcher is not disabled when it is impossible
	  for it to dispatch the message
2.0.2
	+ Better message for the service status event
	+ Fixed modules configuration purge script
	+ Block enable module button after first click
	+ Avoid division by zero in progress indicator when total ticks is
	  zero
	+ Removed warning during postinst
	+ Added new subscription messages in logs, events and backup
2.0.1
	+ Bugfix: Login from Zentyal Cloud is passwordless again
	+ Some defensive code for the synchronization in Events models
	+ Bugfix: add EBox::Config::Redis::get to fetch scalar or list
	  values. Make GConfModule use it to avoid issues with directories
	  that have both sort of values.
1.5.14
	+ Fixed redis bug with dir keys prefix
	+ Improved login page style
	+ New login method using PAM instead of password file
	+ Allow to change admin passwords under System->General
	+ Avoid auto submit wizard forms
	+ Wizard skip buttons always available
	+ Rebranded post-installation questions
	+ Added zentyal-conf script to get/set redis config keys
1.5.13
	+ Added transition effect on first install slides
	+ Zentyal rebrand
	+ Added web page favicon
	+ Fixed already seen wizards apparition
	+ Fixed ro module creation with redis backend
	+ Use mason for links widgets
	+ Use new domain to official strings for subscriptions
1.5.12
	+ Added option to change hostname under System->General
	+ Show option "return to dashboard" when save changes fails.
1.5.11
	+ Added more tries on redis reconnection
	+ Fixed user corner access problems with redis server
	+ writeFile* methods reorganized
	+ Added cron as dependency as cron.hourly was never executed with anacron
	+ Improvements in consolidation of data for reports
1.5.10
	+ Fixed gconf to redis conversion for boolean values
1.5.9
	+ Improved migrations speed using the same perl interpreter
	+ Redis as configuration backend (instead of gconf)
	+ Improved error messages in ebox-software
	+ Set event source to 256 chars in database to adjust longer event
	  sources
	+ Progress bar AJAX updates are sent using JSON
	+ Fixed progress bar width problems
	+ Fixed top menu on wizards
	+ Improved error message when disconnecting a not connected database
	+ Abort installation if 'ebox' user already exists
	+ Bugfix: IP address is now properly registered if login fails
1.5.8
	+ Added template tableorderer.css.mas
	+ Added buttonless top menu option
	+ Bugfix: Save all modules on first installation
	+ Bugfix: General ebox database is now created if needed when
	  re/starting services
	+ Bugfix: Data to report are now uniform in number of elements per
	  value. This prevents errors when a value is present in a month and
	  not in another
	+ Bugfix: Don't show already visited wizard pages again
1.5.7
	+ Bugfix: Avoid error when RAID is not present
	+ Bugfix: Add ebox-consolidate-reportinfo call in daily cron script
	+ Bugfix: Called multiInsert and unbufferedInsert when necessary
	  after the loggerd reimplementation
	+ Bugfix: EBox::ThirdParty::Apache2::AuthCookie and
	  EBox::ThirdParty::Apache2::AuthCookie::Util package defined just
	  once
	+ Added util SystemKernel
	+ Improved progress indicator
	+ Changes in sudo generation to allow sudo for remote support user
	+ Initial setup wizards support
1.5.6
	+ Reimplementation of loggerd using inotify instead of File::Tail
1.5.5
	+ Asynchronous load of dashboard widgets for a smoother interface
1.5.4
	+ Changed dbus-check script to accept config file as a parameter
1.5.3
	+ Function _isDaemonRunning works now with snort in lucid
	+ Javascript refreshing instead of meta tag in log pages
	+ Updated links in dashboard widget
	+ Add package versions to downloadable ebox.log
	+ Fixed postgresql data dir path for disk usage with pg 8.4
	+ GUI improvements in search box
1.5.2
	+ Security [ESN-1-1]: Validate referer to avoid CSRF attacks
	+ Added reporting structure to events module
	+ Added new CGI to download the last lines of ebox.log
1.5.1
	+ Bugfix: Catch exception when upstart daemon does not exist and
	  return a stopped status
	+ Added method in logs module to dump database in behalf of
	ebackup module
	+ Bugfix: Do not check in row uniqueness for optional fields that
	are not passed as parameters
	+ Improve the output of ebox module status, to be consistent with the one
	  shown in the interface
	+ Add options to the report generation to allow queries to be more
	  flexible
	+ Events: Add possibility to enable watchers by default
	+ Bugfix: Adding a new field to a model now uses default
	  value instead of an empty value
	+ Added script and web interface for configuration report, added
	  more log files to the configuration report
1.5
	+ Use built-in authentication
	+ Use new upstart directory "init" instead of "event.d"
	+ Use new libjson-perl API
	+ Increase PerlInterpMaxRequests to 200
	+ Increase MaxRequestsPerChild (mpm-worker) to 200
	+ Fix issue with enconding in Ajax error responses
	+ Loggerd: if we don't have any file to watch we just sleep otherwise the process
	  will finish and upstart will try to start it over again and again.
	+ Make /etc/init.d/ebox depend on $network virtual facility
	+ Show uptime and users on General Information widget.
1.4.2
	+ Start services in the appropriate order (by dependencies) to fix a problem
	  when running /etc/init.d/ebox start in slaves (mail and other modules
	  were started before usersandgroups and thus failed)
1.4.1
	+ Remove network workarounds from /etc/init.d/ebox as we don't bring
	  interfaces down anymore
1.4
	+ Bug fix: i18n. setDomain in composites and models.
1.3.19
	+ Make the module dashboard widget update as the rest of the widgets
	+ Fix problem regarding translation of module names: fixes untranslated
	  module names in the dashboard, module status and everywhere else where
	  a module name is written
1.3.18
	+ Add version comparing function and use it instead of 'gt' in the
	  general widget
1.3.17
	+ Minor bug fix: check if value is defined in EBox::Type::Union
1.3.16
	+ Move enable field to first row in ConfigureDispatcherDataTable
	+ Add a warning to let users know that a module with unsaved changes
	  is disabled
	+ Remove events migration directory:
		- 0001_add_conf_configureeventtable.pl
		- 0002_add_conf_diskfree_watcher.pl
	+ Bug fix: We don't use names to stringify date to avoid issues
	  with DB insertions and localisation in event logging
	+ Bug fix: do not warn about disabled services which return false from
	  showModuleStatus()
	+ Add blank line under "Module Status"
	+ Installed and latest available versions of the core are now displayed
	  in the General Information widget
1.3.15
	+ Bug fix: Call EBox::Global::sortModulesByDependencies when
	  saving all modules and remove infinite loop in that method.
	  EBox::Global::modifiedModules now requires an argument to sort
	  its result dependending on enableDepends or depends attribute.
	+ Bug fix: keep menu folders open during page reloads
	+ Bug fix: enable the log events dispatcher by default now works
	+ Bug fix: fixed _lock function in EBox::Module::Base
	+ Bug fix: composites honor menuFolder()
	+ Add support for in-place edition for boolean types. (Closes
	  #1664)
	+ Add method to add new database table columnts to EBox::Migration::Helpers
	+ Bug fix: enable "Save Changes" button after an in-place edition
1.3.14
	+ Bug fix: fix critical bug in migration helper that caused some log
	  log tables to disappear
	+ Create events table
	+ Bug fix: log watcher works again
	+ Bug fix: delete cache if log index is not found as it could be
	  disabled
1.3.13
	+ Bug fix: critical error in EventDaemon that prevented properly start
	+ Cron script for manage logs does not run if another is already
	  running, hope that this will avoid problems with large logs
	+ Increased maximum size of message field in events
	+ Added script to purge logs
	+ Bug fix: multi-domain logs can be enabled again
1.3.12
	+ Added type for EBox::Dashboard::Value to stand out warning
	  messages in dashboard
	+ Added EBox::MigrationHelpers to include migration helpers, for now,
	  include a db table renaming one
	+ Bug fix: Fix mismatch in event table field names
	+ Bug fix: Add migration to create language plpgsql in database
	+ Bug fix: Add missing script for report log consolidation
	+ Bug fix: Don't show modules in logs if they are not configured. This
	  prevents some crashes when modules need information only available when
	  configured, such as mail which holds the vdomains in LDAP
	+ Added method EBox::Global::lastModificationTime to know when
	  eBox configuration was modified for last time
	+ Add support for breadcrumbs on the UI
	+ Bug fix: in Loggerd files are only parsed one time regardless of
	  how many LogHelper reference them
	+ Added precondition for Loggerd: it does not run if there isnt
	anything to watch
1.3.11
	+ Support customFilter in models for big tables
	+ Added EBox::Events::sendEvent method to send events using Perl
	  code (used by ebackup module)
	+ Bug fix: EBox::Type::Service::cmp now works when only the
	  protocols are different
	+ Check $self is defined in PgDBEngine::DESTROY
	+ Do not watch files in ebox-loggerd related to disabled modules and
	  other improvements in the daemon
	+ Silent some exceptions that are used for flow control
	+ Improve the message from Service Event Watcher
1.3.10
	+ Show warning when accesing the UI with unsupported browsers
	+ Add disableApparmorProfile to EBox::Module::Service
	+ Bug fix: add missing use
	+ Bug fix: Make EventDaemon more robust against malformed sent
	  events by only accepting EBox::Event objects
1.3.8
	+ Bug fix: fixed order in EBox::Global::modified modules. Now
	  Global and Backup use the same method to order the module list
	  by dependencies
1.3.7
	+ Bug fix: generate public.css and login.css in dynamic-www directory
	  which is /var/lib/zentyal/dynamicwww/css/ and not in /usr/share/ebox/www/css
	  as these files are generate every time eBox's apache is
	  restarted
	+ Bug fix: modules are restored now in the correct dependency
	  order
	+ ebox-make-backup accepts --destinaton flag to set backup's file name
	+ Add support for permanent messages to EBox::View::Customizer
1.3.6
	+ Bug fix: override _ids in EBox::Events::Watcher::Log to not return ids
	which do not exist
	+ Bug fix: fixed InverseMatchSelect type which is used by Firewall module
	+ New widget for the dashboard showing useful support information
	+ Bugfix: wrong permissions on CSS files caused problem with usercorner
	+ CSS are now templates for easier rebranding
	+ Added default.theme with eBox colors
1.3.5
	+ Bugfix: Allow unsafe characters in password type
	+ Add FollowSymLinks in eBox apache configuration. This is useful
	  if we use js libraries provided by packages
1.3.4
	+ Updated company name in the footer
	+ Bugfix: humanEventMessage works with multiple tableInfos now
	+ Add ebox-dbus-check to test if we can actually connect to dbus
1.3.4
	+ bugfix: empty cache before calling updatedRowNotify
	+ enable Log dispatcher by default and not allow users to disable
	it
	+ consolidation process continues in disabled but configured modules
	+ bugfix: Save Changes button doesn't turn red when accessing events for
	first time
1.3.2
	+ bugfix: workaround issue with dhcp configured interfaces at boot time
1.3.1
	+ bugfix: wrong regex in service status check
1.3.0
	+ bugfix: make full backup work again
1.1.30
	+ Change footer to new company holder
	+  RAID does not generate 'change in completion events, some text
	problems fixed with RAID events
	+ Report graphics had a datapoints limit dependent on the active
	time unit
	+ Apache certificate can be replaced by CA module
	+ Fixed regression in detailed report: total row now aggregates
	properly
	+ More characters allowed when changing password from web GUI
	+ Fixed regression with already used values in select types
	+ Do not a button to restart eBox's apache
	+ Fixed auth problem when dumping and restoring postgre database
1.1.20
	+ Added custom view support
	+ Bugfix: report models now can use the limit parameter in
	  reportRows() method
	+ use a regexp to fetch the PID in a pidfile, some files such as
	postfix's add tabs and spaces before the actual number
	+ Changed "pidfile" to "pidfiles" in _daemons() to allow checking more than
one (now it is a array ref instead of scalar)
	+ Modified Service.pm to support another output format for /etc/init.d daemon
status that returns [OK] instead of "running".
	+ unuformized case in menu entries and some more visual fixes
1.1.10
	+ Fix issue when there's a file managed by one module that has been modified
	  when saving changes
	+ Bugfix: events models are working again even if an event aware
	module is uninstalled and it is in a backup to restore
	+ Select.pm returns first value in options as default
       + Added 'parentModule' to model class to avoid recursive problems
	+ Added Float type
	+ Apache module allows to add configuration includes from other modules
	+ Display remote services button if subscribed
	+ Event daemon may received events through a named pipe
	+ Bugfix. SysInfo revokes its config correctly
	+ Added storer property to types in order to store the data in
	somewhere different from GConf
	+ Added protected property 'volatile' to the models to indicate
	that they store nothing in GConf but in somewhere different
	+ System Menu item element 'RAID' is always visible even when RAID
	is not installed
	+ Files in deleted rows are deleted when the changes are saved
	+ Fixed some bug whens backing and restore files
	+ Components can be subModels of the HasMany type
	+ Added EBox::Types::Text::WriteOnce type
	+ Do not use rows(), use row to force iteration over the rows and increase
	performance and reduce memory use.
	+ Do not suggest_sync after read operations in gconf
	+ Increase MaxRequestsPerChild to 200 in eBox's apache
	+ Make apache spawn only one child process
	+ Log module is backed up and restored normally because the old
	problem is not longer here
	+ Backup is more gentle with no backup files in backup directory,
	now it does not delete them
	+ HasMany  can retrieve again the model and row after the weak
	refence is garbage-collected. (Added to solve a bug in the doenload
	bundle dialog)
	+ EBox::Types::DomainName no longer accepts IP addresses as domain
	names
	+ Bugfix: modules that fail at configuration stage no longer appear as enabled
	+ Add parameter to EBox::Types::Select to disable options cache

0.12.103
	+ Bugfix: fix SQL statement to fetch last rows to consolidate
0.12.102
	+ Bugfix: consolidate logs using the last date and not starting from scratch
0.12.101
	+ Bugfix: DomainName type make comparisons case insensitive
	according to RFC 1035
0.12.100
	+ Bugfix: Never skip user's modifications if it set to true
	override user's changes
	+ EBox::Module::writeConfFile and EBox::Service scape file's path
	+ Bugfix. Configure logrotate to actually rotate ebox logs
	+ Fixed bug in ForcePurge logs model
	+ Fixed bug in DataTable: ModelManaged was called with tableName
	instead of context Name
	+ Fixing an `img` tag closed now properly and adding alternative
	text to match W3C validation in head title
	+ Backup pages now includes the size of the archive
	+ Fixed bug in ForcePurge logs model
	+ Now the modules can have more than one tableInfo for logging information
	+ Improve model debugging
	+ Improve restart debugging
	+ Backups and bug reports can be made from the command line
	+ Bugfix: `isEqualTo` is working now for `Boolean` types
	+ Bugfix: check if we must disable file modification checks in
	Manager::skipModification

0.12.99
	+ Add support for reporting
	+ Refresh logs automatically
	+ Reverse log order
	+ Remove temp file after it is downloaded with FromTempDir controller
0.12.3
	+ Bug fix: use the new API in purge method. Now purging logs is working
	again.
0.12.2
	+ Increase random string length used to generate the cookie to
	2048 bits
	+ Logs are show in inverse chronological order
0.12.1
	+ Bug fix: use unsafeParam for progress indicator or some i18 strings
	will fail when saving changes
0.12
	+ Bugfix: Don't assume timecol is 'timestamp' but defined by
	module developer. This allows to purge some logs tables again
	+ Add page titles to models
	+ Set default values when not given in `add` method in models
	+ Add method to manage page size in model
	+ Add hidden field to help with Ajax request and automated testing with
	  ANSTE
	+ Bugfix: cast sql types to filter fields in logs
	+ Bugfix: Restricted resources are back again to make RSS
	access policy work again
	+ Workaround bogus mason warnings
	+ Make postinst script less verbose
	+ Disable keepalive in eBox apache
	+ Do not run a startup script in eBox apache
	+ Set default purge time for logs stored in eBox db to 1 week
	+ Disable LogAdmin actions in `ebox-global-action` until LogAdmin
	feature is completely done
0.11.103
	+ Modify EBox::Types::HasMany to create directory based on its row
	+ Add _setRelationship method to set up relationships between models
	  and submodels
	+ Use the new EBox::Model::Row api
	+ Add help method to EBox::Types::Abstract
	+ Decrease size for percentage value in disk free watcher
	+ Increase channel link field size in RSS dispatcher
0.11.102
	+ Bugfix: cmp in EBox::Types::HostIP now sorts correctly
	+ updatedRowNotify in EBox::Model::DataTable receives old row as
	well as the recently updated row
	+ Added `override_user_modification` configuration parameter to
	avoid user modification checkings and override them without asking
	+ Added EBox::Model::Row to ease the management of data returned
	by models
	+ Added support to pre-save and post-save executable files. They
	must be placed at /etc/ebox/pre-save or /etc/ebox/post-save
	+ Added `findRow` method to ease find and set
0.11.101
	+ Bugfix: Fix memory leak in models while cloning types. Now
	cloning is controlled by clone method in types
	+ Bugfix: Union type now checks for its uniqueness
	+ DESTROY is not an autoloaded method anymore
	+ HasOne fields now may set printable value from the foreign field
	to set its value
	+ findId now searches as well using printableValue
	+ Bugfix. Minor bug found when key is an IP address in autoloaded
	methods
	+ Ordered tables may insert values at the beginning or the end of
	the table by "insertPosition" attribute
	+ Change notConfigured template to fix English and add link to the
	  module status section
	+ Add loading gif to module status actions
	+ Remove debug from ServiceInterface.pm
	+ Add support for custom separators to be used as index separators on
	  exposedMethods
	+ Bugfix. Stop eBox correctly when it's removed
	+ Improve apache-restart to make it more reliable.
0.11.100
	+ Bugfix. Fix issue with event filters and empty hashes
	+ Bugfix. Cache stuff in log and soap watcher to avoid memory leaks
	+ Bugfix. Fix bug that prevented the user from being warned when a row to
	  be deleted is being used by other model
	+ Bugfix. Add missing use of EBox::Global in State event watcher
	+ Added progress screen, now pogress screen keeps track of the changed
	  state of the modules and change the top page element properly
	+ Do not exec() to restart apache outside mod_perl
	+ Improve apache restart script
	+ Improve progress screen
0.11.99
	+ DataTable contains the property 'enableProperty' to set a column
	called 'enabled' to enable/disable rows from the user point of
	view. The 'enabled' column is put the first
	+ Added state to the RAID report instead of simpler active boolean
        + Fix bug when installing new event components and event GConf
	subtree has not changed
	+ Add RSS dispatcher to show eBox events under a RSS feed
	+ Rotate log files when they reach 10MB for 7 rotations
	+ Configurable minimum free space left for being notified by means
	of percentage
	+ Add File type including uploading and downloading
	+ Event daemon now checks if it is possible to send an event
	before actually sending it
	+ Added Action forms to perform an action without modifying
	persistent data
	+ Log queries are faster if there is no results
	+ Show no data stored when there are no logs for a domain
	+ Log watcher is added in order to notify when an event has
	happened. You can configure which log watcher you may enable and
	what you want to be notify by a determined filter and/or event.
	+ RAID watcher is added to check the RAID events that may happen
	when the RAID subsystem is configured in the eBox machine
	+ Change colour dataset in pie chart used for disk usage reporting
	+ Progress indicator now contains a returned value and error
	message as well
	+ Lock session file for HTTP session to avoid bugs
	related to multiple requests (AJAX) in a short time
	+ Upgrade runit dependency until 1.8.0 to avoid runit related
	issues
0.11
	+ Use apache2
	+ Add ebox-unblock-exec to unset signal mask before running  a executable
	+ Fix issue with multiple models and models with params.
	  This triggered a bug in DHCP when there was just one static
	  interface
	+ Fix _checkRowIsUnique and _checkFieldIsUnique
	+ Fix paging
	+ Trim long strings in log table, show tooltip with the whole string
	  and show links for URLs starting with "http://"
0.10.99
	+ Add disk usage information
	+ Show progress in backup process
	+ Add option to purge logs
	+ Create a link from /var/lib/zentyal/log to /var/log/ebox
	+ Fix bug with backup descriptions containing spaces
	+ Add removeAll method on data models
	+ Add HostIP, DomainName and Port types
	+ Add readonly forms to display static information
	+ Add Danish translation thanks to Allan Jacobsen
0.10
	+ New release
0.9.100
	+ Add checking for SOAP session opened
	+ Add EventDaemon
	+ Add Watcher and Dispatch framework to support an event
	  architecture on eBox
	+ Add volatile EBox::Types in order not to store their values
	  on GConf
	+ Add generic form
	+ Improvements on generic table
	+ Added Swedish translation

0.9.99
	+ Added Portuguese from Portugal translation
	+ Added Russian translation
	+ Bugfix: bad changed state in modules after restore

0.9.3
	+ New release

0.9.2
	+ Add browser warning when uploading files
	+ Enable/disable logging modules
0.9.1
	+ Fix backup issue with changed state
	+ Generic table supports custom ordering
0.9
	+ Added Polish translation
        + Bug in recognition of old CD-R writting devices fixed
	+ Added Aragonese translation
	+ Added Dutch translation
	+ Added German translation
	+ Added Portuguese translation

0.8.99
	+ Add data table model for generic Ajax tables
	+ Add types to be used by models
	+ Add MigrationBase and ebox-migrate to upgrade data models
	+ Some English fixes
0.8.1
	+ New release
0.8
	+ Fix backup issue related to bug reports
	+ Improved backup GUI
0.7.99
        + changed sudo stub to be more permissive
	+ added startup file to apache web server
	+ enhanced backup module
	+ added basic CD/DVD support to backup module
	+ added test stubs to simplify testing
	+ added test class in the spirit of Test::Class
	+ Html.pm now uses mason templates
0.7.1
	+ use Apache::Reload to reload modules when changed
	+ GUI consistency (#12)
	+ Fixed a bug for passwords longer than 16 chars
	+ ebox-sudoers-friendly added to not overwrite /etc/sudoers each time
0.7
	+ First public release
0.6
	+ Move to client
	+ Remove obsolete TODO list
	+ Remove firewall module from  base system
	+ Remove objects module from base system
	+ Remove network module from base system
	+ Add modInstances and modInstancesOfType
	+ Raname Base to ClientBase
	+ Remove calls to deprecated methods
	+ API documented using naturaldocs
	+ Update INSTALL
	+ Use a new method to get configkeys, now configkey reads every
	  [0.9
	+ Added Polish translation][0-9]+.conf file from the EBox::Config::etc() dir and
	  tries to get the value from the files in order.
	+ Display date in the correct languae in Summary
	+ Update debian scripts
	+ Several bugfixes
0.5.2
	+ Fix some packaging issues
0.5.1
	+ New menu system
	+ New firewall filtering rules
	+ 802.1q support

0.5
	+ New bug-free menus (actually Internet Explorer is the buggy piece
	  of... software that caused the reimplementation)
	+ Lots of small bugfixes
	+ Firewall: apply rules with no destination address to packets
	  routed through external interfaces only
	+ New debianize script
	+ Firewall: do not require port and protocol parameters as they
	  are now optional.
	+ Include SSL stuff in the dist tarball
	+ Let modules block changes in the network interfaces
	  configuration if they have references to the network config in
	  their config.
	+ Debian network configuration import script
	+ Fix the init.d script: it catches exceptions thrown by modules so that
	  it can try to start/stop all of them if an exception is thrown.
	+ Firewall: fix default policy bug in INPUT chains.
	+ Restore textdomain in exceptions
	+ New services section in the summary
	+ Added Error item to Summary. Catch exceptions from modules in
	  summary and generate error item
	+ Fix several errors with redirections and error handling in CGIs
	+ Several data validation functions were fixed, and a few others added
	+ Prevent the global module from keeping a reference to itself. And make
	  the read-only/read-write behavior of the factory consistent.
	+ Stop using ifconfig-wrapper and implement our own NetWrapper module
	  with wrappers for ifconfig and ip.
	+ Start/stop apache, network and firewall modules in first place.
	+ Ignore some network interface names such as irda, sit0, etc.
	+ The summary page uses read-only module instances.
	+ New DataInUse exception, old one renamed to DataExists.
	+ Network: do not overwrite resolv.conf if there are nameservers
	  given via dhcp.
	+ Do not set a default global policy for the ssh service.
	+ Check for forbiden characters when the parameter value is
	  requested by the CGI, this allows CGI's to handle the error,
	  and make some decissions before it happens.
	+ Create an "edit object" template and remove the object edition stuff
	  from the main objects page.
	+ Fix the apache restarting code.
	+ Network: Remove the route reordering feature, the kernel handles that
	  automatically.
	+ Fix tons of bugs in the network restarting code.
	+ Network: removed the 3rd nameserver configuration.
	+ Network: Get gateway info in the dhcp hook.
	+ Network: Removed default configuration from the gconf schema.
	+ New function for config-file generation
	+ New functions for pid file handling

0.4
	+ debian package
	+ added module to export/import configuration
	+ changes in firewall's API
	+ Added content filter based on dansguardian
	+ Added French translation
	+ Added Catalan translation
	+ Sudoers file is generated automatically based on module's needs
	+ Apache config file is generated by ebox  now
	+ Use SSL
	+ Added ebox.conf file
	+ Added module template generator

0.3
	+ Supports i18n
	+ API name consistency
	+ Use Mason for templates
	+ added tips to GUI
	+ added dhcp hooks
	+ administration port configuration
	+ Fixed bugs to IE compliant
	+ Revoke changes after logout
	+ Several bugfixes

0.2
	+ All modules are now based on gconf.
	+ Removed dependencies on xml-simple, xerces and xpath
	+ New MAC address field in Object members.
	+ Several bugfixes.

0.1
	+ Initial release<|MERGE_RESOLUTION|>--- conflicted
+++ resolved
@@ -1,9 +1,6 @@
 HEAD
-<<<<<<< HEAD
+	+ Error page for component not found
 	+ Included the Dependencies field in crash report
-=======
-	+ Error page for component not found
->>>>>>> cfd54770
 3.4.4
 	+ Enhanced Lock to have exclusive lock with blocking timeout
 	+ Added redirection on no parameters support to CGIs
