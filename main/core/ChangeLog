--- conflicted
+++ resolved
@@ -1,10 +1,7 @@
 HEAD
-<<<<<<< HEAD
-	+ User is now enabled together with the rest of modules on first install
-=======
 	+ Hidden fields in DataTables are no longer considered compulsory
 	+ Select type has now its own viewer that allows use of filter function
->>>>>>> 28312f4e
+	+ User is now enabled together with the rest of modules on first install
 2.3.16
 	+ Fix 'oldRow' parameter in UpdatedRowNotify
 	+ Use Clone::Fast instead of Clone
