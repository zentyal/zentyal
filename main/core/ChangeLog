--- conflicted
+++ resolved
@@ -1,11 +1,7 @@
-<<<<<<< HEAD
-3.4.7
-=======
 HEAD
 	+ Remove duplicated code in EBox::Model::DataTable::removeRow
 	  and EBox::Model::Manager::removeRowsUsingId
-3.2.12
->>>>>>> 85ef940d
+3.4.7
 	+ EBox::Types::DomainName always return lowercase values
 	+ EBox::Types::Host always return lowercase values
 	+ Added helper script to improve crash reports
