<<<<<<< HEAD
3.4
	+ Restore AdminPort model for WebAdmin to improve usability
	+ Added EBox::Module::Config::replicationExcludeKeys()
	+ Added EBox::WebAdmin::PortObserver to be used by ha and
	  remoteservices modules by the moment
	+ Added EBox::GlobalImpl::addModuleToPostSave to save modules
	  after normal save changes process
	+ Added a way for HAProxy to retrieve the CA certificate entry that should
	  be used
	+ Added a left-right composite layout
	+ Search and pagination forms can be omitted using showFilterForm
	  and showPaginationForm properties
	+ Show nice error when global-action fails using die + scalar
	+ EBox::Util::Random now accepts a set of chars to have a random string
	+ Notify HA when a module which must have a single instance in the
	  cluster is enabled/disabled.
	+ Added enabled action to /etc/init.d/zentyal to display whether a
	  module is enabled or disabled
	+ Pass model, type and id to enabled subroutine in
	  EBox::Types::MultiStateAction to be ortoghonal to handler property
	+ Fixed JS error on showing errors in customActionClicked
	+ Added middleware to have auth based on a env variable
	+ Updated nginx to server static files directly always so apache shouldn't
	  ever get this kind of requests
	+ Use uWSGI instead of Apache mod_perl for running CGIs
	+ Updated automatic bug report URL to new bug report endpoint.
	+ Give support to custom actions without image. Those actions will
	  not appear in the legend.
	+ Added to findValueMultipleFields and findValue the nosync parameter
	+ Added support for haproxy 1.5
	+ Moved nginx to listen on localhost
	+ Integration with HA module in save changes process
	+ Added icon for new zentyal-ha module
	+ Migrate rs_verify_servers in remoteservices.conf to
	  rest_verify_servers core.conf
	+ Include basic support to free-format Template models to be
	  included in Composites
	+ Move run-pending-ops script from remoteservices to core
	+ Rename EBox::RemoteServices::RESTResult to EBox::RESTClient::Result
	+ Move EBox::RemoteServices::RESTClient to EBox::RESTClient as it
	  is used in ha and remoteservices module.
	+ Adapt init.d and upstart running checks to Ubuntu 13.10
	+ Use service instead of deprecated invoke-rc.d for init.d scripts
	+ Adapted apache configuration to 2.4
	+ Adapted EBox::Config::Redis to the new libredis-perl API
	+ Adapted redis.conf to redis 2.6
=======
HEAD
	+ Avoid division by zero while using page navigation
>>>>>>> f0fced80
	+ Avoid errors triggered on web administration port validation
	+ ManageAdmins model now also add/removes lpadmin group
	+ Show nice error when global-action fails using die + scalar
	+ Fixed JS error on showing errors in customActionClicked
	+ Fixed rethrown of exception in restartService() and
	  EBox::CGI::Base::upload methods
	+ Remove lock file in EBox::Util::Lock::unlock()
	+ Fixed mason component root for custom stubs
	+ Fixed regression in clone action
	+ Decode to utf8 the MySQL database results
	+ Create log database using utf8 charset
	+ Better way to set MySQL password for all the root accounts
	+ Use same JSON reply file for changeRowForm and dataInUse
	+ Fixed regression in AJAX changes with raised error when a
	  data in use exception was found
	+ Fixed css error that hide information in the logs tables
	+ Use sharedscripts in zentyal-core logrotate to avoid triggering
	  in every log file
	+ Take into account view customizer on audit logging
	+ Show complex types (more than one field) in audit log
	  while editing by storing the dump of the value
	+ Fix EBox::Types::Composite::cmp to store changes when only last type
	  is modified
	+ Fixed general widget packages to avoid error on 'packages to
	  upgrade' section
	+ Fixed regression when table size is set to 'view all'
	+ Set version to 3.4
3.3.1
	+ Fixed redirects in table/form JSON replies
	+ Set automated ticket report milestone to 3.3.X
3.3
	+ Refactored module not enabled warning
	+ Add version to header logo
	+ HTML body can now have different styles based on the menu section
	+ Hide close button on saving changes and backup progess
	  dialogs. Don't allow to close it with esc key on those cases.
	+ Fix error when pageSize parameter is not supplied to the model controller
	+ Workaround against modules changed when saving all changes
	+ Recover from widget function exceptions
	+ Use the same Mason interpreter for most HTML templates
	+ Use more granular AJAX for table actions
	+ Use stand-alone AJAX call to refresh save changes button
	+ Added missing use to EBox::CGI::Base
	+ Allow to submit apport crash reports if debug=yes
	+ Switch from Error to TryCatch for exception handling
	+ Added new communityEdition() helper method in EBox::Global
	+ Add version to header logo
	+ Always reload page after saving changes
	+ Use AJAX call to refresh save change buttons
	+ Copy all the redis keys from 'conf' to 'ro' when saving changes of
	  any module to prevent incoherences
	+ Delete unused stopAllModules() and restartAllModules() in EBox::Global
	+ Workaround against modules changed when saving all changes
	+ Display remote services messages if they exist on Dashboard
	+ Recover from widget function exceptions
	+ Fixed mdstat output processing to remove "(auto-read-only)"
	+ Fixed audit logging of delete actions
	+ Fixed errors with row ID in ManageAdmins table
	+ Added missing EBox::Exceptions uses
	+ Fixed bug in selectSetter which hitted selects on DataForm with
	  'unique' option enabled
	+ EBox::WebServer::removeNginxInclude does not longer throws
	  a exception if the path to remove is not included
	+ Copy all the redis keys from 'conf' to 'ro' when saving changes of
	  any module to prevent incoherences
	+ Delete unused stopAllModules() and restartAllModules() in EBox::Global
	+ Use printableName in Configure Module popup
	+ Replace fork of Apache2::AuthCookie with libapache2-authcookie-perl
	+ Added EBox::Types::IPRange::addressesFromBeginToEnd class method
	+ Set proper trial link in advertisements
	+ Show register link in local backup when not registered
	+ Strip the 'C:\fakepath\' that chrome adds to the file input
	+ Make dump_exceptions key work also for mason exceptions
	+ Pass HTTP_PROXY system environment variable to CGIs as they are
	  used in Zentyal modules
	+ Waiting for Zentyal ready page check is more robust now
	+ Fixed error in the recursive method for getting module dependencies
	+ Fixed JS typo which disabled export backup dialog
	+ Added dbus dependency to avoid problems on some minimal installations
	+ When restoring pre-3.2 backups take in account that apache
	  module was renamed to webadmin
	+ Make sure that we always commit/discard audit of changes when we
	  save/revoke all modules
	+ Add new row attribute "disabled"
	+ Fixed JS glitch which broke the dashboard periodical updates
	+ Better check of referer which skips cloud domain if it does not exists
	+ Avoid warning when stopping a module without FirewallHelper
	+ Include contents of /etc/resolv.conf in bug report
	+ Avoid Apache error screen in login when entering through Zentyal
	  Remote using password
	+ Fix warning comparing undefined string in DomainName type
	+ Rewrite row isEqualTo method using hashElements instead of elements
	+ Only allow to move dashboard widget by its handle
	+ Do not fail if zentyal-mysql.passwd ends with a newline character
	+ Removed old migration code from 3.0 to 3.2
	+ Added Number.prototype.toTimeDiffString in format.js
	+ Added .btn-black CSS class
	+ Set version to 3.3
	+ Added enableInnoDbIfNeeded() to MyDBEngine
	+ Fix loading on custom action buttons
	+ Add icon for openchange module
	+ Add missing use statement in EBox::Types::MultiStateAction
	+ Add icon for openchange module
	+ Service type setter works again
3.2
	+ Set 3.2 versions and non-beta logo
3.1.13
	+ Added missing EBox::Gettext uses, fixes crash in view logs refresh
	+ Minor CSS style fixes
	+ Added missing use statement in EBox::Types::MultiStateAction
3.1.12
	+ Do not crash if /etc/timezone does not exist
	+ Clean /var/lib/zentyal/tmp at the first moments of boot instead of
	  when running zentyal start, this fixes problems with leftover locks
	  that affect dhclient hooks
	+ Fixed wrong case in some class names for the save changes button
	+ Fixed autoscroll in dashboard widgets
	+ Added placeholder for drag & drop of table rows
	+ No autoscroll is done when overflow happens. This makes sortable
	  work in chromium
	+ Set audit after logs when enabling in first install
	+ Avoid getting unsaved changes by using readonly instance in manage-logs
3.1.11
	+ Initial setup for webadmin is now executed in postinst
	+ Fixed webadmin port migration
3.1.10
	+ Use DATETIME type in date column for consolidation tables
	+ Summarised reports shows graphs again
	+ Events summarised report has breadcrumbs now
	+ Base EBox::Logs::Composite::SummarizedReport to let summarised
	  reports have common breadcrumbs
	+ Added migration from 3.0 (apache -> webadmin)
3.1.9
	+ Fixed in-place boolean edit with non-basic types different to Union
	+ Removed some warnings in error.log
	+ Fixed confirmation dialogs warning style
	+ Fixed configure widgets width and drop behavior
	+ Fixed regression in dashboard register link after jQuery migration
	+ Always set as changed without checking RO value, this fixes some
	  situations in which the save changes button was not enabled
	+ Fixed regression in audit log IP addresses after nginx integration
	+ Added datetime time formatter to JS graphs which show dates in X
	  axis and date and time in the tracker
	+ Fixed bug sending parameters in Zentyal.Tabs prototype
	+ Fixed side-effect in Model::Manager::_modelHasMultipleInstances() that
	  tried to load composite as model by mistake, the bug was at least
	  present sometimes when trying to generate the configuration report
	+ Throw internal exception in valueByName if elementByName is undef
	+ Added captiveportal icons to CSS
	+ Restore configuration backup from file now works again after JS
	  framework change
	+ Configuration backup download, restore and delete from the list
	  works again after the UI changes
	+ Fixed regression in tabbed composites with the jQuery changes
	+ Set proper title in dialogs when loading in an existent one
	+ Fixed regression on dashboard which allowed to move already
	  present dashboard widgets
3.1.8
	+ Always log Perl errors that are not Zentyal exceptions
	+ Move package icons from software to core as required for the menu
	+ Use dpkg --clear-avail to avoid incoherent updates information
	+ Show printableModelName in DataTables when precondition fails
	+ Fixed number of decimals in Disk Usage when unit is MB
	+ Fixed UTF-8 encoding problems in TreeView
	+ Copyright footer is now at the bottom of the menu
	+ Fixed regression on logs search caused by autoFilter changes
	+ Fix bytes formatter in graphs
	+ Simplified CSS and improved styles and icons
	+ Improved dashboard drag&drop behavior in Chrome
	+ Allow to define permanentMessage directly on models
	+ Show placeholder in dashboard widgets drag&drop
	+ Fixed crash reloading dashboard after configure widgets
	+ Only apply redirect port fix on administration port
	+ Fixed regression in user interface with DataInUse exceptions
	+ Fixed wrong behavior of software updates in dashboard widget
	+ Always show proper language name for english locales
	+ Fixed wrong redirects when using a non-default admin port
	+ Fixed regression in webadmin reload after changing the language
	+ Remove unnecessary and problematic desktop services code
	+ Added icons for disabled users.
3.1.7
	+ Avoid eval operation when using standard HtmlBlocks class
	+ Changed some code to not trigger some unnecesary warnings
	+ Fixed regression on active menu entry highlight
	+ No-committed changes does not appear in configuration changes
	  log table
	+ Added autoFilter property to method tableInfo
	+ Modules can now be marked for restart after save changes via
	  post_save_modules redis key of the global module
	+ Make all dashboards div of the same height to ease drag and drop
	+ Don't allow invalid email in create report CGI
	+ DBEngineFactory is now a singleton
	+ EBox::Util::Random mentions /dev/urandom in its error messages
	  to ease troubleshooting
	+ Assure that type's references to its row are not lost in the
	  edit form template methods
3.1.6
	+ Restyled UI
	+ Added form.js
	+ Added better 502 error page for nginx with redirect when apache is ready
	+ Always call udpateRowNotify in row update, even when the new
	  values are the same than old ones
	+ Fixed bad call to EBox::CGI::Run::urlToClass in EBox::CGi::Base
	+ Added icons for top-level menu entries and module status page
	+ Fixed bad arguments in CGI::Controller::Composite call to SUPER::new()
	+ More flexible EBox::CGI::run for inheritance
	+ Fixed encoding of parameters in confirmation dialogs
	+ Check backup integrity by listing the tar file, throw
	  InvalidData exception if the tar is corrupted
	+ Do not use hidden form fields for generating confirmation dialog JS
	+ Fixed log bugs: use correct RO mode in loggerd, fixed behaviour
	  when all log helpers are disabled, enable logs correctly when
	  added by first time to configure logs table
	+ Fixed bad interpolation in JS code in booleanInPlaceViewer.mas
	+ WizardPage CGIs can now return JSON replies as response
	+ unconfigure-module script disables also the module
	+ Restart firewall module when a firewall observer module is
	  stopped/started using zentyal init.d script
	+ Added temporary stopped state to a Service module to know if a
	  module is stopped but enabled
	+ Redirect to / from /ebox using remote access to avoid blank page
	+ Removed no longer necessary jQuery noConflict()
	+ Added combobox.js
	+ Added EBox::Model::Base as base for DataTable and the new TreeView
	+ Adapted EBox::CGI::Run for the new TreeView models
	+ Fixed DataTable row removal from the UI with 100% volatile models with
	  'ids' method overriden.
3.1.5
	+ Increased webadmin default timeout.
	+ Disable drag & drop on tables with only one row
3.1.4
	+ Don't allow to move read-only rows
	+ Better prefix for user configuration redis keys
	+ Hide disabled carousel buttons, fix modal template
	+ Fixed modal dialog template
	+ Mark save changes button as changed when moving rows
	+ Remove unused parameter in Zentyal.DataTable.changeRow
3.1.3
	+ Enhanced UI styles: dialogs, progress bars, carousel, colors and images
	+ Rows of tables can now be moved using drag & drop
	+ Added logout dialog with option of discarding changes
	+ Remember page size options per users, added 'View all' page size option
	+ Added storage of options per user
	+ Enable and/or conifgure module dependencies automatically in
	  Module Status page
	+ Adapted CGIs to new modal dialogs
	+ Ported graphs from flotr.js to flot.js
	+ Ported JS code to jQuery and jQuery-ui
	+ Removed Modalbox.js, table_orderer.js and carousel.js
	+ Left menu keyword search is now case insensitive
3.1.2
	+ Make manage administrators table resilent against invalid users
	+ Remove deprecated backup domains related from logs module
	+ Added EBox::Types::URI type
	+ Added saveReload method to use reload instead of restart to
	  reduce service downtime. Use with care and programatically
	+ Added findValueMultipleFields() to DataTable and refactor _find()
	  to allow search by multiple fields
	+ Fixed disk usage report for logs component
3.1.1
	+ Do not dump unnecessary .bak files to /var/lib/zentyal/conf
	+ Restart all the core daemons instead of only apache after logrotate
	+ Fixed graph template so it could be feed with data using decimal
	  comma, it will convert it to a JS array without problems
	+ Fixed regression parsing ModalController urls
	+ Fixed regression non-model CGIs with aliases
	+ Added a way to retrieve all Models inside a Composite and its children.
	+ Increased the size limit for file uploads.
	+ Implemented a way to include configuration files for Nginx so the SOAP
	  services are able to use Nginx for SSL.
3.1
	+ Improved the message shown when there are no changes pending to save on
	  logout.
	+ Use the X-Forwarded-Proto header for redirects construction.
	+ Added nginx as the public HTTP server of Zentyal.
	+ Renamed 'Apache' module to 'WebAdmin' module. If you need to restart the
	  web administration you must use 'service zentyal webadmin restart'.
	+ Set trac milestone for reported bugs to 3.1.X
	+ CGIs are now EBox::Module::CGI::* instead of EBox::CGI::Module::*
	+ Daemons are now disabled when configuring a module, so Zentyal can
	  manage them directly instead of being autostarted by the system
	+ EBox::Model::DataForm::formSubmitted called even where there is no
	  previous row
	+ Added Pre-Depends on mysql-server to avoid problems with upgrades
	+ Depend on mysql-server metapackage instead of mysql-server-5.5
	+ Depend on zentyal-common 3.1
3.0.20
	+ Check against inexistent path in EBox::Util::SHM::subkeys
	+ Silent diff in EBox::Types::File::isEqualTo
	+ Print correctly UTF8 characters from configuration backup description
	+ When host name is changed, update /etc/hostname
	+ Proper link to remote in configuration backup page
3.0.19
	+ Removed full restore option for restore-backup tool and
	  EBox:Backup relevant methods
	+ Optimise loading Test::Deep::NoTest to avoid test environment creation
	+ Use EBox::Module::Base::writeConfFileNoCheck to write apache
	  configuration file
	+ Log events after dispatching them in the EventDaemon and catch exception
	  to avoid crashes when mysql is already stopped
	+ Emit events on zentyal start and stop
	+ Refactor some events-related code
	+ Changed MB_widedialog CSS class to use all width available in
	  the screen
	+ Fixed a broken link to SysInfo/Composite/General when activating the
	  WebServer module.
3.0.18
	+ Pass model instance when invoking EBox::Types::Select populate function
	+ Improve dynamic editable property detection for framework types
	+ Override _validateReferer method in Desktop services CGI
	+ Don't abort configuration backup when we get a error retrieving the
	  partition table information
	+ In EBox:Model::Row, refactored elementExists and
	  elementByName to make them to have similiar code structure
	+ Improvement in test help classes and added test fakes for
	  EBox::Model::Manager and EBox::Util::SHMLock
	+ Prevented unuseful warning in
	  EBox::Model::DataTable::setDirectory when the old directory is undef
	+ Fixed unit tests under EBox/Model/t, backup configuration tests and
	  some others
	+ Remove unused method EBox::Auth::alreadyLogged()
	+ Apache::setRestrictedResource updates properly if already exists
	+ Global and Module::Config allow to set redis instance to ease testing
	+ Now EBox::GlobalImpl::lastModificationTime also checks
	  modification time of configuration files
	+ Rows in events models are now synced before running EventDaemon
	+ Better way of checking if event daemon is needed
3.0.17
	+ Allow numeric zero as search filter
	+ When filtering rows don't match agains link urls or hidden values
	+ Avoid CA file check when removing it from Apache module
	+ Silent removeCA and removeInclude exceptions when removing
	  non-existant element
	+ Fixed rollback operation in redis config backend
	+ Desktop services CGI now only returns JSON responses
	+ Log error when dynamic loading a class fails in
	  ConfigureDispatchers model
	+ Update total ticks dynamically in progress indicator if ticks overflow
3.0.16
	+ Fixed regression in boolean in-place edit with Union types
	+ Added some missing timezones to EBox::Types::TimeZone
	+ Add a new method to DBEngine 'checkForColumn' to retrieve columns
	  definition from a given table
	+ Reload models info in model manager if new modules are installed
3.0.15
	+ Make sure that halt/reboot button can be clicked only once
	+ Cleaner way of disabling dependant modules when the parent is disabled,
	  avoiding unnecessary calls to enableService each time the module status
	  page is loaded.
	+ Show confirmation dialog when trying to change host or domain
	  if zentyal-samba is installed and provisioned
	+ Modified data table controller so edit boolean in place reuses
	  the code of regular edits, avoiding getting incorrect read-only
	  values from cache
3.0.14
	+ Allow search filters with a leading '*'
	+ Better error reporting when choosing a bad search filter
	+ External exceptions from _print method are caught correctly in CGIs
	+ EBox::CGI::run now supports correct handling of APR::Error
	+ Fixed dashboard check updates ajax requests in Chrome
	+ Fixed errors with zero digits components in time type
3.0.13
	+ Better warning if size file is missing in a backup when
	  restoring it
	+ Fixed table cache behaviour on cache miss in logs module
	+ Fix wrong button label when deleting rows in 'datainuse' template
	+ Removed unused method EBox::Model::DataTable::_tailoredOrder
	+ Added force default mode and permission to writeConfFileNoCheck(),
	  writeFile() and derivatives
	+ Fixed bug in EBox:::Logs::CGI::Index with internationalized
	  parameter names
	+ DataTables with sortedBy are now orderer alphabetically with
	  proper case treatment
	+ Display messages in model even when there are not elements and
	  table body is not shown
3.0.12
	+ Improve change-hostname script, delete all references to current name
	+ Faster dashboard loading with asynchronous check of software updates
	+ Workaround for when the progress id parameter has been lost
	+ Fixed problems calling upstart coomands from cron jobs with wrong PATH
	+ Decode CGI unsafeParams as utf8
	+ Avoid double encoding when printing JSON response in EBox::CGI::Base
	+ Remove warning in EBox::Menu::Folder when currentfolder is not defined
	+ Removed unnecesary and misleading method new from EBox::Auth package
3.0.11
	+ Avoid flickering loading pages when switching between menu entries
	+ Incorrect regular expression in logs search page are correctly handled
	+ Fix input badly hidden in the logs screen
	+ reloadTable from DataTable now remove cached fields as well
3.0.10
	+ Fixed unsafe characters error when getting title of progress
	  indicator in progress dialog
	+ Added use utf8 to dashboard template to fix look of closable messages
3.0.9
	+ Adapted file downloads to the new utf8 fixes
	+ Write backup files in raw mode to avoid utf8 problems
	+ Print always utf8 in STDOUT on all CGIs
	+ Decode CGI params of values entered at the interface as utf8
	+ Proper encode/decode of utf8 with also pretty JSON
	+ Fixed utf8 decoding in date shown at dashboard
	+ Removed old workarounds for utf8 problems
	+ Added new recoveryEnabled() helper method to Module::Base
	+ Added recoveryDomainName() method to SyncProvider interface
	+ Restore backup can now install missing modules in Disaster Recovery
	+ Show specific slides when installing a commercial edition
	+ Redirect to proper CGI after login in disaster recovery mode
	+ Removed old debconf workaround for first stage installation
	+ Log redis start message as debug instead of info to avoid flood
	+ Use unsafeParam in EBox::CGI::Base::paramsAsHash
	+ EBox::Module::Service does not raise exception and logs
	  nothing when using init.d status
	+ Fixed glitch in backup CGI which sometimes showed
	  the modal dialog with a incorrect template
3.0.8
	+ Use path for default name in SyncFolders::Folder
	+ Do not restrict characters in data table searchs
	+ Fixed automatic bug report regression
	+ Fixed refresh of the table and temporal control states
	  in customActionClicked callback
	+ Modified modalbox-zentyal.js to accept wideDialog parameter
	+ Fixed template method in MultiStateAction to return the default
	  template when it is not any supplied to the object
	+ Fixed sendInPlaceBooleanValue method from table-helper.js; it
	  aborted because bad parameters of Ajax.Updater
	+ Fixed bug that made that the lock was shared between owners
	+ Some fixes in the function to add the rule for desktops services
	  to the firewall
	+ Delete obsolete EBox::CGI::MenuCSS package
3.0.7
	+ Add new EBox::Module::Service::Observer to notify modules about
	  changes in the service status
	+ Administration accounts management reflects the changes in
	  system accounts in ids() or row() method call
	+ Some fixes in the RAID event watcher
	+ foreignModelInstance returns undef if foreignModel is
	  undef. This happens when a module has been uninstalled and it is
	  referenced in other installed module (events)
	+ loggerd shows loaded LogHelpers when in debug mode
	+ Added additional info to events from RAID watcher
	+ Use sudo to remove temporal files/diectories in backup, avoiding
	  permissions errors
	+ Added exception for cloud-prof module to events dependencies
3.0.6
	+ Skip keys deleted in cache in Redis::_keys()
	+ Fixed events modules dependencies to depend on any module which
	  provides watchers or dispatchers
	+ Always call enableActions before enableService when configuring modules
	+ Added needsSaveAfterConfig state to service modules
	+ Better exceptions logging in EBox::CGI::Run
	+ Fixed 'element not exists' error when enabling a log watcher
	+ Scroll up when showing modal dialog
	+ Added fqdnChanged methods to SysInfo::Observer
	+ Fixed SSL configuration conflicts betwen SOAPClient and RESTClient
3.0.5
	+ Template ajax/simpleModalDialog.mas can now accept text
	+ Used poweroff instead of halt to assure that system is powered
	  off after halt
	+ Fixed log audit database insert error when halting or rebooting
	+ Added time-based closable notification messages
	+ Adapted to new EBox::setLocaleEnvironment method
	+ EBox::Type::File now allows ebox user to own files in directories
	  which are not writable by him
	+ Removed cron daily invocation of deprecated report scripts
3.0.4
	+ Added EBox::SyncFolders interface
	+ Fixed invokation of tar for backup of model files
	+ New observer for sysinfo module to notify modules implementing the
	  SysInfo::Observer interface when the host name or host domain is
	  changed by the user, before and after the change takes effect
	+ Stop and start apache after language change to force environment reload
	+ Reload page after language change
	+ EBox::Module::Service::isRunning() skips daemons whose precondition fail
	+ Fixed undefined reference in DataTable controller for log audit
	+ Added and used serviceId field for service certificates
	+ Fixed SQL quoting of column names in unbuffered inserts and consolidation
3.0.3
	+ Fixed bug which prevented highlight of selected item in menu
	+ Fixed base class of event dispatcher to be compatible with the
	  changes dispatcher configuration table
	+ Fixed event daemon to use dumped variables
	+ Fixed need of double-click when closing menu items in some cases
	+ Fixed logs consolidation to avoid high CPU usage
	+ In view log table: correctly align previous and first page buttons
	+ Improve host name and domain validation.
	+ Forbidden the use of a qualified hostname in change hostname form
	+ Update samba hostname-dependent fields when hostname is changed
	+ Confirmation dialog when the local domain is changed and with a
	  warning if local domain which ends in .local
3.0.2
	+ The synchronization of redis cache refuses with log message to set
	  undefined values
	+ Fixed wrong sql statement which cause unwanted logs purge
	+ DataForm does not check for uniqueness of its fields, as it only
	  contains a single row
	+ In ConfigureLogs, restored printable names for log domains
	+ Fixed dashboard update error on modules widget, counter-graph
	  widget and widget without sections
	+ Better way to fix non-root warnings during boot without interfering
	  on manual restart commands in the shell
3.0.1
	+ Properly set default language as the first element of the Select to
	  avoid its loss on the first apache restart
	+ Set milestone to 3.0.X when creating tickets in trac.zentyal.org
	+ Removed forced setting of LANG variables in mod_perl which made progress
	  indicator fail when using any language different to English
	+ Removed some frequent undef warnings
	+ Added executeOnBrothers method to EBox::Model::Component
	+ Fixed repetition of 'add' and 'number change' events in RAID watcher
	+ Fixed incorrect display of edit button in tables without editField action
	+ Cache MySQL password to avoid reading it all the time
	+ Fixed request came from non-root user warnings during boot
	+ Send info event in Runit watcher only if the service was down
	  MAX_DOWN_PERIODS
3.0
	+ Removed beta logo
	+ Set 'firstInstall' flag on modules when installing during initial install
	+ Set 'restoringBackup' flag on modules when restoring backup
	+ Call enableService after initialSetup while restoring backup
	+ Registration link in widget now have appropiate content when either
	  remoteservices or software are not installed
	+ Fixed style for disabled buttons
	+ Composite and DataTable viewers recover from errors in pageTitle method
	+ Fixed intermitent failure in progress when there are no slides
	+ Rollback redis transaction on otherwise instead finally block
	+ Members of the 'admin' group can now login again on Zentyal
	+ Multi-admin management for commercial editions
	+ First and last move row buttons are now disabled instead of hidden
	+ In save changes dialog set focus always in the 'save' button
	+ Fixed i18n problem in some cases where environment variables
	  were different than the selected locale on Zentyal UI, now
	  LANG and LC_MESSAGES are explicitly passed to mod_perl
	+ Reviewed registration strings
	+ Added template attribute to MultiStateAction to provide any kind
	  of HTML to display an action
	+ Changed icon, name and link for Zentyal Remote
	+ Fixed some compatibility issues with Internet Explorer 9
	+ Show warning with Internet Explorer 8 or older
	+ Improved dashboard buttons colors
2.3.24
	+ Do not cache undef values in EBox::Config::Redis::get()
	+ Code fix on subscription retrieval for Updates event
	+ Update validate referer to new Remote Services module API
	+ In-place booleans now properly mark the module as changed
	+ Do not try to read slides if software module is not installed
	+ Fixed wrong call in Events::isEnabledDispatcher()
	+ Updated 'created by' footer
2.3.23
	+ Change the default domain name from 'zentyal.lan' to
	  'zentyal-domain.lan'
	+ Changes in first enable to avoid letting modules unsaved
	+ Type File now accepts spaces in the file name
	+ Added setTimezone method to MyDBEngine
	+ Enable consolidation after reviewing and pruning
	+ Code typo fix in Events::isEnabledWatcher
	+ Remove all report code from core
	+ Move SysInfo report related to remoteservices module
	+ Fixed regression which removed scroll bars from popups
	+ New carousel transition for the installation slides
	+ Added option to not show final notes in progress bar
	+ EBox::Model::Component::modelGetter does not die when trying to
	  get a model for an uninstalled module
	+ Added previous/next buttons to manually switch installation slides
	+ New installation slides format
	+ Added compatibility with MS Internet Explorer >= 8
2.3.22
	+ Changed first installation workflow and wizard infraestructure
	+ Improved firewall icons
	+ Set hover style for configure rules button in firewall
	+ Do not disable InnoDB in mysql if there are other databases
	+ Progress indicator no longer calls showAds if it is undefined
	+ Send cache headers on static files to improve browsing speed
	+ Added foreignNoSyncRows and foreignFilter options to EBox::Types::Select
	+ Improved settings icon
	+ Fixed modalboxes style
	+ Improve host domain validation. Single label domains are not allowed.
2.3.21
	+ Fixes on notifyActions
	+ Check for isDaemonRunning now compatible with asterisk status
	+ Fixed warning call in EBox::Types::HasMany
2.3.20
	+ New look & feel for the web interface
	+ Adjust slides transition timeout during installation
	+ Audit changes table in save changes popup has scroll and better style
	+ Model messages are printed below model title
	+ noDataMsg now allows to add elements if it makes sense
	+ Fixed ajax/form.mas to avoid phantom change button
	+ EBox::Model::Manager::_setupModelDepends uses full paths so the
	  dependecies can discriminate between models with the same name
	+ Default row addition in DataForm does not fires validateTypedRow
	+ Code typo fix in change administration port model
	+ Set only Remote as option to export/import configuration to a
	  remote site
	+ Return undef in HasMany type when a model is not longer
	  available due to being uninstalled
	+ Added onclick atribute to the link.mas template
	+ Fix exception raising when no event component is found
	+ table_ordered.js : more robust trClick event method
	+ Changed dashboard JS which sometimes halted widget updates
	+ Added popup dialogs for import/export configuration
	+ Changes in styles and sizes of the save/revoke dialog
	+ Removed redudant code in ConfigureWatchers::syncRows which made module
	  to have an incorrect modified state
	+ Dont show in bug report removed packages with configuration
	  held as broken packages
	+ DataTable::size() now calls to syncRows()
	+ EBox::Module::Config::set_list quivalent now has the same
	  behaviour than EBox::Module::Config::set
2.3.19
	+ Manually set up models for events to take into account the
	  dynamic models from the log watcher filtering models
	+ Fixed warnings when deleting a row which is referenced in other model
	+ Disable HTML form autocompletion in admin password change model
	+ Fixed incorrect non-editable warnings in change date and time model
	+ Fixed parsing value bug in EBox::Types::Date and EBox::Types::Time
	+ Reworked mdstat parsing, added failure_spare status
	+ Configuration backup implicitly preserves ownership of files
	+ Changes in styles and sizes of the save/revoke dialog
	+ New data form row is copied from default row, avoiding letting hidden
	  fields without its default value and causing missing fields errors
	+ Always fill abstract type with its default value, this avoids
	  errors with hidden fields with default value
	+ Different page to show errors when there are broken software packages
	+ InverseMatchSelect and InverseMatchUnion use 'not' instead of '!' to
	  denote inverse match. This string is configurable with a type argument
	+ Fixed types EBox::Type::InverseMatchSelect and InverseMatchUnion
	+ Fixed bug in DataTable::setTypedRow() which produced an incorrect 'id'
	  row element in DataTable::updateRowNotify()
	+ In tableBody.mas template: decomposed table topToolbar section in methods
	+ Fixed bug in discard changes dialog
	+ Confirmation dialogs now use styled modalboxes
	+ Do not reload page after save changes dialog if operation is successful
	+ Maintenance menu is now kept open when visiting the logs index page
2.3.18
	+ Manual clone of row in DataTable::setTypedRow to avoid segfault
	+ Avoid undef warnings in EBox::Model::DataTable::_find when the
	  element value is undef
	+ Fixed kill of ebox processes during postrm
	+ Set MySQL root password in create-db script and added mysql script
	  to /usr/share/zentyal for easy access to the zentyal database
	+ Increased timeout redirecting to wizards on installation to 5 seconds
	  to avoid problems on some slow or loaded machines
	+ Save changes dialog do not appear if there are no changes
	+ Delete no longer needed duplicated code
	+ Do not go to save changes after a regular package installation
	  they are saved only in the first install
	+ Progress bar in installation refactored
2.3.17
	+ Do not use modal box for save changes during installation
	+ Hidden fields in DataTables are no longer considered compulsory
	+ Select type has now its own viewer that allows use of filter function
	+ User is now enabled together with the rest of modules on first install
2.3.16
	+ Fix 'oldRow' parameter in UpdatedRowNotify
	+ Use Clone::Fast instead of Clone
	+ Modal dialog for the save and discard changes operations
	+ Use a different lock file for the usercorner redis
	+ Improved look of tables when checkAll controls are present
	+ Better icons for clone action
	+ Added confirmation dialog feature to models; added confirmation
	  dialog to change hostname model
	+ Dynamic default values are now properly updated when adding a row
	+ Kill processes owned by the ebox user before trying to delete it
	+ Do not use sudo to call status command at EBox::Service::running
	+ Fixed regression setting default CSS class in notes
2.3.15
	+ Added missing call to updateRowNotify in DataForms
	+ Fixed silent error in EBox::Types::File templates for non-readable
	  by ebox files
	+ Use pkill instead of killall in postinst
	+ Use unset instead of delete_dir when removing rows
	+ Do not set order list for DataForms
	+ Only try to clean tmp dir on global system start
2.3.14
	+ Error message for failure in package cache creation
	+ Fixed regression when showing a data table in a modal view
	+ Do not do a redis transaction for network module init actions
	+ Fixed EBox::Module::Config::st_unset()
	+ Allowed error class in msg template
2.3.13
	+ Fixed problems in EventDaemon with JSON and blessed references
	+ More crashes avoided when watchers or dispatchers doesn't exist
	+ Proper RAID watcher reimplementation using the new state API
	+ EBox::Config::Redis singleton has now a instance() method instead of new()
	+ Deleted wrong use in ForcePurge model
2.3.12
	+ Fixed problem with watchers and dispatchers after a module deletion
	+ Fixed EBox::Model::DataTable::_checkFieldIsUnique, it failed when the
	  printableValue of the element was different to its value
	+ Fixed separation between Add table link and table body
	+ Adaptation of EventDaemon to model and field changes
	+ Disabled logs consolidation on purge until it is reworked, fixed
	  missing use in purge logs model
	+ Fixed Componet::parentRow, it not longer tries to get a row with
	  undefined id
	+ Fix typo in ConfigureLogs model
	+ Mark files for removing before deleting the row from backend in
	  removeRow
	+ The Includes directives are set just for the main virtual host
	+ Fixed EventDaemon crash
2.3.11
	+ Mark files for removing before deleting the row from backend in removeRow
	+ Dashboard widgets now always read the information from RO
	+ Enable actions are now executed before enableService()
	+ Fixed regression which prevented update of the administration service
	  port when it was changed in the interface
	+ New EBox::Model::Composite::componentNames() for dynamic composites
	+ Remove _exposedMethods() feature to reduce use of AUTOLOAD
	+ Removed any message set in the model in syncRows method
	+ Added global() method to modules and components to get a coherent
	  read-write or read-only instance depending on the context
	+ Removed Model::Report and Composite::Report namespaces to simplify model
	  management and specification
	+ New redis key naming, with $mod/conf/*, $mod/state and $mod/ro/* replacing
	  /ebox/modules/$mod/*, /ebox/state/$mod/* and /ebox-ro/modules/$mod/*
	+ Removed unnecessary parentComposite methods in EBox::Model::Component
	+ Only mark modules as changed when data has really changed
	+ EBox::Global::modChange() throws exception if instance is readonly
	+ New get_state() and set_state() methods, st_* methods are kept for
	  backwards compatibility, but they are deprecated
	+ Simplified events module internals with Watcher and Dispatcher providers
	+ Model Manager is now able to properly manage read-only instances
	+ Composites can now use parentModule() like Models
	+ Renamed old EBox::GConfModule to EBox::Module::Config
	+ Unified model and composite management in the new EBox::Model::Manager
	+ Model and composites are loaded on demand to reduce memory consumption
	+ Model and composite information is now stored in .yaml schemas
	+ ModelProvider and CompositeProvider are no longer necessary
	+ Simplified DataForm using more code from DataTable
	+ Adapted RAID and restrictedResources() to the new JSON objects in redis
	+ Remove unused override modifications code
	+ Added /usr/share/zentyal/redis-cli wrapper for low-level debugging
	+ Use simpler "key: value" format for dumps instead of YAML
	+ Row id prefixes are now better chosen to avoid confusion
	+ Use JSON instead of list and hash redis types (some operations,
	  specially on lists, are up to 50% faster and caching is much simpler)
	+ Store rows as hashes instead of separated keys
	+ Remove deprecated all_dirs and all_entries methods
	+ Remove obsolete EBox::Order package
	+ Remove no longer needed redis directory tree sets
	+ Fixed isEqualTo() method on EBox::Types::Time
	+ EBox::Types::Abstract now provides default implementations of fields(),
	  _storeInGConf() and _restoreFromHash() using the new _attrs() method
	+ Remove indexes on DataTables to reduce complexity, no longer needed
	+ Simplified ProgressIndicator implementation using shared memory
	+ New EBox::Util::SHMLock package
	+ Implemented transactions for redis operations
	+ Replace old MVC cache system with a new low-level redis one
	+ Delete no longer necessary regen-redis-db tool
	+ Added new checkAll property to DataTable description to allow
	  multiple check/uncheck of boolean columns
2.3.10
	+ Added Desktop::ServiceProvider to allow modules to implement
	  requests from Zentyal desktop
	+ Added VirtualHost to manage desktop requests to Zentyal server
	+ Fix EventDaemon in the transition to MySQL
	+ Send EventDaemon errors to new rotated log file /var/log/zentyal/events.err
	+ Send an event to Zentyal Cloud when the updates are up-to-date
	+ Send an info event when modules come back to running
	+ Include additional info for current event watchers
	+ Fixed RAID report for some cases of spare devices and bitmaps
	+ Fixed log purge, SQL call must be a statement not a query
	+ Fixed regex syntax in user log queries
	+ Added missing "use Filesys::Df" to SysInfo
	+ Disabled consolidation by default until is fixed or reimplemented
	+ Fixed regresion in full log page for events
	+ Added clone action to data tables
	+ Fixed regression in modal popup when showing element table
	+ Added new type EBox::Types::KrbRealm
	+ Fix broken packages when dist-upgrading from old versions: stop ebox
	  owned processes before changing home directory
	+ Log the start and finish of start/stop modules actions
	+ Added usesPort() method to apache module
2.3.9
	+ Enable SSLInsecureRenegotiation to avoid master -> slave SOAP handsake
	  problems
	+ Added validateRowRemoval method to EBox::Model::DataTable
	+ Use rm -rf instead of remove_tree to avoid chdir permission problems
	+ Avoid problems restarting apache when .pid file does not exist
	+ Do not use graceful on apache to allow proper change of listen port
	+ Simplified apache restart mechanism and avoid some problems
2.3.8
	+ Create tables using MyISAM engine by default
	+ Delete obsolete 'admin' table
2.3.7
	+ Fixed printableName for apache module and remove entry in status widget
	+ Merged tableBodyWithoutActions.mas into tableBody.mas
	+ Removed tableBodyWithoutEdit.mas because it is no longer used
	+ Better form validation message when there are no ids for
	  foreign rows in select control with add new popup
	+ Fixed branding of RSS channel items
	+ Fixed destination path when copying zentyal.cnf to /etc/mysql/conf.d
	+ Packaging fixes for precise
2.3.6
	+ Switch from CGIs to models in System -> General
	+ New value() and setValue() methods in DataForm::setValue() for cleaner
	  code avoiding use of AUTOLOAD
	+ Added new EBox::Types::Time, EBox::Types::Date and EBox::Types::TimeZone
	+ Added new attribute 'enabled' to the Action and MultiStateAction types
	  to allow disabling an action. Accepts a scalar or a CODE ref
	+ The 'defaultValue' parameter of the types now accept a CODE ref that
	  returns the default value.
2.3.5
	+ Added force parameter in validateTypedRow
	+ Fixed 'hidden' on types when using method references
	+ Removed some console problematic characters from Util::Random::generate
	+ Added methods to manage apache CA certificates
	+ Use IO::Socket::SSL for SOAPClient connections
	+ Removed apache rewrite from old slaves implementation
	+ Do not show RSS image if custom_prefix defined
2.3.4
	+ Avoid 'negative radius' error in DiskUsage chart
	+ Fixed call to partitionFileSystems in EBox::SysInfo::logReportInfo
	+ Log audit does not ignore fields which their values could be interpreted
	  as boolean false
	+ Avoid ebox.cgi failure when showing certain strings in the error template
	+ Do not calculate md5 digests if override_user_modification is enabled
	+ Clean /var/lib/zentyal/tmp on boot
	+ Stop apache gracefully and delete unused code in Apache.pm
	+ Cache contents of module.yaml files in Global
2.3.3
	+ The editable attribute of the types now accept a reference to a function
	  to dinamically enable or disable the field.
	+ In progress bar CGIs AJAX call checks the availability of the
	  next page before loading it
	+ Replaced community logo
	+ Adapted messages in the UI for new editions
	+ Changed cookie name to remove forbidden characters to avoid
	  incompatibilities with some applications
	+ Added methods to enable/disable restart triggers
2.3.2
	+ Fixed redis unix socket permissions problem with usercorner
	+ Get row ids without safe characters checking
	+ Added EBox::Util::Random as random string generator
	+ Set log level to debug when cannot compute md5 for a nonexistent file
	+ Filtering in tables is now case insensitive
	+ ProgressIndicator no longer leaves zombie processes in the system
	+ Implemented mysqldump for logs database
	+ Remove zentyal-events cron script which should not be longer necessary
	+ Bugfix: set executable permissions to cron scripts and example hooks
	+ Added a global method to retrieve installed server edition
	+ Log also duration and compMessage to events.log
2.3.1
	+ Updated Standards-Version to 3.9.2
	+ Fixed JS client side table sorting issue due to Prototype
	  library upgrade
	+ Disable InnoDB by default to reduce memory consumption of MySQL
	+ Now events are logged in a new file (events.log) in a more
	  human-readable format
	+ Added legend to DataTables with custom actions
	+ Changed JS to allow the restore of the action cell when a delete
	  action fails
	+ Set milestone to 3.0 when creating bug reports in the trac
	+ Avoid temporal modelInstance errors when adding or removing
	  modules with LogWatchers or LogDispatcher
	+ Unallow administration port change when the port is in use
2.3
	+ Do not launch a passwordless redis instance during first install
	+ New 'types' field in LogObserver and storers/acquirers to store special
	  types like IPs or MACs in an space-efficient way
	+ Use MySQL for the logs database instead of PostgreSQL
	+ Bugfix: logs database is now properly recreated after purge & install
	+ Avoid use of AUTOLOAD to execute redis commands, improves performance
	+ Use UNIX socket to connect to redis for better performance and
	  update default redis 2.2 settings
	+ Use "sudo" group instead of "admin" one for the UI access control
	+ Added EBox::Module::Base::version() to get package version
	+ Fixed problem in consalidation report when accumulating results
	  from queries having a "group by table.field"
	+ Added missing US and Etc zones in timezone selector
	+ Replaced autotools with zbuildtools
	+ Refuse to restore configuration backup from version lesser than
	  2.1 unless forced
	+ Do not retrieve format.js in every graph to improve performance
	+ The purge-module scripts are always managed as root user
	+ New grep-redis tool to search for patterns in redis keys or
	  values
	+ Use partitionFileSystems method from EBox::FileSystem
2.2.4
	+ New internal 'call' command in Zentyal shell to 'auto-use' the module
	+ Zentyal shell now can execute commandline arguments
	+ Bugfix: EBox::Types::IPAddr::isEqualTo allows to change netmask now
	+ Removed some undefined concatenation and compare warnings in error.log
	+ Ignore check operation in RAID event watcher
	+ Skip IP addresses ending in .0 in EBox::Types::IPRange::addresses()
	+ Do not store in redis trailing dots in Host and DomainName types
	+ Added internal command to instance models and other improvements in shell
	+ Now the whole /etc/zentyal directory is backed up and a copy of the
	  previous contents is stored at /var/backups before restoring
	+ Removing a module with a LogWatcher no longer breaks the LogWatcher
	  Configuration page anymore
	+ Fixed error in change-hostname script it does not longer match substrings
	+ Bugfix: Show breadcrumbs even from models which live in a
	  composite
	+ HTTPLink now returns empty string if no HTTPUrlView is defined
	  in DataTable class
	+ Added mising use sentence in EBox::Event::Watcher::Base
2.2.3
	+ Bugfix: Avoid url rewrite to ebox.cgi when requesting to /slave
	+ Fixed logrotate configuration
	+ More resilient way to handle with missing indexes in _find
	+ Added more informative text when mispelling methods whose prefix
	  is an AUTOLOAD action
	+ A more resilient solution to load events components in EventDaemon
	+ Added one and two years to the purge logs periods
	+ Fixed downloads from EBox::Type::File
2.2.2
	+ Revert cookie name change to avoid session loss in upgrades
	+ Do not try to change owner before user ebox is created
2.2.1
	+ Removed obsolete references to /zentyal URL
	+ Create configuration backup directories on install to avoid warnings
	  accessing the samba share when there are no backups
	+ Log result of save changes, either successful or with warnings
	+ Changed cookie name to remove forbidden characters to avoid
	  incompatibilities with some applications
	+ Removed duplicated and incorrect auding logging for password change
	+ Fixed some non-translatable strings
	+ Create automatic bug reports under 2.2.X milestone instead of 2.2
	+ Fixed bug changing background color on selected software packages
2.1.34
	+ Volatile types called password are now also masked in audit log
	+ Adjust padding for module descriptions in basic software view
	+ Removed beta icon
2.1.33
	+ Fixed modal add problems when using unique option on the type
	+ Fixed error management in the first screen of modal add
	+ Unify software selection and progress colors in CSS
	+ Set proper message type in Configure Events model
	+ Fixed error checking permanentMessage types in templates/msg.mas
2.1.32
	+ Added progress bar colors to theme definition
	+ Remove no longer correct UTF8 decode in ProgressIndicator
	+ Fixed UTF8 double-encoding on unexpected error CGI
	+ Reviewed some subscription strings
	+ Always fork before apache restart to avoid port change problems
	+ Stop modules in the correct order (inverse dependencies order)
	+ Better logging of failed modules on restore
2.1.31
	+ Do not start managed daemons on boot if the module is disabled
	+ Better message on redis error
	+ Watch for dependencies before automatic enable of modules on first install
2.1.30
	+ Removed obsolete /ebox URL from RSS link
	+ Changed methods related with extra backup data in modules logs
	  to play along with changes in ebackup module
	+ Set a user for remote access for audit reasons
	+ Detect session loss on AJAX requests
2.1.29
	+ Startup does not fail if SIGPIPE received
2.1.28
	+ Added code to mitigate false positives on module existence
	+ Avoid error in logs full summary due to incorrect syntax in template
	+ Allow unsafe chars in EBox::Types::File to avoid problems in some browsers
	+ Reviewed some subscription strings
	+ Warning about language-packs installed works again after Global changes
	+ Show n components update when only zentyal packages are left to
	  upgrade in the system widget
	+ Do not show debconf warning when installing packages
	+ EBox::Types::IPAddr (and IPNetwork) now works with defaultValue
	+ Allow to hide menu items, separators and dashboard widgets via conf keys
2.1.27
	+ Do not create tables during Disaster Recovery installation
	+ Added new EBox::Util::Debconf::value to get debconf values
	+ DataTable controller does no longer try to get a deleted row
	  for gather elements values for audit log
	+ Check if Updates watcher can be enabled if the subscription
	  level is yet unknown
2.1.26
	+ Detection of broken packages works again after proper deletion
	  of dpkg_running file
	+ Keep first install redis server running until trigger
	+ Unified module restart for package trigger and init.d
	+ Use restart-trigger script in postinst for faster daemons restarting
	+ System -> Halt/Reboot works again after regression in 2.1.25
	+ Added framework to show warning messages after save changes
	+ Change caption of remote services link to Zentyal Cloud
	+ Do not show Cloud link if hide_cloud_link config key is defined
	+ Added widget_ignore_updates key to hide updates in the dashboard
	+ Differentiate ads from notes
	+ Allow custom message type on permanentMessage
	+ Only allow custom themes signed by Zentyal
	+ Removed /zentyal prefix from URLs
	+ Caps lock detection on login page now works again
	+ Added HiddenIfNotAble property to event watchers to be hidden if
	  it is unabled to monitor the event
	+ Dashboard values can be now error and good as well
	+ Include a new software updates widget
	+ Include a new alert for basic subscriptions informing about
	  software updates
	+ Add update-notifier-common to dependencies
	+ EBox::DataTable::enabledRows returns rows in proper order
	+ Use custom ads when available
	+ Disable bug report when hide_bug_report defined on theme
2.1.25
	+ Do not show disabled module warnings in usercorner
	+ Mask passwords and unify boolean values in audit log
	+ Do not override type attribute for EBox::Types::Text subtypes
	+ Corrected installation finished message after first install
	+ Added new disableAutocomplete attribute on DataTables
	+ Optional values can be unset
	+ Minor improvements on nmap scan
2.1.24
	+ Do not try to generate config for unconfigured services
	+ Remove unnecessary redis call getting _serviceConfigured value
	+ Safer sizes for audit log fields
	+ Fix non-translatable "show help" string
	+ Allow links to first install wizard showing a desired page
	+ Fixed bug in disk usage when we have both values greater and
	  lower than 1024 MB
	+ Always return a number in EBox::AuditLogging::isEnabled to avoid
	  issues when returning the module status
	+ Added noDataMsg attribute on DataTable to show a message when
	  there are no rows
2.1.23
	+ Removed some warnings during consolidation process
	+ Depend on libterm-readline-gnu-perl for history support in shells
	+ Fixed error trying to change the admin port with NTP enabled
	+ Fixed breadcrumb destination for full log query page
	+ Use printableActionName in DataTable setter
2.1.22
	+ Fixed parentRow method in EBox::Types::Row
	+ Added new optionalLabel flag to EBox::Types::Abstract to avoid
	  show the label on non-optional values that need to be set as
	  optional when using show/hide viewCustomizers
	+ Added initHTMLStateOrder to View::Customizer to avoid incorrect
	  initial states
	+ Improved exceptions info in CGIs to help bug reporting
	+ Do not show customActions when editing row on DataTables
2.1.21
	+ Fixed bug printing traces at Global.pm
	+ Check new dump_exceptions confkey instead of the debug one in CGIs
	+ Explicit conversion to int those values stored in our database
	  for correct dumping in reporting
	+ Quote values in update overwrite while consolidating for reporting
2.1.20
	+ Fixed regression in edition in place of booleans
	+ Better default balance of the dashboard based on the size of the widgets
	+ Added defaultSelectedType argument to PortRange
2.1.19
	+ Disable KeepAlive as it seems to give performance problems with Firefox
	  and set MaxClients value back to 1 in apache.conf
	+ Throw exceptions when calling methods not aplicable to RO instances
	+ Fixed problems when mixing read/write and read-only instances
	+ Date/Time and Timezone moved from NTP to core under System -> General
	+ Do not instance hidden widgets to improve dashboard performance
	+ New command shell with Zentyal environment at /usr/share/zentyal/shell
	+ Show warning when a language-pack is not installed
	+ Removed unnecessary dump/load operations to .bak yaml files
	+ AuditLogging and Logs constructor now receive the 'ro' parameter
	+ Do not show Audit Logging in Module Status widget
2.1.18
	+ New unificated zentyal-core.logrotate for all the internal logs
	+ Added forceEnabled option for logHelpers
	+ Moved carousel.js to wizard template
	+ Add ordering option to wizard pages
	+ Fixed cmp and isEqualTo methods for EBox::Types::IPAddr
	+ Fixed wrong Mb unit labels in Disk Usage and use GB when > 1024 MB
	+ Now global-action script can be called without progress indicator
	+ Fixed EBox::Types::File JavaScript setter code
	+ Added support for "Add new..." modal boxes in foreign selectors
	+ Each module can have now its customized purge-module script
	  that will be executed after the package is removed
	+ Added Administration Audit Logging to log sessions, configuration
	  changes, and show pending actions in save changes confirmation
	+ User name is stored in session
	+ Remove deprecated extendedRestore from the old Full Backup
2.1.17
	+ Fixed RAID event crash
	+ Added warning on models and composites when the module is disabled
	+ Fixed login page style with some languages
	+ Login page template can now be reused accepting title as parameter
	+ EBox::Types::File does not write on redis when it fails to
	  move the fail to its final destination
	+ Added quote column option for periodic log consolidation and
	  report consolidation
	+ Added exclude module option to backup restore
2.1.16
	+ Do not show incompatible navigator warning on Google Chrome
	+ Fixed syncRows override detection on DataTable find
	+ clean-conf script now deletes also state data
	+ Avoid 'undefined' message in selectors
2.1.15
	+ Move Disk Usage and RAID to the new Maintenance menu
	+ Always call syncRows on find (avoid data inconsistencies)
	+ Filename when downloading a conf backup now contains hostname
	+ Fixed bug in RAID template
	+ Set proper menu order in System menu (fixes NTP position)
	+ Fixed regresion in page size selector on DataTables
	+ Fixed legend style in Import/Export Configuration
2.1.14
	+ Fixed regresion with double quotes in HTML templates
	+ Fixed problems with libredis-perl version dependency
	+ Adding new apparmor profile management
2.1.13
	+ Better control of errors when saving changes
	+ Elements of Union type can be hidden
	+ Model elements can be hidden only in the viewer or the setter
	+ HTML attributtes are double-quoted
	+ Models can have sections of items
	+ Password view modified to show the confirmation field
	+ New multiselect type
	+ Redis backend now throws different kind of exceptions
2.1.12
	+ Revert no longer necessary parents workaround
	+ Hide action on viewCustomizer works now on DataTables
2.1.11
	+ Fixed bug which setted bad directory to models in tab view
	+ Union type: Use selected subtype on trailingText property if the
	  major type does not have the property
	+ Raise MaxClients to 2 to prevent apache slowness
2.1.10
	+ Security [ZSN-2-1]: Avoid XSS in process list widget
2.1.9
	+ Do not try to initialize redis client before EBox::init()
	+ Safer way to delete rows, deleting its id reference first
	+ Delete no longer needed workaround for gconf with "removed" attribute
	+ Fixed regression in port range setter
2.1.8
	+ Fixed regression in menu search
	+ Fixed missing messages of multi state actions
	+ Help toggler is shown if needed when dynamic content is received
	+ Fixed issue when disabling several actions at once in a data table view
	+ All the custom actions are disabled when one is clicked
	+ Submit wizard pages asynchronously and show loading indicator
	+ Added carousel.js for slide effects
2.1.7
	+ Fixed issues with wrong html attributes quotation
	+ Bugfix: volatile types can now calculate their value using other
	  the value from other elements in the row no matter their position
2.1.6
	+ Attach software.log to bug report if there are broken packages
	+ Added keyGenerator option to report queries
	+ Tuned apache conf to provide a better user experience
	+ Actions click handlers can contain custom javascript
	+ Restore configuration with force dependencies option continues
	  when modules referenced in the backup are not present
	+ Added new MultiStateAction type
2.1.5
	+ Avoid problems getting parent if the manager is uninitialized
	+ Rename some icon files with wrong extension
	+ Remove wrong optional attribute for read-only fields in Events
	+ Renamed all /EBox/ CGI URLs to /SysInfo/ for menu folder coherency
	+ Added support for custom actions in DataTables
	+ Replaced Halt/Reboot CGI with a model
	+ Message classes can be set from models
	+ Fixed error in Jabber dispatcher
	+ Show module name properly in log when restart from the dashboard fails
	+ Avoid warning when looking for inexistent PID in pidFileRunning
2.1.4
	+ Changed Component's parent/child relationships implementation
	+ Fixed WikiFormat on automatic bug report tickets
	+ Do not show available community version in Dashboard with QA
 	  updates
2.1.3
	+ Fall back to readonly data in config backup if there are unsaved changes
	+ Allow to automatically send a report in the unexpected error page
	+ Logs and Events are now submenus of the new Maintenance menu
	+ Configuration Report option is now present on the Import/Export section
	+ Require save changes operation after changing the language
	+ Added support for URL aliases via schemas/urls/*.urls files
	+ Allow to sort submenu items via 'order' attribute
	+ Automatically save changes after syncRows is called and mark the module
	  mark the module as unchanged unless it was previously changed
	+ Removed unnecessary ConfigureEvents composite
	+ Removed unnecessary code from syncRows in logs and events
	+ Restore configuration is safer when restoring /etc/zentyal files
	+ Fixed unescaped characters when showing an exception
	+ Fixed nested error page on AJAX requests
	+ Adapted dumpBackupExtraData to new expected return value
	+ Report remoteservices, when required, a change in administration
	  port
	+ Added continueOnModuleFail mode to configuration restore
	+ Fixed Firefox 4 issue when downloading backups
	+ Show scroll when needed in stacktraces (error page)
	+ More informative error messages when trying to restart locked modules
	  from the dashboard
	+ Creation of plpgsql language moved from EBox::Logs::initialSetup
	  to create-db script
	+ Redis backend now throws different kind of exceptions
	+ Avoid unnecesary warnings about PIDs
	+ Update Jabber dispatcher to use Net::XMPP with some refactoring
	+ Save changes messages are correctly shown with international charsets
	+ Support for bitmap option in RAID report
	+ Retry multiInsert line by line if there are encoding errors
	+ Adapted to new location of partitionsFileSystems in EBox::FileSystem
	+ Event messages are cleaned of null characters and truncated
	  before inserting in the database when is necessary
	+ Improve message for "Free storage space" event and send an info
	  message when a given partition is not full anymore
	+ Event messages now can contain newline characters
	+ Objects of select type are compared also by context
	+ Remove cache from optionsFromForeignModel since it produces
	  problems and it is useless
	+ Set title with server name if the server is subscribed
	+ Fix title HTML tag in views for Models and Composites
	+ Added lastEventsReport to be queried by remoteservices module
	+ Added EBox::Types::HTML type
	+ Added missing manage-logs script to the package
	+ Fixed problems with show/hide help switch and dynamic content
	+ Menus with subitems are now kept unfolded until a section on a
	  different menu is accessed
	+ Sliced restore mode fails correctly when schema file is missing,
	  added option to force restore without schema file
	+ Purge conf now purges the state keys as well
	+ Added EBox::Types::IPRange
2.1.2
	+ Now a menu folder can be closed clicking on it while is open
	+ Bugfix: cron scripts are renamed and no longer ignored by run-parts
	+ Added new EBox::Util::Nmap class implementing a nmap wrapper
2.1.1
	+ Fixed incoherency problems with 'on' and '1' in boolean indexes
	+ Move cron scripts from debian packaging to src/scripts/cron
	+ Trigger restart of logs and events when upgrading zentyal-core
	  without any other modules
	+ Don't restart apache twice when upgrading together with more modules
	+ Fixed params validation issues in addRow
2.1
	+ Replace YAML::Tiny with libyaml written in C through YAML::XS wrapper
	+ Minor bugfix: filter invalid '_' param added by Webkit-based browser
	  on EBox::CGI::Base::params() instead of _validateParams(), avoids
	  warning in zentyal.log when enabling modules
	+ All CGI urls renamed from /ebox to /zentyal
	+ New first() and deleteFirst() methods in EBox::Global to check
	  existence and delete the /var/lib/zentyal/.first file
	+ PO files are now included in the language-pack-zentyal-* packages
	+ Migrations are now always located under /usr/share/$package/migration
	  this change only affects to the events and logs migrations
	+ Delete no longer used domain and translationDomain methods/attributes
	+ Unified src/libexec and tools in the new src/scripts directory
	+ Remove the ebox- prefix on all the names of the /usr/share scripts
	+ New EBox::Util::SQL package with helpers to create and drop tables
	  from initial-setup and purge-module for each module
	+ Always drop tables when purging a package
	+ Delete 'ebox' user when purging zentyal-core
	+ Moved all SQL schemas from tools/sqllogs to schemas/sql
	+ SQL time-period tables are now located under schemas/sql/period
	+ Old ebox-clean-gconf renamed to /usr/share/zentyal/clean-conf and
	  ebox-unconfigure-module is now /usr/share/zentyal/unconfigure-module
	+ Added default implementation for enableActions, executing
	  /usr/share/zentyal-$modulename/enable-module if exists
	+ Optimization: Do not check if a row is unique if any field is unique
	+ Never call syncRows on read-only instances
	+ Big performance improvements using hashes and sets in redis
	  database to avoid calls to the keys command
	+ Delete useless calls to exists in EBox::Config::Redis
	+ New regen-redis-db tool to recreate the directory structure
	+ Renamed /etc/cron.hourly/90manageEBoxLogs to 90zentyal-manage-logs
	  and moved the actual code to /usr/share/zentyal/manage-logs
	+ Move /usr/share/ebox/zentyal-redisvi to /usr/share/zentyal/redisvi
	+ New /usr/share/zentyal/initial-setup script for modules postinst
	+ New /usr/share/zentyal/purge-module script for modules postrm
	+ Removed obsolete logs and events migrations
	+ Create plpgsql is now done on EBox::Logs::initialSetup
	+ Replace old ebox-migrate script with EBox::Module::Base::migrate
	+ Rotate duplicity-debug.log log if exists
	+ Bug fix: Port selected during installation is correctly saved
	+ Zentyal web UI is restarted if their dependencies are upgraded
	+ Bug fix: Logs don't include unrelated information now
	+ Add total in disk_usage report
	+ Bugfix: Events report by source now works again
	+ Do not include info messages in the events report
	+ Services event is triggered only after five failed checkings
	+ Do not add redundant includedir lines to /etc/sudoers
	+ Fixed encoding for strings read from redis server
	+ Support for redis-server 2.0 configuration
	+ Move core templates to /usr/share/zentyal/stubs/core
	+ Old /etc/ebox directory replaced with the new /etc/zentyal with
	  renamed core.conf, logs.conf and events.conf files
	+ Fixed broken link to alerts list
2.0.15
	+ Do not check the existence of cloud-prof package during the
	  restore since it is possible not to be installed while disaster
	  recovery process is done
	+ Renamed /etc/init.d/ebox to /etc/init.d/zentyal
	+ Use new zentyal-* package names
	+ Don't check .yaml existence for core modules
2.0.14
	+ Added compMessage in some events to distinguish among events if
	  required
	+ Make source in events non i18n
	+ After restore, set all the restored modules as changed
	+ Added module pre-checks for configuration backup
2.0.13
	+ Fixed dashboard graphs refresh
	+ Fixed module existence check when dpkg is running
	+ Fix typo in sudoers creation to make remote support work again
2.0.12
	+ Include status of packages in the downloadable bug report
	+ Bugfix: Avoid possible problems deleting redis.first file if not exist
2.0.11
	+ New methods entry_exists and st_entry_exists in config backend
2.0.10
	+ Now redis backend returns undef on get for undefined values
	+ Allow custom mason templates under /etc/ebox/stubs
	+ Better checks before restoring a configuration backup with
	  a set of modules different than the installed one
	+ Wait for 10 seconds to the child process when destroying the
	  progress indicator to avoid zombie processes
	+ Caught SIGPIPE when trying to contact Redis server and the
	  socket was already closed
	+ Do not stop redis server when restarting apache but only when
	  the service is asked to stop
	+ Improvements in import/export configuration (know before as
	  configuration backup)
	+ Improvements in ProgressIndicator
	+ Better behaviour of read-only rows with up/down arrows
	+ Added support for printableActionName in DataTable's
	+ Added information about automatic configuration backup
	+ Removed warning on non existent file digest
	+ Safer way to check if core modules exist during installation
2.0.9
	+ Treat wrong installed packages as not-existent modules
	+ Added a warning in dashboard informing about broken packages
	+ File sharing and mailfilter log event watchers works again since
	  it is managed several log tables per module
2.0.8
	+ Replaced zentyal-conf script with the more powerful zentyal-redisvi
	+ Set always the same default order for dashboard widgets
	+ Added help message to the configure widgets dialog
	+ Check for undefined values in logs consolidation
	+ Now dashboard notifies fails when restarting a service
	+ Fixed bug with some special characters in dashboard
	+ Fixed bug with some special characters in disk usage graph
2.0.7
	+ Pre-installation includes sudoers.d into sudoers file if it's not yet
	  installed
	+ Install apache-prefork instead of worker by default
	+ Rename service certificate to Zentyal Administration Web Server
2.0.6
	+ Use mod dependencies as default restore dependencies
	+ Fixed dependencies in events module
	+ Increased recursive dependency threshold to avoid
	  backup restoration problems
2.0.5
	+ Removed deprecated "Full backup" option from configuration backup
	+ Bugfix: SCP method works again after addition of SlicedBackup
	+ Added option in 90eboxpglogger.conf to disable logs consolidation
2.0.4
	+ Removed useless gconf backup during upgrade
	+ Fixed postinstall script problems during upgrade
2.0.3
	+ Added support for the sliced backup of the DB
	+ Hostname change is now visible in the form before saving changes
	+ Fixed config backend problems with _fileList call
	+ Added new bootDepends method to customize daemons boot order
	+ Added permanent message property to Composite
	+ Bugfix: Minor aesthetic fix in horizontal menu
	+ Bugfix: Disk usage is now reported in expected bytes
	+ Bugfix: Event dispatcher is not disabled when it is impossible
	  for it to dispatch the message
2.0.2
	+ Better message for the service status event
	+ Fixed modules configuration purge script
	+ Block enable module button after first click
	+ Avoid division by zero in progress indicator when total ticks is
	  zero
	+ Removed warning during postinst
	+ Added new subscription messages in logs, events and backup
2.0.1
	+ Bugfix: Login from Zentyal Cloud is passwordless again
	+ Some defensive code for the synchronization in Events models
	+ Bugfix: add EBox::Config::Redis::get to fetch scalar or list
	  values. Make GConfModule use it to avoid issues with directories
	  that have both sort of values.
1.5.14
	+ Fixed redis bug with dir keys prefix
	+ Improved login page style
	+ New login method using PAM instead of password file
	+ Allow to change admin passwords under System->General
	+ Avoid auto submit wizard forms
	+ Wizard skip buttons always available
	+ Rebranded post-installation questions
	+ Added zentyal-conf script to get/set redis config keys
1.5.13
	+ Added transition effect on first install slides
	+ Zentyal rebrand
	+ Added web page favicon
	+ Fixed already seen wizards apparition
	+ Fixed ro module creation with redis backend
	+ Use mason for links widgets
	+ Use new domain to official strings for subscriptions
1.5.12
	+ Added option to change hostname under System->General
	+ Show option "return to dashboard" when save changes fails.
1.5.11
	+ Added more tries on redis reconnection
	+ Fixed user corner access problems with redis server
	+ writeFile* methods reorganized
	+ Added cron as dependency as cron.hourly was never executed with anacron
	+ Improvements in consolidation of data for reports
1.5.10
	+ Fixed gconf to redis conversion for boolean values
1.5.9
	+ Improved migrations speed using the same perl interpreter
	+ Redis as configuration backend (instead of gconf)
	+ Improved error messages in ebox-software
	+ Set event source to 256 chars in database to adjust longer event
	  sources
	+ Progress bar AJAX updates are sent using JSON
	+ Fixed progress bar width problems
	+ Fixed top menu on wizards
	+ Improved error message when disconnecting a not connected database
	+ Abort installation if 'ebox' user already exists
	+ Bugfix: IP address is now properly registered if login fails
1.5.8
	+ Added template tableorderer.css.mas
	+ Added buttonless top menu option
	+ Bugfix: Save all modules on first installation
	+ Bugfix: General ebox database is now created if needed when
	  re/starting services
	+ Bugfix: Data to report are now uniform in number of elements per
	  value. This prevents errors when a value is present in a month and
	  not in another
	+ Bugfix: Don't show already visited wizard pages again
1.5.7
	+ Bugfix: Avoid error when RAID is not present
	+ Bugfix: Add ebox-consolidate-reportinfo call in daily cron script
	+ Bugfix: Called multiInsert and unbufferedInsert when necessary
	  after the loggerd reimplementation
	+ Bugfix: EBox::ThirdParty::Apache2::AuthCookie and
	  EBox::ThirdParty::Apache2::AuthCookie::Util package defined just
	  once
	+ Added util SystemKernel
	+ Improved progress indicator
	+ Changes in sudo generation to allow sudo for remote support user
	+ Initial setup wizards support
1.5.6
	+ Reimplementation of loggerd using inotify instead of File::Tail
1.5.5
	+ Asynchronous load of dashboard widgets for a smoother interface
1.5.4
	+ Changed dbus-check script to accept config file as a parameter
1.5.3
	+ Function _isDaemonRunning works now with snort in lucid
	+ Javascript refreshing instead of meta tag in log pages
	+ Updated links in dashboard widget
	+ Add package versions to downloadable ebox.log
	+ Fixed postgresql data dir path for disk usage with pg 8.4
	+ GUI improvements in search box
1.5.2
	+ Security [ESN-1-1]: Validate referer to avoid CSRF attacks
	+ Added reporting structure to events module
	+ Added new CGI to download the last lines of ebox.log
1.5.1
	+ Bugfix: Catch exception when upstart daemon does not exist and
	  return a stopped status
	+ Added method in logs module to dump database in behalf of
	ebackup module
	+ Bugfix: Do not check in row uniqueness for optional fields that
	are not passed as parameters
	+ Improve the output of ebox module status, to be consistent with the one
	  shown in the interface
	+ Add options to the report generation to allow queries to be more
	  flexible
	+ Events: Add possibility to enable watchers by default
	+ Bugfix: Adding a new field to a model now uses default
	  value instead of an empty value
	+ Added script and web interface for configuration report, added
	  more log files to the configuration report
1.5
	+ Use built-in authentication
	+ Use new upstart directory "init" instead of "event.d"
	+ Use new libjson-perl API
	+ Increase PerlInterpMaxRequests to 200
	+ Increase MaxRequestsPerChild (mpm-worker) to 200
	+ Fix issue with enconding in Ajax error responses
	+ Loggerd: if we don't have any file to watch we just sleep otherwise the process
	  will finish and upstart will try to start it over again and again.
	+ Make /etc/init.d/ebox depend on $network virtual facility
	+ Show uptime and users on General Information widget.
1.4.2
	+ Start services in the appropriate order (by dependencies) to fix a problem
	  when running /etc/init.d/ebox start in slaves (mail and other modules
	  were started before usersandgroups and thus failed)
1.4.1
	+ Remove network workarounds from /etc/init.d/ebox as we don't bring
	  interfaces down anymore
1.4
	+ Bug fix: i18n. setDomain in composites and models.
1.3.19
	+ Make the module dashboard widget update as the rest of the widgets
	+ Fix problem regarding translation of module names: fixes untranslated
	  module names in the dashboard, module status and everywhere else where
	  a module name is written
1.3.18
	+ Add version comparing function and use it instead of 'gt' in the
	  general widget
1.3.17
	+ Minor bug fix: check if value is defined in EBox::Type::Union
1.3.16
	+ Move enable field to first row in ConfigureDispatcherDataTable
	+ Add a warning to let users know that a module with unsaved changes
	  is disabled
	+ Remove events migration directory:
		- 0001_add_conf_configureeventtable.pl
		- 0002_add_conf_diskfree_watcher.pl
	+ Bug fix: We don't use names to stringify date to avoid issues
	  with DB insertions and localisation in event logging
	+ Bug fix: do not warn about disabled services which return false from
	  showModuleStatus()
	+ Add blank line under "Module Status"
	+ Installed and latest available versions of the core are now displayed
	  in the General Information widget
1.3.15
	+ Bug fix: Call EBox::Global::sortModulesByDependencies when
	  saving all modules and remove infinite loop in that method.
	  EBox::Global::modifiedModules now requires an argument to sort
	  its result dependending on enableDepends or depends attribute.
	+ Bug fix: keep menu folders open during page reloads
	+ Bug fix: enable the log events dispatcher by default now works
	+ Bug fix: fixed _lock function in EBox::Module::Base
	+ Bug fix: composites honor menuFolder()
	+ Add support for in-place edition for boolean types. (Closes
	  #1664)
	+ Add method to add new database table columnts to EBox::Migration::Helpers
	+ Bug fix: enable "Save Changes" button after an in-place edition
1.3.14
	+ Bug fix: fix critical bug in migration helper that caused some log
	  log tables to disappear
	+ Create events table
	+ Bug fix: log watcher works again
	+ Bug fix: delete cache if log index is not found as it could be
	  disabled
1.3.13
	+ Bug fix: critical error in EventDaemon that prevented properly start
	+ Cron script for manage logs does not run if another is already
	  running, hope that this will avoid problems with large logs
	+ Increased maximum size of message field in events
	+ Added script to purge logs
	+ Bug fix: multi-domain logs can be enabled again
1.3.12
	+ Added type for EBox::Dashboard::Value to stand out warning
	  messages in dashboard
	+ Added EBox::MigrationHelpers to include migration helpers, for now,
	  include a db table renaming one
	+ Bug fix: Fix mismatch in event table field names
	+ Bug fix: Add migration to create language plpgsql in database
	+ Bug fix: Add missing script for report log consolidation
	+ Bug fix: Don't show modules in logs if they are not configured. This
	  prevents some crashes when modules need information only available when
	  configured, such as mail which holds the vdomains in LDAP
	+ Added method EBox::Global::lastModificationTime to know when
	  eBox configuration was modified for last time
	+ Add support for breadcrumbs on the UI
	+ Bug fix: in Loggerd files are only parsed one time regardless of
	  how many LogHelper reference them
	+ Added precondition for Loggerd: it does not run if there isnt
	anything to watch
1.3.11
	+ Support customFilter in models for big tables
	+ Added EBox::Events::sendEvent method to send events using Perl
	  code (used by ebackup module)
	+ Bug fix: EBox::Type::Service::cmp now works when only the
	  protocols are different
	+ Check $self is defined in PgDBEngine::DESTROY
	+ Do not watch files in ebox-loggerd related to disabled modules and
	  other improvements in the daemon
	+ Silent some exceptions that are used for flow control
	+ Improve the message from Service Event Watcher
1.3.10
	+ Show warning when accesing the UI with unsupported browsers
	+ Add disableApparmorProfile to EBox::Module::Service
	+ Bug fix: add missing use
	+ Bug fix: Make EventDaemon more robust against malformed sent
	  events by only accepting EBox::Event objects
1.3.8
	+ Bug fix: fixed order in EBox::Global::modified modules. Now
	  Global and Backup use the same method to order the module list
	  by dependencies
1.3.7
	+ Bug fix: generate public.css and login.css in dynamic-www directory
	  which is /var/lib/zentyal/dynamicwww/css/ and not in /usr/share/ebox/www/css
	  as these files are generate every time eBox's apache is
	  restarted
	+ Bug fix: modules are restored now in the correct dependency
	  order
	+ ebox-make-backup accepts --destinaton flag to set backup's file name
	+ Add support for permanent messages to EBox::View::Customizer
1.3.6
	+ Bug fix: override _ids in EBox::Events::Watcher::Log to not return ids
	which do not exist
	+ Bug fix: fixed InverseMatchSelect type which is used by Firewall module
	+ New widget for the dashboard showing useful support information
	+ Bugfix: wrong permissions on CSS files caused problem with usercorner
	+ CSS are now templates for easier rebranding
	+ Added default.theme with eBox colors
1.3.5
	+ Bugfix: Allow unsafe characters in password type
	+ Add FollowSymLinks in eBox apache configuration. This is useful
	  if we use js libraries provided by packages
1.3.4
	+ Updated company name in the footer
	+ Bugfix: humanEventMessage works with multiple tableInfos now
	+ Add ebox-dbus-check to test if we can actually connect to dbus
1.3.4
	+ bugfix: empty cache before calling updatedRowNotify
	+ enable Log dispatcher by default and not allow users to disable
	it
	+ consolidation process continues in disabled but configured modules
	+ bugfix: Save Changes button doesn't turn red when accessing events for
	first time
1.3.2
	+ bugfix: workaround issue with dhcp configured interfaces at boot time
1.3.1
	+ bugfix: wrong regex in service status check
1.3.0
	+ bugfix: make full backup work again
1.1.30
	+ Change footer to new company holder
	+  RAID does not generate 'change in completion events, some text
	problems fixed with RAID events
	+ Report graphics had a datapoints limit dependent on the active
	time unit
	+ Apache certificate can be replaced by CA module
	+ Fixed regression in detailed report: total row now aggregates
	properly
	+ More characters allowed when changing password from web GUI
	+ Fixed regression with already used values in select types
	+ Do not a button to restart eBox's apache
	+ Fixed auth problem when dumping and restoring postgre database
1.1.20
	+ Added custom view support
	+ Bugfix: report models now can use the limit parameter in
	  reportRows() method
	+ use a regexp to fetch the PID in a pidfile, some files such as
	postfix's add tabs and spaces before the actual number
	+ Changed "pidfile" to "pidfiles" in _daemons() to allow checking more than
one (now it is a array ref instead of scalar)
	+ Modified Service.pm to support another output format for /etc/init.d daemon
status that returns [OK] instead of "running".
	+ unuformized case in menu entries and some more visual fixes
1.1.10
	+ Fix issue when there's a file managed by one module that has been modified
	  when saving changes
	+ Bugfix: events models are working again even if an event aware
	module is uninstalled and it is in a backup to restore
	+ Select.pm returns first value in options as default
       + Added 'parentModule' to model class to avoid recursive problems
	+ Added Float type
	+ Apache module allows to add configuration includes from other modules
	+ Display remote services button if subscribed
	+ Event daemon may received events through a named pipe
	+ Bugfix. SysInfo revokes its config correctly
	+ Added storer property to types in order to store the data in
	somewhere different from GConf
	+ Added protected property 'volatile' to the models to indicate
	that they store nothing in GConf but in somewhere different
	+ System Menu item element 'RAID' is always visible even when RAID
	is not installed
	+ Files in deleted rows are deleted when the changes are saved
	+ Fixed some bug whens backing and restore files
	+ Components can be subModels of the HasMany type
	+ Added EBox::Types::Text::WriteOnce type
	+ Do not use rows(), use row to force iteration over the rows and increase
	performance and reduce memory use.
	+ Do not suggest_sync after read operations in gconf
	+ Increase MaxRequestsPerChild to 200 in eBox's apache
	+ Make apache spawn only one child process
	+ Log module is backed up and restored normally because the old
	problem is not longer here
	+ Backup is more gentle with no backup files in backup directory,
	now it does not delete them
	+ HasMany  can retrieve again the model and row after the weak
	refence is garbage-collected. (Added to solve a bug in the doenload
	bundle dialog)
	+ EBox::Types::DomainName no longer accepts IP addresses as domain
	names
	+ Bugfix: modules that fail at configuration stage no longer appear as enabled
	+ Add parameter to EBox::Types::Select to disable options cache

0.12.103
	+ Bugfix: fix SQL statement to fetch last rows to consolidate
0.12.102
	+ Bugfix: consolidate logs using the last date and not starting from scratch
0.12.101
	+ Bugfix: DomainName type make comparisons case insensitive
	according to RFC 1035
0.12.100
	+ Bugfix: Never skip user's modifications if it set to true
	override user's changes
	+ EBox::Module::writeConfFile and EBox::Service scape file's path
	+ Bugfix. Configure logrotate to actually rotate ebox logs
	+ Fixed bug in ForcePurge logs model
	+ Fixed bug in DataTable: ModelManaged was called with tableName
	instead of context Name
	+ Fixing an `img` tag closed now properly and adding alternative
	text to match W3C validation in head title
	+ Backup pages now includes the size of the archive
	+ Fixed bug in ForcePurge logs model
	+ Now the modules can have more than one tableInfo for logging information
	+ Improve model debugging
	+ Improve restart debugging
	+ Backups and bug reports can be made from the command line
	+ Bugfix: `isEqualTo` is working now for `Boolean` types
	+ Bugfix: check if we must disable file modification checks in
	Manager::skipModification

0.12.99
	+ Add support for reporting
	+ Refresh logs automatically
	+ Reverse log order
	+ Remove temp file after it is downloaded with FromTempDir controller
0.12.3
	+ Bug fix: use the new API in purge method. Now purging logs is working
	again.
0.12.2
	+ Increase random string length used to generate the cookie to
	2048 bits
	+ Logs are show in inverse chronological order
0.12.1
	+ Bug fix: use unsafeParam for progress indicator or some i18 strings
	will fail when saving changes
0.12
	+ Bugfix: Don't assume timecol is 'timestamp' but defined by
	module developer. This allows to purge some logs tables again
	+ Add page titles to models
	+ Set default values when not given in `add` method in models
	+ Add method to manage page size in model
	+ Add hidden field to help with Ajax request and automated testing with
	  ANSTE
	+ Bugfix: cast sql types to filter fields in logs
	+ Bugfix: Restricted resources are back again to make RSS
	access policy work again
	+ Workaround bogus mason warnings
	+ Make postinst script less verbose
	+ Disable keepalive in eBox apache
	+ Do not run a startup script in eBox apache
	+ Set default purge time for logs stored in eBox db to 1 week
	+ Disable LogAdmin actions in `ebox-global-action` until LogAdmin
	feature is completely done
0.11.103
	+ Modify EBox::Types::HasMany to create directory based on its row
	+ Add _setRelationship method to set up relationships between models
	  and submodels
	+ Use the new EBox::Model::Row api
	+ Add help method to EBox::Types::Abstract
	+ Decrease size for percentage value in disk free watcher
	+ Increase channel link field size in RSS dispatcher
0.11.102
	+ Bugfix: cmp in EBox::Types::HostIP now sorts correctly
	+ updatedRowNotify in EBox::Model::DataTable receives old row as
	well as the recently updated row
	+ Added `override_user_modification` configuration parameter to
	avoid user modification checkings and override them without asking
	+ Added EBox::Model::Row to ease the management of data returned
	by models
	+ Added support to pre-save and post-save executable files. They
	must be placed at /etc/ebox/pre-save or /etc/ebox/post-save
	+ Added `findRow` method to ease find and set
0.11.101
	+ Bugfix: Fix memory leak in models while cloning types. Now
	cloning is controlled by clone method in types
	+ Bugfix: Union type now checks for its uniqueness
	+ DESTROY is not an autoloaded method anymore
	+ HasOne fields now may set printable value from the foreign field
	to set its value
	+ findId now searches as well using printableValue
	+ Bugfix. Minor bug found when key is an IP address in autoloaded
	methods
	+ Ordered tables may insert values at the beginning or the end of
	the table by "insertPosition" attribute
	+ Change notConfigured template to fix English and add link to the
	  module status section
	+ Add loading gif to module status actions
	+ Remove debug from ServiceInterface.pm
	+ Add support for custom separators to be used as index separators on
	  exposedMethods
	+ Bugfix. Stop eBox correctly when it's removed
	+ Improve apache-restart to make it more reliable.
0.11.100
	+ Bugfix. Fix issue with event filters and empty hashes
	+ Bugfix. Cache stuff in log and soap watcher to avoid memory leaks
	+ Bugfix. Fix bug that prevented the user from being warned when a row to
	  be deleted is being used by other model
	+ Bugfix. Add missing use of EBox::Global in State event watcher
	+ Added progress screen, now pogress screen keeps track of the changed
	  state of the modules and change the top page element properly
	+ Do not exec() to restart apache outside mod_perl
	+ Improve apache restart script
	+ Improve progress screen
0.11.99
	+ DataTable contains the property 'enableProperty' to set a column
	called 'enabled' to enable/disable rows from the user point of
	view. The 'enabled' column is put the first
	+ Added state to the RAID report instead of simpler active boolean
        + Fix bug when installing new event components and event GConf
	subtree has not changed
	+ Add RSS dispatcher to show eBox events under a RSS feed
	+ Rotate log files when they reach 10MB for 7 rotations
	+ Configurable minimum free space left for being notified by means
	of percentage
	+ Add File type including uploading and downloading
	+ Event daemon now checks if it is possible to send an event
	before actually sending it
	+ Added Action forms to perform an action without modifying
	persistent data
	+ Log queries are faster if there is no results
	+ Show no data stored when there are no logs for a domain
	+ Log watcher is added in order to notify when an event has
	happened. You can configure which log watcher you may enable and
	what you want to be notify by a determined filter and/or event.
	+ RAID watcher is added to check the RAID events that may happen
	when the RAID subsystem is configured in the eBox machine
	+ Change colour dataset in pie chart used for disk usage reporting
	+ Progress indicator now contains a returned value and error
	message as well
	+ Lock session file for HTTP session to avoid bugs
	related to multiple requests (AJAX) in a short time
	+ Upgrade runit dependency until 1.8.0 to avoid runit related
	issues
0.11
	+ Use apache2
	+ Add ebox-unblock-exec to unset signal mask before running  a executable
	+ Fix issue with multiple models and models with params.
	  This triggered a bug in DHCP when there was just one static
	  interface
	+ Fix _checkRowIsUnique and _checkFieldIsUnique
	+ Fix paging
	+ Trim long strings in log table, show tooltip with the whole string
	  and show links for URLs starting with "http://"
0.10.99
	+ Add disk usage information
	+ Show progress in backup process
	+ Add option to purge logs
	+ Create a link from /var/lib/zentyal/log to /var/log/ebox
	+ Fix bug with backup descriptions containing spaces
	+ Add removeAll method on data models
	+ Add HostIP, DomainName and Port types
	+ Add readonly forms to display static information
	+ Add Danish translation thanks to Allan Jacobsen
0.10
	+ New release
0.9.100
	+ Add checking for SOAP session opened
	+ Add EventDaemon
	+ Add Watcher and Dispatch framework to support an event
	  architecture on eBox
	+ Add volatile EBox::Types in order not to store their values
	  on GConf
	+ Add generic form
	+ Improvements on generic table
	+ Added Swedish translation

0.9.99
	+ Added Portuguese from Portugal translation
	+ Added Russian translation
	+ Bugfix: bad changed state in modules after restore

0.9.3
	+ New release

0.9.2
	+ Add browser warning when uploading files
	+ Enable/disable logging modules
0.9.1
	+ Fix backup issue with changed state
	+ Generic table supports custom ordering
0.9
	+ Added Polish translation
        + Bug in recognition of old CD-R writting devices fixed
	+ Added Aragonese translation
	+ Added Dutch translation
	+ Added German translation
	+ Added Portuguese translation

0.8.99
	+ Add data table model for generic Ajax tables
	+ Add types to be used by models
	+ Add MigrationBase and ebox-migrate to upgrade data models
	+ Some English fixes
0.8.1
	+ New release
0.8
	+ Fix backup issue related to bug reports
	+ Improved backup GUI
0.7.99
        + changed sudo stub to be more permissive
	+ added startup file to apache web server
	+ enhanced backup module
	+ added basic CD/DVD support to backup module
	+ added test stubs to simplify testing
	+ added test class in the spirit of Test::Class
	+ Html.pm now uses mason templates
0.7.1
	+ use Apache::Reload to reload modules when changed
	+ GUI consistency (#12)
	+ Fixed a bug for passwords longer than 16 chars
	+ ebox-sudoers-friendly added to not overwrite /etc/sudoers each time
0.7
	+ First public release
0.6
	+ Move to client
	+ Remove obsolete TODO list
	+ Remove firewall module from  base system
	+ Remove objects module from base system
	+ Remove network module from base system
	+ Add modInstances and modInstancesOfType
	+ Raname Base to ClientBase
	+ Remove calls to deprecated methods
	+ API documented using naturaldocs
	+ Update INSTALL
	+ Use a new method to get configkeys, now configkey reads every
	  [0.9
	+ Added Polish translation][0-9]+.conf file from the EBox::Config::etc() dir and
	  tries to get the value from the files in order.
	+ Display date in the correct languae in Summary
	+ Update debian scripts
	+ Several bugfixes
0.5.2
	+ Fix some packaging issues
0.5.1
	+ New menu system
	+ New firewall filtering rules
	+ 802.1q support

0.5
	+ New bug-free menus (actually Internet Explorer is the buggy piece
	  of... software that caused the reimplementation)
	+ Lots of small bugfixes
	+ Firewall: apply rules with no destination address to packets
	  routed through external interfaces only
	+ New debianize script
	+ Firewall: do not require port and protocol parameters as they
	  are now optional.
	+ Include SSL stuff in the dist tarball
	+ Let modules block changes in the network interfaces
	  configuration if they have references to the network config in
	  their config.
	+ Debian network configuration import script
	+ Fix the init.d script: it catches exceptions thrown by modules so that
	  it can try to start/stop all of them if an exception is thrown.
	+ Firewall: fix default policy bug in INPUT chains.
	+ Restore textdomain in exceptions
	+ New services section in the summary
	+ Added Error item to Summary. Catch exceptions from modules in
	  summary and generate error item
	+ Fix several errors with redirections and error handling in CGIs
	+ Several data validation functions were fixed, and a few others added
	+ Prevent the global module from keeping a reference to itself. And make
	  the read-only/read-write behavior of the factory consistent.
	+ Stop using ifconfig-wrapper and implement our own NetWrapper module
	  with wrappers for ifconfig and ip.
	+ Start/stop apache, network and firewall modules in first place.
	+ Ignore some network interface names such as irda, sit0, etc.
	+ The summary page uses read-only module instances.
	+ New DataInUse exception, old one renamed to DataExists.
	+ Network: do not overwrite resolv.conf if there are nameservers
	  given via dhcp.
	+ Do not set a default global policy for the ssh service.
	+ Check for forbiden characters when the parameter value is
	  requested by the CGI, this allows CGI's to handle the error,
	  and make some decissions before it happens.
	+ Create an "edit object" template and remove the object edition stuff
	  from the main objects page.
	+ Fix the apache restarting code.
	+ Network: Remove the route reordering feature, the kernel handles that
	  automatically.
	+ Fix tons of bugs in the network restarting code.
	+ Network: removed the 3rd nameserver configuration.
	+ Network: Get gateway info in the dhcp hook.
	+ Network: Removed default configuration from the gconf schema.
	+ New function for config-file generation
	+ New functions for pid file handling

0.4
	+ debian package
	+ added module to export/import configuration
	+ changes in firewall's API
	+ Added content filter based on dansguardian
	+ Added French translation
	+ Added Catalan translation
	+ Sudoers file is generated automatically based on module's needs
	+ Apache config file is generated by ebox  now
	+ Use SSL
	+ Added ebox.conf file
	+ Added module template generator

0.3
	+ Supports i18n
	+ API name consistency
	+ Use Mason for templates
	+ added tips to GUI
	+ added dhcp hooks
	+ administration port configuration
	+ Fixed bugs to IE compliant
	+ Revoke changes after logout
	+ Several bugfixes

0.2
	+ All modules are now based on gconf.
	+ Removed dependencies on xml-simple, xerces and xpath
	+ New MAC address field in Object members.
	+ Several bugfixes.

0.1
	+ Initial release<|MERGE_RESOLUTION|>--- conflicted
+++ resolved
@@ -1,4 +1,3 @@
-<<<<<<< HEAD
 3.4
 	+ Restore AdminPort model for WebAdmin to improve usability
 	+ Added EBox::Module::Config::replicationExcludeKeys()
@@ -45,10 +44,7 @@
 	+ Adapted apache configuration to 2.4
 	+ Adapted EBox::Config::Redis to the new libredis-perl API
 	+ Adapted redis.conf to redis 2.6
-=======
-HEAD
 	+ Avoid division by zero while using page navigation
->>>>>>> f0fced80
 	+ Avoid errors triggered on web administration port validation
 	+ ManageAdmins model now also add/removes lpadmin group
 	+ Show nice error when global-action fails using die + scalar
