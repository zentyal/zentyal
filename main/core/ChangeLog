3.5
<<<<<<< HEAD
	+ Warning in init.d script about the deprecation of users module
=======
	+ Avoid warning flag on smart match experimental feature
	+ Remove duplicated code in EBox::Model::DataTable::removeRow
	  and EBox::Model::Manager::removeRowsUsingId
	+ Rethrow properly when exception is a plain string
	+ Fix EBox::Model::Manager::_modelHasMultipleInstances when the
	  model is a children whose model parent is its grandfather or older
	+ Fixed notifyActions by using isIdUsed method and removing
	  slashes to fetch the observable models
>>>>>>> 2d91468d
	+ Fixed spurious warnings when loadings ads and loading dashboard
	+ Assure that all data under a row directory is removed
	+ EBox::Types::DomainName always return lowercase values
	+ EBox::Types::Host always return lowercase values
	+ Added helper script to improve crash reports
	+ Old timezones supported
	+ Fixed regression on presetUpdate interface actions
	+ Error page for component not found
	+ Included the Dependencies field in crash report
	+ Do not mark services as temporary stopped when shutting down
	+ Enhanced Lock to have exclusive lock with blocking timeout
	+ Added redirection on no parameters support to CGIs
	+ Added and used in save changes process the method Zentyal.reloadTable
	+ Fixed regression in page not found CGI which displayed always a
	  invalid referer error
	+ Included the package field in crash report
	+ Remove RSS and Jabber dispatchers
	+ Added Warning in Dashboard when reboot is requierd by software
	  update
	+ Removed deprecated sliced mode backup
	+ Fix MIME type for returning JSON (application/json)
	+ Added setMessage() and popMessageAndClass() methods to TreeView
	+ Enable InnoDB engine when there are only 4 previous databases
	+ Active session check does not check subapp authenticated
	  requests now
	+ Fixed incorrect URLs with double ports in redirects
	+ Fix typo in general widget
	+ Updated nginx to server static files directly always so apache shouldn't
	  ever get this kind of requests
	+ Set version to 3.5
	+ Support for redirection when loading URL in existent dialog
	+ Added webadmin port tag to haproxy configuration file
	+ Fix dashboard UI freeze when widgets were being updated
	+ Add audit to post save when enabling logs
	+ Fix enabled save changes button after installing packages
	+ Changed CGI base to show correctly referer errors and
	  generating response errors
	+ Override daemons does not fail if a daemon is already stopped
	+ Added missing use to row.mas
	+ More tolerant referer validation so we can access to submodels
	  with an URL
	+ Restored reconnect option for mysql connections
	+ EBox::WebAdmin::addNginxServer does not longer raises exception
	  if file not yet exists
	+ create-db script can repair login problems
	+ Migrate previous configuration from 3.3 when upgrading
	+ Admin password change handled by AuthPAM
	+ Fix version available check in dashboard when file does not exist
	+ Do not show success note if there is no note
	+ Fix data in use behaviour on edition
	+ Fixed revert of changes in redisvi
	+ Better input validation in EBox::Conf::Redis::import_dir_from_file
	+ Give support to data in use exception for in-place booleans
	+ Fix warnOnChangeId framework
	+ Give real no support to /media in Disk Usage even when modules
	  use it
	+ Added release upgrade code (disabled until 3.5)
	+ Hide passwords on admin user model on error and debug on
	+ Set proper version for bugreport issues
3.4
	+ Do not launch exceptions on EBox::MyDBEngine DESTROY
	+ Ask for trace object to non-handled EBox::Exceptions::Base
	  exceptions in the UnhandledError middleware. This will gives us
	  useful stack traces.
	+ When requesting from type a non-existing value use acquirer
	  if it is a volatile type
	+ EBox::WebAdmin::addNginxInclude does not longer raises exception
	  if file not yet exists
	+ Improve post save modules algorithm
	+ Added local apparmor profile for mysqld
	+ Avoid to show two 'module not enabled' messages in composites
	+ All non external exceptions from normal requests are now shown
	  in the UI with the stack trace to report as a bug
	+ All non external exceptions from AJAX requests are now shown in
	  the UI with the stack trace to report as a bug
	+ Template exceptions in normal requests are now handled in webadmin
	+ Set templated files encoding to UTF-8
	+ Send Perl warnings to Zentyal log file in webadmin app
	+ Added keepFile parameter to EBox::Downloader::CGI::FromTempDir
	+ Remove idle and dead code from EBox::Module::Service::writeConfFile
	+ Added auditable property to EBox::Model::DataTable
	+ Added HAProxyPreSetConf to HaProxy::ServiceBase
	+ Moved management of webadmin certificate to HAProxy module
	+ Enable ReverseProxy middleware always
	+ MySQL is restarted before creating database
	+ Use root ownership for webadmin certificates
	+ Execute change hostname actions only if the hostname has really changed
	+ Don't expire session on finish software wizard page
	+ Fixed show help JS to avoid to have help elements with different
	  show state
	+ Use window.location.replace instead of window.location.href
	  to redirect using JS
	+ In EBox::Type::Select, use element value as printableValue for
	  unknown options or options without printableValue
	+ Save haproxy config as changed after webadmin's initialSetup
	+ Send restartUI flag to restart service when restarting a module
	  from the UI
	+ Fix calculation of page number when using go to last page control
	+ Update tracker url in dashboard widget
	+ Continue installation without ads if there is a error getting them
	+ Added EBox::WebAdmin::Middleware::SubAppAuth to validate
	  WebAdmin sub-app requests
	+ Ported restricted resources to use nginx
	+ Removed EBox::Base::upload method because that's 100% handled by Plack
	  now.
	+ Increased the buffer size for uwsgi applications to allow big submits
	  like the one from automatic error report
	+ Added a UnhandledError middleware to catch any die or exception not
	  handled by Zentyal
	+ Added a Devel::StackTrace helper view that shows pretty backtraces
	+ Enable crash reports by default
	+ Added template for download link
	+ Created EBox::Util::Certificate, refactored create-certificate
	  script
	+ Changes in haproxy port validation and allow haproxy internal services
	+ Restore AdminPort model for WebAdmin to improve usability
	+ Added EBox::Module::Config::replicationExcludeKeys()
	+ Added EBox::WebAdmin::PortObserver to be used by ha and
	  remoteservices modules by the moment
	+ Added EBox::GlobalImpl::addModuleToPostSave to save modules
	  after normal save changes process
	+ Added a way for HAProxy to retrieve the CA certificate entry that should
	  be used
	+ Added a left-right composite layout
	+ Search and pagination forms can be omitted using showFilterForm
	  and showPaginationForm properties
	+ Show nice error when global-action fails using die + scalar
	+ EBox::Util::Random now accepts a set of chars to have a random string
	+ Notify HA when a module which must have a single instance in the
	  cluster is enabled/disabled.
	+ Added enabled action to /etc/init.d/zentyal to display whether a
	  module is enabled or disabled
	+ Pass model, type and id to enabled subroutine in
	  EBox::Types::MultiStateAction to be ortoghonal to handler property
	+ Fixed JS error on showing errors in customActionClicked
	+ Added middleware to have auth based on a env variable
	+ Updated nginx to server static files directly always so apache shouldn't
	  ever get this kind of requests
	+ Use uWSGI instead of Apache mod_perl for running CGIs
	+ Updated automatic bug report URL to new bug report endpoint.
	+ Give support to custom actions without image. Those actions will
	  not appear in the legend.
	+ Added to findValueMultipleFields and findValue the nosync parameter
	+ Added support for haproxy 1.5
	+ Moved nginx to listen on localhost
	+ Integration with HA module in save changes process
	+ Added icon for new zentyal-ha module
	+ Migrate rs_verify_servers in remoteservices.conf to
	  rest_verify_servers core.conf
	+ Include basic support to free-format Template models to be
	  included in Composites
	+ Move run-pending-ops script from remoteservices to core
	+ Rename EBox::RemoteServices::RESTResult to EBox::RESTClient::Result
	+ Move EBox::RemoteServices::RESTClient to EBox::RESTClient as it
	  is used in ha and remoteservices module.
	+ Adapt init.d and upstart running checks to Ubuntu 13.10
	+ Use service instead of deprecated invoke-rc.d for init.d scripts
	+ Adapted apache configuration to 2.4
	+ Adapted EBox::Config::Redis to the new libredis-perl API
	+ Adapted redis.conf to redis 2.6
	+ Zentyal MySQL custom conf is now written on initial-setup of logs
	  using a mason template
	+ Write logs configuration only when the module is enabled
	+ Use replace instead of href to redirect in Controller::DataTable
	  (This avoids infinite loops if the user press back button)
	+ Move EBox::CGI::Downloader::* modules  to EBox::Downloader to
	  make file downloads work again
	+ Avoid division by zero while using page navigation
	+ Automatic report text formatting adapted to Redmine
	+ Fix tab selection in tabbed composite from URL path anchor,
	  for instance, /Maintenance/Events#ConfigureDispatchers
	+ Avoid errors triggered on web administration port validation
	+ ManageAdmins model now also add/removes lpadmin group
	+ Show nice error when global-action fails using die + scalar
	+ Fixed JS error on showing errors in customActionClicked
	+ Fixed rethrown of exception in restartService() and
	  EBox::CGI::Base::upload methods
	+ Remove lock file in EBox::Util::Lock::unlock()
	+ Fixed mason component root for custom stubs
	+ Fixed regression in clone action
	+ Decode to utf8 the MySQL database results
	+ Create log database using utf8 charset
	+ Better way to set MySQL password for all the root accounts
	+ Use same JSON reply file for changeRowForm and dataInUse
	+ Fixed regression in AJAX changes with raised error when a
	  data in use exception was found
	+ Fixed css error that hide information in the logs tables
	+ Use sharedscripts in zentyal-core logrotate to avoid triggering
	  in every log file
	+ Take into account view customizer on audit logging
	+ Show complex types (more than one field) in audit log
	  while editing by storing the dump of the value
	+ Fix EBox::Types::Composite::cmp to store changes when only last type
	  is modified
	+ Fixed general widget packages to avoid error on 'packages to
	  upgrade' section
	+ Fixed regression when table size is set to 'view all'
	+ Set version to 3.4
3.3.1
	+ Fixed redirects in table/form JSON replies
	+ Set automated ticket report milestone to 3.3.X
3.3
	+ Refactored module not enabled warning
	+ Add version to header logo
	+ HTML body can now have different styles based on the menu section
	+ Hide close button on saving changes and backup progess
	  dialogs. Don't allow to close it with esc key on those cases.
	+ Fix error when pageSize parameter is not supplied to the model controller
	+ Workaround against modules changed when saving all changes
	+ Recover from widget function exceptions
	+ Use the same Mason interpreter for most HTML templates
	+ Use more granular AJAX for table actions
	+ Use stand-alone AJAX call to refresh save changes button
	+ Added missing use to EBox::CGI::Base
	+ Allow to submit apport crash reports if debug=yes
	+ Switch from Error to TryCatch for exception handling
	+ Added new communityEdition() helper method in EBox::Global
	+ Add version to header logo
	+ Always reload page after saving changes
	+ Use AJAX call to refresh save change buttons
	+ Copy all the redis keys from 'conf' to 'ro' when saving changes of
	  any module to prevent incoherences
	+ Delete unused stopAllModules() and restartAllModules() in EBox::Global
	+ Workaround against modules changed when saving all changes
	+ Display remote services messages if they exist on Dashboard
	+ Recover from widget function exceptions
	+ Fixed mdstat output processing to remove "(auto-read-only)"
	+ Fixed audit logging of delete actions
	+ Fixed errors with row ID in ManageAdmins table
	+ Added missing EBox::Exceptions uses
	+ Fixed bug in selectSetter which hitted selects on DataForm with
	  'unique' option enabled
	+ EBox::WebServer::removeNginxInclude does not longer throws
	  a exception if the path to remove is not included
	+ Copy all the redis keys from 'conf' to 'ro' when saving changes of
	  any module to prevent incoherences
	+ Delete unused stopAllModules() and restartAllModules() in EBox::Global
	+ Use printableName in Configure Module popup
	+ Replace fork of Apache2::AuthCookie with libapache2-authcookie-perl
	+ Added EBox::Types::IPRange::addressesFromBeginToEnd class method
	+ Set proper trial link in advertisements
	+ Show register link in local backup when not registered
	+ Strip the 'C:\fakepath\' that chrome adds to the file input
	+ Make dump_exceptions key work also for mason exceptions
	+ Pass HTTP_PROXY system environment variable to CGIs as they are
	  used in Zentyal modules
	+ Waiting for Zentyal ready page check is more robust now
	+ Fixed error in the recursive method for getting module dependencies
	+ Fixed JS typo which disabled export backup dialog
	+ Added dbus dependency to avoid problems on some minimal installations
	+ When restoring pre-3.2 backups take in account that apache
	  module was renamed to webadmin
	+ Make sure that we always commit/discard audit of changes when we
	  save/revoke all modules
	+ Add new row attribute "disabled"
	+ Fixed JS glitch which broke the dashboard periodical updates
	+ Better check of referer which skips cloud domain if it does not exists
	+ Avoid warning when stopping a module without FirewallHelper
	+ Include contents of /etc/resolv.conf in bug report
	+ Avoid Apache error screen in login when entering through Zentyal
	  Remote using password
	+ Fix warning comparing undefined string in DomainName type
	+ Rewrite row isEqualTo method using hashElements instead of elements
	+ Only allow to move dashboard widget by its handle
	+ Do not fail if zentyal-mysql.passwd ends with a newline character
	+ Removed old migration code from 3.0 to 3.2
	+ Added Number.prototype.toTimeDiffString in format.js
	+ Added .btn-black CSS class
	+ Set version to 3.3
	+ Added enableInnoDbIfNeeded() to MyDBEngine
	+ Fix loading on custom action buttons
	+ Add icon for openchange module
	+ Add missing use statement in EBox::Types::MultiStateAction
	+ Add icon for openchange module
	+ Service type setter works again
3.2
	+ Set 3.2 versions and non-beta logo
3.1.13
	+ Added missing EBox::Gettext uses, fixes crash in view logs refresh
	+ Minor CSS style fixes
	+ Added missing use statement in EBox::Types::MultiStateAction
3.1.12
	+ Do not crash if /etc/timezone does not exist
	+ Clean /var/lib/zentyal/tmp at the first moments of boot instead of
	  when running zentyal start, this fixes problems with leftover locks
	  that affect dhclient hooks
	+ Fixed wrong case in some class names for the save changes button
	+ Fixed autoscroll in dashboard widgets
	+ Added placeholder for drag & drop of table rows
	+ No autoscroll is done when overflow happens. This makes sortable
	  work in chromium
	+ Set audit after logs when enabling in first install
	+ Avoid getting unsaved changes by using readonly instance in manage-logs
3.1.11
	+ Initial setup for webadmin is now executed in postinst
	+ Fixed webadmin port migration
3.1.10
	+ Use DATETIME type in date column for consolidation tables
	+ Summarised reports shows graphs again
	+ Events summarised report has breadcrumbs now
	+ Base EBox::Logs::Composite::SummarizedReport to let summarised
	  reports have common breadcrumbs
	+ Added migration from 3.0 (apache -> webadmin)
3.1.9
	+ Fixed in-place boolean edit with non-basic types different to Union
	+ Removed some warnings in error.log
	+ Fixed confirmation dialogs warning style
	+ Fixed configure widgets width and drop behavior
	+ Fixed regression in dashboard register link after jQuery migration
	+ Always set as changed without checking RO value, this fixes some
	  situations in which the save changes button was not enabled
	+ Fixed regression in audit log IP addresses after nginx integration
	+ Added datetime time formatter to JS graphs which show dates in X
	  axis and date and time in the tracker
	+ Fixed bug sending parameters in Zentyal.Tabs prototype
	+ Fixed side-effect in Model::Manager::_modelHasMultipleInstances() that
	  tried to load composite as model by mistake, the bug was at least
	  present sometimes when trying to generate the configuration report
	+ Throw internal exception in valueByName if elementByName is undef
	+ Added captiveportal icons to CSS
	+ Restore configuration backup from file now works again after JS
	  framework change
	+ Configuration backup download, restore and delete from the list
	  works again after the UI changes
	+ Fixed regression in tabbed composites with the jQuery changes
	+ Set proper title in dialogs when loading in an existent one
	+ Fixed regression on dashboard which allowed to move already
	  present dashboard widgets
3.1.8
	+ Always log Perl errors that are not Zentyal exceptions
	+ Move package icons from software to core as required for the menu
	+ Use dpkg --clear-avail to avoid incoherent updates information
	+ Show printableModelName in DataTables when precondition fails
	+ Fixed number of decimals in Disk Usage when unit is MB
	+ Fixed UTF-8 encoding problems in TreeView
	+ Copyright footer is now at the bottom of the menu
	+ Fixed regression on logs search caused by autoFilter changes
	+ Fix bytes formatter in graphs
	+ Simplified CSS and improved styles and icons
	+ Improved dashboard drag&drop behavior in Chrome
	+ Allow to define permanentMessage directly on models
	+ Show placeholder in dashboard widgets drag&drop
	+ Fixed crash reloading dashboard after configure widgets
	+ Only apply redirect port fix on administration port
	+ Fixed regression in user interface with DataInUse exceptions
	+ Fixed wrong behavior of software updates in dashboard widget
	+ Always show proper language name for english locales
	+ Fixed wrong redirects when using a non-default admin port
	+ Fixed regression in webadmin reload after changing the language
	+ Remove unnecessary and problematic desktop services code
	+ Added icons for disabled users.
3.1.7
	+ Avoid eval operation when using standard HtmlBlocks class
	+ Changed some code to not trigger some unnecesary warnings
	+ Fixed regression on active menu entry highlight
	+ No-committed changes does not appear in configuration changes
	  log table
	+ Added autoFilter property to method tableInfo
	+ Modules can now be marked for restart after save changes via
	  post_save_modules redis key of the global module
	+ Make all dashboards div of the same height to ease drag and drop
	+ Don't allow invalid email in create report CGI
	+ DBEngineFactory is now a singleton
	+ EBox::Util::Random mentions /dev/urandom in its error messages
	  to ease troubleshooting
	+ Assure that type's references to its row are not lost in the
	  edit form template methods
3.1.6
	+ Restyled UI
	+ Added form.js
	+ Added better 502 error page for nginx with redirect when apache is ready
	+ Always call udpateRowNotify in row update, even when the new
	  values are the same than old ones
	+ Fixed bad call to EBox::CGI::Run::urlToClass in EBox::CGi::Base
	+ Added icons for top-level menu entries and module status page
	+ Fixed bad arguments in CGI::Controller::Composite call to SUPER::new()
	+ More flexible EBox::CGI::run for inheritance
	+ Fixed encoding of parameters in confirmation dialogs
	+ Check backup integrity by listing the tar file, throw
	  InvalidData exception if the tar is corrupted
	+ Do not use hidden form fields for generating confirmation dialog JS
	+ Fixed log bugs: use correct RO mode in loggerd, fixed behaviour
	  when all log helpers are disabled, enable logs correctly when
	  added by first time to configure logs table
	+ Fixed bad interpolation in JS code in booleanInPlaceViewer.mas
	+ WizardPage CGIs can now return JSON replies as response
	+ unconfigure-module script disables also the module
	+ Restart firewall module when a firewall observer module is
	  stopped/started using zentyal init.d script
	+ Added temporary stopped state to a Service module to know if a
	  module is stopped but enabled
	+ Redirect to / from /ebox using remote access to avoid blank page
	+ Removed no longer necessary jQuery noConflict()
	+ Added combobox.js
	+ Added EBox::Model::Base as base for DataTable and the new TreeView
	+ Adapted EBox::CGI::Run for the new TreeView models
	+ Fixed DataTable row removal from the UI with 100% volatile models with
	  'ids' method overriden.
3.1.5
	+ Increased webadmin default timeout.
	+ Disable drag & drop on tables with only one row
3.1.4
	+ Don't allow to move read-only rows
	+ Better prefix for user configuration redis keys
	+ Hide disabled carousel buttons, fix modal template
	+ Fixed modal dialog template
	+ Mark save changes button as changed when moving rows
	+ Remove unused parameter in Zentyal.DataTable.changeRow
3.1.3
	+ Enhanced UI styles: dialogs, progress bars, carousel, colors and images
	+ Rows of tables can now be moved using drag & drop
	+ Added logout dialog with option of discarding changes
	+ Remember page size options per users, added 'View all' page size option
	+ Added storage of options per user
	+ Enable and/or conifgure module dependencies automatically in
	  Module Status page
	+ Adapted CGIs to new modal dialogs
	+ Ported graphs from flotr.js to flot.js
	+ Ported JS code to jQuery and jQuery-ui
	+ Removed Modalbox.js, table_orderer.js and carousel.js
	+ Left menu keyword search is now case insensitive
3.1.2
	+ Make manage administrators table resilent against invalid users
	+ Remove deprecated backup domains related from logs module
	+ Added EBox::Types::URI type
	+ Added saveReload method to use reload instead of restart to
	  reduce service downtime. Use with care and programatically
	+ Added findValueMultipleFields() to DataTable and refactor _find()
	  to allow search by multiple fields
	+ Fixed disk usage report for logs component
3.1.1
	+ Do not dump unnecessary .bak files to /var/lib/zentyal/conf
	+ Restart all the core daemons instead of only apache after logrotate
	+ Fixed graph template so it could be feed with data using decimal
	  comma, it will convert it to a JS array without problems
	+ Fixed regression parsing ModalController urls
	+ Fixed regression non-model CGIs with aliases
	+ Added a way to retrieve all Models inside a Composite and its children.
	+ Increased the size limit for file uploads.
	+ Implemented a way to include configuration files for Nginx so the SOAP
	  services are able to use Nginx for SSL.
3.1
	+ Improved the message shown when there are no changes pending to save on
	  logout.
	+ Use the X-Forwarded-Proto header for redirects construction.
	+ Added nginx as the public HTTP server of Zentyal.
	+ Renamed 'Apache' module to 'WebAdmin' module. If you need to restart the
	  web administration you must use 'service zentyal webadmin restart'.
	+ Set trac milestone for reported bugs to 3.1.X
	+ CGIs are now EBox::Module::CGI::* instead of EBox::CGI::Module::*
	+ Daemons are now disabled when configuring a module, so Zentyal can
	  manage them directly instead of being autostarted by the system
	+ EBox::Model::DataForm::formSubmitted called even where there is no
	  previous row
	+ Added Pre-Depends on mysql-server to avoid problems with upgrades
	+ Depend on mysql-server metapackage instead of mysql-server-5.5
	+ Depend on zentyal-common 3.1
3.0.20
	+ Check against inexistent path in EBox::Util::SHM::subkeys
	+ Silent diff in EBox::Types::File::isEqualTo
	+ Print correctly UTF8 characters from configuration backup description
	+ When host name is changed, update /etc/hostname
	+ Proper link to remote in configuration backup page
3.0.19
	+ Removed full restore option for restore-backup tool and
	  EBox:Backup relevant methods
	+ Optimise loading Test::Deep::NoTest to avoid test environment creation
	+ Use EBox::Module::Base::writeConfFileNoCheck to write apache
	  configuration file
	+ Log events after dispatching them in the EventDaemon and catch exception
	  to avoid crashes when mysql is already stopped
	+ Emit events on zentyal start and stop
	+ Refactor some events-related code
	+ Changed MB_widedialog CSS class to use all width available in
	  the screen
	+ Fixed a broken link to SysInfo/Composite/General when activating the
	  WebServer module.
3.0.18
	+ Pass model instance when invoking EBox::Types::Select populate function
	+ Improve dynamic editable property detection for framework types
	+ Override _validateReferer method in Desktop services CGI
	+ Don't abort configuration backup when we get a error retrieving the
	  partition table information
	+ In EBox:Model::Row, refactored elementExists and
	  elementByName to make them to have similiar code structure
	+ Improvement in test help classes and added test fakes for
	  EBox::Model::Manager and EBox::Util::SHMLock
	+ Prevented unuseful warning in
	  EBox::Model::DataTable::setDirectory when the old directory is undef
	+ Fixed unit tests under EBox/Model/t, backup configuration tests and
	  some others
	+ Remove unused method EBox::Auth::alreadyLogged()
	+ Apache::setRestrictedResource updates properly if already exists
	+ Global and Module::Config allow to set redis instance to ease testing
	+ Now EBox::GlobalImpl::lastModificationTime also checks
	  modification time of configuration files
	+ Rows in events models are now synced before running EventDaemon
	+ Better way of checking if event daemon is needed
3.0.17
	+ Allow numeric zero as search filter
	+ When filtering rows don't match agains link urls or hidden values
	+ Avoid CA file check when removing it from Apache module
	+ Silent removeCA and removeInclude exceptions when removing
	  non-existant element
	+ Fixed rollback operation in redis config backend
	+ Desktop services CGI now only returns JSON responses
	+ Log error when dynamic loading a class fails in
	  ConfigureDispatchers model
	+ Update total ticks dynamically in progress indicator if ticks overflow
3.0.16
	+ Fixed regression in boolean in-place edit with Union types
	+ Added some missing timezones to EBox::Types::TimeZone
	+ Add a new method to DBEngine 'checkForColumn' to retrieve columns
	  definition from a given table
	+ Reload models info in model manager if new modules are installed
3.0.15
	+ Make sure that halt/reboot button can be clicked only once
	+ Cleaner way of disabling dependant modules when the parent is disabled,
	  avoiding unnecessary calls to enableService each time the module status
	  page is loaded.
	+ Show confirmation dialog when trying to change host or domain
	  if zentyal-samba is installed and provisioned
	+ Modified data table controller so edit boolean in place reuses
	  the code of regular edits, avoiding getting incorrect read-only
	  values from cache
3.0.14
	+ Allow search filters with a leading '*'
	+ Better error reporting when choosing a bad search filter
	+ External exceptions from _print method are caught correctly in CGIs
	+ EBox::CGI::run now supports correct handling of APR::Error
	+ Fixed dashboard check updates ajax requests in Chrome
	+ Fixed errors with zero digits components in time type
3.0.13
	+ Better warning if size file is missing in a backup when
	  restoring it
	+ Fixed table cache behaviour on cache miss in logs module
	+ Fix wrong button label when deleting rows in 'datainuse' template
	+ Removed unused method EBox::Model::DataTable::_tailoredOrder
	+ Added force default mode and permission to writeConfFileNoCheck(),
	  writeFile() and derivatives
	+ Fixed bug in EBox:::Logs::CGI::Index with internationalized
	  parameter names
	+ DataTables with sortedBy are now orderer alphabetically with
	  proper case treatment
	+ Display messages in model even when there are not elements and
	  table body is not shown
3.0.12
	+ Improve change-hostname script, delete all references to current name
	+ Faster dashboard loading with asynchronous check of software updates
	+ Workaround for when the progress id parameter has been lost
	+ Fixed problems calling upstart coomands from cron jobs with wrong PATH
	+ Decode CGI unsafeParams as utf8
	+ Avoid double encoding when printing JSON response in EBox::CGI::Base
	+ Remove warning in EBox::Menu::Folder when currentfolder is not defined
	+ Removed unnecesary and misleading method new from EBox::Auth package
3.0.11
	+ Avoid flickering loading pages when switching between menu entries
	+ Incorrect regular expression in logs search page are correctly handled
	+ Fix input badly hidden in the logs screen
	+ reloadTable from DataTable now remove cached fields as well
3.0.10
	+ Fixed unsafe characters error when getting title of progress
	  indicator in progress dialog
	+ Added use utf8 to dashboard template to fix look of closable messages
3.0.9
	+ Adapted file downloads to the new utf8 fixes
	+ Write backup files in raw mode to avoid utf8 problems
	+ Print always utf8 in STDOUT on all CGIs
	+ Decode CGI params of values entered at the interface as utf8
	+ Proper encode/decode of utf8 with also pretty JSON
	+ Fixed utf8 decoding in date shown at dashboard
	+ Removed old workarounds for utf8 problems
	+ Added new recoveryEnabled() helper method to Module::Base
	+ Added recoveryDomainName() method to SyncProvider interface
	+ Restore backup can now install missing modules in Disaster Recovery
	+ Show specific slides when installing a commercial edition
	+ Redirect to proper CGI after login in disaster recovery mode
	+ Removed old debconf workaround for first stage installation
	+ Log redis start message as debug instead of info to avoid flood
	+ Use unsafeParam in EBox::CGI::Base::paramsAsHash
	+ EBox::Module::Service does not raise exception and logs
	  nothing when using init.d status
	+ Fixed glitch in backup CGI which sometimes showed
	  the modal dialog with a incorrect template
3.0.8
	+ Use path for default name in SyncFolders::Folder
	+ Do not restrict characters in data table searchs
	+ Fixed automatic bug report regression
	+ Fixed refresh of the table and temporal control states
	  in customActionClicked callback
	+ Modified modalbox-zentyal.js to accept wideDialog parameter
	+ Fixed template method in MultiStateAction to return the default
	  template when it is not any supplied to the object
	+ Fixed sendInPlaceBooleanValue method from table-helper.js; it
	  aborted because bad parameters of Ajax.Updater
	+ Fixed bug that made that the lock was shared between owners
	+ Some fixes in the function to add the rule for desktops services
	  to the firewall
	+ Delete obsolete EBox::CGI::MenuCSS package
3.0.7
	+ Add new EBox::Module::Service::Observer to notify modules about
	  changes in the service status
	+ Administration accounts management reflects the changes in
	  system accounts in ids() or row() method call
	+ Some fixes in the RAID event watcher
	+ foreignModelInstance returns undef if foreignModel is
	  undef. This happens when a module has been uninstalled and it is
	  referenced in other installed module (events)
	+ loggerd shows loaded LogHelpers when in debug mode
	+ Added additional info to events from RAID watcher
	+ Use sudo to remove temporal files/diectories in backup, avoiding
	  permissions errors
	+ Added exception for cloud-prof module to events dependencies
3.0.6
	+ Skip keys deleted in cache in Redis::_keys()
	+ Fixed events modules dependencies to depend on any module which
	  provides watchers or dispatchers
	+ Always call enableActions before enableService when configuring modules
	+ Added needsSaveAfterConfig state to service modules
	+ Better exceptions logging in EBox::CGI::Run
	+ Fixed 'element not exists' error when enabling a log watcher
	+ Scroll up when showing modal dialog
	+ Added fqdnChanged methods to SysInfo::Observer
	+ Fixed SSL configuration conflicts betwen SOAPClient and RESTClient
3.0.5
	+ Template ajax/simpleModalDialog.mas can now accept text
	+ Used poweroff instead of halt to assure that system is powered
	  off after halt
	+ Fixed log audit database insert error when halting or rebooting
	+ Added time-based closable notification messages
	+ Adapted to new EBox::setLocaleEnvironment method
	+ EBox::Type::File now allows ebox user to own files in directories
	  which are not writable by him
	+ Removed cron daily invocation of deprecated report scripts
3.0.4
	+ Added EBox::SyncFolders interface
	+ Fixed invokation of tar for backup of model files
	+ New observer for sysinfo module to notify modules implementing the
	  SysInfo::Observer interface when the host name or host domain is
	  changed by the user, before and after the change takes effect
	+ Stop and start apache after language change to force environment reload
	+ Reload page after language change
	+ EBox::Module::Service::isRunning() skips daemons whose precondition fail
	+ Fixed undefined reference in DataTable controller for log audit
	+ Added and used serviceId field for service certificates
	+ Fixed SQL quoting of column names in unbuffered inserts and consolidation
3.0.3
	+ Fixed bug which prevented highlight of selected item in menu
	+ Fixed base class of event dispatcher to be compatible with the
	  changes dispatcher configuration table
	+ Fixed event daemon to use dumped variables
	+ Fixed need of double-click when closing menu items in some cases
	+ Fixed logs consolidation to avoid high CPU usage
	+ In view log table: correctly align previous and first page buttons
	+ Improve host name and domain validation.
	+ Forbidden the use of a qualified hostname in change hostname form
	+ Update samba hostname-dependent fields when hostname is changed
	+ Confirmation dialog when the local domain is changed and with a
	  warning if local domain which ends in .local
3.0.2
	+ The synchronization of redis cache refuses with log message to set
	  undefined values
	+ Fixed wrong sql statement which cause unwanted logs purge
	+ DataForm does not check for uniqueness of its fields, as it only
	  contains a single row
	+ In ConfigureLogs, restored printable names for log domains
	+ Fixed dashboard update error on modules widget, counter-graph
	  widget and widget without sections
	+ Better way to fix non-root warnings during boot without interfering
	  on manual restart commands in the shell
3.0.1
	+ Properly set default language as the first element of the Select to
	  avoid its loss on the first apache restart
	+ Set milestone to 3.0.X when creating tickets in trac.zentyal.org
	+ Removed forced setting of LANG variables in mod_perl which made progress
	  indicator fail when using any language different to English
	+ Removed some frequent undef warnings
	+ Added executeOnBrothers method to EBox::Model::Component
	+ Fixed repetition of 'add' and 'number change' events in RAID watcher
	+ Fixed incorrect display of edit button in tables without editField action
	+ Cache MySQL password to avoid reading it all the time
	+ Fixed request came from non-root user warnings during boot
	+ Send info event in Runit watcher only if the service was down
	  MAX_DOWN_PERIODS
3.0
	+ Removed beta logo
	+ Set 'firstInstall' flag on modules when installing during initial install
	+ Set 'restoringBackup' flag on modules when restoring backup
	+ Call enableService after initialSetup while restoring backup
	+ Registration link in widget now have appropiate content when either
	  remoteservices or software are not installed
	+ Fixed style for disabled buttons
	+ Composite and DataTable viewers recover from errors in pageTitle method
	+ Fixed intermitent failure in progress when there are no slides
	+ Rollback redis transaction on otherwise instead finally block
	+ Members of the 'admin' group can now login again on Zentyal
	+ Multi-admin management for commercial editions
	+ First and last move row buttons are now disabled instead of hidden
	+ In save changes dialog set focus always in the 'save' button
	+ Fixed i18n problem in some cases where environment variables
	  were different than the selected locale on Zentyal UI, now
	  LANG and LC_MESSAGES are explicitly passed to mod_perl
	+ Reviewed registration strings
	+ Added template attribute to MultiStateAction to provide any kind
	  of HTML to display an action
	+ Changed icon, name and link for Zentyal Remote
	+ Fixed some compatibility issues with Internet Explorer 9
	+ Show warning with Internet Explorer 8 or older
	+ Improved dashboard buttons colors
2.3.24
	+ Do not cache undef values in EBox::Config::Redis::get()
	+ Code fix on subscription retrieval for Updates event
	+ Update validate referer to new Remote Services module API
	+ In-place booleans now properly mark the module as changed
	+ Do not try to read slides if software module is not installed
	+ Fixed wrong call in Events::isEnabledDispatcher()
	+ Updated 'created by' footer
2.3.23
	+ Change the default domain name from 'zentyal.lan' to
	  'zentyal-domain.lan'
	+ Changes in first enable to avoid letting modules unsaved
	+ Type File now accepts spaces in the file name
	+ Added setTimezone method to MyDBEngine
	+ Enable consolidation after reviewing and pruning
	+ Code typo fix in Events::isEnabledWatcher
	+ Remove all report code from core
	+ Move SysInfo report related to remoteservices module
	+ Fixed regression which removed scroll bars from popups
	+ New carousel transition for the installation slides
	+ Added option to not show final notes in progress bar
	+ EBox::Model::Component::modelGetter does not die when trying to
	  get a model for an uninstalled module
	+ Added previous/next buttons to manually switch installation slides
	+ New installation slides format
	+ Added compatibility with MS Internet Explorer >= 8
2.3.22
	+ Changed first installation workflow and wizard infraestructure
	+ Improved firewall icons
	+ Set hover style for configure rules button in firewall
	+ Do not disable InnoDB in mysql if there are other databases
	+ Progress indicator no longer calls showAds if it is undefined
	+ Send cache headers on static files to improve browsing speed
	+ Added foreignNoSyncRows and foreignFilter options to EBox::Types::Select
	+ Improved settings icon
	+ Fixed modalboxes style
	+ Improve host domain validation. Single label domains are not allowed.
2.3.21
	+ Fixes on notifyActions
	+ Check for isDaemonRunning now compatible with asterisk status
	+ Fixed warning call in EBox::Types::HasMany
2.3.20
	+ New look & feel for the web interface
	+ Adjust slides transition timeout during installation
	+ Audit changes table in save changes popup has scroll and better style
	+ Model messages are printed below model title
	+ noDataMsg now allows to add elements if it makes sense
	+ Fixed ajax/form.mas to avoid phantom change button
	+ EBox::Model::Manager::_setupModelDepends uses full paths so the
	  dependecies can discriminate between models with the same name
	+ Default row addition in DataForm does not fires validateTypedRow
	+ Code typo fix in change administration port model
	+ Set only Remote as option to export/import configuration to a
	  remote site
	+ Return undef in HasMany type when a model is not longer
	  available due to being uninstalled
	+ Added onclick atribute to the link.mas template
	+ Fix exception raising when no event component is found
	+ table_ordered.js : more robust trClick event method
	+ Changed dashboard JS which sometimes halted widget updates
	+ Added popup dialogs for import/export configuration
	+ Changes in styles and sizes of the save/revoke dialog
	+ Removed redudant code in ConfigureWatchers::syncRows which made module
	  to have an incorrect modified state
	+ Dont show in bug report removed packages with configuration
	  held as broken packages
	+ DataTable::size() now calls to syncRows()
	+ EBox::Module::Config::set_list quivalent now has the same
	  behaviour than EBox::Module::Config::set
2.3.19
	+ Manually set up models for events to take into account the
	  dynamic models from the log watcher filtering models
	+ Fixed warnings when deleting a row which is referenced in other model
	+ Disable HTML form autocompletion in admin password change model
	+ Fixed incorrect non-editable warnings in change date and time model
	+ Fixed parsing value bug in EBox::Types::Date and EBox::Types::Time
	+ Reworked mdstat parsing, added failure_spare status
	+ Configuration backup implicitly preserves ownership of files
	+ Changes in styles and sizes of the save/revoke dialog
	+ New data form row is copied from default row, avoiding letting hidden
	  fields without its default value and causing missing fields errors
	+ Always fill abstract type with its default value, this avoids
	  errors with hidden fields with default value
	+ Different page to show errors when there are broken software packages
	+ InverseMatchSelect and InverseMatchUnion use 'not' instead of '!' to
	  denote inverse match. This string is configurable with a type argument
	+ Fixed types EBox::Type::InverseMatchSelect and InverseMatchUnion
	+ Fixed bug in DataTable::setTypedRow() which produced an incorrect 'id'
	  row element in DataTable::updateRowNotify()
	+ In tableBody.mas template: decomposed table topToolbar section in methods
	+ Fixed bug in discard changes dialog
	+ Confirmation dialogs now use styled modalboxes
	+ Do not reload page after save changes dialog if operation is successful
	+ Maintenance menu is now kept open when visiting the logs index page
2.3.18
	+ Manual clone of row in DataTable::setTypedRow to avoid segfault
	+ Avoid undef warnings in EBox::Model::DataTable::_find when the
	  element value is undef
	+ Fixed kill of ebox processes during postrm
	+ Set MySQL root password in create-db script and added mysql script
	  to /usr/share/zentyal for easy access to the zentyal database
	+ Increased timeout redirecting to wizards on installation to 5 seconds
	  to avoid problems on some slow or loaded machines
	+ Save changes dialog do not appear if there are no changes
	+ Delete no longer needed duplicated code
	+ Do not go to save changes after a regular package installation
	  they are saved only in the first install
	+ Progress bar in installation refactored
2.3.17
	+ Do not use modal box for save changes during installation
	+ Hidden fields in DataTables are no longer considered compulsory
	+ Select type has now its own viewer that allows use of filter function
	+ User is now enabled together with the rest of modules on first install
2.3.16
	+ Fix 'oldRow' parameter in UpdatedRowNotify
	+ Use Clone::Fast instead of Clone
	+ Modal dialog for the save and discard changes operations
	+ Use a different lock file for the usercorner redis
	+ Improved look of tables when checkAll controls are present
	+ Better icons for clone action
	+ Added confirmation dialog feature to models; added confirmation
	  dialog to change hostname model
	+ Dynamic default values are now properly updated when adding a row
	+ Kill processes owned by the ebox user before trying to delete it
	+ Do not use sudo to call status command at EBox::Service::running
	+ Fixed regression setting default CSS class in notes
2.3.15
	+ Added missing call to updateRowNotify in DataForms
	+ Fixed silent error in EBox::Types::File templates for non-readable
	  by ebox files
	+ Use pkill instead of killall in postinst
	+ Use unset instead of delete_dir when removing rows
	+ Do not set order list for DataForms
	+ Only try to clean tmp dir on global system start
2.3.14
	+ Error message for failure in package cache creation
	+ Fixed regression when showing a data table in a modal view
	+ Do not do a redis transaction for network module init actions
	+ Fixed EBox::Module::Config::st_unset()
	+ Allowed error class in msg template
2.3.13
	+ Fixed problems in EventDaemon with JSON and blessed references
	+ More crashes avoided when watchers or dispatchers doesn't exist
	+ Proper RAID watcher reimplementation using the new state API
	+ EBox::Config::Redis singleton has now a instance() method instead of new()
	+ Deleted wrong use in ForcePurge model
2.3.12
	+ Fixed problem with watchers and dispatchers after a module deletion
	+ Fixed EBox::Model::DataTable::_checkFieldIsUnique, it failed when the
	  printableValue of the element was different to its value
	+ Fixed separation between Add table link and table body
	+ Adaptation of EventDaemon to model and field changes
	+ Disabled logs consolidation on purge until it is reworked, fixed
	  missing use in purge logs model
	+ Fixed Componet::parentRow, it not longer tries to get a row with
	  undefined id
	+ Fix typo in ConfigureLogs model
	+ Mark files for removing before deleting the row from backend in
	  removeRow
	+ The Includes directives are set just for the main virtual host
	+ Fixed EventDaemon crash
2.3.11
	+ Mark files for removing before deleting the row from backend in removeRow
	+ Dashboard widgets now always read the information from RO
	+ Enable actions are now executed before enableService()
	+ Fixed regression which prevented update of the administration service
	  port when it was changed in the interface
	+ New EBox::Model::Composite::componentNames() for dynamic composites
	+ Remove _exposedMethods() feature to reduce use of AUTOLOAD
	+ Removed any message set in the model in syncRows method
	+ Added global() method to modules and components to get a coherent
	  read-write or read-only instance depending on the context
	+ Removed Model::Report and Composite::Report namespaces to simplify model
	  management and specification
	+ New redis key naming, with $mod/conf/*, $mod/state and $mod/ro/* replacing
	  /ebox/modules/$mod/*, /ebox/state/$mod/* and /ebox-ro/modules/$mod/*
	+ Removed unnecessary parentComposite methods in EBox::Model::Component
	+ Only mark modules as changed when data has really changed
	+ EBox::Global::modChange() throws exception if instance is readonly
	+ New get_state() and set_state() methods, st_* methods are kept for
	  backwards compatibility, but they are deprecated
	+ Simplified events module internals with Watcher and Dispatcher providers
	+ Model Manager is now able to properly manage read-only instances
	+ Composites can now use parentModule() like Models
	+ Renamed old EBox::GConfModule to EBox::Module::Config
	+ Unified model and composite management in the new EBox::Model::Manager
	+ Model and composites are loaded on demand to reduce memory consumption
	+ Model and composite information is now stored in .yaml schemas
	+ ModelProvider and CompositeProvider are no longer necessary
	+ Simplified DataForm using more code from DataTable
	+ Adapted RAID and restrictedResources() to the new JSON objects in redis
	+ Remove unused override modifications code
	+ Added /usr/share/zentyal/redis-cli wrapper for low-level debugging
	+ Use simpler "key: value" format for dumps instead of YAML
	+ Row id prefixes are now better chosen to avoid confusion
	+ Use JSON instead of list and hash redis types (some operations,
	  specially on lists, are up to 50% faster and caching is much simpler)
	+ Store rows as hashes instead of separated keys
	+ Remove deprecated all_dirs and all_entries methods
	+ Remove obsolete EBox::Order package
	+ Remove no longer needed redis directory tree sets
	+ Fixed isEqualTo() method on EBox::Types::Time
	+ EBox::Types::Abstract now provides default implementations of fields(),
	  _storeInGConf() and _restoreFromHash() using the new _attrs() method
	+ Remove indexes on DataTables to reduce complexity, no longer needed
	+ Simplified ProgressIndicator implementation using shared memory
	+ New EBox::Util::SHMLock package
	+ Implemented transactions for redis operations
	+ Replace old MVC cache system with a new low-level redis one
	+ Delete no longer necessary regen-redis-db tool
	+ Added new checkAll property to DataTable description to allow
	  multiple check/uncheck of boolean columns
2.3.10
	+ Added Desktop::ServiceProvider to allow modules to implement
	  requests from Zentyal desktop
	+ Added VirtualHost to manage desktop requests to Zentyal server
	+ Fix EventDaemon in the transition to MySQL
	+ Send EventDaemon errors to new rotated log file /var/log/zentyal/events.err
	+ Send an event to Zentyal Cloud when the updates are up-to-date
	+ Send an info event when modules come back to running
	+ Include additional info for current event watchers
	+ Fixed RAID report for some cases of spare devices and bitmaps
	+ Fixed log purge, SQL call must be a statement not a query
	+ Fixed regex syntax in user log queries
	+ Added missing "use Filesys::Df" to SysInfo
	+ Disabled consolidation by default until is fixed or reimplemented
	+ Fixed regresion in full log page for events
	+ Added clone action to data tables
	+ Fixed regression in modal popup when showing element table
	+ Added new type EBox::Types::KrbRealm
	+ Fix broken packages when dist-upgrading from old versions: stop ebox
	  owned processes before changing home directory
	+ Log the start and finish of start/stop modules actions
	+ Added usesPort() method to apache module
2.3.9
	+ Enable SSLInsecureRenegotiation to avoid master -> slave SOAP handsake
	  problems
	+ Added validateRowRemoval method to EBox::Model::DataTable
	+ Use rm -rf instead of remove_tree to avoid chdir permission problems
	+ Avoid problems restarting apache when .pid file does not exist
	+ Do not use graceful on apache to allow proper change of listen port
	+ Simplified apache restart mechanism and avoid some problems
2.3.8
	+ Create tables using MyISAM engine by default
	+ Delete obsolete 'admin' table
2.3.7
	+ Fixed printableName for apache module and remove entry in status widget
	+ Merged tableBodyWithoutActions.mas into tableBody.mas
	+ Removed tableBodyWithoutEdit.mas because it is no longer used
	+ Better form validation message when there are no ids for
	  foreign rows in select control with add new popup
	+ Fixed branding of RSS channel items
	+ Fixed destination path when copying zentyal.cnf to /etc/mysql/conf.d
	+ Packaging fixes for precise
2.3.6
	+ Switch from CGIs to models in System -> General
	+ New value() and setValue() methods in DataForm::setValue() for cleaner
	  code avoiding use of AUTOLOAD
	+ Added new EBox::Types::Time, EBox::Types::Date and EBox::Types::TimeZone
	+ Added new attribute 'enabled' to the Action and MultiStateAction types
	  to allow disabling an action. Accepts a scalar or a CODE ref
	+ The 'defaultValue' parameter of the types now accept a CODE ref that
	  returns the default value.
2.3.5
	+ Added force parameter in validateTypedRow
	+ Fixed 'hidden' on types when using method references
	+ Removed some console problematic characters from Util::Random::generate
	+ Added methods to manage apache CA certificates
	+ Use IO::Socket::SSL for SOAPClient connections
	+ Removed apache rewrite from old slaves implementation
	+ Do not show RSS image if custom_prefix defined
2.3.4
	+ Avoid 'negative radius' error in DiskUsage chart
	+ Fixed call to partitionFileSystems in EBox::SysInfo::logReportInfo
	+ Log audit does not ignore fields which their values could be interpreted
	  as boolean false
	+ Avoid ebox.cgi failure when showing certain strings in the error template
	+ Do not calculate md5 digests if override_user_modification is enabled
	+ Clean /var/lib/zentyal/tmp on boot
	+ Stop apache gracefully and delete unused code in Apache.pm
	+ Cache contents of module.yaml files in Global
2.3.3
	+ The editable attribute of the types now accept a reference to a function
	  to dinamically enable or disable the field.
	+ In progress bar CGIs AJAX call checks the availability of the
	  next page before loading it
	+ Replaced community logo
	+ Adapted messages in the UI for new editions
	+ Changed cookie name to remove forbidden characters to avoid
	  incompatibilities with some applications
	+ Added methods to enable/disable restart triggers
2.3.2
	+ Fixed redis unix socket permissions problem with usercorner
	+ Get row ids without safe characters checking
	+ Added EBox::Util::Random as random string generator
	+ Set log level to debug when cannot compute md5 for a nonexistent file
	+ Filtering in tables is now case insensitive
	+ ProgressIndicator no longer leaves zombie processes in the system
	+ Implemented mysqldump for logs database
	+ Remove zentyal-events cron script which should not be longer necessary
	+ Bugfix: set executable permissions to cron scripts and example hooks
	+ Added a global method to retrieve installed server edition
	+ Log also duration and compMessage to events.log
2.3.1
	+ Updated Standards-Version to 3.9.2
	+ Fixed JS client side table sorting issue due to Prototype
	  library upgrade
	+ Disable InnoDB by default to reduce memory consumption of MySQL
	+ Now events are logged in a new file (events.log) in a more
	  human-readable format
	+ Added legend to DataTables with custom actions
	+ Changed JS to allow the restore of the action cell when a delete
	  action fails
	+ Set milestone to 3.0 when creating bug reports in the trac
	+ Avoid temporal modelInstance errors when adding or removing
	  modules with LogWatchers or LogDispatcher
	+ Unallow administration port change when the port is in use
2.3
	+ Do not launch a passwordless redis instance during first install
	+ New 'types' field in LogObserver and storers/acquirers to store special
	  types like IPs or MACs in an space-efficient way
	+ Use MySQL for the logs database instead of PostgreSQL
	+ Bugfix: logs database is now properly recreated after purge & install
	+ Avoid use of AUTOLOAD to execute redis commands, improves performance
	+ Use UNIX socket to connect to redis for better performance and
	  update default redis 2.2 settings
	+ Use "sudo" group instead of "admin" one for the UI access control
	+ Added EBox::Module::Base::version() to get package version
	+ Fixed problem in consalidation report when accumulating results
	  from queries having a "group by table.field"
	+ Added missing US and Etc zones in timezone selector
	+ Replaced autotools with zbuildtools
	+ Refuse to restore configuration backup from version lesser than
	  2.1 unless forced
	+ Do not retrieve format.js in every graph to improve performance
	+ The purge-module scripts are always managed as root user
	+ New grep-redis tool to search for patterns in redis keys or
	  values
	+ Use partitionFileSystems method from EBox::FileSystem
2.2.4
	+ New internal 'call' command in Zentyal shell to 'auto-use' the module
	+ Zentyal shell now can execute commandline arguments
	+ Bugfix: EBox::Types::IPAddr::isEqualTo allows to change netmask now
	+ Removed some undefined concatenation and compare warnings in error.log
	+ Ignore check operation in RAID event watcher
	+ Skip IP addresses ending in .0 in EBox::Types::IPRange::addresses()
	+ Do not store in redis trailing dots in Host and DomainName types
	+ Added internal command to instance models and other improvements in shell
	+ Now the whole /etc/zentyal directory is backed up and a copy of the
	  previous contents is stored at /var/backups before restoring
	+ Removing a module with a LogWatcher no longer breaks the LogWatcher
	  Configuration page anymore
	+ Fixed error in change-hostname script it does not longer match substrings
	+ Bugfix: Show breadcrumbs even from models which live in a
	  composite
	+ HTTPLink now returns empty string if no HTTPUrlView is defined
	  in DataTable class
	+ Added mising use sentence in EBox::Event::Watcher::Base
2.2.3
	+ Bugfix: Avoid url rewrite to ebox.cgi when requesting to /slave
	+ Fixed logrotate configuration
	+ More resilient way to handle with missing indexes in _find
	+ Added more informative text when mispelling methods whose prefix
	  is an AUTOLOAD action
	+ A more resilient solution to load events components in EventDaemon
	+ Added one and two years to the purge logs periods
	+ Fixed downloads from EBox::Type::File
2.2.2
	+ Revert cookie name change to avoid session loss in upgrades
	+ Do not try to change owner before user ebox is created
2.2.1
	+ Removed obsolete references to /zentyal URL
	+ Create configuration backup directories on install to avoid warnings
	  accessing the samba share when there are no backups
	+ Log result of save changes, either successful or with warnings
	+ Changed cookie name to remove forbidden characters to avoid
	  incompatibilities with some applications
	+ Removed duplicated and incorrect auding logging for password change
	+ Fixed some non-translatable strings
	+ Create automatic bug reports under 2.2.X milestone instead of 2.2
	+ Fixed bug changing background color on selected software packages
2.1.34
	+ Volatile types called password are now also masked in audit log
	+ Adjust padding for module descriptions in basic software view
	+ Removed beta icon
2.1.33
	+ Fixed modal add problems when using unique option on the type
	+ Fixed error management in the first screen of modal add
	+ Unify software selection and progress colors in CSS
	+ Set proper message type in Configure Events model
	+ Fixed error checking permanentMessage types in templates/msg.mas
2.1.32
	+ Added progress bar colors to theme definition
	+ Remove no longer correct UTF8 decode in ProgressIndicator
	+ Fixed UTF8 double-encoding on unexpected error CGI
	+ Reviewed some subscription strings
	+ Always fork before apache restart to avoid port change problems
	+ Stop modules in the correct order (inverse dependencies order)
	+ Better logging of failed modules on restore
2.1.31
	+ Do not start managed daemons on boot if the module is disabled
	+ Better message on redis error
	+ Watch for dependencies before automatic enable of modules on first install
2.1.30
	+ Removed obsolete /ebox URL from RSS link
	+ Changed methods related with extra backup data in modules logs
	  to play along with changes in ebackup module
	+ Set a user for remote access for audit reasons
	+ Detect session loss on AJAX requests
2.1.29
	+ Startup does not fail if SIGPIPE received
2.1.28
	+ Added code to mitigate false positives on module existence
	+ Avoid error in logs full summary due to incorrect syntax in template
	+ Allow unsafe chars in EBox::Types::File to avoid problems in some browsers
	+ Reviewed some subscription strings
	+ Warning about language-packs installed works again after Global changes
	+ Show n components update when only zentyal packages are left to
	  upgrade in the system widget
	+ Do not show debconf warning when installing packages
	+ EBox::Types::IPAddr (and IPNetwork) now works with defaultValue
	+ Allow to hide menu items, separators and dashboard widgets via conf keys
2.1.27
	+ Do not create tables during Disaster Recovery installation
	+ Added new EBox::Util::Debconf::value to get debconf values
	+ DataTable controller does no longer try to get a deleted row
	  for gather elements values for audit log
	+ Check if Updates watcher can be enabled if the subscription
	  level is yet unknown
2.1.26
	+ Detection of broken packages works again after proper deletion
	  of dpkg_running file
	+ Keep first install redis server running until trigger
	+ Unified module restart for package trigger and init.d
	+ Use restart-trigger script in postinst for faster daemons restarting
	+ System -> Halt/Reboot works again after regression in 2.1.25
	+ Added framework to show warning messages after save changes
	+ Change caption of remote services link to Zentyal Cloud
	+ Do not show Cloud link if hide_cloud_link config key is defined
	+ Added widget_ignore_updates key to hide updates in the dashboard
	+ Differentiate ads from notes
	+ Allow custom message type on permanentMessage
	+ Only allow custom themes signed by Zentyal
	+ Removed /zentyal prefix from URLs
	+ Caps lock detection on login page now works again
	+ Added HiddenIfNotAble property to event watchers to be hidden if
	  it is unabled to monitor the event
	+ Dashboard values can be now error and good as well
	+ Include a new software updates widget
	+ Include a new alert for basic subscriptions informing about
	  software updates
	+ Add update-notifier-common to dependencies
	+ EBox::DataTable::enabledRows returns rows in proper order
	+ Use custom ads when available
	+ Disable bug report when hide_bug_report defined on theme
2.1.25
	+ Do not show disabled module warnings in usercorner
	+ Mask passwords and unify boolean values in audit log
	+ Do not override type attribute for EBox::Types::Text subtypes
	+ Corrected installation finished message after first install
	+ Added new disableAutocomplete attribute on DataTables
	+ Optional values can be unset
	+ Minor improvements on nmap scan
2.1.24
	+ Do not try to generate config for unconfigured services
	+ Remove unnecessary redis call getting _serviceConfigured value
	+ Safer sizes for audit log fields
	+ Fix non-translatable "show help" string
	+ Allow links to first install wizard showing a desired page
	+ Fixed bug in disk usage when we have both values greater and
	  lower than 1024 MB
	+ Always return a number in EBox::AuditLogging::isEnabled to avoid
	  issues when returning the module status
	+ Added noDataMsg attribute on DataTable to show a message when
	  there are no rows
2.1.23
	+ Removed some warnings during consolidation process
	+ Depend on libterm-readline-gnu-perl for history support in shells
	+ Fixed error trying to change the admin port with NTP enabled
	+ Fixed breadcrumb destination for full log query page
	+ Use printableActionName in DataTable setter
2.1.22
	+ Fixed parentRow method in EBox::Types::Row
	+ Added new optionalLabel flag to EBox::Types::Abstract to avoid
	  show the label on non-optional values that need to be set as
	  optional when using show/hide viewCustomizers
	+ Added initHTMLStateOrder to View::Customizer to avoid incorrect
	  initial states
	+ Improved exceptions info in CGIs to help bug reporting
	+ Do not show customActions when editing row on DataTables
2.1.21
	+ Fixed bug printing traces at Global.pm
	+ Check new dump_exceptions confkey instead of the debug one in CGIs
	+ Explicit conversion to int those values stored in our database
	  for correct dumping in reporting
	+ Quote values in update overwrite while consolidating for reporting
2.1.20
	+ Fixed regression in edition in place of booleans
	+ Better default balance of the dashboard based on the size of the widgets
	+ Added defaultSelectedType argument to PortRange
2.1.19
	+ Disable KeepAlive as it seems to give performance problems with Firefox
	  and set MaxClients value back to 1 in apache.conf
	+ Throw exceptions when calling methods not aplicable to RO instances
	+ Fixed problems when mixing read/write and read-only instances
	+ Date/Time and Timezone moved from NTP to core under System -> General
	+ Do not instance hidden widgets to improve dashboard performance
	+ New command shell with Zentyal environment at /usr/share/zentyal/shell
	+ Show warning when a language-pack is not installed
	+ Removed unnecessary dump/load operations to .bak yaml files
	+ AuditLogging and Logs constructor now receive the 'ro' parameter
	+ Do not show Audit Logging in Module Status widget
2.1.18
	+ New unificated zentyal-core.logrotate for all the internal logs
	+ Added forceEnabled option for logHelpers
	+ Moved carousel.js to wizard template
	+ Add ordering option to wizard pages
	+ Fixed cmp and isEqualTo methods for EBox::Types::IPAddr
	+ Fixed wrong Mb unit labels in Disk Usage and use GB when > 1024 MB
	+ Now global-action script can be called without progress indicator
	+ Fixed EBox::Types::File JavaScript setter code
	+ Added support for "Add new..." modal boxes in foreign selectors
	+ Each module can have now its customized purge-module script
	  that will be executed after the package is removed
	+ Added Administration Audit Logging to log sessions, configuration
	  changes, and show pending actions in save changes confirmation
	+ User name is stored in session
	+ Remove deprecated extendedRestore from the old Full Backup
2.1.17
	+ Fixed RAID event crash
	+ Added warning on models and composites when the module is disabled
	+ Fixed login page style with some languages
	+ Login page template can now be reused accepting title as parameter
	+ EBox::Types::File does not write on redis when it fails to
	  move the fail to its final destination
	+ Added quote column option for periodic log consolidation and
	  report consolidation
	+ Added exclude module option to backup restore
2.1.16
	+ Do not show incompatible navigator warning on Google Chrome
	+ Fixed syncRows override detection on DataTable find
	+ clean-conf script now deletes also state data
	+ Avoid 'undefined' message in selectors
2.1.15
	+ Move Disk Usage and RAID to the new Maintenance menu
	+ Always call syncRows on find (avoid data inconsistencies)
	+ Filename when downloading a conf backup now contains hostname
	+ Fixed bug in RAID template
	+ Set proper menu order in System menu (fixes NTP position)
	+ Fixed regresion in page size selector on DataTables
	+ Fixed legend style in Import/Export Configuration
2.1.14
	+ Fixed regresion with double quotes in HTML templates
	+ Fixed problems with libredis-perl version dependency
	+ Adding new apparmor profile management
2.1.13
	+ Better control of errors when saving changes
	+ Elements of Union type can be hidden
	+ Model elements can be hidden only in the viewer or the setter
	+ HTML attributtes are double-quoted
	+ Models can have sections of items
	+ Password view modified to show the confirmation field
	+ New multiselect type
	+ Redis backend now throws different kind of exceptions
2.1.12
	+ Revert no longer necessary parents workaround
	+ Hide action on viewCustomizer works now on DataTables
2.1.11
	+ Fixed bug which setted bad directory to models in tab view
	+ Union type: Use selected subtype on trailingText property if the
	  major type does not have the property
	+ Raise MaxClients to 2 to prevent apache slowness
2.1.10
	+ Security [ZSN-2-1]: Avoid XSS in process list widget
2.1.9
	+ Do not try to initialize redis client before EBox::init()
	+ Safer way to delete rows, deleting its id reference first
	+ Delete no longer needed workaround for gconf with "removed" attribute
	+ Fixed regression in port range setter
2.1.8
	+ Fixed regression in menu search
	+ Fixed missing messages of multi state actions
	+ Help toggler is shown if needed when dynamic content is received
	+ Fixed issue when disabling several actions at once in a data table view
	+ All the custom actions are disabled when one is clicked
	+ Submit wizard pages asynchronously and show loading indicator
	+ Added carousel.js for slide effects
2.1.7
	+ Fixed issues with wrong html attributes quotation
	+ Bugfix: volatile types can now calculate their value using other
	  the value from other elements in the row no matter their position
2.1.6
	+ Attach software.log to bug report if there are broken packages
	+ Added keyGenerator option to report queries
	+ Tuned apache conf to provide a better user experience
	+ Actions click handlers can contain custom javascript
	+ Restore configuration with force dependencies option continues
	  when modules referenced in the backup are not present
	+ Added new MultiStateAction type
2.1.5
	+ Avoid problems getting parent if the manager is uninitialized
	+ Rename some icon files with wrong extension
	+ Remove wrong optional attribute for read-only fields in Events
	+ Renamed all /EBox/ CGI URLs to /SysInfo/ for menu folder coherency
	+ Added support for custom actions in DataTables
	+ Replaced Halt/Reboot CGI with a model
	+ Message classes can be set from models
	+ Fixed error in Jabber dispatcher
	+ Show module name properly in log when restart from the dashboard fails
	+ Avoid warning when looking for inexistent PID in pidFileRunning
2.1.4
	+ Changed Component's parent/child relationships implementation
	+ Fixed WikiFormat on automatic bug report tickets
	+ Do not show available community version in Dashboard with QA
 	  updates
2.1.3
	+ Fall back to readonly data in config backup if there are unsaved changes
	+ Allow to automatically send a report in the unexpected error page
	+ Logs and Events are now submenus of the new Maintenance menu
	+ Configuration Report option is now present on the Import/Export section
	+ Require save changes operation after changing the language
	+ Added support for URL aliases via schemas/urls/*.urls files
	+ Allow to sort submenu items via 'order' attribute
	+ Automatically save changes after syncRows is called and mark the module
	  mark the module as unchanged unless it was previously changed
	+ Removed unnecessary ConfigureEvents composite
	+ Removed unnecessary code from syncRows in logs and events
	+ Restore configuration is safer when restoring /etc/zentyal files
	+ Fixed unescaped characters when showing an exception
	+ Fixed nested error page on AJAX requests
	+ Adapted dumpBackupExtraData to new expected return value
	+ Report remoteservices, when required, a change in administration
	  port
	+ Added continueOnModuleFail mode to configuration restore
	+ Fixed Firefox 4 issue when downloading backups
	+ Show scroll when needed in stacktraces (error page)
	+ More informative error messages when trying to restart locked modules
	  from the dashboard
	+ Creation of plpgsql language moved from EBox::Logs::initialSetup
	  to create-db script
	+ Redis backend now throws different kind of exceptions
	+ Avoid unnecesary warnings about PIDs
	+ Update Jabber dispatcher to use Net::XMPP with some refactoring
	+ Save changes messages are correctly shown with international charsets
	+ Support for bitmap option in RAID report
	+ Retry multiInsert line by line if there are encoding errors
	+ Adapted to new location of partitionsFileSystems in EBox::FileSystem
	+ Event messages are cleaned of null characters and truncated
	  before inserting in the database when is necessary
	+ Improve message for "Free storage space" event and send an info
	  message when a given partition is not full anymore
	+ Event messages now can contain newline characters
	+ Objects of select type are compared also by context
	+ Remove cache from optionsFromForeignModel since it produces
	  problems and it is useless
	+ Set title with server name if the server is subscribed
	+ Fix title HTML tag in views for Models and Composites
	+ Added lastEventsReport to be queried by remoteservices module
	+ Added EBox::Types::HTML type
	+ Added missing manage-logs script to the package
	+ Fixed problems with show/hide help switch and dynamic content
	+ Menus with subitems are now kept unfolded until a section on a
	  different menu is accessed
	+ Sliced restore mode fails correctly when schema file is missing,
	  added option to force restore without schema file
	+ Purge conf now purges the state keys as well
	+ Added EBox::Types::IPRange
2.1.2
	+ Now a menu folder can be closed clicking on it while is open
	+ Bugfix: cron scripts are renamed and no longer ignored by run-parts
	+ Added new EBox::Util::Nmap class implementing a nmap wrapper
2.1.1
	+ Fixed incoherency problems with 'on' and '1' in boolean indexes
	+ Move cron scripts from debian packaging to src/scripts/cron
	+ Trigger restart of logs and events when upgrading zentyal-core
	  without any other modules
	+ Don't restart apache twice when upgrading together with more modules
	+ Fixed params validation issues in addRow
2.1
	+ Replace YAML::Tiny with libyaml written in C through YAML::XS wrapper
	+ Minor bugfix: filter invalid '_' param added by Webkit-based browser
	  on EBox::CGI::Base::params() instead of _validateParams(), avoids
	  warning in zentyal.log when enabling modules
	+ All CGI urls renamed from /ebox to /zentyal
	+ New first() and deleteFirst() methods in EBox::Global to check
	  existence and delete the /var/lib/zentyal/.first file
	+ PO files are now included in the language-pack-zentyal-* packages
	+ Migrations are now always located under /usr/share/$package/migration
	  this change only affects to the events and logs migrations
	+ Delete no longer used domain and translationDomain methods/attributes
	+ Unified src/libexec and tools in the new src/scripts directory
	+ Remove the ebox- prefix on all the names of the /usr/share scripts
	+ New EBox::Util::SQL package with helpers to create and drop tables
	  from initial-setup and purge-module for each module
	+ Always drop tables when purging a package
	+ Delete 'ebox' user when purging zentyal-core
	+ Moved all SQL schemas from tools/sqllogs to schemas/sql
	+ SQL time-period tables are now located under schemas/sql/period
	+ Old ebox-clean-gconf renamed to /usr/share/zentyal/clean-conf and
	  ebox-unconfigure-module is now /usr/share/zentyal/unconfigure-module
	+ Added default implementation for enableActions, executing
	  /usr/share/zentyal-$modulename/enable-module if exists
	+ Optimization: Do not check if a row is unique if any field is unique
	+ Never call syncRows on read-only instances
	+ Big performance improvements using hashes and sets in redis
	  database to avoid calls to the keys command
	+ Delete useless calls to exists in EBox::Config::Redis
	+ New regen-redis-db tool to recreate the directory structure
	+ Renamed /etc/cron.hourly/90manageEBoxLogs to 90zentyal-manage-logs
	  and moved the actual code to /usr/share/zentyal/manage-logs
	+ Move /usr/share/ebox/zentyal-redisvi to /usr/share/zentyal/redisvi
	+ New /usr/share/zentyal/initial-setup script for modules postinst
	+ New /usr/share/zentyal/purge-module script for modules postrm
	+ Removed obsolete logs and events migrations
	+ Create plpgsql is now done on EBox::Logs::initialSetup
	+ Replace old ebox-migrate script with EBox::Module::Base::migrate
	+ Rotate duplicity-debug.log log if exists
	+ Bug fix: Port selected during installation is correctly saved
	+ Zentyal web UI is restarted if their dependencies are upgraded
	+ Bug fix: Logs don't include unrelated information now
	+ Add total in disk_usage report
	+ Bugfix: Events report by source now works again
	+ Do not include info messages in the events report
	+ Services event is triggered only after five failed checkings
	+ Do not add redundant includedir lines to /etc/sudoers
	+ Fixed encoding for strings read from redis server
	+ Support for redis-server 2.0 configuration
	+ Move core templates to /usr/share/zentyal/stubs/core
	+ Old /etc/ebox directory replaced with the new /etc/zentyal with
	  renamed core.conf, logs.conf and events.conf files
	+ Fixed broken link to alerts list
2.0.15
	+ Do not check the existence of cloud-prof package during the
	  restore since it is possible not to be installed while disaster
	  recovery process is done
	+ Renamed /etc/init.d/ebox to /etc/init.d/zentyal
	+ Use new zentyal-* package names
	+ Don't check .yaml existence for core modules
2.0.14
	+ Added compMessage in some events to distinguish among events if
	  required
	+ Make source in events non i18n
	+ After restore, set all the restored modules as changed
	+ Added module pre-checks for configuration backup
2.0.13
	+ Fixed dashboard graphs refresh
	+ Fixed module existence check when dpkg is running
	+ Fix typo in sudoers creation to make remote support work again
2.0.12
	+ Include status of packages in the downloadable bug report
	+ Bugfix: Avoid possible problems deleting redis.first file if not exist
2.0.11
	+ New methods entry_exists and st_entry_exists in config backend
2.0.10
	+ Now redis backend returns undef on get for undefined values
	+ Allow custom mason templates under /etc/ebox/stubs
	+ Better checks before restoring a configuration backup with
	  a set of modules different than the installed one
	+ Wait for 10 seconds to the child process when destroying the
	  progress indicator to avoid zombie processes
	+ Caught SIGPIPE when trying to contact Redis server and the
	  socket was already closed
	+ Do not stop redis server when restarting apache but only when
	  the service is asked to stop
	+ Improvements in import/export configuration (know before as
	  configuration backup)
	+ Improvements in ProgressIndicator
	+ Better behaviour of read-only rows with up/down arrows
	+ Added support for printableActionName in DataTable's
	+ Added information about automatic configuration backup
	+ Removed warning on non existent file digest
	+ Safer way to check if core modules exist during installation
2.0.9
	+ Treat wrong installed packages as not-existent modules
	+ Added a warning in dashboard informing about broken packages
	+ File sharing and mailfilter log event watchers works again since
	  it is managed several log tables per module
2.0.8
	+ Replaced zentyal-conf script with the more powerful zentyal-redisvi
	+ Set always the same default order for dashboard widgets
	+ Added help message to the configure widgets dialog
	+ Check for undefined values in logs consolidation
	+ Now dashboard notifies fails when restarting a service
	+ Fixed bug with some special characters in dashboard
	+ Fixed bug with some special characters in disk usage graph
2.0.7
	+ Pre-installation includes sudoers.d into sudoers file if it's not yet
	  installed
	+ Install apache-prefork instead of worker by default
	+ Rename service certificate to Zentyal Administration Web Server
2.0.6
	+ Use mod dependencies as default restore dependencies
	+ Fixed dependencies in events module
	+ Increased recursive dependency threshold to avoid
	  backup restoration problems
2.0.5
	+ Removed deprecated "Full backup" option from configuration backup
	+ Bugfix: SCP method works again after addition of SlicedBackup
	+ Added option in 90eboxpglogger.conf to disable logs consolidation
2.0.4
	+ Removed useless gconf backup during upgrade
	+ Fixed postinstall script problems during upgrade
2.0.3
	+ Added support for the sliced backup of the DB
	+ Hostname change is now visible in the form before saving changes
	+ Fixed config backend problems with _fileList call
	+ Added new bootDepends method to customize daemons boot order
	+ Added permanent message property to Composite
	+ Bugfix: Minor aesthetic fix in horizontal menu
	+ Bugfix: Disk usage is now reported in expected bytes
	+ Bugfix: Event dispatcher is not disabled when it is impossible
	  for it to dispatch the message
2.0.2
	+ Better message for the service status event
	+ Fixed modules configuration purge script
	+ Block enable module button after first click
	+ Avoid division by zero in progress indicator when total ticks is
	  zero
	+ Removed warning during postinst
	+ Added new subscription messages in logs, events and backup
2.0.1
	+ Bugfix: Login from Zentyal Cloud is passwordless again
	+ Some defensive code for the synchronization in Events models
	+ Bugfix: add EBox::Config::Redis::get to fetch scalar or list
	  values. Make GConfModule use it to avoid issues with directories
	  that have both sort of values.
1.5.14
	+ Fixed redis bug with dir keys prefix
	+ Improved login page style
	+ New login method using PAM instead of password file
	+ Allow to change admin passwords under System->General
	+ Avoid auto submit wizard forms
	+ Wizard skip buttons always available
	+ Rebranded post-installation questions
	+ Added zentyal-conf script to get/set redis config keys
1.5.13
	+ Added transition effect on first install slides
	+ Zentyal rebrand
	+ Added web page favicon
	+ Fixed already seen wizards apparition
	+ Fixed ro module creation with redis backend
	+ Use mason for links widgets
	+ Use new domain to official strings for subscriptions
1.5.12
	+ Added option to change hostname under System->General
	+ Show option "return to dashboard" when save changes fails.
1.5.11
	+ Added more tries on redis reconnection
	+ Fixed user corner access problems with redis server
	+ writeFile* methods reorganized
	+ Added cron as dependency as cron.hourly was never executed with anacron
	+ Improvements in consolidation of data for reports
1.5.10
	+ Fixed gconf to redis conversion for boolean values
1.5.9
	+ Improved migrations speed using the same perl interpreter
	+ Redis as configuration backend (instead of gconf)
	+ Improved error messages in ebox-software
	+ Set event source to 256 chars in database to adjust longer event
	  sources
	+ Progress bar AJAX updates are sent using JSON
	+ Fixed progress bar width problems
	+ Fixed top menu on wizards
	+ Improved error message when disconnecting a not connected database
	+ Abort installation if 'ebox' user already exists
	+ Bugfix: IP address is now properly registered if login fails
1.5.8
	+ Added template tableorderer.css.mas
	+ Added buttonless top menu option
	+ Bugfix: Save all modules on first installation
	+ Bugfix: General ebox database is now created if needed when
	  re/starting services
	+ Bugfix: Data to report are now uniform in number of elements per
	  value. This prevents errors when a value is present in a month and
	  not in another
	+ Bugfix: Don't show already visited wizard pages again
1.5.7
	+ Bugfix: Avoid error when RAID is not present
	+ Bugfix: Add ebox-consolidate-reportinfo call in daily cron script
	+ Bugfix: Called multiInsert and unbufferedInsert when necessary
	  after the loggerd reimplementation
	+ Bugfix: EBox::ThirdParty::Apache2::AuthCookie and
	  EBox::ThirdParty::Apache2::AuthCookie::Util package defined just
	  once
	+ Added util SystemKernel
	+ Improved progress indicator
	+ Changes in sudo generation to allow sudo for remote support user
	+ Initial setup wizards support
1.5.6
	+ Reimplementation of loggerd using inotify instead of File::Tail
1.5.5
	+ Asynchronous load of dashboard widgets for a smoother interface
1.5.4
	+ Changed dbus-check script to accept config file as a parameter
1.5.3
	+ Function _isDaemonRunning works now with snort in lucid
	+ Javascript refreshing instead of meta tag in log pages
	+ Updated links in dashboard widget
	+ Add package versions to downloadable ebox.log
	+ Fixed postgresql data dir path for disk usage with pg 8.4
	+ GUI improvements in search box
1.5.2
	+ Security [ESN-1-1]: Validate referer to avoid CSRF attacks
	+ Added reporting structure to events module
	+ Added new CGI to download the last lines of ebox.log
1.5.1
	+ Bugfix: Catch exception when upstart daemon does not exist and
	  return a stopped status
	+ Added method in logs module to dump database in behalf of
	ebackup module
	+ Bugfix: Do not check in row uniqueness for optional fields that
	are not passed as parameters
	+ Improve the output of ebox module status, to be consistent with the one
	  shown in the interface
	+ Add options to the report generation to allow queries to be more
	  flexible
	+ Events: Add possibility to enable watchers by default
	+ Bugfix: Adding a new field to a model now uses default
	  value instead of an empty value
	+ Added script and web interface for configuration report, added
	  more log files to the configuration report
1.5
	+ Use built-in authentication
	+ Use new upstart directory "init" instead of "event.d"
	+ Use new libjson-perl API
	+ Increase PerlInterpMaxRequests to 200
	+ Increase MaxRequestsPerChild (mpm-worker) to 200
	+ Fix issue with enconding in Ajax error responses
	+ Loggerd: if we don't have any file to watch we just sleep otherwise the process
	  will finish and upstart will try to start it over again and again.
	+ Make /etc/init.d/ebox depend on $network virtual facility
	+ Show uptime and users on General Information widget.
1.4.2
	+ Start services in the appropriate order (by dependencies) to fix a problem
	  when running /etc/init.d/ebox start in slaves (mail and other modules
	  were started before usersandgroups and thus failed)
1.4.1
	+ Remove network workarounds from /etc/init.d/ebox as we don't bring
	  interfaces down anymore
1.4
	+ Bug fix: i18n. setDomain in composites and models.
1.3.19
	+ Make the module dashboard widget update as the rest of the widgets
	+ Fix problem regarding translation of module names: fixes untranslated
	  module names in the dashboard, module status and everywhere else where
	  a module name is written
1.3.18
	+ Add version comparing function and use it instead of 'gt' in the
	  general widget
1.3.17
	+ Minor bug fix: check if value is defined in EBox::Type::Union
1.3.16
	+ Move enable field to first row in ConfigureDispatcherDataTable
	+ Add a warning to let users know that a module with unsaved changes
	  is disabled
	+ Remove events migration directory:
		- 0001_add_conf_configureeventtable.pl
		- 0002_add_conf_diskfree_watcher.pl
	+ Bug fix: We don't use names to stringify date to avoid issues
	  with DB insertions and localisation in event logging
	+ Bug fix: do not warn about disabled services which return false from
	  showModuleStatus()
	+ Add blank line under "Module Status"
	+ Installed and latest available versions of the core are now displayed
	  in the General Information widget
1.3.15
	+ Bug fix: Call EBox::Global::sortModulesByDependencies when
	  saving all modules and remove infinite loop in that method.
	  EBox::Global::modifiedModules now requires an argument to sort
	  its result dependending on enableDepends or depends attribute.
	+ Bug fix: keep menu folders open during page reloads
	+ Bug fix: enable the log events dispatcher by default now works
	+ Bug fix: fixed _lock function in EBox::Module::Base
	+ Bug fix: composites honor menuFolder()
	+ Add support for in-place edition for boolean types. (Closes
	  #1664)
	+ Add method to add new database table columnts to EBox::Migration::Helpers
	+ Bug fix: enable "Save Changes" button after an in-place edition
1.3.14
	+ Bug fix: fix critical bug in migration helper that caused some log
	  log tables to disappear
	+ Create events table
	+ Bug fix: log watcher works again
	+ Bug fix: delete cache if log index is not found as it could be
	  disabled
1.3.13
	+ Bug fix: critical error in EventDaemon that prevented properly start
	+ Cron script for manage logs does not run if another is already
	  running, hope that this will avoid problems with large logs
	+ Increased maximum size of message field in events
	+ Added script to purge logs
	+ Bug fix: multi-domain logs can be enabled again
1.3.12
	+ Added type for EBox::Dashboard::Value to stand out warning
	  messages in dashboard
	+ Added EBox::MigrationHelpers to include migration helpers, for now,
	  include a db table renaming one
	+ Bug fix: Fix mismatch in event table field names
	+ Bug fix: Add migration to create language plpgsql in database
	+ Bug fix: Add missing script for report log consolidation
	+ Bug fix: Don't show modules in logs if they are not configured. This
	  prevents some crashes when modules need information only available when
	  configured, such as mail which holds the vdomains in LDAP
	+ Added method EBox::Global::lastModificationTime to know when
	  eBox configuration was modified for last time
	+ Add support for breadcrumbs on the UI
	+ Bug fix: in Loggerd files are only parsed one time regardless of
	  how many LogHelper reference them
	+ Added precondition for Loggerd: it does not run if there isnt
	anything to watch
1.3.11
	+ Support customFilter in models for big tables
	+ Added EBox::Events::sendEvent method to send events using Perl
	  code (used by ebackup module)
	+ Bug fix: EBox::Type::Service::cmp now works when only the
	  protocols are different
	+ Check $self is defined in PgDBEngine::DESTROY
	+ Do not watch files in ebox-loggerd related to disabled modules and
	  other improvements in the daemon
	+ Silent some exceptions that are used for flow control
	+ Improve the message from Service Event Watcher
1.3.10
	+ Show warning when accesing the UI with unsupported browsers
	+ Add disableApparmorProfile to EBox::Module::Service
	+ Bug fix: add missing use
	+ Bug fix: Make EventDaemon more robust against malformed sent
	  events by only accepting EBox::Event objects
1.3.8
	+ Bug fix: fixed order in EBox::Global::modified modules. Now
	  Global and Backup use the same method to order the module list
	  by dependencies
1.3.7
	+ Bug fix: generate public.css and login.css in dynamic-www directory
	  which is /var/lib/zentyal/dynamicwww/css/ and not in /usr/share/ebox/www/css
	  as these files are generate every time eBox's apache is
	  restarted
	+ Bug fix: modules are restored now in the correct dependency
	  order
	+ ebox-make-backup accepts --destinaton flag to set backup's file name
	+ Add support for permanent messages to EBox::View::Customizer
1.3.6
	+ Bug fix: override _ids in EBox::Events::Watcher::Log to not return ids
	which do not exist
	+ Bug fix: fixed InverseMatchSelect type which is used by Firewall module
	+ New widget for the dashboard showing useful support information
	+ Bugfix: wrong permissions on CSS files caused problem with usercorner
	+ CSS are now templates for easier rebranding
	+ Added default.theme with eBox colors
1.3.5
	+ Bugfix: Allow unsafe characters in password type
	+ Add FollowSymLinks in eBox apache configuration. This is useful
	  if we use js libraries provided by packages
1.3.4
	+ Updated company name in the footer
	+ Bugfix: humanEventMessage works with multiple tableInfos now
	+ Add ebox-dbus-check to test if we can actually connect to dbus
1.3.4
	+ bugfix: empty cache before calling updatedRowNotify
	+ enable Log dispatcher by default and not allow users to disable
	it
	+ consolidation process continues in disabled but configured modules
	+ bugfix: Save Changes button doesn't turn red when accessing events for
	first time
1.3.2
	+ bugfix: workaround issue with dhcp configured interfaces at boot time
1.3.1
	+ bugfix: wrong regex in service status check
1.3.0
	+ bugfix: make full backup work again
1.1.30
	+ Change footer to new company holder
	+  RAID does not generate 'change in completion events, some text
	problems fixed with RAID events
	+ Report graphics had a datapoints limit dependent on the active
	time unit
	+ Apache certificate can be replaced by CA module
	+ Fixed regression in detailed report: total row now aggregates
	properly
	+ More characters allowed when changing password from web GUI
	+ Fixed regression with already used values in select types
	+ Do not a button to restart eBox's apache
	+ Fixed auth problem when dumping and restoring postgre database
1.1.20
	+ Added custom view support
	+ Bugfix: report models now can use the limit parameter in
	  reportRows() method
	+ use a regexp to fetch the PID in a pidfile, some files such as
	postfix's add tabs and spaces before the actual number
	+ Changed "pidfile" to "pidfiles" in _daemons() to allow checking more than
one (now it is a array ref instead of scalar)
	+ Modified Service.pm to support another output format for /etc/init.d daemon
status that returns [OK] instead of "running".
	+ unuformized case in menu entries and some more visual fixes
1.1.10
	+ Fix issue when there's a file managed by one module that has been modified
	  when saving changes
	+ Bugfix: events models are working again even if an event aware
	module is uninstalled and it is in a backup to restore
	+ Select.pm returns first value in options as default
       + Added 'parentModule' to model class to avoid recursive problems
	+ Added Float type
	+ Apache module allows to add configuration includes from other modules
	+ Display remote services button if subscribed
	+ Event daemon may received events through a named pipe
	+ Bugfix. SysInfo revokes its config correctly
	+ Added storer property to types in order to store the data in
	somewhere different from GConf
	+ Added protected property 'volatile' to the models to indicate
	that they store nothing in GConf but in somewhere different
	+ System Menu item element 'RAID' is always visible even when RAID
	is not installed
	+ Files in deleted rows are deleted when the changes are saved
	+ Fixed some bug whens backing and restore files
	+ Components can be subModels of the HasMany type
	+ Added EBox::Types::Text::WriteOnce type
	+ Do not use rows(), use row to force iteration over the rows and increase
	performance and reduce memory use.
	+ Do not suggest_sync after read operations in gconf
	+ Increase MaxRequestsPerChild to 200 in eBox's apache
	+ Make apache spawn only one child process
	+ Log module is backed up and restored normally because the old
	problem is not longer here
	+ Backup is more gentle with no backup files in backup directory,
	now it does not delete them
	+ HasMany  can retrieve again the model and row after the weak
	refence is garbage-collected. (Added to solve a bug in the doenload
	bundle dialog)
	+ EBox::Types::DomainName no longer accepts IP addresses as domain
	names
	+ Bugfix: modules that fail at configuration stage no longer appear as enabled
	+ Add parameter to EBox::Types::Select to disable options cache

0.12.103
	+ Bugfix: fix SQL statement to fetch last rows to consolidate
0.12.102
	+ Bugfix: consolidate logs using the last date and not starting from scratch
0.12.101
	+ Bugfix: DomainName type make comparisons case insensitive
	according to RFC 1035
0.12.100
	+ Bugfix: Never skip user's modifications if it set to true
	override user's changes
	+ EBox::Module::writeConfFile and EBox::Service scape file's path
	+ Bugfix. Configure logrotate to actually rotate ebox logs
	+ Fixed bug in ForcePurge logs model
	+ Fixed bug in DataTable: ModelManaged was called with tableName
	instead of context Name
	+ Fixing an `img` tag closed now properly and adding alternative
	text to match W3C validation in head title
	+ Backup pages now includes the size of the archive
	+ Fixed bug in ForcePurge logs model
	+ Now the modules can have more than one tableInfo for logging information
	+ Improve model debugging
	+ Improve restart debugging
	+ Backups and bug reports can be made from the command line
	+ Bugfix: `isEqualTo` is working now for `Boolean` types
	+ Bugfix: check if we must disable file modification checks in
	Manager::skipModification

0.12.99
	+ Add support for reporting
	+ Refresh logs automatically
	+ Reverse log order
	+ Remove temp file after it is downloaded with FromTempDir controller
0.12.3
	+ Bug fix: use the new API in purge method. Now purging logs is working
	again.
0.12.2
	+ Increase random string length used to generate the cookie to
	2048 bits
	+ Logs are show in inverse chronological order
0.12.1
	+ Bug fix: use unsafeParam for progress indicator or some i18 strings
	will fail when saving changes
0.12
	+ Bugfix: Don't assume timecol is 'timestamp' but defined by
	module developer. This allows to purge some logs tables again
	+ Add page titles to models
	+ Set default values when not given in `add` method in models
	+ Add method to manage page size in model
	+ Add hidden field to help with Ajax request and automated testing with
	  ANSTE
	+ Bugfix: cast sql types to filter fields in logs
	+ Bugfix: Restricted resources are back again to make RSS
	access policy work again
	+ Workaround bogus mason warnings
	+ Make postinst script less verbose
	+ Disable keepalive in eBox apache
	+ Do not run a startup script in eBox apache
	+ Set default purge time for logs stored in eBox db to 1 week
	+ Disable LogAdmin actions in `ebox-global-action` until LogAdmin
	feature is completely done
0.11.103
	+ Modify EBox::Types::HasMany to create directory based on its row
	+ Add _setRelationship method to set up relationships between models
	  and submodels
	+ Use the new EBox::Model::Row api
	+ Add help method to EBox::Types::Abstract
	+ Decrease size for percentage value in disk free watcher
	+ Increase channel link field size in RSS dispatcher
0.11.102
	+ Bugfix: cmp in EBox::Types::HostIP now sorts correctly
	+ updatedRowNotify in EBox::Model::DataTable receives old row as
	well as the recently updated row
	+ Added `override_user_modification` configuration parameter to
	avoid user modification checkings and override them without asking
	+ Added EBox::Model::Row to ease the management of data returned
	by models
	+ Added support to pre-save and post-save executable files. They
	must be placed at /etc/ebox/pre-save or /etc/ebox/post-save
	+ Added `findRow` method to ease find and set
0.11.101
	+ Bugfix: Fix memory leak in models while cloning types. Now
	cloning is controlled by clone method in types
	+ Bugfix: Union type now checks for its uniqueness
	+ DESTROY is not an autoloaded method anymore
	+ HasOne fields now may set printable value from the foreign field
	to set its value
	+ findId now searches as well using printableValue
	+ Bugfix. Minor bug found when key is an IP address in autoloaded
	methods
	+ Ordered tables may insert values at the beginning or the end of
	the table by "insertPosition" attribute
	+ Change notConfigured template to fix English and add link to the
	  module status section
	+ Add loading gif to module status actions
	+ Remove debug from ServiceInterface.pm
	+ Add support for custom separators to be used as index separators on
	  exposedMethods
	+ Bugfix. Stop eBox correctly when it's removed
	+ Improve apache-restart to make it more reliable.
0.11.100
	+ Bugfix. Fix issue with event filters and empty hashes
	+ Bugfix. Cache stuff in log and soap watcher to avoid memory leaks
	+ Bugfix. Fix bug that prevented the user from being warned when a row to
	  be deleted is being used by other model
	+ Bugfix. Add missing use of EBox::Global in State event watcher
	+ Added progress screen, now pogress screen keeps track of the changed
	  state of the modules and change the top page element properly
	+ Do not exec() to restart apache outside mod_perl
	+ Improve apache restart script
	+ Improve progress screen
0.11.99
	+ DataTable contains the property 'enableProperty' to set a column
	called 'enabled' to enable/disable rows from the user point of
	view. The 'enabled' column is put the first
	+ Added state to the RAID report instead of simpler active boolean
        + Fix bug when installing new event components and event GConf
	subtree has not changed
	+ Add RSS dispatcher to show eBox events under a RSS feed
	+ Rotate log files when they reach 10MB for 7 rotations
	+ Configurable minimum free space left for being notified by means
	of percentage
	+ Add File type including uploading and downloading
	+ Event daemon now checks if it is possible to send an event
	before actually sending it
	+ Added Action forms to perform an action without modifying
	persistent data
	+ Log queries are faster if there is no results
	+ Show no data stored when there are no logs for a domain
	+ Log watcher is added in order to notify when an event has
	happened. You can configure which log watcher you may enable and
	what you want to be notify by a determined filter and/or event.
	+ RAID watcher is added to check the RAID events that may happen
	when the RAID subsystem is configured in the eBox machine
	+ Change colour dataset in pie chart used for disk usage reporting
	+ Progress indicator now contains a returned value and error
	message as well
	+ Lock session file for HTTP session to avoid bugs
	related to multiple requests (AJAX) in a short time
	+ Upgrade runit dependency until 1.8.0 to avoid runit related
	issues
0.11
	+ Use apache2
	+ Add ebox-unblock-exec to unset signal mask before running  a executable
	+ Fix issue with multiple models and models with params.
	  This triggered a bug in DHCP when there was just one static
	  interface
	+ Fix _checkRowIsUnique and _checkFieldIsUnique
	+ Fix paging
	+ Trim long strings in log table, show tooltip with the whole string
	  and show links for URLs starting with "http://"
0.10.99
	+ Add disk usage information
	+ Show progress in backup process
	+ Add option to purge logs
	+ Create a link from /var/lib/zentyal/log to /var/log/ebox
	+ Fix bug with backup descriptions containing spaces
	+ Add removeAll method on data models
	+ Add HostIP, DomainName and Port types
	+ Add readonly forms to display static information
	+ Add Danish translation thanks to Allan Jacobsen
0.10
	+ New release
0.9.100
	+ Add checking for SOAP session opened
	+ Add EventDaemon
	+ Add Watcher and Dispatch framework to support an event
	  architecture on eBox
	+ Add volatile EBox::Types in order not to store their values
	  on GConf
	+ Add generic form
	+ Improvements on generic table
	+ Added Swedish translation

0.9.99
	+ Added Portuguese from Portugal translation
	+ Added Russian translation
	+ Bugfix: bad changed state in modules after restore

0.9.3
	+ New release

0.9.2
	+ Add browser warning when uploading files
	+ Enable/disable logging modules
0.9.1
	+ Fix backup issue with changed state
	+ Generic table supports custom ordering
0.9
	+ Added Polish translation
        + Bug in recognition of old CD-R writting devices fixed
	+ Added Aragonese translation
	+ Added Dutch translation
	+ Added German translation
	+ Added Portuguese translation

0.8.99
	+ Add data table model for generic Ajax tables
	+ Add types to be used by models
	+ Add MigrationBase and ebox-migrate to upgrade data models
	+ Some English fixes
0.8.1
	+ New release
0.8
	+ Fix backup issue related to bug reports
	+ Improved backup GUI
0.7.99
        + changed sudo stub to be more permissive
	+ added startup file to apache web server
	+ enhanced backup module
	+ added basic CD/DVD support to backup module
	+ added test stubs to simplify testing
	+ added test class in the spirit of Test::Class
	+ Html.pm now uses mason templates
0.7.1
	+ use Apache::Reload to reload modules when changed
	+ GUI consistency (#12)
	+ Fixed a bug for passwords longer than 16 chars
	+ ebox-sudoers-friendly added to not overwrite /etc/sudoers each time
0.7
	+ First public release
0.6
	+ Move to client
	+ Remove obsolete TODO list
	+ Remove firewall module from  base system
	+ Remove objects module from base system
	+ Remove network module from base system
	+ Add modInstances and modInstancesOfType
	+ Raname Base to ClientBase
	+ Remove calls to deprecated methods
	+ API documented using naturaldocs
	+ Update INSTALL
	+ Use a new method to get configkeys, now configkey reads every
	  [0.9
	+ Added Polish translation][0-9]+.conf file from the EBox::Config::etc() dir and
	  tries to get the value from the files in order.
	+ Display date in the correct languae in Summary
	+ Update debian scripts
	+ Several bugfixes
0.5.2
	+ Fix some packaging issues
0.5.1
	+ New menu system
	+ New firewall filtering rules
	+ 802.1q support

0.5
	+ New bug-free menus (actually Internet Explorer is the buggy piece
	  of... software that caused the reimplementation)
	+ Lots of small bugfixes
	+ Firewall: apply rules with no destination address to packets
	  routed through external interfaces only
	+ New debianize script
	+ Firewall: do not require port and protocol parameters as they
	  are now optional.
	+ Include SSL stuff in the dist tarball
	+ Let modules block changes in the network interfaces
	  configuration if they have references to the network config in
	  their config.
	+ Debian network configuration import script
	+ Fix the init.d script: it catches exceptions thrown by modules so that
	  it can try to start/stop all of them if an exception is thrown.
	+ Firewall: fix default policy bug in INPUT chains.
	+ Restore textdomain in exceptions
	+ New services section in the summary
	+ Added Error item to Summary. Catch exceptions from modules in
	  summary and generate error item
	+ Fix several errors with redirections and error handling in CGIs
	+ Several data validation functions were fixed, and a few others added
	+ Prevent the global module from keeping a reference to itself. And make
	  the read-only/read-write behavior of the factory consistent.
	+ Stop using ifconfig-wrapper and implement our own NetWrapper module
	  with wrappers for ifconfig and ip.
	+ Start/stop apache, network and firewall modules in first place.
	+ Ignore some network interface names such as irda, sit0, etc.
	+ The summary page uses read-only module instances.
	+ New DataInUse exception, old one renamed to DataExists.
	+ Network: do not overwrite resolv.conf if there are nameservers
	  given via dhcp.
	+ Do not set a default global policy for the ssh service.
	+ Check for forbiden characters when the parameter value is
	  requested by the CGI, this allows CGI's to handle the error,
	  and make some decissions before it happens.
	+ Create an "edit object" template and remove the object edition stuff
	  from the main objects page.
	+ Fix the apache restarting code.
	+ Network: Remove the route reordering feature, the kernel handles that
	  automatically.
	+ Fix tons of bugs in the network restarting code.
	+ Network: removed the 3rd nameserver configuration.
	+ Network: Get gateway info in the dhcp hook.
	+ Network: Removed default configuration from the gconf schema.
	+ New function for config-file generation
	+ New functions for pid file handling

0.4
	+ debian package
	+ added module to export/import configuration
	+ changes in firewall's API
	+ Added content filter based on dansguardian
	+ Added French translation
	+ Added Catalan translation
	+ Sudoers file is generated automatically based on module's needs
	+ Apache config file is generated by ebox  now
	+ Use SSL
	+ Added ebox.conf file
	+ Added module template generator

0.3
	+ Supports i18n
	+ API name consistency
	+ Use Mason for templates
	+ added tips to GUI
	+ added dhcp hooks
	+ administration port configuration
	+ Fixed bugs to IE compliant
	+ Revoke changes after logout
	+ Several bugfixes

0.2
	+ All modules are now based on gconf.
	+ Removed dependencies on xml-simple, xerces and xpath
	+ New MAC address field in Object members.
	+ Several bugfixes.

0.1
	+ Initial release<|MERGE_RESOLUTION|>--- conflicted
+++ resolved
@@ -1,7 +1,5 @@
 3.5
-<<<<<<< HEAD
 	+ Warning in init.d script about the deprecation of users module
-=======
 	+ Avoid warning flag on smart match experimental feature
 	+ Remove duplicated code in EBox::Model::DataTable::removeRow
 	  and EBox::Model::Manager::removeRowsUsingId
@@ -10,7 +8,6 @@
 	  model is a children whose model parent is its grandfather or older
 	+ Fixed notifyActions by using isIdUsed method and removing
 	  slashes to fetch the observable models
->>>>>>> 2d91468d
 	+ Fixed spurious warnings when loadings ads and loading dashboard
 	+ Assure that all data under a row directory is removed
 	+ EBox::Types::DomainName always return lowercase values
