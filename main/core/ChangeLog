HEAD
<<<<<<< HEAD
	+ Fixed constructors of EBox::Downloader::CGI::Base and subclasses
=======
	+ Use upload-crash-report.py tool from OpenChange upstream instead
	  of a custom one
	+ Optionally submit the email while uploading the crash report
3.5.3
	+ Pass X-Forwarded-Host on haproxy (needed for SOGo apache conf)
	+ More robust dashboard against widget and remoteservices errors
	+ Added missing use in hasManyViewer.mas
	+ Only allow restore from backups from versions with the same two
	  first version numbers
	+ Escape double quotes in non-editable text fields
3.5.2
	+ When doing a login redirect to the full given URI
	+ Fixed mysql commands executed with wrong parameters or credentials
	+ Fix isEqualTo types comparision, check for defined return value from cmp
>>>>>>> 82f18ab5
	+ Added option to disable Peer Verification in EBox::RESTClient
	+ pathHTTPSSSLCertificate() always returns a list
	+ Added one more tip to component not found page
	+ Removed duplicate code for page not found
	+ Fix some warnings in log
	+ Fix error in send crash report script
3.5.1
	+ Fixed dashboard links to official manual
	+ Model backup/revoke/save files are no longer called implicitly
	+ Remove warning on formSubmitJS
	+ Don't let database error to cancel halt or reboot processes
	+ More warnings on smart match feature removed
3.5
	+ Avoid warning flag on smart match experimental feature
	+ Remove duplicated code in EBox::Model::DataTable::removeRow
	  and EBox::Model::Manager::removeRowsUsingId
	+ Rethrow properly when exception is a plain string
	+ Fix EBox::Model::Manager::_modelHasMultipleInstances when the
	  model is a children whose model parent is its grandfather or older
	+ Fixed notifyActions by using isIdUsed method and removing
	  slashes to fetch the observable models
	+ Fixed spurious warnings when loadings ads and loading dashboard
	+ Assure that all data under a row directory is removed
	+ EBox::Types::DomainName always return lowercase values
	+ EBox::Types::Host always return lowercase values
	+ Added helper script to improve crash reports
	+ Old timezones supported
	+ Fixed regression on presetUpdate interface actions
	+ Error page for component not found
	+ Included the Dependencies field in crash report
	+ Do not mark services as temporary stopped when shutting down
	+ Enhanced Lock to have exclusive lock with blocking timeout
	+ Added redirection on no parameters support to CGIs
	+ Added and used in save changes process the method Zentyal.reloadTable
	+ Fixed regression in page not found CGI which displayed always a
	  invalid referer error
	+ Included the package field in crash report
	+ Remove RSS and Jabber dispatchers
	+ Added Warning in Dashboard when reboot is requierd by software
	  update
	+ Removed deprecated sliced mode backup
	+ Fix MIME type for returning JSON (application/json)
	+ Added setMessage() and popMessageAndClass() methods to TreeView
	+ Enable InnoDB engine when there are only 4 previous databases
	+ Active session check does not check subapp authenticated
	  requests now
	+ Fixed incorrect URLs with double ports in redirects
	+ Fix typo in general widget
	+ Updated nginx to server static files directly always so apache shouldn't
	  ever get this kind of requests
	+ Set version to 3.5
	+ Support for redirection when loading URL in existent dialog
	+ Added webadmin port tag to haproxy configuration file
	+ Fix dashboard UI freeze when widgets were being updated
	+ Add audit to post save when enabling logs
	+ Fix enabled save changes button after installing packages
	+ Changed CGI base to show correctly referer errors and
	  generating response errors
	+ Override daemons does not fail if a daemon is already stopped
	+ Added missing use to row.mas
	+ More tolerant referer validation so we can access to submodels
	  with an URL
	+ Restored reconnect option for mysql connections
	+ EBox::WebAdmin::addNginxServer does not longer raises exception
	  if file not yet exists
	+ create-db script can repair login problems
	+ Migrate previous configuration from 3.3 when upgrading
	+ Admin password change handled by AuthPAM
	+ Fix version available check in dashboard when file does not exist
	+ Do not show success note if there is no note
	+ Fix data in use behaviour on edition
	+ Fixed revert of changes in redisvi
	+ Better input validation in EBox::Conf::Redis::import_dir_from_file
	+ Give support to data in use exception for in-place booleans
	+ Fix warnOnChangeId framework
	+ Give real no support to /media in Disk Usage even when modules
	  use it
	+ Added release upgrade code (disabled until 3.5)
	+ Hide passwords on admin user model on error and debug on
	+ Set proper version for bugreport issues
3.4
	+ Do not launch exceptions on EBox::MyDBEngine DESTROY
	+ Ask for trace object to non-handled EBox::Exceptions::Base
	  exceptions in the UnhandledError middleware. This will gives us
	  useful stack traces.
	+ When requesting from type a non-existing value use acquirer
	  if it is a volatile type
	+ EBox::WebAdmin::addNginxInclude does not longer raises exception
	  if file not yet exists
	+ Improve post save modules algorithm
	+ Added local apparmor profile for mysqld
	+ Avoid to show two 'module not enabled' messages in composites
	+ All non external exceptions from normal requests are now shown
	  in the UI with the stack trace to report as a bug
	+ All non external exceptions from AJAX requests are now shown in
	  the UI with the stack trace to report as a bug
	+ Template exceptions in normal requests are now handled in webadmin
	+ Set templated files encoding to UTF-8
	+ Send Perl warnings to Zentyal log file in webadmin app
	+ Added keepFile parameter to EBox::Downloader::CGI::FromTempDir
	+ Remove idle and dead code from EBox::Module::Service::writeConfFile
	+ Added auditable property to EBox::Model::DataTable
	+ Added HAProxyPreSetConf to HaProxy::ServiceBase
	+ Moved management of webadmin certificate to HAProxy module
	+ Enable ReverseProxy middleware always
	+ MySQL is restarted before creating database
	+ Use root ownership for webadmin certificates
	+ Execute change hostname actions only if the hostname has really changed
	+ Don't expire session on finish software wizard page
	+ Fixed show help JS to avoid to have help elements with different
	  show state
	+ Use window.location.replace instead of window.location.href
	  to redirect using JS
	+ In EBox::Type::Select, use element value as printableValue for
	  unknown options or options without printableValue
	+ Save haproxy config as changed after webadmin's initialSetup
	+ Send restartUI flag to restart service when restarting a module
	  from the UI
	+ Fix calculation of page number when using go to last page control
	+ Update tracker url in dashboard widget
	+ Continue installation without ads if there is a error getting them
	+ Added EBox::WebAdmin::Middleware::SubAppAuth to validate
	  WebAdmin sub-app requests
	+ Ported restricted resources to use nginx
	+ Removed EBox::Base::upload method because that's 100% handled by Plack
	  now.
	+ Increased the buffer size for uwsgi applications to allow big submits
	  like the one from automatic error report
	+ Added a UnhandledError middleware to catch any die or exception not
	  handled by Zentyal
	+ Added a Devel::StackTrace helper view that shows pretty backtraces
	+ Enable crash reports by default
	+ Added template for download link
	+ Created EBox::Util::Certificate, refactored create-certificate
	  script
	+ Changes in haproxy port validation and allow haproxy internal services
	+ Restore AdminPort model for WebAdmin to improve usability
	+ Added EBox::Module::Config::replicationExcludeKeys()
	+ Added EBox::WebAdmin::PortObserver to be used by ha and
	  remoteservices modules by the moment
	+ Added EBox::GlobalImpl::addModuleToPostSave to save modules
	  after normal save changes process
	+ Added a way for HAProxy to retrieve the CA certificate entry that should
	  be used
	+ Added a left-right composite layout
	+ Search and pagination forms can be omitted using showFilterForm
	  and showPaginationForm properties
	+ Show nice error when global-action fails using die + scalar
	+ EBox::Util::Random now accepts a set of chars to have a random string
	+ Notify HA when a module which must have a single instance in the
	  cluster is enabled/disabled.
	+ Added enabled action to /etc/init.d/zentyal to display whether a
	  module is enabled or disabled
	+ Pass model, type and id to enabled subroutine in
	  EBox::Types::MultiStateAction to be ortoghonal to handler property
	+ Fixed JS error on showing errors in customActionClicked
	+ Added middleware to have auth based on a env variable
	+ Updated nginx to server static files directly always so apache shouldn't
	  ever get this kind of requests
	+ Use uWSGI instead of Apache mod_perl for running CGIs
	+ Updated automatic bug report URL to new bug report endpoint.
	+ Give support to custom actions without image. Those actions will
	  not appear in the legend.
	+ Added to findValueMultipleFields and findValue the nosync parameter
	+ Added support for haproxy 1.5
	+ Moved nginx to listen on localhost
	+ Integration with HA module in save changes process
	+ Added icon for new zentyal-ha module
	+ Migrate rs_verify_servers in remoteservices.conf to
	  rest_verify_servers core.conf
	+ Include basic support to free-format Template models to be
	  included in Composites
	+ Move run-pending-ops script from remoteservices to core
	+ Rename EBox::RemoteServices::RESTResult to EBox::RESTClient::Result
	+ Move EBox::RemoteServices::RESTClient to EBox::RESTClient as it
	  is used in ha and remoteservices module.
	+ Adapt init.d and upstart running checks to Ubuntu 13.10
	+ Use service instead of deprecated invoke-rc.d for init.d scripts
	+ Adapted apache configuration to 2.4
	+ Adapted EBox::Config::Redis to the new libredis-perl API
	+ Adapted redis.conf to redis 2.6
	+ Zentyal MySQL custom conf is now written on initial-setup of logs
	  using a mason template
	+ Write logs configuration only when the module is enabled
	+ Use replace instead of href to redirect in Controller::DataTable
	  (This avoids infinite loops if the user press back button)
	+ Move EBox::CGI::Downloader::* modules  to EBox::Downloader to
	  make file downloads work again
	+ Avoid division by zero while using page navigation
	+ Automatic report text formatting adapted to Redmine
	+ Fix tab selection in tabbed composite from URL path anchor,
	  for instance, /Maintenance/Events#ConfigureDispatchers
	+ Avoid errors triggered on web administration port validation
	+ ManageAdmins model now also add/removes lpadmin group
	+ Show nice error when global-action fails using die + scalar
	+ Fixed JS error on showing errors in customActionClicked
	+ Fixed rethrown of exception in restartService() and
	  EBox::CGI::Base::upload methods
	+ Remove lock file in EBox::Util::Lock::unlock()
	+ Fixed mason component root for custom stubs
	+ Fixed regression in clone action
	+ Decode to utf8 the MySQL database results
	+ Create log database using utf8 charset
	+ Better way to set MySQL password for all the root accounts
	+ Use same JSON reply file for changeRowForm and dataInUse
	+ Fixed regression in AJAX changes with raised error when a
	  data in use exception was found
	+ Fixed css error that hide information in the logs tables
	+ Use sharedscripts in zentyal-core logrotate to avoid triggering
	  in every log file
	+ Take into account view customizer on audit logging
	+ Show complex types (more than one field) in audit log
	  while editing by storing the dump of the value
	+ Fix EBox::Types::Composite::cmp to store changes when only last type
	  is modified
	+ Fixed general widget packages to avoid error on 'packages to
	  upgrade' section
	+ Fixed regression when table size is set to 'view all'
	+ Set version to 3.4
3.3.1
	+ Fixed redirects in table/form JSON replies
	+ Set automated ticket report milestone to 3.3.X
3.3
	+ Refactored module not enabled warning
	+ Add version to header logo
	+ HTML body can now have different styles based on the menu section
	+ Hide close button on saving changes and backup progess
	  dialogs. Don't allow to close it with esc key on those cases.
	+ Fix error when pageSize parameter is not supplied to the model controller
	+ Workaround against modules changed when saving all changes
	+ Recover from widget function exceptions
	+ Use the same Mason interpreter for most HTML templates
	+ Use more granular AJAX for table actions
	+ Use stand-alone AJAX call to refresh save changes button
	+ Added missing use to EBox::CGI::Base
	+ Allow to submit apport crash reports if debug=yes
	+ Switch from Error to TryCatch for exception handling
	+ Added new communityEdition() helper method in EBox::Global
	+ Add version to header logo
	+ Always reload page after saving changes
	+ Use AJAX call to refresh save change buttons
	+ Copy all the redis keys from 'conf' to 'ro' when saving changes of
	  any module to prevent incoherences
	+ Delete unused stopAllModules() and restartAllModules() in EBox::Global
	+ Workaround against modules changed when saving all changes
	+ Display remote services messages if they exist on Dashboard
	+ Recover from widget function exceptions
	+ Fixed mdstat output processing to remove "(auto-read-only)"
	+ Fixed audit logging of delete actions
	+ Fixed errors with row ID in ManageAdmins table
	+ Added missing EBox::Exceptions uses
	+ Fixed bug in selectSetter which hitted selects on DataForm with
	  'unique' option enabled
	+ EBox::WebServer::removeNginxInclude does not longer throws
	  a exception if the path to remove is not included
	+ Copy all the redis keys from 'conf' to 'ro' when saving changes of
	  any module to prevent incoherences
	+ Delete unused stopAllModules() and restartAllModules() in EBox::Global
	+ Use printableName in Configure Module popup
	+ Replace fork of Apache2::AuthCookie with libapache2-authcookie-perl
	+ Added EBox::Types::IPRange::addressesFromBeginToEnd class method
	+ Set proper trial link in advertisements
	+ Show register link in local backup when not registered
	+ Strip the 'C:\fakepath\' that chrome adds to the file input
	+ Make dump_exceptions key work also for mason exceptions
	+ Pass HTTP_PROXY system environment variable to CGIs as they are
	  used in Zentyal modules
	+ Waiting for Zentyal ready page check is more robust now
	+ Fixed error in the recursive method for getting module dependencies
	+ Fixed JS typo which disabled export backup dialog
	+ Added dbus dependency to avoid problems on some minimal installations
	+ When restoring pre-3.2 backups take in account that apache
	  module was renamed to webadmin
	+ Make sure that we always commit/discard audit of changes when we
	  save/revoke all modules
	+ Add new row attribute "disabled"
	+ Fixed JS glitch which broke the dashboard periodical updates
	+ Better check of referer which skips cloud domain if it does not exists
	+ Avoid warning when stopping a module without FirewallHelper
	+ Include contents of /etc/resolv.conf in bug report
	+ Avoid Apache error screen in login when entering through Zentyal
	  Remote using password
	+ Fix warning comparing undefined string in DomainName type
	+ Rewrite row isEqualTo method using hashElements instead of elements
	+ Only allow to move dashboard widget by its handle
	+ Do not fail if zentyal-mysql.passwd ends with a newline character
	+ Removed old migration code from 3.0 to 3.2
	+ Added Number.prototype.toTimeDiffString in format.js
	+ Added .btn-black CSS class
	+ Set version to 3.3
	+ Added enableInnoDbIfNeeded() to MyDBEngine
	+ Fix loading on custom action buttons
	+ Add icon for openchange module
	+ Add missing use statement in EBox::Types::MultiStateAction
	+ Add icon for openchange module
	+ Service type setter works again
3.2
	+ Set 3.2 versions and non-beta logo
3.1.13
	+ Added missing EBox::Gettext uses, fixes crash in view logs refresh
	+ Minor CSS style fixes
	+ Added missing use statement in EBox::Types::MultiStateAction
3.1.12
	+ Do not crash if /etc/timezone does not exist
	+ Clean /var/lib/zentyal/tmp at the first moments of boot instead of
	  when running zentyal start, this fixes problems with leftover locks
	  that affect dhclient hooks
	+ Fixed wrong case in some class names for the save changes button
	+ Fixed autoscroll in dashboard widgets
	+ Added placeholder for drag & drop of table rows
	+ No autoscroll is done when overflow happens. This makes sortable
	  work in chromium
	+ Set audit after logs when enabling in first install
	+ Avoid getting unsaved changes by using readonly instance in manage-logs
3.1.11
	+ Initial setup for webadmin is now executed in postinst
	+ Fixed webadmin port migration
3.1.10
	+ Use DATETIME type in date column for consolidation tables
	+ Summarised reports shows graphs again
	+ Events summarised report has breadcrumbs now
	+ Base EBox::Logs::Composite::SummarizedReport to let summarised
	  reports have common breadcrumbs
	+ Added migration from 3.0 (apache -> webadmin)
3.1.9
	+ Fixed in-place boolean edit with non-basic types different to Union
	+ Removed some warnings in error.log
	+ Fixed confirmation dialogs warning style
	+ Fixed configure widgets width and drop behavior
	+ Fixed regression in dashboard register link after jQuery migration
	+ Always set as changed without checking RO value, this fixes some
	  situations in which the save changes button was not enabled
	+ Fixed regression in audit log IP addresses after nginx integration
	+ Added datetime time formatter to JS graphs which show dates in X
	  axis and date and time in the tracker
	+ Fixed bug sending parameters in Zentyal.Tabs prototype
	+ Fixed side-effect in Model::Manager::_modelHasMultipleInstances() that
	  tried to load composite as model by mistake, the bug was at least
	  present sometimes when trying to generate the configuration report
	+ Throw internal exception in valueByName if elementByName is undef
	+ Added captiveportal icons to CSS
	+ Restore configuration backup from file now works again after JS
	  framework change
	+ Configuration backup download, restore and delete from the list
	  works again after the UI changes
	+ Fixed regression in tabbed composites with the jQuery changes
	+ Set proper title in dialogs when loading in an existent one
	+ Fixed regression on dashboard which allowed to move already
	  present dashboard widgets
3.1.8
	+ Always log Perl errors that are not Zentyal exceptions
	+ Move package icons from software to core as required for the menu
	+ Use dpkg --clear-avail to avoid incoherent updates information
	+ Show printableModelName in DataTables when precondition fails
	+ Fixed number of decimals in Disk Usage when unit is MB
	+ Fixed UTF-8 encoding problems in TreeView
	+ Copyright footer is now at the bottom of the menu
	+ Fixed regression on logs search caused by autoFilter changes
	+ Fix bytes formatter in graphs
	+ Simplified CSS and improved styles and icons
	+ Improved dashboard drag&drop behavior in Chrome
	+ Allow to define permanentMessage directly on models
	+ Show placeholder in dashboard widgets drag&drop
	+ Fixed crash reloading dashboard after configure widgets
	+ Only apply redirect port fix on administration port
	+ Fixed regression in user interface with DataInUse exceptions
	+ Fixed wrong behavior of software updates in dashboard widget
	+ Always show proper language name for english locales
	+ Fixed wrong redirects when using a non-default admin port
	+ Fixed regression in webadmin reload after changing the language
	+ Remove unnecessary and problematic desktop services code
	+ Added icons for disabled users.
3.1.7
	+ Avoid eval operation when using standard HtmlBlocks class
	+ Changed some code to not trigger some unnecesary warnings
	+ Fixed regression on active menu entry highlight
	+ No-committed changes does not appear in configuration changes
	  log table
	+ Added autoFilter property to method tableInfo
	+ Modules can now be marked for restart after save changes via
	  post_save_modules redis key of the global module
	+ Make all dashboards div of the same height to ease drag and drop
	+ Don't allow invalid email in create report CGI
	+ DBEngineFactory is now a singleton
	+ EBox::Util::Random mentions /dev/urandom in its error messages
	  to ease troubleshooting
	+ Assure that type's references to its row are not lost in the
	  edit form template methods
3.1.6
	+ Restyled UI
	+ Added form.js
	+ Added better 502 error page for nginx with redirect when apache is ready
	+ Always call udpateRowNotify in row update, even when the new
	  values are the same than old ones
	+ Fixed bad call to EBox::CGI::Run::urlToClass in EBox::CGi::Base
	+ Added icons for top-level menu entries and module status page
	+ Fixed bad arguments in CGI::Controller::Composite call to SUPER::new()
	+ More flexible EBox::CGI::run for inheritance
	+ Fixed encoding of parameters in confirmation dialogs
	+ Check backup integrity by listing the tar file, throw
	  InvalidData exception if the tar is corrupted
	+ Do not use hidden form fields for generating confirmation dialog JS
	+ Fixed log bugs: use correct RO mode in loggerd, fixed behaviour
	  when all log helpers are disabled, enable logs correctly when
	  added by first time to configure logs table
	+ Fixed bad interpolation in JS code in booleanInPlaceViewer.mas
	+ WizardPage CGIs can now return JSON replies as response
	+ unconfigure-module script disables also the module
	+ Restart firewall module when a firewall observer module is
	  stopped/started using zentyal init.d script
	+ Added temporary stopped state to a Service module to know if a
	  module is stopped but enabled
	+ Redirect to / from /ebox using remote access to avoid blank page
	+ Removed no longer necessary jQuery noConflict()
	+ Added combobox.js
	+ Added EBox::Model::Base as base for DataTable and the new TreeView
	+ Adapted EBox::CGI::Run for the new TreeView models
	+ Fixed DataTable row removal from the UI with 100% volatile models with
	  'ids' method overriden.
3.1.5
	+ Increased webadmin default timeout.
	+ Disable drag & drop on tables with only one row
3.1.4
	+ Don't allow to move read-only rows
	+ Better prefix for user configuration redis keys
	+ Hide disabled carousel buttons, fix modal template
	+ Fixed modal dialog template
	+ Mark save changes button as changed when moving rows
	+ Remove unused parameter in Zentyal.DataTable.changeRow
3.1.3
	+ Enhanced UI styles: dialogs, progress bars, carousel, colors and images
	+ Rows of tables can now be moved using drag & drop
	+ Added logout dialog with option of discarding changes
	+ Remember page size options per users, added 'View all' page size option
	+ Added storage of options per user
	+ Enable and/or conifgure module dependencies automatically in
	  Module Status page
	+ Adapted CGIs to new modal dialogs
	+ Ported graphs from flotr.js to flot.js
	+ Ported JS code to jQuery and jQuery-ui
	+ Removed Modalbox.js, table_orderer.js and carousel.js
	+ Left menu keyword search is now case insensitive
3.1.2
	+ Make manage administrators table resilent against invalid users
	+ Remove deprecated backup domains related from logs module
	+ Added EBox::Types::URI type
	+ Added saveReload method to use reload instead of restart to
	  reduce service downtime. Use with care and programatically
	+ Added findValueMultipleFields() to DataTable and refactor _find()
	  to allow search by multiple fields
	+ Fixed disk usage report for logs component
3.1.1
	+ Do not dump unnecessary .bak files to /var/lib/zentyal/conf
	+ Restart all the core daemons instead of only apache after logrotate
	+ Fixed graph template so it could be feed with data using decimal
	  comma, it will convert it to a JS array without problems
	+ Fixed regression parsing ModalController urls
	+ Fixed regression non-model CGIs with aliases
	+ Added a way to retrieve all Models inside a Composite and its children.
	+ Increased the size limit for file uploads.
	+ Implemented a way to include configuration files for Nginx so the SOAP
	  services are able to use Nginx for SSL.
3.1
	+ Improved the message shown when there are no changes pending to save on
	  logout.
	+ Use the X-Forwarded-Proto header for redirects construction.
	+ Added nginx as the public HTTP server of Zentyal.
	+ Renamed 'Apache' module to 'WebAdmin' module. If you need to restart the
	  web administration you must use 'service zentyal webadmin restart'.
	+ Set trac milestone for reported bugs to 3.1.X
	+ CGIs are now EBox::Module::CGI::* instead of EBox::CGI::Module::*
	+ Daemons are now disabled when configuring a module, so Zentyal can
	  manage them directly instead of being autostarted by the system
	+ EBox::Model::DataForm::formSubmitted called even where there is no
	  previous row
	+ Added Pre-Depends on mysql-server to avoid problems with upgrades
	+ Depend on mysql-server metapackage instead of mysql-server-5.5
	+ Depend on zentyal-common 3.1
3.0.20
	+ Check against inexistent path in EBox::Util::SHM::subkeys
	+ Silent diff in EBox::Types::File::isEqualTo
	+ Print correctly UTF8 characters from configuration backup description
	+ When host name is changed, update /etc/hostname
	+ Proper link to remote in configuration backup page
3.0.19
	+ Removed full restore option for restore-backup tool and
	  EBox:Backup relevant methods
	+ Optimise loading Test::Deep::NoTest to avoid test environment creation
	+ Use EBox::Module::Base::writeConfFileNoCheck to write apache
	  configuration file
	+ Log events after dispatching them in the EventDaemon and catch exception
	  to avoid crashes when mysql is already stopped
	+ Emit events on zentyal start and stop
	+ Refactor some events-related code
	+ Changed MB_widedialog CSS class to use all width available in
	  the screen
	+ Fixed a broken link to SysInfo/Composite/General when activating the
	  WebServer module.
3.0.18
	+ Pass model instance when invoking EBox::Types::Select populate function
	+ Improve dynamic editable property detection for framework types
	+ Override _validateReferer method in Desktop services CGI
	+ Don't abort configuration backup when we get a error retrieving the
	  partition table information
	+ In EBox:Model::Row, refactored elementExists and
	  elementByName to make them to have similiar code structure
	+ Improvement in test help classes and added test fakes for
	  EBox::Model::Manager and EBox::Util::SHMLock
	+ Prevented unuseful warning in
	  EBox::Model::DataTable::setDirectory when the old directory is undef
	+ Fixed unit tests under EBox/Model/t, backup configuration tests and
	  some others
	+ Remove unused method EBox::Auth::alreadyLogged()
	+ Apache::setRestrictedResource updates properly if already exists
	+ Global and Module::Config allow to set redis instance to ease testing
	+ Now EBox::GlobalImpl::lastModificationTime also checks
	  modification time of configuration files
	+ Rows in events models are now synced before running EventDaemon
	+ Better way of checking if event daemon is needed
3.0.17
	+ Allow numeric zero as search filter
	+ When filtering rows don't match agains link urls or hidden values
	+ Avoid CA file check when removing it from Apache module
	+ Silent removeCA and removeInclude exceptions when removing
	  non-existant element
	+ Fixed rollback operation in redis config backend
	+ Desktop services CGI now only returns JSON responses
	+ Log error when dynamic loading a class fails in
	  ConfigureDispatchers model
	+ Update total ticks dynamically in progress indicator if ticks overflow
3.0.16
	+ Fixed regression in boolean in-place edit with Union types
	+ Added some missing timezones to EBox::Types::TimeZone
	+ Add a new method to DBEngine 'checkForColumn' to retrieve columns
	  definition from a given table
	+ Reload models info in model manager if new modules are installed
3.0.15
	+ Make sure that halt/reboot button can be clicked only once
	+ Cleaner way of disabling dependant modules when the parent is disabled,
	  avoiding unnecessary calls to enableService each time the module status
	  page is loaded.
	+ Show confirmation dialog when trying to change host or domain
	  if zentyal-samba is installed and provisioned
	+ Modified data table controller so edit boolean in place reuses
	  the code of regular edits, avoiding getting incorrect read-only
	  values from cache
3.0.14
	+ Allow search filters with a leading '*'
	+ Better error reporting when choosing a bad search filter
	+ External exceptions from _print method are caught correctly in CGIs
	+ EBox::CGI::run now supports correct handling of APR::Error
	+ Fixed dashboard check updates ajax requests in Chrome
	+ Fixed errors with zero digits components in time type
3.0.13
	+ Better warning if size file is missing in a backup when
	  restoring it
	+ Fixed table cache behaviour on cache miss in logs module
	+ Fix wrong button label when deleting rows in 'datainuse' template
	+ Removed unused method EBox::Model::DataTable::_tailoredOrder
	+ Added force default mode and permission to writeConfFileNoCheck(),
	  writeFile() and derivatives
	+ Fixed bug in EBox:::Logs::CGI::Index with internationalized
	  parameter names
	+ DataTables with sortedBy are now orderer alphabetically with
	  proper case treatment
	+ Display messages in model even when there are not elements and
	  table body is not shown
3.0.12
	+ Improve change-hostname script, delete all references to current name
	+ Faster dashboard loading with asynchronous check of software updates
	+ Workaround for when the progress id parameter has been lost
	+ Fixed problems calling upstart coomands from cron jobs with wrong PATH
	+ Decode CGI unsafeParams as utf8
	+ Avoid double encoding when printing JSON response in EBox::CGI::Base
	+ Remove warning in EBox::Menu::Folder when currentfolder is not defined
	+ Removed unnecesary and misleading method new from EBox::Auth package
3.0.11
	+ Avoid flickering loading pages when switching between menu entries
	+ Incorrect regular expression in logs search page are correctly handled
	+ Fix input badly hidden in the logs screen
	+ reloadTable from DataTable now remove cached fields as well
3.0.10
	+ Fixed unsafe characters error when getting title of progress
	  indicator in progress dialog
	+ Added use utf8 to dashboard template to fix look of closable messages
3.0.9
	+ Adapted file downloads to the new utf8 fixes
	+ Write backup files in raw mode to avoid utf8 problems
	+ Print always utf8 in STDOUT on all CGIs
	+ Decode CGI params of values entered at the interface as utf8
	+ Proper encode/decode of utf8 with also pretty JSON
	+ Fixed utf8 decoding in date shown at dashboard
	+ Removed old workarounds for utf8 problems
	+ Added new recoveryEnabled() helper method to Module::Base
	+ Added recoveryDomainName() method to SyncProvider interface
	+ Restore backup can now install missing modules in Disaster Recovery
	+ Show specific slides when installing a commercial edition
	+ Redirect to proper CGI after login in disaster recovery mode
	+ Removed old debconf workaround for first stage installation
	+ Log redis start message as debug instead of info to avoid flood
	+ Use unsafeParam in EBox::CGI::Base::paramsAsHash
	+ EBox::Module::Service does not raise exception and logs
	  nothing when using init.d status
	+ Fixed glitch in backup CGI which sometimes showed
	  the modal dialog with a incorrect template
3.0.8
	+ Use path for default name in SyncFolders::Folder
	+ Do not restrict characters in data table searchs
	+ Fixed automatic bug report regression
	+ Fixed refresh of the table and temporal control states
	  in customActionClicked callback
	+ Modified modalbox-zentyal.js to accept wideDialog parameter
	+ Fixed template method in MultiStateAction to return the default
	  template when it is not any supplied to the object
	+ Fixed sendInPlaceBooleanValue method from table-helper.js; it
	  aborted because bad parameters of Ajax.Updater
	+ Fixed bug that made that the lock was shared between owners
	+ Some fixes in the function to add the rule for desktops services
	  to the firewall
	+ Delete obsolete EBox::CGI::MenuCSS package
3.0.7
	+ Add new EBox::Module::Service::Observer to notify modules about
	  changes in the service status
	+ Administration accounts management reflects the changes in
	  system accounts in ids() or row() method call
	+ Some fixes in the RAID event watcher
	+ foreignModelInstance returns undef if foreignModel is
	  undef. This happens when a module has been uninstalled and it is
	  referenced in other installed module (events)
	+ loggerd shows loaded LogHelpers when in debug mode
	+ Added additional info to events from RAID watcher
	+ Use sudo to remove temporal files/diectories in backup, avoiding
	  permissions errors
	+ Added exception for cloud-prof module to events dependencies
3.0.6
	+ Skip keys deleted in cache in Redis::_keys()
	+ Fixed events modules dependencies to depend on any module which
	  provides watchers or dispatchers
	+ Always call enableActions before enableService when configuring modules
	+ Added needsSaveAfterConfig state to service modules
	+ Better exceptions logging in EBox::CGI::Run
	+ Fixed 'element not exists' error when enabling a log watcher
	+ Scroll up when showing modal dialog
	+ Added fqdnChanged methods to SysInfo::Observer
	+ Fixed SSL configuration conflicts betwen SOAPClient and RESTClient
3.0.5
	+ Template ajax/simpleModalDialog.mas can now accept text
	+ Used poweroff instead of halt to assure that system is powered
	  off after halt
	+ Fixed log audit database insert error when halting or rebooting
	+ Added time-based closable notification messages
	+ Adapted to new EBox::setLocaleEnvironment method
	+ EBox::Type::File now allows ebox user to own files in directories
	  which are not writable by him
	+ Removed cron daily invocation of deprecated report scripts
3.0.4
	+ Added EBox::SyncFolders interface
	+ Fixed invokation of tar for backup of model files
	+ New observer for sysinfo module to notify modules implementing the
	  SysInfo::Observer interface when the host name or host domain is
	  changed by the user, before and after the change takes effect
	+ Stop and start apache after language change to force environment reload
	+ Reload page after language change
	+ EBox::Module::Service::isRunning() skips daemons whose precondition fail
	+ Fixed undefined reference in DataTable controller for log audit
	+ Added and used serviceId field for service certificates
	+ Fixed SQL quoting of column names in unbuffered inserts and consolidation
3.0.3
	+ Fixed bug which prevented highlight of selected item in menu
	+ Fixed base class of event dispatcher to be compatible with the
	  changes dispatcher configuration table
	+ Fixed event daemon to use dumped variables
	+ Fixed need of double-click when closing menu items in some cases
	+ Fixed logs consolidation to avoid high CPU usage
	+ In view log table: correctly align previous and first page buttons
	+ Improve host name and domain validation.
	+ Forbidden the use of a qualified hostname in change hostname form
	+ Update samba hostname-dependent fields when hostname is changed
	+ Confirmation dialog when the local domain is changed and with a
	  warning if local domain which ends in .local
3.0.2
	+ The synchronization of redis cache refuses with log message to set
	  undefined values
	+ Fixed wrong sql statement which cause unwanted logs purge
	+ DataForm does not check for uniqueness of its fields, as it only
	  contains a single row
	+ In ConfigureLogs, restored printable names for log domains
	+ Fixed dashboard update error on modules widget, counter-graph
	  widget and widget without sections
	+ Better way to fix non-root warnings during boot without interfering
	  on manual restart commands in the shell
3.0.1
	+ Properly set default language as the first element of the Select to
	  avoid its loss on the first apache restart
	+ Set milestone to 3.0.X when creating tickets in trac.zentyal.org
	+ Removed forced setting of LANG variables in mod_perl which made progress
	  indicator fail when using any language different to English
	+ Removed some frequent undef warnings
	+ Added executeOnBrothers method to EBox::Model::Component
	+ Fixed repetition of 'add' and 'number change' events in RAID watcher
	+ Fixed incorrect display of edit button in tables without editField action
	+ Cache MySQL password to avoid reading it all the time
	+ Fixed request came from non-root user warnings during boot
	+ Send info event in Runit watcher only if the service was down
	  MAX_DOWN_PERIODS
3.0
	+ Removed beta logo
	+ Set 'firstInstall' flag on modules when installing during initial install
	+ Set 'restoringBackup' flag on modules when restoring backup
	+ Call enableService after initialSetup while restoring backup
	+ Registration link in widget now have appropiate content when either
	  remoteservices or software are not installed
	+ Fixed style for disabled buttons
	+ Composite and DataTable viewers recover from errors in pageTitle method
	+ Fixed intermitent failure in progress when there are no slides
	+ Rollback redis transaction on otherwise instead finally block
	+ Members of the 'admin' group can now login again on Zentyal
	+ Multi-admin management for commercial editions
	+ First and last move row buttons are now disabled instead of hidden
	+ In save changes dialog set focus always in the 'save' button
	+ Fixed i18n problem in some cases where environment variables
	  were different than the selected locale on Zentyal UI, now
	  LANG and LC_MESSAGES are explicitly passed to mod_perl
	+ Reviewed registration strings
	+ Added template attribute to MultiStateAction to provide any kind
	  of HTML to display an action
	+ Changed icon, name and link for Zentyal Remote
	+ Fixed some compatibility issues with Internet Explorer 9
	+ Show warning with Internet Explorer 8 or older
	+ Improved dashboard buttons colors
2.3.24
	+ Do not cache undef values in EBox::Config::Redis::get()
	+ Code fix on subscription retrieval for Updates event
	+ Update validate referer to new Remote Services module API
	+ In-place booleans now properly mark the module as changed
	+ Do not try to read slides if software module is not installed
	+ Fixed wrong call in Events::isEnabledDispatcher()
	+ Updated 'created by' footer
2.3.23
	+ Change the default domain name from 'zentyal.lan' to
	  'zentyal-domain.lan'
	+ Changes in first enable to avoid letting modules unsaved
	+ Type File now accepts spaces in the file name
	+ Added setTimezone method to MyDBEngine
	+ Enable consolidation after reviewing and pruning
	+ Code typo fix in Events::isEnabledWatcher
	+ Remove all report code from core
	+ Move SysInfo report related to remoteservices module
	+ Fixed regression which removed scroll bars from popups
	+ New carousel transition for the installation slides
	+ Added option to not show final notes in progress bar
	+ EBox::Model::Component::modelGetter does not die when trying to
	  get a model for an uninstalled module
	+ Added previous/next buttons to manually switch installation slides
	+ New installation slides format
	+ Added compatibility with MS Internet Explorer >= 8
2.3.22
	+ Changed first installation workflow and wizard infraestructure
	+ Improved firewall icons
	+ Set hover style for configure rules button in firewall
	+ Do not disable InnoDB in mysql if there are other databases
	+ Progress indicator no longer calls showAds if it is undefined
	+ Send cache headers on static files to improve browsing speed
	+ Added foreignNoSyncRows and foreignFilter options to EBox::Types::Select
	+ Improved settings icon
	+ Fixed modalboxes style
	+ Improve host domain validation. Single label domains are not allowed.
2.3.21
	+ Fixes on notifyActions
	+ Check for isDaemonRunning now compatible with asterisk status
	+ Fixed warning call in EBox::Types::HasMany
2.3.20
	+ New look & feel for the web interface
	+ Adjust slides transition timeout during installation
	+ Audit changes table in save changes popup has scroll and better style
	+ Model messages are printed below model title
	+ noDataMsg now allows to add elements if it makes sense
	+ Fixed ajax/form.mas to avoid phantom change button
	+ EBox::Model::Manager::_setupModelDepends uses full paths so the
	  dependecies can discriminate between models with the same name
	+ Default row addition in DataForm does not fires validateTypedRow
	+ Code typo fix in change administration port model
	+ Set only Remote as option to export/import configuration to a
	  remote site
	+ Return undef in HasMany type when a model is not longer
	  available due to being uninstalled
	+ Added onclick atribute to the link.mas template
	+ Fix exception raising when no event component is found
	+ table_ordered.js : more robust trClick event method
	+ Changed dashboard JS which sometimes halted widget updates
	+ Added popup dialogs for import/export configuration
	+ Changes in styles and sizes of the save/revoke dialog
	+ Removed redudant code in ConfigureWatchers::syncRows which made module
	  to have an incorrect modified state
	+ Dont show in bug report removed packages with configuration
	  held as broken packages
	+ DataTable::size() now calls to syncRows()
	+ EBox::Module::Config::set_list quivalent now has the same
	  behaviour than EBox::Module::Config::set
2.3.19
	+ Manually set up models for events to take into account the
	  dynamic models from the log watcher filtering models
	+ Fixed warnings when deleting a row which is referenced in other model
	+ Disable HTML form autocompletion in admin password change model
	+ Fixed incorrect non-editable warnings in change date and time model
	+ Fixed parsing value bug in EBox::Types::Date and EBox::Types::Time
	+ Reworked mdstat parsing, added failure_spare status
	+ Configuration backup implicitly preserves ownership of files
	+ Changes in styles and sizes of the save/revoke dialog
	+ New data form row is copied from default row, avoiding letting hidden
	  fields without its default value and causing missing fields errors
	+ Always fill abstract type with its default value, this avoids
	  errors with hidden fields with default value
	+ Different page to show errors when there are broken software packages
	+ InverseMatchSelect and InverseMatchUnion use 'not' instead of '!' to
	  denote inverse match. This string is configurable with a type argument
	+ Fixed types EBox::Type::InverseMatchSelect and InverseMatchUnion
	+ Fixed bug in DataTable::setTypedRow() which produced an incorrect 'id'
	  row element in DataTable::updateRowNotify()
	+ In tableBody.mas template: decomposed table topToolbar section in methods
	+ Fixed bug in discard changes dialog
	+ Confirmation dialogs now use styled modalboxes
	+ Do not reload page after save changes dialog if operation is successful
	+ Maintenance menu is now kept open when visiting the logs index page
2.3.18
	+ Manual clone of row in DataTable::setTypedRow to avoid segfault
	+ Avoid undef warnings in EBox::Model::DataTable::_find when the
	  element value is undef
	+ Fixed kill of ebox processes during postrm
	+ Set MySQL root password in create-db script and added mysql script
	  to /usr/share/zentyal for easy access to the zentyal database
	+ Increased timeout redirecting to wizards on installation to 5 seconds
	  to avoid problems on some slow or loaded machines
	+ Save changes dialog do not appear if there are no changes
	+ Delete no longer needed duplicated code
	+ Do not go to save changes after a regular package installation
	  they are saved only in the first install
	+ Progress bar in installation refactored
2.3.17
	+ Do not use modal box for save changes during installation
	+ Hidden fields in DataTables are no longer considered compulsory
	+ Select type has now its own viewer that allows use of filter function
	+ User is now enabled together with the rest of modules on first install
2.3.16
	+ Fix 'oldRow' parameter in UpdatedRowNotify
	+ Use Clone::Fast instead of Clone
	+ Modal dialog for the save and discard changes operations
	+ Use a different lock file for the usercorner redis
	+ Improved look of tables when checkAll controls are present
	+ Better icons for clone action
	+ Added confirmation dialog feature to models; added confirmation
	  dialog to change hostname model
	+ Dynamic default values are now properly updated when adding a row
	+ Kill processes owned by the ebox user before trying to delete it
	+ Do not use sudo to call status command at EBox::Service::running
	+ Fixed regression setting default CSS class in notes
2.3.15
	+ Added missing call to updateRowNotify in DataForms
	+ Fixed silent error in EBox::Types::File templates for non-readable
	  by ebox files
	+ Use pkill instead of killall in postinst
	+ Use unset instead of delete_dir when removing rows
	+ Do not set order list for DataForms
	+ Only try to clean tmp dir on global system start
2.3.14
	+ Error message for failure in package cache creation
	+ Fixed regression when showing a data table in a modal view
	+ Do not do a redis transaction for network module init actions
	+ Fixed EBox::Module::Config::st_unset()
	+ Allowed error class in msg template
2.3.13
	+ Fixed problems in EventDaemon with JSON and blessed references
	+ More crashes avoided when watchers or dispatchers doesn't exist
	+ Proper RAID watcher reimplementation using the new state API
	+ EBox::Config::Redis singleton has now a instance() method instead of new()
	+ Deleted wrong use in ForcePurge model
2.3.12
	+ Fixed problem with watchers and dispatchers after a module deletion
	+ Fixed EBox::Model::DataTable::_checkFieldIsUnique, it failed when the
	  printableValue of the element was different to its value
	+ Fixed separation between Add table link and table body
	+ Adaptation of EventDaemon to model and field changes
	+ Disabled logs consolidation on purge until it is reworked, fixed
	  missing use in purge logs model
	+ Fixed Componet::parentRow, it not longer tries to get a row with
	  undefined id
	+ Fix typo in ConfigureLogs model
	+ Mark files for removing before deleting the row from backend in
	  removeRow
	+ The Includes directives are set just for the main virtual host
	+ Fixed EventDaemon crash
2.3.11
	+ Mark files for removing before deleting the row from backend in removeRow
	+ Dashboard widgets now always read the information from RO
	+ Enable actions are now executed before enableService()
	+ Fixed regression which prevented update of the administration service
	  port when it was changed in the interface
	+ New EBox::Model::Composite::componentNames() for dynamic composites
	+ Remove _exposedMethods() feature to reduce use of AUTOLOAD
	+ Removed any message set in the model in syncRows method
	+ Added global() method to modules and components to get a coherent
	  read-write or read-only instance depending on the context
	+ Removed Model::Report and Composite::Report namespaces to simplify model
	  management and specification
	+ New redis key naming, with $mod/conf/*, $mod/state and $mod/ro/* replacing
	  /ebox/modules/$mod/*, /ebox/state/$mod/* and /ebox-ro/modules/$mod/*
	+ Removed unnecessary parentComposite methods in EBox::Model::Component
	+ Only mark modules as changed when data has really changed
	+ EBox::Global::modChange() throws exception if instance is readonly
	+ New get_state() and set_state() methods, st_* methods are kept for
	  backwards compatibility, but they are deprecated
	+ Simplified events module internals with Watcher and Dispatcher providers
	+ Model Manager is now able to properly manage read-only instances
	+ Composites can now use parentModule() like Models
	+ Renamed old EBox::GConfModule to EBox::Module::Config
	+ Unified model and composite management in the new EBox::Model::Manager
	+ Model and composites are loaded on demand to reduce memory consumption
	+ Model and composite information is now stored in .yaml schemas
	+ ModelProvider and CompositeProvider are no longer necessary
	+ Simplified DataForm using more code from DataTable
	+ Adapted RAID and restrictedResources() to the new JSON objects in redis
	+ Remove unused override modifications code
	+ Added /usr/share/zentyal/redis-cli wrapper for low-level debugging
	+ Use simpler "key: value" format for dumps instead of YAML
	+ Row id prefixes are now better chosen to avoid confusion
	+ Use JSON instead of list and hash redis types (some operations,
	  specially on lists, are up to 50% faster and caching is much simpler)
	+ Store rows as hashes instead of separated keys
	+ Remove deprecated all_dirs and all_entries methods
	+ Remove obsolete EBox::Order package
	+ Remove no longer needed redis directory tree sets
	+ Fixed isEqualTo() method on EBox::Types::Time
	+ EBox::Types::Abstract now provides default implementations of fields(),
	  _storeInGConf() and _restoreFromHash() using the new _attrs() method
	+ Remove indexes on DataTables to reduce complexity, no longer needed
	+ Simplified ProgressIndicator implementation using shared memory
	+ New EBox::Util::SHMLock package
	+ Implemented transactions for redis operations
	+ Replace old MVC cache system with a new low-level redis one
	+ Delete no longer necessary regen-redis-db tool
	+ Added new checkAll property to DataTable description to allow
	  multiple check/uncheck of boolean columns
2.3.10
	+ Added Desktop::ServiceProvider to allow modules to implement
	  requests from Zentyal desktop
	+ Added VirtualHost to manage desktop requests to Zentyal server
	+ Fix EventDaemon in the transition to MySQL
	+ Send EventDaemon errors to new rotated log file /var/log/zentyal/events.err
	+ Send an event to Zentyal Cloud when the updates are up-to-date
	+ Send an info event when modules come back to running
	+ Include additional info for current event watchers
	+ Fixed RAID report for some cases of spare devices and bitmaps
	+ Fixed log purge, SQL call must be a statement not a query
	+ Fixed regex syntax in user log queries
	+ Added missing "use Filesys::Df" to SysInfo
	+ Disabled consolidation by default until is fixed or reimplemented
	+ Fixed regresion in full log page for events
	+ Added clone action to data tables
	+ Fixed regression in modal popup when showing element table
	+ Added new type EBox::Types::KrbRealm
	+ Fix broken packages when dist-upgrading from old versions: stop ebox
	  owned processes before changing home directory
	+ Log the start and finish of start/stop modules actions
	+ Added usesPort() method to apache module
2.3.9
	+ Enable SSLInsecureRenegotiation to avoid master -> slave SOAP handsake
	  problems
	+ Added validateRowRemoval method to EBox::Model::DataTable
	+ Use rm -rf instead of remove_tree to avoid chdir permission problems
	+ Avoid problems restarting apache when .pid file does not exist
	+ Do not use graceful on apache to allow proper change of listen port
	+ Simplified apache restart mechanism and avoid some problems
2.3.8
	+ Create tables using MyISAM engine by default
	+ Delete obsolete 'admin' table
2.3.7
	+ Fixed printableName for apache module and remove entry in status widget
	+ Merged tableBodyWithoutActions.mas into tableBody.mas
	+ Removed tableBodyWithoutEdit.mas because it is no longer used
	+ Better form validation message when there are no ids for
	  foreign rows in select control with add new popup
	+ Fixed branding of RSS channel items
	+ Fixed destination path when copying zentyal.cnf to /etc/mysql/conf.d
	+ Packaging fixes for precise
2.3.6
	+ Switch from CGIs to models in System -> General
	+ New value() and setValue() methods in DataForm::setValue() for cleaner
	  code avoiding use of AUTOLOAD
	+ Added new EBox::Types::Time, EBox::Types::Date and EBox::Types::TimeZone
	+ Added new attribute 'enabled' to the Action and MultiStateAction types
	  to allow disabling an action. Accepts a scalar or a CODE ref
	+ The 'defaultValue' parameter of the types now accept a CODE ref that
	  returns the default value.
2.3.5
	+ Added force parameter in validateTypedRow
	+ Fixed 'hidden' on types when using method references
	+ Removed some console problematic characters from Util::Random::generate
	+ Added methods to manage apache CA certificates
	+ Use IO::Socket::SSL for SOAPClient connections
	+ Removed apache rewrite from old slaves implementation
	+ Do not show RSS image if custom_prefix defined
2.3.4
	+ Avoid 'negative radius' error in DiskUsage chart
	+ Fixed call to partitionFileSystems in EBox::SysInfo::logReportInfo
	+ Log audit does not ignore fields which their values could be interpreted
	  as boolean false
	+ Avoid ebox.cgi failure when showing certain strings in the error template
	+ Do not calculate md5 digests if override_user_modification is enabled
	+ Clean /var/lib/zentyal/tmp on boot
	+ Stop apache gracefully and delete unused code in Apache.pm
	+ Cache contents of module.yaml files in Global
2.3.3
	+ The editable attribute of the types now accept a reference to a function
	  to dinamically enable or disable the field.
	+ In progress bar CGIs AJAX call checks the availability of the
	  next page before loading it
	+ Replaced community logo
	+ Adapted messages in the UI for new editions
	+ Changed cookie name to remove forbidden characters to avoid
	  incompatibilities with some applications
	+ Added methods to enable/disable restart triggers
2.3.2
	+ Fixed redis unix socket permissions problem with usercorner
	+ Get row ids without safe characters checking
	+ Added EBox::Util::Random as random string generator
	+ Set log level to debug when cannot compute md5 for a nonexistent file
	+ Filtering in tables is now case insensitive
	+ ProgressIndicator no longer leaves zombie processes in the system
	+ Implemented mysqldump for logs database
	+ Remove zentyal-events cron script which should not be longer necessary
	+ Bugfix: set executable permissions to cron scripts and example hooks
	+ Added a global method to retrieve installed server edition
	+ Log also duration and compMessage to events.log
2.3.1
	+ Updated Standards-Version to 3.9.2
	+ Fixed JS client side table sorting issue due to Prototype
	  library upgrade
	+ Disable InnoDB by default to reduce memory consumption of MySQL
	+ Now events are logged in a new file (events.log) in a more
	  human-readable format
	+ Added legend to DataTables with custom actions
	+ Changed JS to allow the restore of the action cell when a delete
	  action fails
	+ Set milestone to 3.0 when creating bug reports in the trac
	+ Avoid temporal modelInstance errors when adding or removing
	  modules with LogWatchers or LogDispatcher
	+ Unallow administration port change when the port is in use
2.3
	+ Do not launch a passwordless redis instance during first install
	+ New 'types' field in LogObserver and storers/acquirers to store special
	  types like IPs or MACs in an space-efficient way
	+ Use MySQL for the logs database instead of PostgreSQL
	+ Bugfix: logs database is now properly recreated after purge & install
	+ Avoid use of AUTOLOAD to execute redis commands, improves performance
	+ Use UNIX socket to connect to redis for better performance and
	  update default redis 2.2 settings
	+ Use "sudo" group instead of "admin" one for the UI access control
	+ Added EBox::Module::Base::version() to get package version
	+ Fixed problem in consalidation report when accumulating results
	  from queries having a "group by table.field"
	+ Added missing US and Etc zones in timezone selector
	+ Replaced autotools with zbuildtools
	+ Refuse to restore configuration backup from version lesser than
	  2.1 unless forced
	+ Do not retrieve format.js in every graph to improve performance
	+ The purge-module scripts are always managed as root user
	+ New grep-redis tool to search for patterns in redis keys or
	  values
	+ Use partitionFileSystems method from EBox::FileSystem
2.2.4
	+ New internal 'call' command in Zentyal shell to 'auto-use' the module
	+ Zentyal shell now can execute commandline arguments
	+ Bugfix: EBox::Types::IPAddr::isEqualTo allows to change netmask now
	+ Removed some undefined concatenation and compare warnings in error.log
	+ Ignore check operation in RAID event watcher
	+ Skip IP addresses ending in .0 in EBox::Types::IPRange::addresses()
	+ Do not store in redis trailing dots in Host and DomainName types
	+ Added internal command to instance models and other improvements in shell
	+ Now the whole /etc/zentyal directory is backed up and a copy of the
	  previous contents is stored at /var/backups before restoring
	+ Removing a module with a LogWatcher no longer breaks the LogWatcher
	  Configuration page anymore
	+ Fixed error in change-hostname script it does not longer match substrings
	+ Bugfix: Show breadcrumbs even from models which live in a
	  composite
	+ HTTPLink now returns empty string if no HTTPUrlView is defined
	  in DataTable class
	+ Added mising use sentence in EBox::Event::Watcher::Base
2.2.3
	+ Bugfix: Avoid url rewrite to ebox.cgi when requesting to /slave
	+ Fixed logrotate configuration
	+ More resilient way to handle with missing indexes in _find
	+ Added more informative text when mispelling methods whose prefix
	  is an AUTOLOAD action
	+ A more resilient solution to load events components in EventDaemon
	+ Added one and two years to the purge logs periods
	+ Fixed downloads from EBox::Type::File
2.2.2
	+ Revert cookie name change to avoid session loss in upgrades
	+ Do not try to change owner before user ebox is created
2.2.1
	+ Removed obsolete references to /zentyal URL
	+ Create configuration backup directories on install to avoid warnings
	  accessing the samba share when there are no backups
	+ Log result of save changes, either successful or with warnings
	+ Changed cookie name to remove forbidden characters to avoid
	  incompatibilities with some applications
	+ Removed duplicated and incorrect auding logging for password change
	+ Fixed some non-translatable strings
	+ Create automatic bug reports under 2.2.X milestone instead of 2.2
	+ Fixed bug changing background color on selected software packages
2.1.34
	+ Volatile types called password are now also masked in audit log
	+ Adjust padding for module descriptions in basic software view
	+ Removed beta icon
2.1.33
	+ Fixed modal add problems when using unique option on the type
	+ Fixed error management in the first screen of modal add
	+ Unify software selection and progress colors in CSS
	+ Set proper message type in Configure Events model
	+ Fixed error checking permanentMessage types in templates/msg.mas
2.1.32
	+ Added progress bar colors to theme definition
	+ Remove no longer correct UTF8 decode in ProgressIndicator
	+ Fixed UTF8 double-encoding on unexpected error CGI
	+ Reviewed some subscription strings
	+ Always fork before apache restart to avoid port change problems
	+ Stop modules in the correct order (inverse dependencies order)
	+ Better logging of failed modules on restore
2.1.31
	+ Do not start managed daemons on boot if the module is disabled
	+ Better message on redis error
	+ Watch for dependencies before automatic enable of modules on first install
2.1.30
	+ Removed obsolete /ebox URL from RSS link
	+ Changed methods related with extra backup data in modules logs
	  to play along with changes in ebackup module
	+ Set a user for remote access for audit reasons
	+ Detect session loss on AJAX requests
2.1.29
	+ Startup does not fail if SIGPIPE received
2.1.28
	+ Added code to mitigate false positives on module existence
	+ Avoid error in logs full summary due to incorrect syntax in template
	+ Allow unsafe chars in EBox::Types::File to avoid problems in some browsers
	+ Reviewed some subscription strings
	+ Warning about language-packs installed works again after Global changes
	+ Show n components update when only zentyal packages are left to
	  upgrade in the system widget
	+ Do not show debconf warning when installing packages
	+ EBox::Types::IPAddr (and IPNetwork) now works with defaultValue
	+ Allow to hide menu items, separators and dashboard widgets via conf keys
2.1.27
	+ Do not create tables during Disaster Recovery installation
	+ Added new EBox::Util::Debconf::value to get debconf values
	+ DataTable controller does no longer try to get a deleted row
	  for gather elements values for audit log
	+ Check if Updates watcher can be enabled if the subscription
	  level is yet unknown
2.1.26
	+ Detection of broken packages works again after proper deletion
	  of dpkg_running file
	+ Keep first install redis server running until trigger
	+ Unified module restart for package trigger and init.d
	+ Use restart-trigger script in postinst for faster daemons restarting
	+ System -> Halt/Reboot works again after regression in 2.1.25
	+ Added framework to show warning messages after save changes
	+ Change caption of remote services link to Zentyal Cloud
	+ Do not show Cloud link if hide_cloud_link config key is defined
	+ Added widget_ignore_updates key to hide updates in the dashboard
	+ Differentiate ads from notes
	+ Allow custom message type on permanentMessage
	+ Only allow custom themes signed by Zentyal
	+ Removed /zentyal prefix from URLs
	+ Caps lock detection on login page now works again
	+ Added HiddenIfNotAble property to event watchers to be hidden if
	  it is unabled to monitor the event
	+ Dashboard values can be now error and good as well
	+ Include a new software updates widget
	+ Include a new alert for basic subscriptions informing about
	  software updates
	+ Add update-notifier-common to dependencies
	+ EBox::DataTable::enabledRows returns rows in proper order
	+ Use custom ads when available
	+ Disable bug report when hide_bug_report defined on theme
2.1.25
	+ Do not show disabled module warnings in usercorner
	+ Mask passwords and unify boolean values in audit log
	+ Do not override type attribute for EBox::Types::Text subtypes
	+ Corrected installation finished message after first install
	+ Added new disableAutocomplete attribute on DataTables
	+ Optional values can be unset
	+ Minor improvements on nmap scan
2.1.24
	+ Do not try to generate config for unconfigured services
	+ Remove unnecessary redis call getting _serviceConfigured value
	+ Safer sizes for audit log fields
	+ Fix non-translatable "show help" string
	+ Allow links to first install wizard showing a desired page
	+ Fixed bug in disk usage when we have both values greater and
	  lower than 1024 MB
	+ Always return a number in EBox::AuditLogging::isEnabled to avoid
	  issues when returning the module status
	+ Added noDataMsg attribute on DataTable to show a message when
	  there are no rows
2.1.23
	+ Removed some warnings during consolidation process
	+ Depend on libterm-readline-gnu-perl for history support in shells
	+ Fixed error trying to change the admin port with NTP enabled
	+ Fixed breadcrumb destination for full log query page
	+ Use printableActionName in DataTable setter
2.1.22
	+ Fixed parentRow method in EBox::Types::Row
	+ Added new optionalLabel flag to EBox::Types::Abstract to avoid
	  show the label on non-optional values that need to be set as
	  optional when using show/hide viewCustomizers
	+ Added initHTMLStateOrder to View::Customizer to avoid incorrect
	  initial states
	+ Improved exceptions info in CGIs to help bug reporting
	+ Do not show customActions when editing row on DataTables
2.1.21
	+ Fixed bug printing traces at Global.pm
	+ Check new dump_exceptions confkey instead of the debug one in CGIs
	+ Explicit conversion to int those values stored in our database
	  for correct dumping in reporting
	+ Quote values in update overwrite while consolidating for reporting
2.1.20
	+ Fixed regression in edition in place of booleans
	+ Better default balance of the dashboard based on the size of the widgets
	+ Added defaultSelectedType argument to PortRange
2.1.19
	+ Disable KeepAlive as it seems to give performance problems with Firefox
	  and set MaxClients value back to 1 in apache.conf
	+ Throw exceptions when calling methods not aplicable to RO instances
	+ Fixed problems when mixing read/write and read-only instances
	+ Date/Time and Timezone moved from NTP to core under System -> General
	+ Do not instance hidden widgets to improve dashboard performance
	+ New command shell with Zentyal environment at /usr/share/zentyal/shell
	+ Show warning when a language-pack is not installed
	+ Removed unnecessary dump/load operations to .bak yaml files
	+ AuditLogging and Logs constructor now receive the 'ro' parameter
	+ Do not show Audit Logging in Module Status widget
2.1.18
	+ New unificated zentyal-core.logrotate for all the internal logs
	+ Added forceEnabled option for logHelpers
	+ Moved carousel.js to wizard template
	+ Add ordering option to wizard pages
	+ Fixed cmp and isEqualTo methods for EBox::Types::IPAddr
	+ Fixed wrong Mb unit labels in Disk Usage and use GB when > 1024 MB
	+ Now global-action script can be called without progress indicator
	+ Fixed EBox::Types::File JavaScript setter code
	+ Added support for "Add new..." modal boxes in foreign selectors
	+ Each module can have now its customized purge-module script
	  that will be executed after the package is removed
	+ Added Administration Audit Logging to log sessions, configuration
	  changes, and show pending actions in save changes confirmation
	+ User name is stored in session
	+ Remove deprecated extendedRestore from the old Full Backup
2.1.17
	+ Fixed RAID event crash
	+ Added warning on models and composites when the module is disabled
	+ Fixed login page style with some languages
	+ Login page template can now be reused accepting title as parameter
	+ EBox::Types::File does not write on redis when it fails to
	  move the fail to its final destination
	+ Added quote column option for periodic log consolidation and
	  report consolidation
	+ Added exclude module option to backup restore
2.1.16
	+ Do not show incompatible navigator warning on Google Chrome
	+ Fixed syncRows override detection on DataTable find
	+ clean-conf script now deletes also state data
	+ Avoid 'undefined' message in selectors
2.1.15
	+ Move Disk Usage and RAID to the new Maintenance menu
	+ Always call syncRows on find (avoid data inconsistencies)
	+ Filename when downloading a conf backup now contains hostname
	+ Fixed bug in RAID template
	+ Set proper menu order in System menu (fixes NTP position)
	+ Fixed regresion in page size selector on DataTables
	+ Fixed legend style in Import/Export Configuration
2.1.14
	+ Fixed regresion with double quotes in HTML templates
	+ Fixed problems with libredis-perl version dependency
	+ Adding new apparmor profile management
2.1.13
	+ Better control of errors when saving changes
	+ Elements of Union type can be hidden
	+ Model elements can be hidden only in the viewer or the setter
	+ HTML attributtes are double-quoted
	+ Models can have sections of items
	+ Password view modified to show the confirmation field
	+ New multiselect type
	+ Redis backend now throws different kind of exceptions
2.1.12
	+ Revert no longer necessary parents workaround
	+ Hide action on viewCustomizer works now on DataTables
2.1.11
	+ Fixed bug which setted bad directory to models in tab view
	+ Union type: Use selected subtype on trailingText property if the
	  major type does not have the property
	+ Raise MaxClients to 2 to prevent apache slowness
2.1.10
	+ Security [ZSN-2-1]: Avoid XSS in process list widget
2.1.9
	+ Do not try to initialize redis client before EBox::init()
	+ Safer way to delete rows, deleting its id reference first
	+ Delete no longer needed workaround for gconf with "removed" attribute
	+ Fixed regression in port range setter
2.1.8
	+ Fixed regression in menu search
	+ Fixed missing messages of multi state actions
	+ Help toggler is shown if needed when dynamic content is received
	+ Fixed issue when disabling several actions at once in a data table view
	+ All the custom actions are disabled when one is clicked
	+ Submit wizard pages asynchronously and show loading indicator
	+ Added carousel.js for slide effects
2.1.7
	+ Fixed issues with wrong html attributes quotation
	+ Bugfix: volatile types can now calculate their value using other
	  the value from other elements in the row no matter their position
2.1.6
	+ Attach software.log to bug report if there are broken packages
	+ Added keyGenerator option to report queries
	+ Tuned apache conf to provide a better user experience
	+ Actions click handlers can contain custom javascript
	+ Restore configuration with force dependencies option continues
	  when modules referenced in the backup are not present
	+ Added new MultiStateAction type
2.1.5
	+ Avoid problems getting parent if the manager is uninitialized
	+ Rename some icon files with wrong extension
	+ Remove wrong optional attribute for read-only fields in Events
	+ Renamed all /EBox/ CGI URLs to /SysInfo/ for menu folder coherency
	+ Added support for custom actions in DataTables
	+ Replaced Halt/Reboot CGI with a model
	+ Message classes can be set from models
	+ Fixed error in Jabber dispatcher
	+ Show module name properly in log when restart from the dashboard fails
	+ Avoid warning when looking for inexistent PID in pidFileRunning
2.1.4
	+ Changed Component's parent/child relationships implementation
	+ Fixed WikiFormat on automatic bug report tickets
	+ Do not show available community version in Dashboard with QA
 	  updates
2.1.3
	+ Fall back to readonly data in config backup if there are unsaved changes
	+ Allow to automatically send a report in the unexpected error page
	+ Logs and Events are now submenus of the new Maintenance menu
	+ Configuration Report option is now present on the Import/Export section
	+ Require save changes operation after changing the language
	+ Added support for URL aliases via schemas/urls/*.urls files
	+ Allow to sort submenu items via 'order' attribute
	+ Automatically save changes after syncRows is called and mark the module
	  mark the module as unchanged unless it was previously changed
	+ Removed unnecessary ConfigureEvents composite
	+ Removed unnecessary code from syncRows in logs and events
	+ Restore configuration is safer when restoring /etc/zentyal files
	+ Fixed unescaped characters when showing an exception
	+ Fixed nested error page on AJAX requests
	+ Adapted dumpBackupExtraData to new expected return value
	+ Report remoteservices, when required, a change in administration
	  port
	+ Added continueOnModuleFail mode to configuration restore
	+ Fixed Firefox 4 issue when downloading backups
	+ Show scroll when needed in stacktraces (error page)
	+ More informative error messages when trying to restart locked modules
	  from the dashboard
	+ Creation of plpgsql language moved from EBox::Logs::initialSetup
	  to create-db script
	+ Redis backend now throws different kind of exceptions
	+ Avoid unnecesary warnings about PIDs
	+ Update Jabber dispatcher to use Net::XMPP with some refactoring
	+ Save changes messages are correctly shown with international charsets
	+ Support for bitmap option in RAID report
	+ Retry multiInsert line by line if there are encoding errors
	+ Adapted to new location of partitionsFileSystems in EBox::FileSystem
	+ Event messages are cleaned of null characters and truncated
	  before inserting in the database when is necessary
	+ Improve message for "Free storage space" event and send an info
	  message when a given partition is not full anymore
	+ Event messages now can contain newline characters
	+ Objects of select type are compared also by context
	+ Remove cache from optionsFromForeignModel since it produces
	  problems and it is useless
	+ Set title with server name if the server is subscribed
	+ Fix title HTML tag in views for Models and Composites
	+ Added lastEventsReport to be queried by remoteservices module
	+ Added EBox::Types::HTML type
	+ Added missing manage-logs script to the package
	+ Fixed problems with show/hide help switch and dynamic content
	+ Menus with subitems are now kept unfolded until a section on a
	  different menu is accessed
	+ Sliced restore mode fails correctly when schema file is missing,
	  added option to force restore without schema file
	+ Purge conf now purges the state keys as well
	+ Added EBox::Types::IPRange
2.1.2
	+ Now a menu folder can be closed clicking on it while is open
	+ Bugfix: cron scripts are renamed and no longer ignored by run-parts
	+ Added new EBox::Util::Nmap class implementing a nmap wrapper
2.1.1
	+ Fixed incoherency problems with 'on' and '1' in boolean indexes
	+ Move cron scripts from debian packaging to src/scripts/cron
	+ Trigger restart of logs and events when upgrading zentyal-core
	  without any other modules
	+ Don't restart apache twice when upgrading together with more modules
	+ Fixed params validation issues in addRow
2.1
	+ Replace YAML::Tiny with libyaml written in C through YAML::XS wrapper
	+ Minor bugfix: filter invalid '_' param added by Webkit-based browser
	  on EBox::CGI::Base::params() instead of _validateParams(), avoids
	  warning in zentyal.log when enabling modules
	+ All CGI urls renamed from /ebox to /zentyal
	+ New first() and deleteFirst() methods in EBox::Global to check
	  existence and delete the /var/lib/zentyal/.first file
	+ PO files are now included in the language-pack-zentyal-* packages
	+ Migrations are now always located under /usr/share/$package/migration
	  this change only affects to the events and logs migrations
	+ Delete no longer used domain and translationDomain methods/attributes
	+ Unified src/libexec and tools in the new src/scripts directory
	+ Remove the ebox- prefix on all the names of the /usr/share scripts
	+ New EBox::Util::SQL package with helpers to create and drop tables
	  from initial-setup and purge-module for each module
	+ Always drop tables when purging a package
	+ Delete 'ebox' user when purging zentyal-core
	+ Moved all SQL schemas from tools/sqllogs to schemas/sql
	+ SQL time-period tables are now located under schemas/sql/period
	+ Old ebox-clean-gconf renamed to /usr/share/zentyal/clean-conf and
	  ebox-unconfigure-module is now /usr/share/zentyal/unconfigure-module
	+ Added default implementation for enableActions, executing
	  /usr/share/zentyal-$modulename/enable-module if exists
	+ Optimization: Do not check if a row is unique if any field is unique
	+ Never call syncRows on read-only instances
	+ Big performance improvements using hashes and sets in redis
	  database to avoid calls to the keys command
	+ Delete useless calls to exists in EBox::Config::Redis
	+ New regen-redis-db tool to recreate the directory structure
	+ Renamed /etc/cron.hourly/90manageEBoxLogs to 90zentyal-manage-logs
	  and moved the actual code to /usr/share/zentyal/manage-logs
	+ Move /usr/share/ebox/zentyal-redisvi to /usr/share/zentyal/redisvi
	+ New /usr/share/zentyal/initial-setup script for modules postinst
	+ New /usr/share/zentyal/purge-module script for modules postrm
	+ Removed obsolete logs and events migrations
	+ Create plpgsql is now done on EBox::Logs::initialSetup
	+ Replace old ebox-migrate script with EBox::Module::Base::migrate
	+ Rotate duplicity-debug.log log if exists
	+ Bug fix: Port selected during installation is correctly saved
	+ Zentyal web UI is restarted if their dependencies are upgraded
	+ Bug fix: Logs don't include unrelated information now
	+ Add total in disk_usage report
	+ Bugfix: Events report by source now works again
	+ Do not include info messages in the events report
	+ Services event is triggered only after five failed checkings
	+ Do not add redundant includedir lines to /etc/sudoers
	+ Fixed encoding for strings read from redis server
	+ Support for redis-server 2.0 configuration
	+ Move core templates to /usr/share/zentyal/stubs/core
	+ Old /etc/ebox directory replaced with the new /etc/zentyal with
	  renamed core.conf, logs.conf and events.conf files
	+ Fixed broken link to alerts list
2.0.15
	+ Do not check the existence of cloud-prof package during the
	  restore since it is possible not to be installed while disaster
	  recovery process is done
	+ Renamed /etc/init.d/ebox to /etc/init.d/zentyal
	+ Use new zentyal-* package names
	+ Don't check .yaml existence for core modules
2.0.14
	+ Added compMessage in some events to distinguish among events if
	  required
	+ Make source in events non i18n
	+ After restore, set all the restored modules as changed
	+ Added module pre-checks for configuration backup
2.0.13
	+ Fixed dashboard graphs refresh
	+ Fixed module existence check when dpkg is running
	+ Fix typo in sudoers creation to make remote support work again
2.0.12
	+ Include status of packages in the downloadable bug report
	+ Bugfix: Avoid possible problems deleting redis.first file if not exist
2.0.11
	+ New methods entry_exists and st_entry_exists in config backend
2.0.10
	+ Now redis backend returns undef on get for undefined values
	+ Allow custom mason templates under /etc/ebox/stubs
	+ Better checks before restoring a configuration backup with
	  a set of modules different than the installed one
	+ Wait for 10 seconds to the child process when destroying the
	  progress indicator to avoid zombie processes
	+ Caught SIGPIPE when trying to contact Redis server and the
	  socket was already closed
	+ Do not stop redis server when restarting apache but only when
	  the service is asked to stop
	+ Improvements in import/export configuration (know before as
	  configuration backup)
	+ Improvements in ProgressIndicator
	+ Better behaviour of read-only rows with up/down arrows
	+ Added support for printableActionName in DataTable's
	+ Added information about automatic configuration backup
	+ Removed warning on non existent file digest
	+ Safer way to check if core modules exist during installation
2.0.9
	+ Treat wrong installed packages as not-existent modules
	+ Added a warning in dashboard informing about broken packages
	+ File sharing and mailfilter log event watchers works again since
	  it is managed several log tables per module
2.0.8
	+ Replaced zentyal-conf script with the more powerful zentyal-redisvi
	+ Set always the same default order for dashboard widgets
	+ Added help message to the configure widgets dialog
	+ Check for undefined values in logs consolidation
	+ Now dashboard notifies fails when restarting a service
	+ Fixed bug with some special characters in dashboard
	+ Fixed bug with some special characters in disk usage graph
2.0.7
	+ Pre-installation includes sudoers.d into sudoers file if it's not yet
	  installed
	+ Install apache-prefork instead of worker by default
	+ Rename service certificate to Zentyal Administration Web Server
2.0.6
	+ Use mod dependencies as default restore dependencies
	+ Fixed dependencies in events module
	+ Increased recursive dependency threshold to avoid
	  backup restoration problems
2.0.5
	+ Removed deprecated "Full backup" option from configuration backup
	+ Bugfix: SCP method works again after addition of SlicedBackup
	+ Added option in 90eboxpglogger.conf to disable logs consolidation
2.0.4
	+ Removed useless gconf backup during upgrade
	+ Fixed postinstall script problems during upgrade
2.0.3
	+ Added support for the sliced backup of the DB
	+ Hostname change is now visible in the form before saving changes
	+ Fixed config backend problems with _fileList call
	+ Added new bootDepends method to customize daemons boot order
	+ Added permanent message property to Composite
	+ Bugfix: Minor aesthetic fix in horizontal menu
	+ Bugfix: Disk usage is now reported in expected bytes
	+ Bugfix: Event dispatcher is not disabled when it is impossible
	  for it to dispatch the message
2.0.2
	+ Better message for the service status event
	+ Fixed modules configuration purge script
	+ Block enable module button after first click
	+ Avoid division by zero in progress indicator when total ticks is
	  zero
	+ Removed warning during postinst
	+ Added new subscription messages in logs, events and backup
2.0.1
	+ Bugfix: Login from Zentyal Cloud is passwordless again
	+ Some defensive code for the synchronization in Events models
	+ Bugfix: add EBox::Config::Redis::get to fetch scalar or list
	  values. Make GConfModule use it to avoid issues with directories
	  that have both sort of values.
1.5.14
	+ Fixed redis bug with dir keys prefix
	+ Improved login page style
	+ New login method using PAM instead of password file
	+ Allow to change admin passwords under System->General
	+ Avoid auto submit wizard forms
	+ Wizard skip buttons always available
	+ Rebranded post-installation questions
	+ Added zentyal-conf script to get/set redis config keys
1.5.13
	+ Added transition effect on first install slides
	+ Zentyal rebrand
	+ Added web page favicon
	+ Fixed already seen wizards apparition
	+ Fixed ro module creation with redis backend
	+ Use mason for links widgets
	+ Use new domain to official strings for subscriptions
1.5.12
	+ Added option to change hostname under System->General
	+ Show option "return to dashboard" when save changes fails.
1.5.11
	+ Added more tries on redis reconnection
	+ Fixed user corner access problems with redis server
	+ writeFile* methods reorganized
	+ Added cron as dependency as cron.hourly was never executed with anacron
	+ Improvements in consolidation of data for reports
1.5.10
	+ Fixed gconf to redis conversion for boolean values
1.5.9
	+ Improved migrations speed using the same perl interpreter
	+ Redis as configuration backend (instead of gconf)
	+ Improved error messages in ebox-software
	+ Set event source to 256 chars in database to adjust longer event
	  sources
	+ Progress bar AJAX updates are sent using JSON
	+ Fixed progress bar width problems
	+ Fixed top menu on wizards
	+ Improved error message when disconnecting a not connected database
	+ Abort installation if 'ebox' user already exists
	+ Bugfix: IP address is now properly registered if login fails
1.5.8
	+ Added template tableorderer.css.mas
	+ Added buttonless top menu option
	+ Bugfix: Save all modules on first installation
	+ Bugfix: General ebox database is now created if needed when
	  re/starting services
	+ Bugfix: Data to report are now uniform in number of elements per
	  value. This prevents errors when a value is present in a month and
	  not in another
	+ Bugfix: Don't show already visited wizard pages again
1.5.7
	+ Bugfix: Avoid error when RAID is not present
	+ Bugfix: Add ebox-consolidate-reportinfo call in daily cron script
	+ Bugfix: Called multiInsert and unbufferedInsert when necessary
	  after the loggerd reimplementation
	+ Bugfix: EBox::ThirdParty::Apache2::AuthCookie and
	  EBox::ThirdParty::Apache2::AuthCookie::Util package defined just
	  once
	+ Added util SystemKernel
	+ Improved progress indicator
	+ Changes in sudo generation to allow sudo for remote support user
	+ Initial setup wizards support
1.5.6
	+ Reimplementation of loggerd using inotify instead of File::Tail
1.5.5
	+ Asynchronous load of dashboard widgets for a smoother interface
1.5.4
	+ Changed dbus-check script to accept config file as a parameter
1.5.3
	+ Function _isDaemonRunning works now with snort in lucid
	+ Javascript refreshing instead of meta tag in log pages
	+ Updated links in dashboard widget
	+ Add package versions to downloadable ebox.log
	+ Fixed postgresql data dir path for disk usage with pg 8.4
	+ GUI improvements in search box
1.5.2
	+ Security [ESN-1-1]: Validate referer to avoid CSRF attacks
	+ Added reporting structure to events module
	+ Added new CGI to download the last lines of ebox.log
1.5.1
	+ Bugfix: Catch exception when upstart daemon does not exist and
	  return a stopped status
	+ Added method in logs module to dump database in behalf of
	ebackup module
	+ Bugfix: Do not check in row uniqueness for optional fields that
	are not passed as parameters
	+ Improve the output of ebox module status, to be consistent with the one
	  shown in the interface
	+ Add options to the report generation to allow queries to be more
	  flexible
	+ Events: Add possibility to enable watchers by default
	+ Bugfix: Adding a new field to a model now uses default
	  value instead of an empty value
	+ Added script and web interface for configuration report, added
	  more log files to the configuration report
1.5
	+ Use built-in authentication
	+ Use new upstart directory "init" instead of "event.d"
	+ Use new libjson-perl API
	+ Increase PerlInterpMaxRequests to 200
	+ Increase MaxRequestsPerChild (mpm-worker) to 200
	+ Fix issue with enconding in Ajax error responses
	+ Loggerd: if we don't have any file to watch we just sleep otherwise the process
	  will finish and upstart will try to start it over again and again.
	+ Make /etc/init.d/ebox depend on $network virtual facility
	+ Show uptime and users on General Information widget.
1.4.2
	+ Start services in the appropriate order (by dependencies) to fix a problem
	  when running /etc/init.d/ebox start in slaves (mail and other modules
	  were started before usersandgroups and thus failed)
1.4.1
	+ Remove network workarounds from /etc/init.d/ebox as we don't bring
	  interfaces down anymore
1.4
	+ Bug fix: i18n. setDomain in composites and models.
1.3.19
	+ Make the module dashboard widget update as the rest of the widgets
	+ Fix problem regarding translation of module names: fixes untranslated
	  module names in the dashboard, module status and everywhere else where
	  a module name is written
1.3.18
	+ Add version comparing function and use it instead of 'gt' in the
	  general widget
1.3.17
	+ Minor bug fix: check if value is defined in EBox::Type::Union
1.3.16
	+ Move enable field to first row in ConfigureDispatcherDataTable
	+ Add a warning to let users know that a module with unsaved changes
	  is disabled
	+ Remove events migration directory:
		- 0001_add_conf_configureeventtable.pl
		- 0002_add_conf_diskfree_watcher.pl
	+ Bug fix: We don't use names to stringify date to avoid issues
	  with DB insertions and localisation in event logging
	+ Bug fix: do not warn about disabled services which return false from
	  showModuleStatus()
	+ Add blank line under "Module Status"
	+ Installed and latest available versions of the core are now displayed
	  in the General Information widget
1.3.15
	+ Bug fix: Call EBox::Global::sortModulesByDependencies when
	  saving all modules and remove infinite loop in that method.
	  EBox::Global::modifiedModules now requires an argument to sort
	  its result dependending on enableDepends or depends attribute.
	+ Bug fix: keep menu folders open during page reloads
	+ Bug fix: enable the log events dispatcher by default now works
	+ Bug fix: fixed _lock function in EBox::Module::Base
	+ Bug fix: composites honor menuFolder()
	+ Add support for in-place edition for boolean types. (Closes
	  #1664)
	+ Add method to add new database table columnts to EBox::Migration::Helpers
	+ Bug fix: enable "Save Changes" button after an in-place edition
1.3.14
	+ Bug fix: fix critical bug in migration helper that caused some log
	  log tables to disappear
	+ Create events table
	+ Bug fix: log watcher works again
	+ Bug fix: delete cache if log index is not found as it could be
	  disabled
1.3.13
	+ Bug fix: critical error in EventDaemon that prevented properly start
	+ Cron script for manage logs does not run if another is already
	  running, hope that this will avoid problems with large logs
	+ Increased maximum size of message field in events
	+ Added script to purge logs
	+ Bug fix: multi-domain logs can be enabled again
1.3.12
	+ Added type for EBox::Dashboard::Value to stand out warning
	  messages in dashboard
	+ Added EBox::MigrationHelpers to include migration helpers, for now,
	  include a db table renaming one
	+ Bug fix: Fix mismatch in event table field names
	+ Bug fix: Add migration to create language plpgsql in database
	+ Bug fix: Add missing script for report log consolidation
	+ Bug fix: Don't show modules in logs if they are not configured. This
	  prevents some crashes when modules need information only available when
	  configured, such as mail which holds the vdomains in LDAP
	+ Added method EBox::Global::lastModificationTime to know when
	  eBox configuration was modified for last time
	+ Add support for breadcrumbs on the UI
	+ Bug fix: in Loggerd files are only parsed one time regardless of
	  how many LogHelper reference them
	+ Added precondition for Loggerd: it does not run if there isnt
	anything to watch
1.3.11
	+ Support customFilter in models for big tables
	+ Added EBox::Events::sendEvent method to send events using Perl
	  code (used by ebackup module)
	+ Bug fix: EBox::Type::Service::cmp now works when only the
	  protocols are different
	+ Check $self is defined in PgDBEngine::DESTROY
	+ Do not watch files in ebox-loggerd related to disabled modules and
	  other improvements in the daemon
	+ Silent some exceptions that are used for flow control
	+ Improve the message from Service Event Watcher
1.3.10
	+ Show warning when accesing the UI with unsupported browsers
	+ Add disableApparmorProfile to EBox::Module::Service
	+ Bug fix: add missing use
	+ Bug fix: Make EventDaemon more robust against malformed sent
	  events by only accepting EBox::Event objects
1.3.8
	+ Bug fix: fixed order in EBox::Global::modified modules. Now
	  Global and Backup use the same method to order the module list
	  by dependencies
1.3.7
	+ Bug fix: generate public.css and login.css in dynamic-www directory
	  which is /var/lib/zentyal/dynamicwww/css/ and not in /usr/share/ebox/www/css
	  as these files are generate every time eBox's apache is
	  restarted
	+ Bug fix: modules are restored now in the correct dependency
	  order
	+ ebox-make-backup accepts --destinaton flag to set backup's file name
	+ Add support for permanent messages to EBox::View::Customizer
1.3.6
	+ Bug fix: override _ids in EBox::Events::Watcher::Log to not return ids
	which do not exist
	+ Bug fix: fixed InverseMatchSelect type which is used by Firewall module
	+ New widget for the dashboard showing useful support information
	+ Bugfix: wrong permissions on CSS files caused problem with usercorner
	+ CSS are now templates for easier rebranding
	+ Added default.theme with eBox colors
1.3.5
	+ Bugfix: Allow unsafe characters in password type
	+ Add FollowSymLinks in eBox apache configuration. This is useful
	  if we use js libraries provided by packages
1.3.4
	+ Updated company name in the footer
	+ Bugfix: humanEventMessage works with multiple tableInfos now
	+ Add ebox-dbus-check to test if we can actually connect to dbus
1.3.4
	+ bugfix: empty cache before calling updatedRowNotify
	+ enable Log dispatcher by default and not allow users to disable
	it
	+ consolidation process continues in disabled but configured modules
	+ bugfix: Save Changes button doesn't turn red when accessing events for
	first time
1.3.2
	+ bugfix: workaround issue with dhcp configured interfaces at boot time
1.3.1
	+ bugfix: wrong regex in service status check
1.3.0
	+ bugfix: make full backup work again
1.1.30
	+ Change footer to new company holder
	+  RAID does not generate 'change in completion events, some text
	problems fixed with RAID events
	+ Report graphics had a datapoints limit dependent on the active
	time unit
	+ Apache certificate can be replaced by CA module
	+ Fixed regression in detailed report: total row now aggregates
	properly
	+ More characters allowed when changing password from web GUI
	+ Fixed regression with already used values in select types
	+ Do not a button to restart eBox's apache
	+ Fixed auth problem when dumping and restoring postgre database
1.1.20
	+ Added custom view support
	+ Bugfix: report models now can use the limit parameter in
	  reportRows() method
	+ use a regexp to fetch the PID in a pidfile, some files such as
	postfix's add tabs and spaces before the actual number
	+ Changed "pidfile" to "pidfiles" in _daemons() to allow checking more than
one (now it is a array ref instead of scalar)
	+ Modified Service.pm to support another output format for /etc/init.d daemon
status that returns [OK] instead of "running".
	+ unuformized case in menu entries and some more visual fixes
1.1.10
	+ Fix issue when there's a file managed by one module that has been modified
	  when saving changes
	+ Bugfix: events models are working again even if an event aware
	module is uninstalled and it is in a backup to restore
	+ Select.pm returns first value in options as default
       + Added 'parentModule' to model class to avoid recursive problems
	+ Added Float type
	+ Apache module allows to add configuration includes from other modules
	+ Display remote services button if subscribed
	+ Event daemon may received events through a named pipe
	+ Bugfix. SysInfo revokes its config correctly
	+ Added storer property to types in order to store the data in
	somewhere different from GConf
	+ Added protected property 'volatile' to the models to indicate
	that they store nothing in GConf but in somewhere different
	+ System Menu item element 'RAID' is always visible even when RAID
	is not installed
	+ Files in deleted rows are deleted when the changes are saved
	+ Fixed some bug whens backing and restore files
	+ Components can be subModels of the HasMany type
	+ Added EBox::Types::Text::WriteOnce type
	+ Do not use rows(), use row to force iteration over the rows and increase
	performance and reduce memory use.
	+ Do not suggest_sync after read operations in gconf
	+ Increase MaxRequestsPerChild to 200 in eBox's apache
	+ Make apache spawn only one child process
	+ Log module is backed up and restored normally because the old
	problem is not longer here
	+ Backup is more gentle with no backup files in backup directory,
	now it does not delete them
	+ HasMany  can retrieve again the model and row after the weak
	refence is garbage-collected. (Added to solve a bug in the doenload
	bundle dialog)
	+ EBox::Types::DomainName no longer accepts IP addresses as domain
	names
	+ Bugfix: modules that fail at configuration stage no longer appear as enabled
	+ Add parameter to EBox::Types::Select to disable options cache

0.12.103
	+ Bugfix: fix SQL statement to fetch last rows to consolidate
0.12.102
	+ Bugfix: consolidate logs using the last date and not starting from scratch
0.12.101
	+ Bugfix: DomainName type make comparisons case insensitive
	according to RFC 1035
0.12.100
	+ Bugfix: Never skip user's modifications if it set to true
	override user's changes
	+ EBox::Module::writeConfFile and EBox::Service scape file's path
	+ Bugfix. Configure logrotate to actually rotate ebox logs
	+ Fixed bug in ForcePurge logs model
	+ Fixed bug in DataTable: ModelManaged was called with tableName
	instead of context Name
	+ Fixing an `img` tag closed now properly and adding alternative
	text to match W3C validation in head title
	+ Backup pages now includes the size of the archive
	+ Fixed bug in ForcePurge logs model
	+ Now the modules can have more than one tableInfo for logging information
	+ Improve model debugging
	+ Improve restart debugging
	+ Backups and bug reports can be made from the command line
	+ Bugfix: `isEqualTo` is working now for `Boolean` types
	+ Bugfix: check if we must disable file modification checks in
	Manager::skipModification

0.12.99
	+ Add support for reporting
	+ Refresh logs automatically
	+ Reverse log order
	+ Remove temp file after it is downloaded with FromTempDir controller
0.12.3
	+ Bug fix: use the new API in purge method. Now purging logs is working
	again.
0.12.2
	+ Increase random string length used to generate the cookie to
	2048 bits
	+ Logs are show in inverse chronological order
0.12.1
	+ Bug fix: use unsafeParam for progress indicator or some i18 strings
	will fail when saving changes
0.12
	+ Bugfix: Don't assume timecol is 'timestamp' but defined by
	module developer. This allows to purge some logs tables again
	+ Add page titles to models
	+ Set default values when not given in `add` method in models
	+ Add method to manage page size in model
	+ Add hidden field to help with Ajax request and automated testing with
	  ANSTE
	+ Bugfix: cast sql types to filter fields in logs
	+ Bugfix: Restricted resources are back again to make RSS
	access policy work again
	+ Workaround bogus mason warnings
	+ Make postinst script less verbose
	+ Disable keepalive in eBox apache
	+ Do not run a startup script in eBox apache
	+ Set default purge time for logs stored in eBox db to 1 week
	+ Disable LogAdmin actions in `ebox-global-action` until LogAdmin
	feature is completely done
0.11.103
	+ Modify EBox::Types::HasMany to create directory based on its row
	+ Add _setRelationship method to set up relationships between models
	  and submodels
	+ Use the new EBox::Model::Row api
	+ Add help method to EBox::Types::Abstract
	+ Decrease size for percentage value in disk free watcher
	+ Increase channel link field size in RSS dispatcher
0.11.102
	+ Bugfix: cmp in EBox::Types::HostIP now sorts correctly
	+ updatedRowNotify in EBox::Model::DataTable receives old row as
	well as the recently updated row
	+ Added `override_user_modification` configuration parameter to
	avoid user modification checkings and override them without asking
	+ Added EBox::Model::Row to ease the management of data returned
	by models
	+ Added support to pre-save and post-save executable files. They
	must be placed at /etc/ebox/pre-save or /etc/ebox/post-save
	+ Added `findRow` method to ease find and set
0.11.101
	+ Bugfix: Fix memory leak in models while cloning types. Now
	cloning is controlled by clone method in types
	+ Bugfix: Union type now checks for its uniqueness
	+ DESTROY is not an autoloaded method anymore
	+ HasOne fields now may set printable value from the foreign field
	to set its value
	+ findId now searches as well using printableValue
	+ Bugfix. Minor bug found when key is an IP address in autoloaded
	methods
	+ Ordered tables may insert values at the beginning or the end of
	the table by "insertPosition" attribute
	+ Change notConfigured template to fix English and add link to the
	  module status section
	+ Add loading gif to module status actions
	+ Remove debug from ServiceInterface.pm
	+ Add support for custom separators to be used as index separators on
	  exposedMethods
	+ Bugfix. Stop eBox correctly when it's removed
	+ Improve apache-restart to make it more reliable.
0.11.100
	+ Bugfix. Fix issue with event filters and empty hashes
	+ Bugfix. Cache stuff in log and soap watcher to avoid memory leaks
	+ Bugfix. Fix bug that prevented the user from being warned when a row to
	  be deleted is being used by other model
	+ Bugfix. Add missing use of EBox::Global in State event watcher
	+ Added progress screen, now pogress screen keeps track of the changed
	  state of the modules and change the top page element properly
	+ Do not exec() to restart apache outside mod_perl
	+ Improve apache restart script
	+ Improve progress screen
0.11.99
	+ DataTable contains the property 'enableProperty' to set a column
	called 'enabled' to enable/disable rows from the user point of
	view. The 'enabled' column is put the first
	+ Added state to the RAID report instead of simpler active boolean
        + Fix bug when installing new event components and event GConf
	subtree has not changed
	+ Add RSS dispatcher to show eBox events under a RSS feed
	+ Rotate log files when they reach 10MB for 7 rotations
	+ Configurable minimum free space left for being notified by means
	of percentage
	+ Add File type including uploading and downloading
	+ Event daemon now checks if it is possible to send an event
	before actually sending it
	+ Added Action forms to perform an action without modifying
	persistent data
	+ Log queries are faster if there is no results
	+ Show no data stored when there are no logs for a domain
	+ Log watcher is added in order to notify when an event has
	happened. You can configure which log watcher you may enable and
	what you want to be notify by a determined filter and/or event.
	+ RAID watcher is added to check the RAID events that may happen
	when the RAID subsystem is configured in the eBox machine
	+ Change colour dataset in pie chart used for disk usage reporting
	+ Progress indicator now contains a returned value and error
	message as well
	+ Lock session file for HTTP session to avoid bugs
	related to multiple requests (AJAX) in a short time
	+ Upgrade runit dependency until 1.8.0 to avoid runit related
	issues
0.11
	+ Use apache2
	+ Add ebox-unblock-exec to unset signal mask before running  a executable
	+ Fix issue with multiple models and models with params.
	  This triggered a bug in DHCP when there was just one static
	  interface
	+ Fix _checkRowIsUnique and _checkFieldIsUnique
	+ Fix paging
	+ Trim long strings in log table, show tooltip with the whole string
	  and show links for URLs starting with "http://"
0.10.99
	+ Add disk usage information
	+ Show progress in backup process
	+ Add option to purge logs
	+ Create a link from /var/lib/zentyal/log to /var/log/ebox
	+ Fix bug with backup descriptions containing spaces
	+ Add removeAll method on data models
	+ Add HostIP, DomainName and Port types
	+ Add readonly forms to display static information
	+ Add Danish translation thanks to Allan Jacobsen
0.10
	+ New release
0.9.100
	+ Add checking for SOAP session opened
	+ Add EventDaemon
	+ Add Watcher and Dispatch framework to support an event
	  architecture on eBox
	+ Add volatile EBox::Types in order not to store their values
	  on GConf
	+ Add generic form
	+ Improvements on generic table
	+ Added Swedish translation

0.9.99
	+ Added Portuguese from Portugal translation
	+ Added Russian translation
	+ Bugfix: bad changed state in modules after restore

0.9.3
	+ New release

0.9.2
	+ Add browser warning when uploading files
	+ Enable/disable logging modules
0.9.1
	+ Fix backup issue with changed state
	+ Generic table supports custom ordering
0.9
	+ Added Polish translation
        + Bug in recognition of old CD-R writting devices fixed
	+ Added Aragonese translation
	+ Added Dutch translation
	+ Added German translation
	+ Added Portuguese translation

0.8.99
	+ Add data table model for generic Ajax tables
	+ Add types to be used by models
	+ Add MigrationBase and ebox-migrate to upgrade data models
	+ Some English fixes
0.8.1
	+ New release
0.8
	+ Fix backup issue related to bug reports
	+ Improved backup GUI
0.7.99
        + changed sudo stub to be more permissive
	+ added startup file to apache web server
	+ enhanced backup module
	+ added basic CD/DVD support to backup module
	+ added test stubs to simplify testing
	+ added test class in the spirit of Test::Class
	+ Html.pm now uses mason templates
0.7.1
	+ use Apache::Reload to reload modules when changed
	+ GUI consistency (#12)
	+ Fixed a bug for passwords longer than 16 chars
	+ ebox-sudoers-friendly added to not overwrite /etc/sudoers each time
0.7
	+ First public release
0.6
	+ Move to client
	+ Remove obsolete TODO list
	+ Remove firewall module from  base system
	+ Remove objects module from base system
	+ Remove network module from base system
	+ Add modInstances and modInstancesOfType
	+ Raname Base to ClientBase
	+ Remove calls to deprecated methods
	+ API documented using naturaldocs
	+ Update INSTALL
	+ Use a new method to get configkeys, now configkey reads every
	  [0.9
	+ Added Polish translation][0-9]+.conf file from the EBox::Config::etc() dir and
	  tries to get the value from the files in order.
	+ Display date in the correct languae in Summary
	+ Update debian scripts
	+ Several bugfixes
0.5.2
	+ Fix some packaging issues
0.5.1
	+ New menu system
	+ New firewall filtering rules
	+ 802.1q support

0.5
	+ New bug-free menus (actually Internet Explorer is the buggy piece
	  of... software that caused the reimplementation)
	+ Lots of small bugfixes
	+ Firewall: apply rules with no destination address to packets
	  routed through external interfaces only
	+ New debianize script
	+ Firewall: do not require port and protocol parameters as they
	  are now optional.
	+ Include SSL stuff in the dist tarball
	+ Let modules block changes in the network interfaces
	  configuration if they have references to the network config in
	  their config.
	+ Debian network configuration import script
	+ Fix the init.d script: it catches exceptions thrown by modules so that
	  it can try to start/stop all of them if an exception is thrown.
	+ Firewall: fix default policy bug in INPUT chains.
	+ Restore textdomain in exceptions
	+ New services section in the summary
	+ Added Error item to Summary. Catch exceptions from modules in
	  summary and generate error item
	+ Fix several errors with redirections and error handling in CGIs
	+ Several data validation functions were fixed, and a few others added
	+ Prevent the global module from keeping a reference to itself. And make
	  the read-only/read-write behavior of the factory consistent.
	+ Stop using ifconfig-wrapper and implement our own NetWrapper module
	  with wrappers for ifconfig and ip.
	+ Start/stop apache, network and firewall modules in first place.
	+ Ignore some network interface names such as irda, sit0, etc.
	+ The summary page uses read-only module instances.
	+ New DataInUse exception, old one renamed to DataExists.
	+ Network: do not overwrite resolv.conf if there are nameservers
	  given via dhcp.
	+ Do not set a default global policy for the ssh service.
	+ Check for forbiden characters when the parameter value is
	  requested by the CGI, this allows CGI's to handle the error,
	  and make some decissions before it happens.
	+ Create an "edit object" template and remove the object edition stuff
	  from the main objects page.
	+ Fix the apache restarting code.
	+ Network: Remove the route reordering feature, the kernel handles that
	  automatically.
	+ Fix tons of bugs in the network restarting code.
	+ Network: removed the 3rd nameserver configuration.
	+ Network: Get gateway info in the dhcp hook.
	+ Network: Removed default configuration from the gconf schema.
	+ New function for config-file generation
	+ New functions for pid file handling

0.4
	+ debian package
	+ added module to export/import configuration
	+ changes in firewall's API
	+ Added content filter based on dansguardian
	+ Added French translation
	+ Added Catalan translation
	+ Sudoers file is generated automatically based on module's needs
	+ Apache config file is generated by ebox  now
	+ Use SSL
	+ Added ebox.conf file
	+ Added module template generator

0.3
	+ Supports i18n
	+ API name consistency
	+ Use Mason for templates
	+ added tips to GUI
	+ added dhcp hooks
	+ administration port configuration
	+ Fixed bugs to IE compliant
	+ Revoke changes after logout
	+ Several bugfixes

0.2
	+ All modules are now based on gconf.
	+ Removed dependencies on xml-simple, xerces and xpath
	+ New MAC address field in Object members.
	+ Several bugfixes.

0.1
	+ Initial release<|MERGE_RESOLUTION|>--- conflicted
+++ resolved
@@ -1,7 +1,5 @@
 HEAD
-<<<<<<< HEAD
 	+ Fixed constructors of EBox::Downloader::CGI::Base and subclasses
-=======
 	+ Use upload-crash-report.py tool from OpenChange upstream instead
 	  of a custom one
 	+ Optionally submit the email while uploading the crash report
@@ -16,7 +14,6 @@
 	+ When doing a login redirect to the full given URI
 	+ Fixed mysql commands executed with wrong parameters or credentials
 	+ Fix isEqualTo types comparision, check for defined return value from cmp
->>>>>>> 82f18ab5
 	+ Added option to disable Peer Verification in EBox::RESTClient
 	+ pathHTTPSSSLCertificate() always returns a list
 	+ Added one more tip to component not found page
