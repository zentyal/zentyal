<<<<<<< HEAD
HEAD
	+ Show error in module status table
=======
4.0.1
	+ Save changes does redirection after 10 consecutive failed requests
	+ Hide useless revoke button in OpenChange vdomains table
>>>>>>> 9cace244
4.0
	+ sudoers-friendly take user to whatever module which implenents extraSudoerUsers
	+ Implement data in use in JS for forms
	+ Fixed ManageAdmins model and offer it in all editions
	+ Pass row argument to editable function handler
	+ Enable automatic updates on commercial servers by default
	+ Remove excessive top margin for first child fields in forms
	+ Better warning in change hostname confirmation dialog
	+ Confirmation dialog action recovers correctly from errors
	+ Make webadmin certificate modifiable via CA module
	+ Better control of error in local backup confirmation dialog
	+ Fixed i18n bug in progress dialog
	+ Updated remoteservices dependencies
	+ Rename Import/Export Configuration to Configuration Backup
	+ Removed subscription from community editions
	+ Remote services now resides on this package
	+ Reload after save changes when urls have hash part
	+ Default webadmin port is now 8443
	+ Remove haproxy which is no longer needed for Outlook Anywhere
	+ UI is now responsive to different resolutions
	+ New System -> Date/Time menu which also includes NTP when available
	+ New header style
	+ Search box moved from menu to header
	+ Menu reorganization and re-style
	+ Added search for configuration data
	+ Improved installation wizards
	+ Set version to 4.0
	+ Use upload-crash-report.py tool from OpenChange upstream instead
	  of a custom one
	+ Optionally submit the email while uploading the crash report
	+ More robust dashboard against widget and remoteservices errors
	+ Added missing use in hasManyViewer.mas
	+ Only allow restore from backups from versions with the same two
	  first version numbers
	+ Escape double quotes in non-editable text fields
	+ When doing a login redirect to the full given URI
	+ Fixed mysql commands executed with wrong parameters or credentials
	+ Fix isEqualTo types comparision, check for defined return value from cmp
	+ Added option to disable Peer Verification in EBox::RESTClient
	+ pathHTTPSSSLCertificate() always returns a list
	+ Added one more tip to component not found page
	+ Removed duplicate code for page not found
	+ Fix some warnings in log
	+ Fix error in send crash report script
	+ Remove all maintenance functionality except logs
	+ Remove no longer needed apparmor custom profile for mysqld
3.5.1
	+ Fixed dashboard links to official manual
	+ Model backup/revoke/save files are no longer called implicitly
	+ Remove warning on formSubmitJS
	+ Don't let database error to cancel halt or reboot processes
	+ More warnings on smart match feature removed
3.5
	+ Avoid warning flag on smart match experimental feature
	+ Remove duplicated code in EBox::Model::DataTable::removeRow
	  and EBox::Model::Manager::removeRowsUsingId
	+ Rethrow properly when exception is a plain string
	+ Fix EBox::Model::Manager::_modelHasMultipleInstances when the
	  model is a children whose model parent is its grandfather or older
	+ Fixed notifyActions by using isIdUsed method and removing
	  slashes to fetch the observable models
	+ Fixed spurious warnings when loadings ads and loading dashboard
	+ Assure that all data under a row directory is removed
	+ EBox::Types::DomainName always return lowercase values
	+ EBox::Types::Host always return lowercase values
	+ Added helper script to improve crash reports
	+ Old timezones supported
	+ Fixed regression on presetUpdate interface actions
	+ Error page for component not found
	+ Included the Dependencies field in crash report
	+ Do not mark services as temporary stopped when shutting down
	+ Enhanced Lock to have exclusive lock with blocking timeout
	+ Added redirection on no parameters support to CGIs
	+ Added and used in save changes process the method Zentyal.reloadTable
	+ Fixed regression in page not found CGI which displayed always a
	  invalid referer error
	+ Included the package field in crash report
	+ Remove RSS and Jabber dispatchers
	+ Added Warning in Dashboard when reboot is requierd by software
	  update
	+ Removed deprecated sliced mode backup
	+ Fix MIME type for returning JSON (application/json)
	+ Added setMessage() and popMessageAndClass() methods to TreeView
	+ Enable InnoDB engine when there are only 4 previous databases
	+ Active session check does not check subapp authenticated
	  requests now
	+ Fixed incorrect URLs with double ports in redirects
	+ Fix typo in general widget
	+ Updated nginx to server static files directly always so apache shouldn't
	  ever get this kind of requests
	+ Set version to 3.5
	+ Support for redirection when loading URL in existent dialog
	+ Added webadmin port tag to haproxy configuration file
	+ Fix dashboard UI freeze when widgets were being updated
	+ Add audit to post save when enabling logs
	+ Fix enabled save changes button after installing packages
	+ Changed CGI base to show correctly referer errors and
	  generating response errors
	+ Override daemons does not fail if a daemon is already stopped
	+ Added missing use to row.mas
	+ More tolerant referer validation so we can access to submodels
	  with an URL
	+ Restored reconnect option for mysql connections
	+ EBox::WebAdmin::addNginxServer does not longer raises exception
	  if file not yet exists
	+ create-db script can repair login problems
	+ Migrate previous configuration from 3.3 when upgrading
	+ Admin password change handled by AuthPAM
	+ Fix version available check in dashboard when file does not exist
	+ Do not show success note if there is no note
	+ Fix data in use behaviour on edition
	+ Fixed revert of changes in redisvi
	+ Better input validation in EBox::Conf::Redis::import_dir_from_file
	+ Give support to data in use exception for in-place booleans
	+ Fix warnOnChangeId framework
	+ Give real no support to /media in Disk Usage even when modules
	  use it
	+ Added release upgrade code (disabled until 3.5)
	+ Hide passwords on admin user model on error and debug on
	+ Set proper version for bugreport issues
3.4
	+ Do not launch exceptions on EBox::MyDBEngine DESTROY
	+ Ask for trace object to non-handled EBox::Exceptions::Base
	  exceptions in the UnhandledError middleware. This will gives us
	  useful stack traces.
	+ When requesting from type a non-existing value use acquirer
	  if it is a volatile type
	+ EBox::WebAdmin::addNginxInclude does not longer raises exception
	  if file not yet exists
	+ Improve post save modules algorithm
	+ Added local apparmor profile for mysqld
	+ Avoid to show two 'module not enabled' messages in composites
	+ All non external exceptions from normal requests are now shown
	  in the UI with the stack trace to report as a bug
	+ All non external exceptions from AJAX requests are now shown in
	  the UI with the stack trace to report as a bug
	+ Template exceptions in normal requests are now handled in webadmin
	+ Set templated files encoding to UTF-8
	+ Send Perl warnings to Zentyal log file in webadmin app
	+ Added keepFile parameter to EBox::Downloader::CGI::FromTempDir
	+ Remove idle and dead code from EBox::Module::Service::writeConfFile
	+ Added auditable property to EBox::Model::DataTable
	+ Added HAProxyPreSetConf to HaProxy::ServiceBase
	+ Moved management of webadmin certificate to HAProxy module
	+ Enable ReverseProxy middleware always
	+ MySQL is restarted before creating database
	+ Use root ownership for webadmin certificates
	+ Execute change hostname actions only if the hostname has really changed
	+ Don't expire session on finish software wizard page
	+ Fixed show help JS to avoid to have help elements with different
	  show state
	+ Use window.location.replace instead of window.location.href
	  to redirect using JS
	+ In EBox::Type::Select, use element value as printableValue for
	  unknown options or options without printableValue
	+ Save haproxy config as changed after webadmin's initialSetup
	+ Send restartUI flag to restart service when restarting a module
	  from the UI
	+ Fix calculation of page number when using go to last page control
	+ Update tracker url in dashboard widget
	+ Continue installation without ads if there is a error getting them
	+ Added EBox::WebAdmin::Middleware::SubAppAuth to validate
	  WebAdmin sub-app requests
	+ Ported restricted resources to use nginx
	+ Removed EBox::Base::upload method because that's 100% handled by Plack
	  now.
	+ Increased the buffer size for uwsgi applications to allow big submits
	  like the one from automatic error report
	+ Added a UnhandledError middleware to catch any die or exception not
	  handled by Zentyal
	+ Added a Devel::StackTrace helper view that shows pretty backtraces
	+ Enable crash reports by default
	+ Added template for download link
	+ Created EBox::Util::Certificate, refactored create-certificate
	  script
	+ Changes in haproxy port validation and allow haproxy internal services
	+ Restore AdminPort model for WebAdmin to improve usability
	+ Added EBox::Module::Config::replicationExcludeKeys()
	+ Added EBox::WebAdmin::PortObserver to be used by ha and
	  remoteservices modules by the moment
	+ Added EBox::GlobalImpl::addModuleToPostSave to save modules
	  after normal save changes process
	+ Added a way for HAProxy to retrieve the CA certificate entry that should
	  be used
	+ Added a left-right composite layout
	+ Search and pagination forms can be omitted using showFilterForm
	  and showPaginationForm properties
	+ Show nice error when global-action fails using die + scalar
	+ EBox::Util::Random now accepts a set of chars to have a random string
	+ Notify HA when a module which must have a single instance in the
	  cluster is enabled/disabled.
	+ Added enabled action to /etc/init.d/zentyal to display whether a
	  module is enabled or disabled
	+ Pass model, type and id to enabled subroutine in
	  EBox::Types::MultiStateAction to be ortoghonal to handler property
	+ Fixed JS error on showing errors in customActionClicked
	+ Added middleware to have auth based on a env variable
	+ Updated nginx to server static files directly always so apache shouldn't
	  ever get this kind of requests
	+ Use uWSGI instead of Apache mod_perl for running CGIs
	+ Updated automatic bug report URL to new bug report endpoint.
	+ Give support to custom actions without image. Those actions will
	  not appear in the legend.
	+ Added to findValueMultipleFields and findValue the nosync parameter
	+ Added support for haproxy 1.5
	+ Moved nginx to listen on localhost
	+ Integration with HA module in save changes process
	+ Added icon for new zentyal-ha module
	+ Migrate rs_verify_servers in remoteservices.conf to
	  rest_verify_servers core.conf
	+ Include basic support to free-format Template models to be
	  included in Composites
	+ Move run-pending-ops script from remoteservices to core
	+ Rename EBox::RemoteServices::RESTResult to EBox::RESTClient::Result
	+ Move EBox::RemoteServices::RESTClient to EBox::RESTClient as it
	  is used in ha and remoteservices module.
	+ Adapt init.d and upstart running checks to Ubuntu 13.10
	+ Use service instead of deprecated invoke-rc.d for init.d scripts
	+ Adapted apache configuration to 2.4
	+ Adapted EBox::Config::Redis to the new libredis-perl API
	+ Adapted redis.conf to redis 2.6
	+ Zentyal MySQL custom conf is now written on initial-setup of logs
	  using a mason template
	+ Write logs configuration only when the module is enabled
	+ Use replace instead of href to redirect in Controller::DataTable
	  (This avoids infinite loops if the user press back button)
	+ Move EBox::CGI::Downloader::* modules  to EBox::Downloader to
	  make file downloads work again
	+ Avoid division by zero while using page navigation
	+ Automatic report text formatting adapted to Redmine
	+ Fix tab selection in tabbed composite from URL path anchor,
	  for instance, /Maintenance/Events#ConfigureDispatchers
	+ Avoid errors triggered on web administration port validation
	+ ManageAdmins model now also add/removes lpadmin group
	+ Show nice error when global-action fails using die + scalar
	+ Fixed JS error on showing errors in customActionClicked
	+ Fixed rethrown of exception in restartService() and
	  EBox::CGI::Base::upload methods
	+ Remove lock file in EBox::Util::Lock::unlock()
	+ Fixed mason component root for custom stubs
	+ Fixed regression in clone action
	+ Decode to utf8 the MySQL database results
	+ Create log database using utf8 charset
	+ Better way to set MySQL password for all the root accounts
	+ Use same JSON reply file for changeRowForm and dataInUse
	+ Fixed regression in AJAX changes with raised error when a
	  data in use exception was found
	+ Fixed css error that hide information in the logs tables
	+ Use sharedscripts in zentyal-core logrotate to avoid triggering
	  in every log file
	+ Take into account view customizer on audit logging
	+ Show complex types (more than one field) in audit log
	  while editing by storing the dump of the value
	+ Fix EBox::Types::Composite::cmp to store changes when only last type
	  is modified
	+ Fixed general widget packages to avoid error on 'packages to
	  upgrade' section
	+ Fixed regression when table size is set to 'view all'
	+ Set version to 3.4
3.3.1
	+ Fixed redirects in table/form JSON replies
	+ Set automated ticket report milestone to 3.3.X
3.3
	+ Refactored module not enabled warning
	+ Add version to header logo
	+ HTML body can now have different styles based on the menu section
	+ Hide close button on saving changes and backup progess
	  dialogs. Don't allow to close it with esc key on those cases.
	+ Fix error when pageSize parameter is not supplied to the model controller
	+ Workaround against modules changed when saving all changes
	+ Recover from widget function exceptions
	+ Use the same Mason interpreter for most HTML templates
	+ Use more granular AJAX for table actions
	+ Use stand-alone AJAX call to refresh save changes button
	+ Added missing use to EBox::CGI::Base
	+ Allow to submit apport crash reports if debug=yes
	+ Switch from Error to TryCatch for exception handling
	+ Added new communityEdition() helper method in EBox::Global
	+ Add version to header logo
	+ Always reload page after saving changes
	+ Use AJAX call to refresh save change buttons
	+ Copy all the redis keys from 'conf' to 'ro' when saving changes of
	  any module to prevent incoherences
	+ Delete unused stopAllModules() and restartAllModules() in EBox::Global
	+ Workaround against modules changed when saving all changes
	+ Display remote services messages if they exist on Dashboard
	+ Recover from widget function exceptions
	+ Fixed mdstat output processing to remove "(auto-read-only)"
	+ Fixed audit logging of delete actions
	+ Fixed errors with row ID in ManageAdmins table
	+ Added missing EBox::Exceptions uses
	+ Fixed bug in selectSetter which hitted selects on DataForm with
	  'unique' option enabled
	+ EBox::WebServer::removeNginxInclude does not longer throws
	  a exception if the path to remove is not included
	+ Copy all the redis keys from 'conf' to 'ro' when saving changes of
	  any module to prevent incoherences
	+ Delete unused stopAllModules() and restartAllModules() in EBox::Global
	+ Use printableName in Configure Module popup
	+ Replace fork of Apache2::AuthCookie with libapache2-authcookie-perl
	+ Added EBox::Types::IPRange::addressesFromBeginToEnd class method
	+ Set proper trial link in advertisements
	+ Show register link in local backup when not registered
	+ Strip the 'C:\fakepath\' that chrome adds to the file input
	+ Make dump_exceptions key work also for mason exceptions
	+ Pass HTTP_PROXY system environment variable to CGIs as they are
	  used in Zentyal modules
	+ Waiting for Zentyal ready page check is more robust now
	+ Fixed error in the recursive method for getting module dependencies
	+ Fixed JS typo which disabled export backup dialog
	+ Added dbus dependency to avoid problems on some minimal installations
	+ When restoring pre-3.2 backups take in account that apache
	  module was renamed to webadmin
	+ Make sure that we always commit/discard audit of changes when we
	  save/revoke all modules
	+ Add new row attribute "disabled"
	+ Fixed JS glitch which broke the dashboard periodical updates
	+ Better check of referer which skips cloud domain if it does not exists
	+ Avoid warning when stopping a module without FirewallHelper
	+ Include contents of /etc/resolv.conf in bug report
	+ Avoid Apache error screen in login when entering through Zentyal
	  Remote using password
	+ Fix warning comparing undefined string in DomainName type
	+ Rewrite row isEqualTo method using hashElements instead of elements
	+ Only allow to move dashboard widget by its handle
	+ Do not fail if zentyal-mysql.passwd ends with a newline character
	+ Removed old migration code from 3.0 to 3.2
	+ Added Number.prototype.toTimeDiffString in format.js
	+ Added .btn-black CSS class
	+ Set version to 3.3
	+ Added enableInnoDbIfNeeded() to MyDBEngine
	+ Fix loading on custom action buttons
	+ Add icon for openchange module
	+ Add missing use statement in EBox::Types::MultiStateAction
	+ Add icon for openchange module
	+ Service type setter works again
3.2
	+ Set 3.2 versions and non-beta logo
3.1.13
	+ Added missing EBox::Gettext uses, fixes crash in view logs refresh
	+ Minor CSS style fixes
	+ Added missing use statement in EBox::Types::MultiStateAction
3.1.12
	+ Do not crash if /etc/timezone does not exist
	+ Clean /var/lib/zentyal/tmp at the first moments of boot instead of
	  when running zentyal start, this fixes problems with leftover locks
	  that affect dhclient hooks
	+ Fixed wrong case in some class names for the save changes button
	+ Fixed autoscroll in dashboard widgets
	+ Added placeholder for drag & drop of table rows
	+ No autoscroll is done when overflow happens. This makes sortable
	  work in chromium
	+ Set audit after logs when enabling in first install
	+ Avoid getting unsaved changes by using readonly instance in manage-logs
3.1.11
	+ Initial setup for webadmin is now executed in postinst
	+ Fixed webadmin port migration
3.1.10
	+ Use DATETIME type in date column for consolidation tables
	+ Summarised reports shows graphs again
	+ Events summarised report has breadcrumbs now
	+ Base EBox::Logs::Composite::SummarizedReport to let summarised
	  reports have common breadcrumbs
	+ Added migration from 3.0 (apache -> webadmin)
3.1.9
	+ Fixed in-place boolean edit with non-basic types different to Union
	+ Removed some warnings in error.log
	+ Fixed confirmation dialogs warning style
	+ Fixed configure widgets width and drop behavior
	+ Fixed regression in dashboard register link after jQuery migration
	+ Always set as changed without checking RO value, this fixes some
	  situations in which the save changes button was not enabled
	+ Fixed regression in audit log IP addresses after nginx integration
	+ Added datetime time formatter to JS graphs which show dates in X
	  axis and date and time in the tracker
	+ Fixed bug sending parameters in Zentyal.Tabs prototype
	+ Fixed side-effect in Model::Manager::_modelHasMultipleInstances() that
	  tried to load composite as model by mistake, the bug was at least
	  present sometimes when trying to generate the configuration report
	+ Throw internal exception in valueByName if elementByName is undef
	+ Added captiveportal icons to CSS
	+ Restore configuration backup from file now works again after JS
	  framework change
	+ Configuration backup download, restore and delete from the list
	  works again after the UI changes
	+ Fixed regression in tabbed composites with the jQuery changes
	+ Set proper title in dialogs when loading in an existent one
	+ Fixed regression on dashboard which allowed to move already
	  present dashboard widgets
3.1.8
	+ Always log Perl errors that are not Zentyal exceptions
	+ Move package icons from software to core as required for the menu
	+ Use dpkg --clear-avail to avoid incoherent updates information
	+ Show printableModelName in DataTables when precondition fails
	+ Fixed number of decimals in Disk Usage when unit is MB
	+ Fixed UTF-8 encoding problems in TreeView
	+ Copyright footer is now at the bottom of the menu
	+ Fixed regression on logs search caused by autoFilter changes
	+ Fix bytes formatter in graphs
	+ Simplified CSS and improved styles and icons
	+ Improved dashboard drag&drop behavior in Chrome
	+ Allow to define permanentMessage directly on models
	+ Show placeholder in dashboard widgets drag&drop
	+ Fixed crash reloading dashboard after configure widgets
	+ Only apply redirect port fix on administration port
	+ Fixed regression in user interface with DataInUse exceptions
	+ Fixed wrong behavior of software updates in dashboard widget
	+ Always show proper language name for english locales
	+ Fixed wrong redirects when using a non-default admin port
	+ Fixed regression in webadmin reload after changing the language
	+ Remove unnecessary and problematic desktop services code
	+ Added icons for disabled users.
3.1.7
	+ Avoid eval operation when using standard HtmlBlocks class
	+ Changed some code to not trigger some unnecesary warnings
	+ Fixed regression on active menu entry highlight
	+ No-committed changes does not appear in configuration changes
	  log table
	+ Added autoFilter property to method tableInfo
	+ Modules can now be marked for restart after save changes via
	  post_save_modules redis key of the global module
	+ Make all dashboards div of the same height to ease drag and drop
	+ Don't allow invalid email in create report CGI
	+ DBEngineFactory is now a singleton
	+ EBox::Util::Random mentions /dev/urandom in its error messages
	  to ease troubleshooting
	+ Assure that type's references to its row are not lost in the
	  edit form template methods
3.1.6
	+ Restyled UI
	+ Added form.js
	+ Added better 502 error page for nginx with redirect when apache is ready
	+ Always call udpateRowNotify in row update, even when the new
	  values are the same than old ones
	+ Fixed bad call to EBox::CGI::Run::urlToClass in EBox::CGi::Base
	+ Added icons for top-level menu entries and module status page
	+ Fixed bad arguments in CGI::Controller::Composite call to SUPER::new()
	+ More flexible EBox::CGI::run for inheritance
	+ Fixed encoding of parameters in confirmation dialogs
	+ Check backup integrity by listing the tar file, throw
	  InvalidData exception if the tar is corrupted
	+ Do not use hidden form fields for generating confirmation dialog JS
	+ Fixed log bugs: use correct RO mode in loggerd, fixed behaviour
	  when all log helpers are disabled, enable logs correctly when
	  added by first time to configure logs table
	+ Fixed bad interpolation in JS code in booleanInPlaceViewer.mas
	+ WizardPage CGIs can now return JSON replies as response
	+ unconfigure-module script disables also the module
	+ Restart firewall module when a firewall observer module is
	  stopped/started using zentyal init.d script
	+ Added temporary stopped state to a Service module to know if a
	  module is stopped but enabled
	+ Redirect to / from /ebox using remote access to avoid blank page
	+ Removed no longer necessary jQuery noConflict()
	+ Added combobox.js
	+ Added EBox::Model::Base as base for DataTable and the new TreeView
	+ Adapted EBox::CGI::Run for the new TreeView models
	+ Fixed DataTable row removal from the UI with 100% volatile models with
	  'ids' method overriden.
3.1.5
	+ Increased webadmin default timeout.
	+ Disable drag & drop on tables with only one row
3.1.4
	+ Don't allow to move read-only rows
	+ Better prefix for user configuration redis keys
	+ Hide disabled carousel buttons, fix modal template
	+ Fixed modal dialog template
	+ Mark save changes button as changed when moving rows
	+ Remove unused parameter in Zentyal.DataTable.changeRow
3.1.3
	+ Enhanced UI styles: dialogs, progress bars, carousel, colors and images
	+ Rows of tables can now be moved using drag & drop
	+ Added logout dialog with option of discarding changes
	+ Remember page size options per users, added 'View all' page size option
	+ Added storage of options per user
	+ Enable and/or conifgure module dependencies automatically in
	  Module Status page
	+ Adapted CGIs to new modal dialogs
	+ Ported graphs from flotr.js to flot.js
	+ Ported JS code to jQuery and jQuery-ui
	+ Removed Modalbox.js, table_orderer.js and carousel.js
	+ Left menu keyword search is now case insensitive
3.1.2
	+ Make manage administrators table resilent against invalid users
	+ Remove deprecated backup domains related from logs module
	+ Added EBox::Types::URI type
	+ Added saveReload method to use reload instead of restart to
	  reduce service downtime. Use with care and programatically
	+ Added findValueMultipleFields() to DataTable and refactor _find()
	  to allow search by multiple fields
	+ Fixed disk usage report for logs component
3.1.1
	+ Do not dump unnecessary .bak files to /var/lib/zentyal/conf
	+ Restart all the core daemons instead of only apache after logrotate
	+ Fixed graph template so it could be feed with data using decimal
	  comma, it will convert it to a JS array without problems
	+ Fixed regression parsing ModalController urls
	+ Fixed regression non-model CGIs with aliases
	+ Added a way to retrieve all Models inside a Composite and its children.
	+ Increased the size limit for file uploads.
	+ Implemented a way to include configuration files for Nginx so the SOAP
	  services are able to use Nginx for SSL.
3.1
	+ Improved the message shown when there are no changes pending to save on
	  logout.
	+ Use the X-Forwarded-Proto header for redirects construction.
	+ Added nginx as the public HTTP server of Zentyal.
	+ Renamed 'Apache' module to 'WebAdmin' module. If you need to restart the
	  web administration you must use 'service zentyal webadmin restart'.
	+ Set trac milestone for reported bugs to 3.1.X
	+ CGIs are now EBox::Module::CGI::* instead of EBox::CGI::Module::*
	+ Daemons are now disabled when configuring a module, so Zentyal can
	  manage them directly instead of being autostarted by the system
	+ EBox::Model::DataForm::formSubmitted called even where there is no
	  previous row
	+ Added Pre-Depends on mysql-server to avoid problems with upgrades
	+ Depend on mysql-server metapackage instead of mysql-server-5.5
	+ Depend on zentyal-common 3.1
3.0.20
	+ Check against inexistent path in EBox::Util::SHM::subkeys
	+ Silent diff in EBox::Types::File::isEqualTo
	+ Print correctly UTF8 characters from configuration backup description
	+ When host name is changed, update /etc/hostname
	+ Proper link to remote in configuration backup page
3.0.19
	+ Removed full restore option for restore-backup tool and
	  EBox:Backup relevant methods
	+ Optimise loading Test::Deep::NoTest to avoid test environment creation
	+ Use EBox::Module::Base::writeConfFileNoCheck to write apache
	  configuration file
	+ Log events after dispatching them in the EventDaemon and catch exception
	  to avoid crashes when mysql is already stopped
	+ Emit events on zentyal start and stop
	+ Refactor some events-related code
	+ Changed MB_widedialog CSS class to use all width available in
	  the screen
	+ Fixed a broken link to SysInfo/Composite/General when activating the
	  WebServer module.
3.0.18
	+ Pass model instance when invoking EBox::Types::Select populate function
	+ Improve dynamic editable property detection for framework types
	+ Override _validateReferer method in Desktop services CGI
	+ Don't abort configuration backup when we get a error retrieving the
	  partition table information
	+ In EBox:Model::Row, refactored elementExists and
	  elementByName to make them to have similiar code structure
	+ Improvement in test help classes and added test fakes for
	  EBox::Model::Manager and EBox::Util::SHMLock
	+ Prevented unuseful warning in
	  EBox::Model::DataTable::setDirectory when the old directory is undef
	+ Fixed unit tests under EBox/Model/t, backup configuration tests and
	  some others
	+ Remove unused method EBox::Auth::alreadyLogged()
	+ Apache::setRestrictedResource updates properly if already exists
	+ Global and Module::Config allow to set redis instance to ease testing
	+ Now EBox::GlobalImpl::lastModificationTime also checks
	  modification time of configuration files
	+ Rows in events models are now synced before running EventDaemon
	+ Better way of checking if event daemon is needed
3.0.17
	+ Allow numeric zero as search filter
	+ When filtering rows don't match agains link urls or hidden values
	+ Avoid CA file check when removing it from Apache module
	+ Silent removeCA and removeInclude exceptions when removing
	  non-existant element
	+ Fixed rollback operation in redis config backend
	+ Desktop services CGI now only returns JSON responses
	+ Log error when dynamic loading a class fails in
	  ConfigureDispatchers model
	+ Update total ticks dynamically in progress indicator if ticks overflow
3.0.16
	+ Fixed regression in boolean in-place edit with Union types
	+ Added some missing timezones to EBox::Types::TimeZone
	+ Add a new method to DBEngine 'checkForColumn' to retrieve columns
	  definition from a given table
	+ Reload models info in model manager if new modules are installed
3.0.15
	+ Make sure that halt/reboot button can be clicked only once
	+ Cleaner way of disabling dependant modules when the parent is disabled,
	  avoiding unnecessary calls to enableService each time the module status
	  page is loaded.
	+ Show confirmation dialog when trying to change host or domain
	  if zentyal-samba is installed and provisioned
	+ Modified data table controller so edit boolean in place reuses
	  the code of regular edits, avoiding getting incorrect read-only
	  values from cache
3.0.14
	+ Allow search filters with a leading '*'
	+ Better error reporting when choosing a bad search filter
	+ External exceptions from _print method are caught correctly in CGIs
	+ EBox::CGI::run now supports correct handling of APR::Error
	+ Fixed dashboard check updates ajax requests in Chrome
	+ Fixed errors with zero digits components in time type
3.0.13
	+ Better warning if size file is missing in a backup when
	  restoring it
	+ Fixed table cache behaviour on cache miss in logs module
	+ Fix wrong button label when deleting rows in 'datainuse' template
	+ Removed unused method EBox::Model::DataTable::_tailoredOrder
	+ Added force default mode and permission to writeConfFileNoCheck(),
	  writeFile() and derivatives
	+ Fixed bug in EBox:::Logs::CGI::Index with internationalized
	  parameter names
	+ DataTables with sortedBy are now orderer alphabetically with
	  proper case treatment
	+ Display messages in model even when there are not elements and
	  table body is not shown
3.0.12
	+ Improve change-hostname script, delete all references to current name
	+ Faster dashboard loading with asynchronous check of software updates
	+ Workaround for when the progress id parameter has been lost
	+ Fixed problems calling upstart coomands from cron jobs with wrong PATH
	+ Decode CGI unsafeParams as utf8
	+ Avoid double encoding when printing JSON response in EBox::CGI::Base
	+ Remove warning in EBox::Menu::Folder when currentfolder is not defined
	+ Removed unnecesary and misleading method new from EBox::Auth package
3.0.11
	+ Avoid flickering loading pages when switching between menu entries
	+ Incorrect regular expression in logs search page are correctly handled
	+ Fix input badly hidden in the logs screen
	+ reloadTable from DataTable now remove cached fields as well
3.0.10
	+ Fixed unsafe characters error when getting title of progress
	  indicator in progress dialog
	+ Added use utf8 to dashboard template to fix look of closable messages
3.0.9
	+ Adapted file downloads to the new utf8 fixes
	+ Write backup files in raw mode to avoid utf8 problems
	+ Print always utf8 in STDOUT on all CGIs
	+ Decode CGI params of values entered at the interface as utf8
	+ Proper encode/decode of utf8 with also pretty JSON
	+ Fixed utf8 decoding in date shown at dashboard
	+ Removed old workarounds for utf8 problems
	+ Added new recoveryEnabled() helper method to Module::Base
	+ Added recoveryDomainName() method to SyncProvider interface
	+ Restore backup can now install missing modules in Disaster Recovery
	+ Show specific slides when installing a commercial edition
	+ Redirect to proper CGI after login in disaster recovery mode
	+ Removed old debconf workaround for first stage installation
	+ Log redis start message as debug instead of info to avoid flood
	+ Use unsafeParam in EBox::CGI::Base::paramsAsHash
	+ EBox::Module::Service does not raise exception and logs
	  nothing when using init.d status
	+ Fixed glitch in backup CGI which sometimes showed
	  the modal dialog with a incorrect template
3.0.8
	+ Use path for default name in SyncFolders::Folder
	+ Do not restrict characters in data table searchs
	+ Fixed automatic bug report regression
	+ Fixed refresh of the table and temporal control states
	  in customActionClicked callback
	+ Modified modalbox-zentyal.js to accept wideDialog parameter
	+ Fixed template method in MultiStateAction to return the default
	  template when it is not any supplied to the object
	+ Fixed sendInPlaceBooleanValue method from table-helper.js; it
	  aborted because bad parameters of Ajax.Updater
	+ Fixed bug that made that the lock was shared between owners
	+ Some fixes in the function to add the rule for desktops services
	  to the firewall
	+ Delete obsolete EBox::CGI::MenuCSS package
3.0.7
	+ Add new EBox::Module::Service::Observer to notify modules about
	  changes in the service status
	+ Administration accounts management reflects the changes in
	  system accounts in ids() or row() method call
	+ Some fixes in the RAID event watcher
	+ foreignModelInstance returns undef if foreignModel is
	  undef. This happens when a module has been uninstalled and it is
	  referenced in other installed module (events)
	+ loggerd shows loaded LogHelpers when in debug mode
	+ Added additional info to events from RAID watcher
	+ Use sudo to remove temporal files/diectories in backup, avoiding
	  permissions errors
	+ Added exception for cloud-prof module to events dependencies
3.0.6
	+ Skip keys deleted in cache in Redis::_keys()
	+ Fixed events modules dependencies to depend on any module which
	  provides watchers or dispatchers
	+ Always call enableActions before enableService when configuring modules
	+ Added needsSaveAfterConfig state to service modules
	+ Better exceptions logging in EBox::CGI::Run
	+ Fixed 'element not exists' error when enabling a log watcher
	+ Scroll up when showing modal dialog
	+ Added fqdnChanged methods to SysInfo::Observer
	+ Fixed SSL configuration conflicts betwen SOAPClient and RESTClient
3.0.5
	+ Template ajax/simpleModalDialog.mas can now accept text
	+ Used poweroff instead of halt to assure that system is powered
	  off after halt
	+ Fixed log audit database insert error when halting or rebooting
	+ Added time-based closable notification messages
	+ Adapted to new EBox::setLocaleEnvironment method
	+ EBox::Type::File now allows ebox user to own files in directories
	  which are not writable by him
	+ Removed cron daily invocation of deprecated report scripts
3.0.4
	+ Added EBox::SyncFolders interface
	+ Fixed invokation of tar for backup of model files
	+ New observer for sysinfo module to notify modules implementing the
	  SysInfo::Observer interface when the host name or host domain is
	  changed by the user, before and after the change takes effect
	+ Stop and start apache after language change to force environment reload
	+ Reload page after language change
	+ EBox::Module::Service::isRunning() skips daemons whose precondition fail
	+ Fixed undefined reference in DataTable controller for log audit
	+ Added and used serviceId field for service certificates
	+ Fixed SQL quoting of column names in unbuffered inserts and consolidation
3.0.3
	+ Fixed bug which prevented highlight of selected item in menu
	+ Fixed base class of event dispatcher to be compatible with the
	  changes dispatcher configuration table
	+ Fixed event daemon to use dumped variables
	+ Fixed need of double-click when closing menu items in some cases
	+ Fixed logs consolidation to avoid high CPU usage
	+ In view log table: correctly align previous and first page buttons
	+ Improve host name and domain validation.
	+ Forbidden the use of a qualified hostname in change hostname form
	+ Update samba hostname-dependent fields when hostname is changed
	+ Confirmation dialog when the local domain is changed and with a
	  warning if local domain which ends in .local
3.0.2
	+ The synchronization of redis cache refuses with log message to set
	  undefined values
	+ Fixed wrong sql statement which cause unwanted logs purge
	+ DataForm does not check for uniqueness of its fields, as it only
	  contains a single row
	+ In ConfigureLogs, restored printable names for log domains
	+ Fixed dashboard update error on modules widget, counter-graph
	  widget and widget without sections
	+ Better way to fix non-root warnings during boot without interfering
	  on manual restart commands in the shell
3.0.1
	+ Properly set default language as the first element of the Select to
	  avoid its loss on the first apache restart
	+ Set milestone to 3.0.X when creating tickets in trac.zentyal.org
	+ Removed forced setting of LANG variables in mod_perl which made progress
	  indicator fail when using any language different to English
	+ Removed some frequent undef warnings
	+ Added executeOnBrothers method to EBox::Model::Component
	+ Fixed repetition of 'add' and 'number change' events in RAID watcher
	+ Fixed incorrect display of edit button in tables without editField action
	+ Cache MySQL password to avoid reading it all the time
	+ Fixed request came from non-root user warnings during boot
	+ Send info event in Runit watcher only if the service was down
	  MAX_DOWN_PERIODS
3.0
	+ Removed beta logo
	+ Set 'firstInstall' flag on modules when installing during initial install
	+ Set 'restoringBackup' flag on modules when restoring backup
	+ Call enableService after initialSetup while restoring backup
	+ Registration link in widget now have appropiate content when either
	  remoteservices or software are not installed
	+ Fixed style for disabled buttons
	+ Composite and DataTable viewers recover from errors in pageTitle method
	+ Fixed intermitent failure in progress when there are no slides
	+ Rollback redis transaction on otherwise instead finally block
	+ Members of the 'admin' group can now login again on Zentyal
	+ Multi-admin management for commercial editions
	+ First and last move row buttons are now disabled instead of hidden
	+ In save changes dialog set focus always in the 'save' button
	+ Fixed i18n problem in some cases where environment variables
	  were different than the selected locale on Zentyal UI, now
	  LANG and LC_MESSAGES are explicitly passed to mod_perl
	+ Reviewed registration strings
	+ Added template attribute to MultiStateAction to provide any kind
	  of HTML to display an action
	+ Changed icon, name and link for Zentyal Remote
	+ Fixed some compatibility issues with Internet Explorer 9
	+ Show warning with Internet Explorer 8 or older
	+ Improved dashboard buttons colors
2.3.24
	+ Do not cache undef values in EBox::Config::Redis::get()
	+ Code fix on subscription retrieval for Updates event
	+ Update validate referer to new Remote Services module API
	+ In-place booleans now properly mark the module as changed
	+ Do not try to read slides if software module is not installed
	+ Fixed wrong call in Events::isEnabledDispatcher()
	+ Updated 'created by' footer
2.3.23
	+ Change the default domain name from 'zentyal.lan' to
	  'zentyal-domain.lan'
	+ Changes in first enable to avoid letting modules unsaved
	+ Type File now accepts spaces in the file name
	+ Added setTimezone method to MyDBEngine
	+ Enable consolidation after reviewing and pruning
	+ Code typo fix in Events::isEnabledWatcher
	+ Remove all report code from core
	+ Move SysInfo report related to remoteservices module
	+ Fixed regression which removed scroll bars from popups
	+ New carousel transition for the installation slides
	+ Added option to not show final notes in progress bar
	+ EBox::Model::Component::modelGetter does not die when trying to
	  get a model for an uninstalled module
	+ Added previous/next buttons to manually switch installation slides
	+ New installation slides format
	+ Added compatibility with MS Internet Explorer >= 8
2.3.22
	+ Changed first installation workflow and wizard infraestructure
	+ Improved firewall icons
	+ Set hover style for configure rules button in firewall
	+ Do not disable InnoDB in mysql if there are other databases
	+ Progress indicator no longer calls showAds if it is undefined
	+ Send cache headers on static files to improve browsing speed
	+ Added foreignNoSyncRows and foreignFilter options to EBox::Types::Select
	+ Improved settings icon
	+ Fixed modalboxes style
	+ Improve host domain validation. Single label domains are not allowed.
2.3.21
	+ Fixes on notifyActions
	+ Check for isDaemonRunning now compatible with asterisk status
	+ Fixed warning call in EBox::Types::HasMany
2.3.20
	+ New look & feel for the web interface
	+ Adjust slides transition timeout during installation
	+ Audit changes table in save changes popup has scroll and better style
	+ Model messages are printed below model title
	+ noDataMsg now allows to add elements if it makes sense
	+ Fixed ajax/form.mas to avoid phantom change button
	+ EBox::Model::Manager::_setupModelDepends uses full paths so the
	  dependecies can discriminate between models with the same name
	+ Default row addition in DataForm does not fires validateTypedRow
	+ Code typo fix in change administration port model
	+ Set only Remote as option to export/import configuration to a
	  remote site
	+ Return undef in HasMany type when a model is not longer
	  available due to being uninstalled
	+ Added onclick atribute to the link.mas template
	+ Fix exception raising when no event component is found
	+ table_ordered.js : more robust trClick event method
	+ Changed dashboard JS which sometimes halted widget updates
	+ Added popup dialogs for import/export configuration
	+ Changes in styles and sizes of the save/revoke dialog
	+ Removed redudant code in ConfigureWatchers::syncRows which made module
	  to have an incorrect modified state
	+ Dont show in bug report removed packages with configuration
	  held as broken packages
	+ DataTable::size() now calls to syncRows()
	+ EBox::Module::Config::set_list quivalent now has the same
	  behaviour than EBox::Module::Config::set
2.3.19
	+ Manually set up models for events to take into account the
	  dynamic models from the log watcher filtering models
	+ Fixed warnings when deleting a row which is referenced in other model
	+ Disable HTML form autocompletion in admin password change model
	+ Fixed incorrect non-editable warnings in change date and time model
	+ Fixed parsing value bug in EBox::Types::Date and EBox::Types::Time
	+ Reworked mdstat parsing, added failure_spare status
	+ Configuration backup implicitly preserves ownership of files
	+ Changes in styles and sizes of the save/revoke dialog
	+ New data form row is copied from default row, avoiding letting hidden
	  fields without its default value and causing missing fields errors
	+ Always fill abstract type with its default value, this avoids
	  errors with hidden fields with default value
	+ Different page to show errors when there are broken software packages
	+ InverseMatchSelect and InverseMatchUnion use 'not' instead of '!' to
	  denote inverse match. This string is configurable with a type argument
	+ Fixed types EBox::Type::InverseMatchSelect and InverseMatchUnion
	+ Fixed bug in DataTable::setTypedRow() which produced an incorrect 'id'
	  row element in DataTable::updateRowNotify()
	+ In tableBody.mas template: decomposed table topToolbar section in methods
	+ Fixed bug in discard changes dialog
	+ Confirmation dialogs now use styled modalboxes
	+ Do not reload page after save changes dialog if operation is successful
	+ Maintenance menu is now kept open when visiting the logs index page
2.3.18
	+ Manual clone of row in DataTable::setTypedRow to avoid segfault
	+ Avoid undef warnings in EBox::Model::DataTable::_find when the
	  element value is undef
	+ Fixed kill of ebox processes during postrm
	+ Set MySQL root password in create-db script and added mysql script
	  to /usr/share/zentyal for easy access to the zentyal database
	+ Increased timeout redirecting to wizards on installation to 5 seconds
	  to avoid problems on some slow or loaded machines
	+ Save changes dialog do not appear if there are no changes
	+ Delete no longer needed duplicated code
	+ Do not go to save changes after a regular package installation
	  they are saved only in the first install
	+ Progress bar in installation refactored
2.3.17
	+ Do not use modal box for save changes during installation
	+ Hidden fields in DataTables are no longer considered compulsory
	+ Select type has now its own viewer that allows use of filter function
	+ User is now enabled together with the rest of modules on first install
2.3.16
	+ Fix 'oldRow' parameter in UpdatedRowNotify
	+ Use Clone::Fast instead of Clone
	+ Modal dialog for the save and discard changes operations
	+ Use a different lock file for the usercorner redis
	+ Improved look of tables when checkAll controls are present
	+ Better icons for clone action
	+ Added confirmation dialog feature to models; added confirmation
	  dialog to change hostname model
	+ Dynamic default values are now properly updated when adding a row
	+ Kill processes owned by the ebox user before trying to delete it
	+ Do not use sudo to call status command at EBox::Service::running
	+ Fixed regression setting default CSS class in notes
2.3.15
	+ Added missing call to updateRowNotify in DataForms
	+ Fixed silent error in EBox::Types::File templates for non-readable
	  by ebox files
	+ Use pkill instead of killall in postinst
	+ Use unset instead of delete_dir when removing rows
	+ Do not set order list for DataForms
	+ Only try to clean tmp dir on global system start
2.3.14
	+ Error message for failure in package cache creation
	+ Fixed regression when showing a data table in a modal view
	+ Do not do a redis transaction for network module init actions
	+ Fixed EBox::Module::Config::st_unset()
	+ Allowed error class in msg template
2.3.13
	+ Fixed problems in EventDaemon with JSON and blessed references
	+ More crashes avoided when watchers or dispatchers doesn't exist
	+ Proper RAID watcher reimplementation using the new state API
	+ EBox::Config::Redis singleton has now a instance() method instead of new()
	+ Deleted wrong use in ForcePurge model
2.3.12
	+ Fixed problem with watchers and dispatchers after a module deletion
	+ Fixed EBox::Model::DataTable::_checkFieldIsUnique, it failed when the
	  printableValue of the element was different to its value
	+ Fixed separation between Add table link and table body
	+ Adaptation of EventDaemon to model and field changes
	+ Disabled logs consolidation on purge until it is reworked, fixed
	  missing use in purge logs model
	+ Fixed Componet::parentRow, it not longer tries to get a row with
	  undefined id
	+ Fix typo in ConfigureLogs model
	+ Mark files for removing before deleting the row from backend in
	  removeRow
	+ The Includes directives are set just for the main virtual host
	+ Fixed EventDaemon crash
2.3.11
	+ Mark files for removing before deleting the row from backend in removeRow
	+ Dashboard widgets now always read the information from RO
	+ Enable actions are now executed before enableService()
	+ Fixed regression which prevented update of the administration service
	  port when it was changed in the interface
	+ New EBox::Model::Composite::componentNames() for dynamic composites
	+ Remove _exposedMethods() feature to reduce use of AUTOLOAD
	+ Removed any message set in the model in syncRows method
	+ Added global() method to modules and components to get a coherent
	  read-write or read-only instance depending on the context
	+ Removed Model::Report and Composite::Report namespaces to simplify model
	  management and specification
	+ New redis key naming, with $mod/conf/*, $mod/state and $mod/ro/* replacing
	  /ebox/modules/$mod/*, /ebox/state/$mod/* and /ebox-ro/modules/$mod/*
	+ Removed unnecessary parentComposite methods in EBox::Model::Component
	+ Only mark modules as changed when data has really changed
	+ EBox::Global::modChange() throws exception if instance is readonly
	+ New get_state() and set_state() methods, st_* methods are kept for
	  backwards compatibility, but they are deprecated
	+ Simplified events module internals with Watcher and Dispatcher providers
	+ Model Manager is now able to properly manage read-only instances
	+ Composites can now use parentModule() like Models
	+ Renamed old EBox::GConfModule to EBox::Module::Config
	+ Unified model and composite management in the new EBox::Model::Manager
	+ Model and composites are loaded on demand to reduce memory consumption
	+ Model and composite information is now stored in .yaml schemas
	+ ModelProvider and CompositeProvider are no longer necessary
	+ Simplified DataForm using more code from DataTable
	+ Adapted RAID and restrictedResources() to the new JSON objects in redis
	+ Remove unused override modifications code
	+ Added /usr/share/zentyal/redis-cli wrapper for low-level debugging
	+ Use simpler "key: value" format for dumps instead of YAML
	+ Row id prefixes are now better chosen to avoid confusion
	+ Use JSON instead of list and hash redis types (some operations,
	  specially on lists, are up to 50% faster and caching is much simpler)
	+ Store rows as hashes instead of separated keys
	+ Remove deprecated all_dirs and all_entries methods
	+ Remove obsolete EBox::Order package
	+ Remove no longer needed redis directory tree sets
	+ Fixed isEqualTo() method on EBox::Types::Time
	+ EBox::Types::Abstract now provides default implementations of fields(),
	  _storeInGConf() and _restoreFromHash() using the new _attrs() method
	+ Remove indexes on DataTables to reduce complexity, no longer needed
	+ Simplified ProgressIndicator implementation using shared memory
	+ New EBox::Util::SHMLock package
	+ Implemented transactions for redis operations
	+ Replace old MVC cache system with a new low-level redis one
	+ Delete no longer necessary regen-redis-db tool
	+ Added new checkAll property to DataTable description to allow
	  multiple check/uncheck of boolean columns
2.3.10
	+ Added Desktop::ServiceProvider to allow modules to implement
	  requests from Zentyal desktop
	+ Added VirtualHost to manage desktop requests to Zentyal server
	+ Fix EventDaemon in the transition to MySQL
	+ Send EventDaemon errors to new rotated log file /var/log/zentyal/events.err
	+ Send an event to Zentyal Cloud when the updates are up-to-date
	+ Send an info event when modules come back to running
	+ Include additional info for current event watchers
	+ Fixed RAID report for some cases of spare devices and bitmaps
	+ Fixed log purge, SQL call must be a statement not a query
	+ Fixed regex syntax in user log queries
	+ Added missing "use Filesys::Df" to SysInfo
	+ Disabled consolidation by default until is fixed or reimplemented
	+ Fixed regresion in full log page for events
	+ Added clone action to data tables
	+ Fixed regression in modal popup when showing element table
	+ Added new type EBox::Types::KrbRealm
	+ Fix broken packages when dist-upgrading from old versions: stop ebox
	  owned processes before changing home directory
	+ Log the start and finish of start/stop modules actions
	+ Added usesPort() method to apache module
2.3.9
	+ Enable SSLInsecureRenegotiation to avoid master -> slave SOAP handsake
	  problems
	+ Added validateRowRemoval method to EBox::Model::DataTable
	+ Use rm -rf instead of remove_tree to avoid chdir permission problems
	+ Avoid problems restarting apache when .pid file does not exist
	+ Do not use graceful on apache to allow proper change of listen port
	+ Simplified apache restart mechanism and avoid some problems
2.3.8
	+ Create tables using MyISAM engine by default
	+ Delete obsolete 'admin' table
2.3.7
	+ Fixed printableName for apache module and remove entry in status widget
	+ Merged tableBodyWithoutActions.mas into tableBody.mas
	+ Removed tableBodyWithoutEdit.mas because it is no longer used
	+ Better form validation message when there are no ids for
	  foreign rows in select control with add new popup
	+ Fixed branding of RSS channel items
	+ Fixed destination path when copying zentyal.cnf to /etc/mysql/conf.d
	+ Packaging fixes for precise
2.3.6
	+ Switch from CGIs to models in System -> General
	+ New value() and setValue() methods in DataForm::setValue() for cleaner
	  code avoiding use of AUTOLOAD
	+ Added new EBox::Types::Time, EBox::Types::Date and EBox::Types::TimeZone
	+ Added new attribute 'enabled' to the Action and MultiStateAction types
	  to allow disabling an action. Accepts a scalar or a CODE ref
	+ The 'defaultValue' parameter of the types now accept a CODE ref that
	  returns the default value.
2.3.5
	+ Added force parameter in validateTypedRow
	+ Fixed 'hidden' on types when using method references
	+ Removed some console problematic characters from Util::Random::generate
	+ Added methods to manage apache CA certificates
	+ Use IO::Socket::SSL for SOAPClient connections
	+ Removed apache rewrite from old slaves implementation
	+ Do not show RSS image if custom_prefix defined
2.3.4
	+ Avoid 'negative radius' error in DiskUsage chart
	+ Fixed call to partitionFileSystems in EBox::SysInfo::logReportInfo
	+ Log audit does not ignore fields which their values could be interpreted
	  as boolean false
	+ Avoid ebox.cgi failure when showing certain strings in the error template
	+ Do not calculate md5 digests if override_user_modification is enabled
	+ Clean /var/lib/zentyal/tmp on boot
	+ Stop apache gracefully and delete unused code in Apache.pm
	+ Cache contents of module.yaml files in Global
2.3.3
	+ The editable attribute of the types now accept a reference to a function
	  to dinamically enable or disable the field.
	+ In progress bar CGIs AJAX call checks the availability of the
	  next page before loading it
	+ Replaced community logo
	+ Adapted messages in the UI for new editions
	+ Changed cookie name to remove forbidden characters to avoid
	  incompatibilities with some applications
	+ Added methods to enable/disable restart triggers
2.3.2
	+ Fixed redis unix socket permissions problem with usercorner
	+ Get row ids without safe characters checking
	+ Added EBox::Util::Random as random string generator
	+ Set log level to debug when cannot compute md5 for a nonexistent file
	+ Filtering in tables is now case insensitive
	+ ProgressIndicator no longer leaves zombie processes in the system
	+ Implemented mysqldump for logs database
	+ Remove zentyal-events cron script which should not be longer necessary
	+ Bugfix: set executable permissions to cron scripts and example hooks
	+ Added a global method to retrieve installed server edition
	+ Log also duration and compMessage to events.log
2.3.1
	+ Updated Standards-Version to 3.9.2
	+ Fixed JS client side table sorting issue due to Prototype
	  library upgrade
	+ Disable InnoDB by default to reduce memory consumption of MySQL
	+ Now events are logged in a new file (events.log) in a more
	  human-readable format
	+ Added legend to DataTables with custom actions
	+ Changed JS to allow the restore of the action cell when a delete
	  action fails
	+ Set milestone to 3.0 when creating bug reports in the trac
	+ Avoid temporal modelInstance errors when adding or removing
	  modules with LogWatchers or LogDispatcher
	+ Unallow administration port change when the port is in use
2.3
	+ Do not launch a passwordless redis instance during first install
	+ New 'types' field in LogObserver and storers/acquirers to store special
	  types like IPs or MACs in an space-efficient way
	+ Use MySQL for the logs database instead of PostgreSQL
	+ Bugfix: logs database is now properly recreated after purge & install
	+ Avoid use of AUTOLOAD to execute redis commands, improves performance
	+ Use UNIX socket to connect to redis for better performance and
	  update default redis 2.2 settings
	+ Use "sudo" group instead of "admin" one for the UI access control
	+ Added EBox::Module::Base::version() to get package version
	+ Fixed problem in consalidation report when accumulating results
	  from queries having a "group by table.field"
	+ Added missing US and Etc zones in timezone selector
	+ Replaced autotools with zbuildtools
	+ Refuse to restore configuration backup from version lesser than
	  2.1 unless forced
	+ Do not retrieve format.js in every graph to improve performance
	+ The purge-module scripts are always managed as root user
	+ New grep-redis tool to search for patterns in redis keys or
	  values
	+ Use partitionFileSystems method from EBox::FileSystem
2.2.4
	+ New internal 'call' command in Zentyal shell to 'auto-use' the module
	+ Zentyal shell now can execute commandline arguments
	+ Bugfix: EBox::Types::IPAddr::isEqualTo allows to change netmask now
	+ Removed some undefined concatenation and compare warnings in error.log
	+ Ignore check operation in RAID event watcher
	+ Skip IP addresses ending in .0 in EBox::Types::IPRange::addresses()
	+ Do not store in redis trailing dots in Host and DomainName types
	+ Added internal command to instance models and other improvements in shell
	+ Now the whole /etc/zentyal directory is backed up and a copy of the
	  previous contents is stored at /var/backups before restoring
	+ Removing a module with a LogWatcher no longer breaks the LogWatcher
	  Configuration page anymore
	+ Fixed error in change-hostname script it does not longer match substrings
	+ Bugfix: Show breadcrumbs even from models which live in a
	  composite
	+ HTTPLink now returns empty string if no HTTPUrlView is defined
	  in DataTable class
	+ Added mising use sentence in EBox::Event::Watcher::Base
2.2.3
	+ Bugfix: Avoid url rewrite to ebox.cgi when requesting to /slave
	+ Fixed logrotate configuration
	+ More resilient way to handle with missing indexes in _find
	+ Added more informative text when mispelling methods whose prefix
	  is an AUTOLOAD action
	+ A more resilient solution to load events components in EventDaemon
	+ Added one and two years to the purge logs periods
	+ Fixed downloads from EBox::Type::File
2.2.2
	+ Revert cookie name change to avoid session loss in upgrades
	+ Do not try to change owner before user ebox is created
2.2.1
	+ Removed obsolete references to /zentyal URL
	+ Create configuration backup directories on install to avoid warnings
	  accessing the samba share when there are no backups
	+ Log result of save changes, either successful or with warnings
	+ Changed cookie name to remove forbidden characters to avoid
	  incompatibilities with some applications
	+ Removed duplicated and incorrect auding logging for password change
	+ Fixed some non-translatable strings
	+ Create automatic bug reports under 2.2.X milestone instead of 2.2
	+ Fixed bug changing background color on selected software packages
2.1.34
	+ Volatile types called password are now also masked in audit log
	+ Adjust padding for module descriptions in basic software view
	+ Removed beta icon
2.1.33
	+ Fixed modal add problems when using unique option on the type
	+ Fixed error management in the first screen of modal add
	+ Unify software selection and progress colors in CSS
	+ Set proper message type in Configure Events model
	+ Fixed error checking permanentMessage types in templates/msg.mas
2.1.32
	+ Added progress bar colors to theme definition
	+ Remove no longer correct UTF8 decode in ProgressIndicator
	+ Fixed UTF8 double-encoding on unexpected error CGI
	+ Reviewed some subscription strings
	+ Always fork before apache restart to avoid port change problems
	+ Stop modules in the correct order (inverse dependencies order)
	+ Better logging of failed modules on restore
2.1.31
	+ Do not start managed daemons on boot if the module is disabled
	+ Better message on redis error
	+ Watch for dependencies before automatic enable of modules on first install
2.1.30
	+ Removed obsolete /ebox URL from RSS link
	+ Changed methods related with extra backup data in modules logs
	  to play along with changes in ebackup module
	+ Set a user for remote access for audit reasons
	+ Detect session loss on AJAX requests
2.1.29
	+ Startup does not fail if SIGPIPE received
2.1.28
	+ Added code to mitigate false positives on module existence
	+ Avoid error in logs full summary due to incorrect syntax in template
	+ Allow unsafe chars in EBox::Types::File to avoid problems in some browsers
	+ Reviewed some subscription strings
	+ Warning about language-packs installed works again after Global changes
	+ Show n components update when only zentyal packages are left to
	  upgrade in the system widget
	+ Do not show debconf warning when installing packages
	+ EBox::Types::IPAddr (and IPNetwork) now works with defaultValue
	+ Allow to hide menu items, separators and dashboard widgets via conf keys
2.1.27
	+ Do not create tables during Disaster Recovery installation
	+ Added new EBox::Util::Debconf::value to get debconf values
	+ DataTable controller does no longer try to get a deleted row
	  for gather elements values for audit log
	+ Check if Updates watcher can be enabled if the subscription
	  level is yet unknown
2.1.26
	+ Detection of broken packages works again after proper deletion
	  of dpkg_running file
	+ Keep first install redis server running until trigger
	+ Unified module restart for package trigger and init.d
	+ Use restart-trigger script in postinst for faster daemons restarting
	+ System -> Halt/Reboot works again after regression in 2.1.25
	+ Added framework to show warning messages after save changes
	+ Change caption of remote services link to Zentyal Cloud
	+ Do not show Cloud link if hide_cloud_link config key is defined
	+ Added widget_ignore_updates key to hide updates in the dashboard
	+ Differentiate ads from notes
	+ Allow custom message type on permanentMessage
	+ Only allow custom themes signed by Zentyal
	+ Removed /zentyal prefix from URLs
	+ Caps lock detection on login page now works again
	+ Added HiddenIfNotAble property to event watchers to be hidden if
	  it is unabled to monitor the event
	+ Dashboard values can be now error and good as well
	+ Include a new software updates widget
	+ Include a new alert for basic subscriptions informing about
	  software updates
	+ Add update-notifier-common to dependencies
	+ EBox::DataTable::enabledRows returns rows in proper order
	+ Use custom ads when available
	+ Disable bug report when hide_bug_report defined on theme
2.1.25
	+ Do not show disabled module warnings in usercorner
	+ Mask passwords and unify boolean values in audit log
	+ Do not override type attribute for EBox::Types::Text subtypes
	+ Corrected installation finished message after first install
	+ Added new disableAutocomplete attribute on DataTables
	+ Optional values can be unset
	+ Minor improvements on nmap scan
2.1.24
	+ Do not try to generate config for unconfigured services
	+ Remove unnecessary redis call getting _serviceConfigured value
	+ Safer sizes for audit log fields
	+ Fix non-translatable "show help" string
	+ Allow links to first install wizard showing a desired page
	+ Fixed bug in disk usage when we have both values greater and
	  lower than 1024 MB
	+ Always return a number in EBox::AuditLogging::isEnabled to avoid
	  issues when returning the module status
	+ Added noDataMsg attribute on DataTable to show a message when
	  there are no rows
2.1.23
	+ Removed some warnings during consolidation process
	+ Depend on libterm-readline-gnu-perl for history support in shells
	+ Fixed error trying to change the admin port with NTP enabled
	+ Fixed breadcrumb destination for full log query page
	+ Use printableActionName in DataTable setter
2.1.22
	+ Fixed parentRow method in EBox::Types::Row
	+ Added new optionalLabel flag to EBox::Types::Abstract to avoid
	  show the label on non-optional values that need to be set as
	  optional when using show/hide viewCustomizers
	+ Added initHTMLStateOrder to View::Customizer to avoid incorrect
	  initial states
	+ Improved exceptions info in CGIs to help bug reporting
	+ Do not show customActions when editing row on DataTables
2.1.21
	+ Fixed bug printing traces at Global.pm
	+ Check new dump_exceptions confkey instead of the debug one in CGIs
	+ Explicit conversion to int those values stored in our database
	  for correct dumping in reporting
	+ Quote values in update overwrite while consolidating for reporting
2.1.20
	+ Fixed regression in edition in place of booleans
	+ Better default balance of the dashboard based on the size of the widgets
	+ Added defaultSelectedType argument to PortRange
2.1.19
	+ Disable KeepAlive as it seems to give performance problems with Firefox
	  and set MaxClients value back to 1 in apache.conf
	+ Throw exceptions when calling methods not aplicable to RO instances
	+ Fixed problems when mixing read/write and read-only instances
	+ Date/Time and Timezone moved from NTP to core under System -> General
	+ Do not instance hidden widgets to improve dashboard performance
	+ New command shell with Zentyal environment at /usr/share/zentyal/shell
	+ Show warning when a language-pack is not installed
	+ Removed unnecessary dump/load operations to .bak yaml files
	+ AuditLogging and Logs constructor now receive the 'ro' parameter
	+ Do not show Audit Logging in Module Status widget
2.1.18
	+ New unificated zentyal-core.logrotate for all the internal logs
	+ Added forceEnabled option for logHelpers
	+ Moved carousel.js to wizard template
	+ Add ordering option to wizard pages
	+ Fixed cmp and isEqualTo methods for EBox::Types::IPAddr
	+ Fixed wrong Mb unit labels in Disk Usage and use GB when > 1024 MB
	+ Now global-action script can be called without progress indicator
	+ Fixed EBox::Types::File JavaScript setter code
	+ Added support for "Add new..." modal boxes in foreign selectors
	+ Each module can have now its customized purge-module script
	  that will be executed after the package is removed
	+ Added Administration Audit Logging to log sessions, configuration
	  changes, and show pending actions in save changes confirmation
	+ User name is stored in session
	+ Remove deprecated extendedRestore from the old Full Backup
2.1.17
	+ Fixed RAID event crash
	+ Added warning on models and composites when the module is disabled
	+ Fixed login page style with some languages
	+ Login page template can now be reused accepting title as parameter
	+ EBox::Types::File does not write on redis when it fails to
	  move the fail to its final destination
	+ Added quote column option for periodic log consolidation and
	  report consolidation
	+ Added exclude module option to backup restore
2.1.16
	+ Do not show incompatible navigator warning on Google Chrome
	+ Fixed syncRows override detection on DataTable find
	+ clean-conf script now deletes also state data
	+ Avoid 'undefined' message in selectors
2.1.15
	+ Move Disk Usage and RAID to the new Maintenance menu
	+ Always call syncRows on find (avoid data inconsistencies)
	+ Filename when downloading a conf backup now contains hostname
	+ Fixed bug in RAID template
	+ Set proper menu order in System menu (fixes NTP position)
	+ Fixed regresion in page size selector on DataTables
	+ Fixed legend style in Import/Export Configuration
2.1.14
	+ Fixed regresion with double quotes in HTML templates
	+ Fixed problems with libredis-perl version dependency
	+ Adding new apparmor profile management
2.1.13
	+ Better control of errors when saving changes
	+ Elements of Union type can be hidden
	+ Model elements can be hidden only in the viewer or the setter
	+ HTML attributtes are double-quoted
	+ Models can have sections of items
	+ Password view modified to show the confirmation field
	+ New multiselect type
	+ Redis backend now throws different kind of exceptions
2.1.12
	+ Revert no longer necessary parents workaround
	+ Hide action on viewCustomizer works now on DataTables
2.1.11
	+ Fixed bug which setted bad directory to models in tab view
	+ Union type: Use selected subtype on trailingText property if the
	  major type does not have the property
	+ Raise MaxClients to 2 to prevent apache slowness
2.1.10
	+ Security [ZSN-2-1]: Avoid XSS in process list widget
2.1.9
	+ Do not try to initialize redis client before EBox::init()
	+ Safer way to delete rows, deleting its id reference first
	+ Delete no longer needed workaround for gconf with "removed" attribute
	+ Fixed regression in port range setter
2.1.8
	+ Fixed regression in menu search
	+ Fixed missing messages of multi state actions
	+ Help toggler is shown if needed when dynamic content is received
	+ Fixed issue when disabling several actions at once in a data table view
	+ All the custom actions are disabled when one is clicked
	+ Submit wizard pages asynchronously and show loading indicator
	+ Added carousel.js for slide effects
2.1.7
	+ Fixed issues with wrong html attributes quotation
	+ Bugfix: volatile types can now calculate their value using other
	  the value from other elements in the row no matter their position
2.1.6
	+ Attach software.log to bug report if there are broken packages
	+ Added keyGenerator option to report queries
	+ Tuned apache conf to provide a better user experience
	+ Actions click handlers can contain custom javascript
	+ Restore configuration with force dependencies option continues
	  when modules referenced in the backup are not present
	+ Added new MultiStateAction type
2.1.5
	+ Avoid problems getting parent if the manager is uninitialized
	+ Rename some icon files with wrong extension
	+ Remove wrong optional attribute for read-only fields in Events
	+ Renamed all /EBox/ CGI URLs to /SysInfo/ for menu folder coherency
	+ Added support for custom actions in DataTables
	+ Replaced Halt/Reboot CGI with a model
	+ Message classes can be set from models
	+ Fixed error in Jabber dispatcher
	+ Show module name properly in log when restart from the dashboard fails
	+ Avoid warning when looking for inexistent PID in pidFileRunning
2.1.4
	+ Changed Component's parent/child relationships implementation
	+ Fixed WikiFormat on automatic bug report tickets
	+ Do not show available community version in Dashboard with QA
 	  updates
2.1.3
	+ Fall back to readonly data in config backup if there are unsaved changes
	+ Allow to automatically send a report in the unexpected error page
	+ Logs and Events are now submenus of the new Maintenance menu
	+ Configuration Report option is now present on the Import/Export section
	+ Require save changes operation after changing the language
	+ Added support for URL aliases via schemas/urls/*.urls files
	+ Allow to sort submenu items via 'order' attribute
	+ Automatically save changes after syncRows is called and mark the module
	  mark the module as unchanged unless it was previously changed
	+ Removed unnecessary ConfigureEvents composite
	+ Removed unnecessary code from syncRows in logs and events
	+ Restore configuration is safer when restoring /etc/zentyal files
	+ Fixed unescaped characters when showing an exception
	+ Fixed nested error page on AJAX requests
	+ Adapted dumpBackupExtraData to new expected return value
	+ Report remoteservices, when required, a change in administration
	  port
	+ Added continueOnModuleFail mode to configuration restore
	+ Fixed Firefox 4 issue when downloading backups
	+ Show scroll when needed in stacktraces (error page)
	+ More informative error messages when trying to restart locked modules
	  from the dashboard
	+ Creation of plpgsql language moved from EBox::Logs::initialSetup
	  to create-db script
	+ Redis backend now throws different kind of exceptions
	+ Avoid unnecesary warnings about PIDs
	+ Update Jabber dispatcher to use Net::XMPP with some refactoring
	+ Save changes messages are correctly shown with international charsets
	+ Support for bitmap option in RAID report
	+ Retry multiInsert line by line if there are encoding errors
	+ Adapted to new location of partitionsFileSystems in EBox::FileSystem
	+ Event messages are cleaned of null characters and truncated
	  before inserting in the database when is necessary
	+ Improve message for "Free storage space" event and send an info
	  message when a given partition is not full anymore
	+ Event messages now can contain newline characters
	+ Objects of select type are compared also by context
	+ Remove cache from optionsFromForeignModel since it produces
	  problems and it is useless
	+ Set title with server name if the server is subscribed
	+ Fix title HTML tag in views for Models and Composites
	+ Added lastEventsReport to be queried by remoteservices module
	+ Added EBox::Types::HTML type
	+ Added missing manage-logs script to the package
	+ Fixed problems with show/hide help switch and dynamic content
	+ Menus with subitems are now kept unfolded until a section on a
	  different menu is accessed
	+ Sliced restore mode fails correctly when schema file is missing,
	  added option to force restore without schema file
	+ Purge conf now purges the state keys as well
	+ Added EBox::Types::IPRange
2.1.2
	+ Now a menu folder can be closed clicking on it while is open
	+ Bugfix: cron scripts are renamed and no longer ignored by run-parts
	+ Added new EBox::Util::Nmap class implementing a nmap wrapper
2.1.1
	+ Fixed incoherency problems with 'on' and '1' in boolean indexes
	+ Move cron scripts from debian packaging to src/scripts/cron
	+ Trigger restart of logs and events when upgrading zentyal-core
	  without any other modules
	+ Don't restart apache twice when upgrading together with more modules
	+ Fixed params validation issues in addRow
2.1
	+ Replace YAML::Tiny with libyaml written in C through YAML::XS wrapper
	+ Minor bugfix: filter invalid '_' param added by Webkit-based browser
	  on EBox::CGI::Base::params() instead of _validateParams(), avoids
	  warning in zentyal.log when enabling modules
	+ All CGI urls renamed from /ebox to /zentyal
	+ New first() and deleteFirst() methods in EBox::Global to check
	  existence and delete the /var/lib/zentyal/.first file
	+ PO files are now included in the language-pack-zentyal-* packages
	+ Migrations are now always located under /usr/share/$package/migration
	  this change only affects to the events and logs migrations
	+ Delete no longer used domain and translationDomain methods/attributes
	+ Unified src/libexec and tools in the new src/scripts directory
	+ Remove the ebox- prefix on all the names of the /usr/share scripts
	+ New EBox::Util::SQL package with helpers to create and drop tables
	  from initial-setup and purge-module for each module
	+ Always drop tables when purging a package
	+ Delete 'ebox' user when purging zentyal-core
	+ Moved all SQL schemas from tools/sqllogs to schemas/sql
	+ SQL time-period tables are now located under schemas/sql/period
	+ Old ebox-clean-gconf renamed to /usr/share/zentyal/clean-conf and
	  ebox-unconfigure-module is now /usr/share/zentyal/unconfigure-module
	+ Added default implementation for enableActions, executing
	  /usr/share/zentyal-$modulename/enable-module if exists
	+ Optimization: Do not check if a row is unique if any field is unique
	+ Never call syncRows on read-only instances
	+ Big performance improvements using hashes and sets in redis
	  database to avoid calls to the keys command
	+ Delete useless calls to exists in EBox::Config::Redis
	+ New regen-redis-db tool to recreate the directory structure
	+ Renamed /etc/cron.hourly/90manageEBoxLogs to 90zentyal-manage-logs
	  and moved the actual code to /usr/share/zentyal/manage-logs
	+ Move /usr/share/ebox/zentyal-redisvi to /usr/share/zentyal/redisvi
	+ New /usr/share/zentyal/initial-setup script for modules postinst
	+ New /usr/share/zentyal/purge-module script for modules postrm
	+ Removed obsolete logs and events migrations
	+ Create plpgsql is now done on EBox::Logs::initialSetup
	+ Replace old ebox-migrate script with EBox::Module::Base::migrate
	+ Rotate duplicity-debug.log log if exists
	+ Bug fix: Port selected during installation is correctly saved
	+ Zentyal web UI is restarted if their dependencies are upgraded
	+ Bug fix: Logs don't include unrelated information now
	+ Add total in disk_usage report
	+ Bugfix: Events report by source now works again
	+ Do not include info messages in the events report
	+ Services event is triggered only after five failed checkings
	+ Do not add redundant includedir lines to /etc/sudoers
	+ Fixed encoding for strings read from redis server
	+ Support for redis-server 2.0 configuration
	+ Move core templates to /usr/share/zentyal/stubs/core
	+ Old /etc/ebox directory replaced with the new /etc/zentyal with
	  renamed core.conf, logs.conf and events.conf files
	+ Fixed broken link to alerts list
2.0.15
	+ Do not check the existence of cloud-prof package during the
	  restore since it is possible not to be installed while disaster
	  recovery process is done
	+ Renamed /etc/init.d/ebox to /etc/init.d/zentyal
	+ Use new zentyal-* package names
	+ Don't check .yaml existence for core modules
2.0.14
	+ Added compMessage in some events to distinguish among events if
	  required
	+ Make source in events non i18n
	+ After restore, set all the restored modules as changed
	+ Added module pre-checks for configuration backup
2.0.13
	+ Fixed dashboard graphs refresh
	+ Fixed module existence check when dpkg is running
	+ Fix typo in sudoers creation to make remote support work again
2.0.12
	+ Include status of packages in the downloadable bug report
	+ Bugfix: Avoid possible problems deleting redis.first file if not exist
2.0.11
	+ New methods entry_exists and st_entry_exists in config backend
2.0.10
	+ Now redis backend returns undef on get for undefined values
	+ Allow custom mason templates under /etc/ebox/stubs
	+ Better checks before restoring a configuration backup with
	  a set of modules different than the installed one
	+ Wait for 10 seconds to the child process when destroying the
	  progress indicator to avoid zombie processes
	+ Caught SIGPIPE when trying to contact Redis server and the
	  socket was already closed
	+ Do not stop redis server when restarting apache but only when
	  the service is asked to stop
	+ Improvements in import/export configuration (know before as
	  configuration backup)
	+ Improvements in ProgressIndicator
	+ Better behaviour of read-only rows with up/down arrows
	+ Added support for printableActionName in DataTable's
	+ Added information about automatic configuration backup
	+ Removed warning on non existent file digest
	+ Safer way to check if core modules exist during installation
2.0.9
	+ Treat wrong installed packages as not-existent modules
	+ Added a warning in dashboard informing about broken packages
	+ File sharing and mailfilter log event watchers works again since
	  it is managed several log tables per module
2.0.8
	+ Replaced zentyal-conf script with the more powerful zentyal-redisvi
	+ Set always the same default order for dashboard widgets
	+ Added help message to the configure widgets dialog
	+ Check for undefined values in logs consolidation
	+ Now dashboard notifies fails when restarting a service
	+ Fixed bug with some special characters in dashboard
	+ Fixed bug with some special characters in disk usage graph
2.0.7
	+ Pre-installation includes sudoers.d into sudoers file if it's not yet
	  installed
	+ Install apache-prefork instead of worker by default
	+ Rename service certificate to Zentyal Administration Web Server
2.0.6
	+ Use mod dependencies as default restore dependencies
	+ Fixed dependencies in events module
	+ Increased recursive dependency threshold to avoid
	  backup restoration problems
2.0.5
	+ Removed deprecated "Full backup" option from configuration backup
	+ Bugfix: SCP method works again after addition of SlicedBackup
	+ Added option in 90eboxpglogger.conf to disable logs consolidation
2.0.4
	+ Removed useless gconf backup during upgrade
	+ Fixed postinstall script problems during upgrade
2.0.3
	+ Added support for the sliced backup of the DB
	+ Hostname change is now visible in the form before saving changes
	+ Fixed config backend problems with _fileList call
	+ Added new bootDepends method to customize daemons boot order
	+ Added permanent message property to Composite
	+ Bugfix: Minor aesthetic fix in horizontal menu
	+ Bugfix: Disk usage is now reported in expected bytes
	+ Bugfix: Event dispatcher is not disabled when it is impossible
	  for it to dispatch the message
2.0.2
	+ Better message for the service status event
	+ Fixed modules configuration purge script
	+ Block enable module button after first click
	+ Avoid division by zero in progress indicator when total ticks is
	  zero
	+ Removed warning during postinst
	+ Added new subscription messages in logs, events and backup
2.0.1
	+ Bugfix: Login from Zentyal Cloud is passwordless again
	+ Some defensive code for the synchronization in Events models
	+ Bugfix: add EBox::Config::Redis::get to fetch scalar or list
	  values. Make GConfModule use it to avoid issues with directories
	  that have both sort of values.
1.5.14
	+ Fixed redis bug with dir keys prefix
	+ Improved login page style
	+ New login method using PAM instead of password file
	+ Allow to change admin passwords under System->General
	+ Avoid auto submit wizard forms
	+ Wizard skip buttons always available
	+ Rebranded post-installation questions
	+ Added zentyal-conf script to get/set redis config keys
1.5.13
	+ Added transition effect on first install slides
	+ Zentyal rebrand
	+ Added web page favicon
	+ Fixed already seen wizards apparition
	+ Fixed ro module creation with redis backend
	+ Use mason for links widgets
	+ Use new domain to official strings for subscriptions
1.5.12
	+ Added option to change hostname under System->General
	+ Show option "return to dashboard" when save changes fails.
1.5.11
	+ Added more tries on redis reconnection
	+ Fixed user corner access problems with redis server
	+ writeFile* methods reorganized
	+ Added cron as dependency as cron.hourly was never executed with anacron
	+ Improvements in consolidation of data for reports
1.5.10
	+ Fixed gconf to redis conversion for boolean values
1.5.9
	+ Improved migrations speed using the same perl interpreter
	+ Redis as configuration backend (instead of gconf)
	+ Improved error messages in ebox-software
	+ Set event source to 256 chars in database to adjust longer event
	  sources
	+ Progress bar AJAX updates are sent using JSON
	+ Fixed progress bar width problems
	+ Fixed top menu on wizards
	+ Improved error message when disconnecting a not connected database
	+ Abort installation if 'ebox' user already exists
	+ Bugfix: IP address is now properly registered if login fails
1.5.8
	+ Added template tableorderer.css.mas
	+ Added buttonless top menu option
	+ Bugfix: Save all modules on first installation
	+ Bugfix: General ebox database is now created if needed when
	  re/starting services
	+ Bugfix: Data to report are now uniform in number of elements per
	  value. This prevents errors when a value is present in a month and
	  not in another
	+ Bugfix: Don't show already visited wizard pages again
1.5.7
	+ Bugfix: Avoid error when RAID is not present
	+ Bugfix: Add ebox-consolidate-reportinfo call in daily cron script
	+ Bugfix: Called multiInsert and unbufferedInsert when necessary
	  after the loggerd reimplementation
	+ Bugfix: EBox::ThirdParty::Apache2::AuthCookie and
	  EBox::ThirdParty::Apache2::AuthCookie::Util package defined just
	  once
	+ Added util SystemKernel
	+ Improved progress indicator
	+ Changes in sudo generation to allow sudo for remote support user
	+ Initial setup wizards support
1.5.6
	+ Reimplementation of loggerd using inotify instead of File::Tail
1.5.5
	+ Asynchronous load of dashboard widgets for a smoother interface
1.5.4
	+ Changed dbus-check script to accept config file as a parameter
1.5.3
	+ Function _isDaemonRunning works now with snort in lucid
	+ Javascript refreshing instead of meta tag in log pages
	+ Updated links in dashboard widget
	+ Add package versions to downloadable ebox.log
	+ Fixed postgresql data dir path for disk usage with pg 8.4
	+ GUI improvements in search box
1.5.2
	+ Security [ESN-1-1]: Validate referer to avoid CSRF attacks
	+ Added reporting structure to events module
	+ Added new CGI to download the last lines of ebox.log
1.5.1
	+ Bugfix: Catch exception when upstart daemon does not exist and
	  return a stopped status
	+ Added method in logs module to dump database in behalf of
	ebackup module
	+ Bugfix: Do not check in row uniqueness for optional fields that
	are not passed as parameters
	+ Improve the output of ebox module status, to be consistent with the one
	  shown in the interface
	+ Add options to the report generation to allow queries to be more
	  flexible
	+ Events: Add possibility to enable watchers by default
	+ Bugfix: Adding a new field to a model now uses default
	  value instead of an empty value
	+ Added script and web interface for configuration report, added
	  more log files to the configuration report
1.5
	+ Use built-in authentication
	+ Use new upstart directory "init" instead of "event.d"
	+ Use new libjson-perl API
	+ Increase PerlInterpMaxRequests to 200
	+ Increase MaxRequestsPerChild (mpm-worker) to 200
	+ Fix issue with enconding in Ajax error responses
	+ Loggerd: if we don't have any file to watch we just sleep otherwise the process
	  will finish and upstart will try to start it over again and again.
	+ Make /etc/init.d/ebox depend on $network virtual facility
	+ Show uptime and users on General Information widget.
1.4.2
	+ Start services in the appropriate order (by dependencies) to fix a problem
	  when running /etc/init.d/ebox start in slaves (mail and other modules
	  were started before usersandgroups and thus failed)
1.4.1
	+ Remove network workarounds from /etc/init.d/ebox as we don't bring
	  interfaces down anymore
1.4
	+ Bug fix: i18n. setDomain in composites and models.
1.3.19
	+ Make the module dashboard widget update as the rest of the widgets
	+ Fix problem regarding translation of module names: fixes untranslated
	  module names in the dashboard, module status and everywhere else where
	  a module name is written
1.3.18
	+ Add version comparing function and use it instead of 'gt' in the
	  general widget
1.3.17
	+ Minor bug fix: check if value is defined in EBox::Type::Union
1.3.16
	+ Move enable field to first row in ConfigureDispatcherDataTable
	+ Add a warning to let users know that a module with unsaved changes
	  is disabled
	+ Remove events migration directory:
		- 0001_add_conf_configureeventtable.pl
		- 0002_add_conf_diskfree_watcher.pl
	+ Bug fix: We don't use names to stringify date to avoid issues
	  with DB insertions and localisation in event logging
	+ Bug fix: do not warn about disabled services which return false from
	  showModuleStatus()
	+ Add blank line under "Module Status"
	+ Installed and latest available versions of the core are now displayed
	  in the General Information widget
1.3.15
	+ Bug fix: Call EBox::Global::sortModulesByDependencies when
	  saving all modules and remove infinite loop in that method.
	  EBox::Global::modifiedModules now requires an argument to sort
	  its result dependending on enableDepends or depends attribute.
	+ Bug fix: keep menu folders open during page reloads
	+ Bug fix: enable the log events dispatcher by default now works
	+ Bug fix: fixed _lock function in EBox::Module::Base
	+ Bug fix: composites honor menuFolder()
	+ Add support for in-place edition for boolean types. (Closes
	  #1664)
	+ Add method to add new database table columnts to EBox::Migration::Helpers
	+ Bug fix: enable "Save Changes" button after an in-place edition
1.3.14
	+ Bug fix: fix critical bug in migration helper that caused some log
	  log tables to disappear
	+ Create events table
	+ Bug fix: log watcher works again
	+ Bug fix: delete cache if log index is not found as it could be
	  disabled
1.3.13
	+ Bug fix: critical error in EventDaemon that prevented properly start
	+ Cron script for manage logs does not run if another is already
	  running, hope that this will avoid problems with large logs
	+ Increased maximum size of message field in events
	+ Added script to purge logs
	+ Bug fix: multi-domain logs can be enabled again
1.3.12
	+ Added type for EBox::Dashboard::Value to stand out warning
	  messages in dashboard
	+ Added EBox::MigrationHelpers to include migration helpers, for now,
	  include a db table renaming one
	+ Bug fix: Fix mismatch in event table field names
	+ Bug fix: Add migration to create language plpgsql in database
	+ Bug fix: Add missing script for report log consolidation
	+ Bug fix: Don't show modules in logs if they are not configured. This
	  prevents some crashes when modules need information only available when
	  configured, such as mail which holds the vdomains in LDAP
	+ Added method EBox::Global::lastModificationTime to know when
	  eBox configuration was modified for last time
	+ Add support for breadcrumbs on the UI
	+ Bug fix: in Loggerd files are only parsed one time regardless of
	  how many LogHelper reference them
	+ Added precondition for Loggerd: it does not run if there isnt
	anything to watch
1.3.11
	+ Support customFilter in models for big tables
	+ Added EBox::Events::sendEvent method to send events using Perl
	  code (used by ebackup module)
	+ Bug fix: EBox::Type::Service::cmp now works when only the
	  protocols are different
	+ Check $self is defined in PgDBEngine::DESTROY
	+ Do not watch files in ebox-loggerd related to disabled modules and
	  other improvements in the daemon
	+ Silent some exceptions that are used for flow control
	+ Improve the message from Service Event Watcher
1.3.10
	+ Show warning when accesing the UI with unsupported browsers
	+ Add disableApparmorProfile to EBox::Module::Service
	+ Bug fix: add missing use
	+ Bug fix: Make EventDaemon more robust against malformed sent
	  events by only accepting EBox::Event objects
1.3.8
	+ Bug fix: fixed order in EBox::Global::modified modules. Now
	  Global and Backup use the same method to order the module list
	  by dependencies
1.3.7
	+ Bug fix: generate public.css and login.css in dynamic-www directory
	  which is /var/lib/zentyal/dynamicwww/css/ and not in /usr/share/ebox/www/css
	  as these files are generate every time eBox's apache is
	  restarted
	+ Bug fix: modules are restored now in the correct dependency
	  order
	+ ebox-make-backup accepts --destinaton flag to set backup's file name
	+ Add support for permanent messages to EBox::View::Customizer
1.3.6
	+ Bug fix: override _ids in EBox::Events::Watcher::Log to not return ids
	which do not exist
	+ Bug fix: fixed InverseMatchSelect type which is used by Firewall module
	+ New widget for the dashboard showing useful support information
	+ Bugfix: wrong permissions on CSS files caused problem with usercorner
	+ CSS are now templates for easier rebranding
	+ Added default.theme with eBox colors
1.3.5
	+ Bugfix: Allow unsafe characters in password type
	+ Add FollowSymLinks in eBox apache configuration. This is useful
	  if we use js libraries provided by packages
1.3.4
	+ Updated company name in the footer
	+ Bugfix: humanEventMessage works with multiple tableInfos now
	+ Add ebox-dbus-check to test if we can actually connect to dbus
1.3.4
	+ bugfix: empty cache before calling updatedRowNotify
	+ enable Log dispatcher by default and not allow users to disable
	it
	+ consolidation process continues in disabled but configured modules
	+ bugfix: Save Changes button doesn't turn red when accessing events for
	first time
1.3.2
	+ bugfix: workaround issue with dhcp configured interfaces at boot time
1.3.1
	+ bugfix: wrong regex in service status check
1.3.0
	+ bugfix: make full backup work again
1.1.30
	+ Change footer to new company holder
	+  RAID does not generate 'change in completion events, some text
	problems fixed with RAID events
	+ Report graphics had a datapoints limit dependent on the active
	time unit
	+ Apache certificate can be replaced by CA module
	+ Fixed regression in detailed report: total row now aggregates
	properly
	+ More characters allowed when changing password from web GUI
	+ Fixed regression with already used values in select types
	+ Do not a button to restart eBox's apache
	+ Fixed auth problem when dumping and restoring postgre database
1.1.20
	+ Added custom view support
	+ Bugfix: report models now can use the limit parameter in
	  reportRows() method
	+ use a regexp to fetch the PID in a pidfile, some files such as
	postfix's add tabs and spaces before the actual number
	+ Changed "pidfile" to "pidfiles" in _daemons() to allow checking more than
one (now it is a array ref instead of scalar)
	+ Modified Service.pm to support another output format for /etc/init.d daemon
status that returns [OK] instead of "running".
	+ unuformized case in menu entries and some more visual fixes
1.1.10
	+ Fix issue when there's a file managed by one module that has been modified
	  when saving changes
	+ Bugfix: events models are working again even if an event aware
	module is uninstalled and it is in a backup to restore
	+ Select.pm returns first value in options as default
       + Added 'parentModule' to model class to avoid recursive problems
	+ Added Float type
	+ Apache module allows to add configuration includes from other modules
	+ Display remote services button if subscribed
	+ Event daemon may received events through a named pipe
	+ Bugfix. SysInfo revokes its config correctly
	+ Added storer property to types in order to store the data in
	somewhere different from GConf
	+ Added protected property 'volatile' to the models to indicate
	that they store nothing in GConf but in somewhere different
	+ System Menu item element 'RAID' is always visible even when RAID
	is not installed
	+ Files in deleted rows are deleted when the changes are saved
	+ Fixed some bug whens backing and restore files
	+ Components can be subModels of the HasMany type
	+ Added EBox::Types::Text::WriteOnce type
	+ Do not use rows(), use row to force iteration over the rows and increase
	performance and reduce memory use.
	+ Do not suggest_sync after read operations in gconf
	+ Increase MaxRequestsPerChild to 200 in eBox's apache
	+ Make apache spawn only one child process
	+ Log module is backed up and restored normally because the old
	problem is not longer here
	+ Backup is more gentle with no backup files in backup directory,
	now it does not delete them
	+ HasMany  can retrieve again the model and row after the weak
	refence is garbage-collected. (Added to solve a bug in the doenload
	bundle dialog)
	+ EBox::Types::DomainName no longer accepts IP addresses as domain
	names
	+ Bugfix: modules that fail at configuration stage no longer appear as enabled
	+ Add parameter to EBox::Types::Select to disable options cache

0.12.103
	+ Bugfix: fix SQL statement to fetch last rows to consolidate
0.12.102
	+ Bugfix: consolidate logs using the last date and not starting from scratch
0.12.101
	+ Bugfix: DomainName type make comparisons case insensitive
	according to RFC 1035
0.12.100
	+ Bugfix: Never skip user's modifications if it set to true
	override user's changes
	+ EBox::Module::writeConfFile and EBox::Service scape file's path
	+ Bugfix. Configure logrotate to actually rotate ebox logs
	+ Fixed bug in ForcePurge logs model
	+ Fixed bug in DataTable: ModelManaged was called with tableName
	instead of context Name
	+ Fixing an `img` tag closed now properly and adding alternative
	text to match W3C validation in head title
	+ Backup pages now includes the size of the archive
	+ Fixed bug in ForcePurge logs model
	+ Now the modules can have more than one tableInfo for logging information
	+ Improve model debugging
	+ Improve restart debugging
	+ Backups and bug reports can be made from the command line
	+ Bugfix: `isEqualTo` is working now for `Boolean` types
	+ Bugfix: check if we must disable file modification checks in
	Manager::skipModification

0.12.99
	+ Add support for reporting
	+ Refresh logs automatically
	+ Reverse log order
	+ Remove temp file after it is downloaded with FromTempDir controller
0.12.3
	+ Bug fix: use the new API in purge method. Now purging logs is working
	again.
0.12.2
	+ Increase random string length used to generate the cookie to
	2048 bits
	+ Logs are show in inverse chronological order
0.12.1
	+ Bug fix: use unsafeParam for progress indicator or some i18 strings
	will fail when saving changes
0.12
	+ Bugfix: Don't assume timecol is 'timestamp' but defined by
	module developer. This allows to purge some logs tables again
	+ Add page titles to models
	+ Set default values when not given in `add` method in models
	+ Add method to manage page size in model
	+ Add hidden field to help with Ajax request and automated testing with
	  ANSTE
	+ Bugfix: cast sql types to filter fields in logs
	+ Bugfix: Restricted resources are back again to make RSS
	access policy work again
	+ Workaround bogus mason warnings
	+ Make postinst script less verbose
	+ Disable keepalive in eBox apache
	+ Do not run a startup script in eBox apache
	+ Set default purge time for logs stored in eBox db to 1 week
	+ Disable LogAdmin actions in `ebox-global-action` until LogAdmin
	feature is completely done
0.11.103
	+ Modify EBox::Types::HasMany to create directory based on its row
	+ Add _setRelationship method to set up relationships between models
	  and submodels
	+ Use the new EBox::Model::Row api
	+ Add help method to EBox::Types::Abstract
	+ Decrease size for percentage value in disk free watcher
	+ Increase channel link field size in RSS dispatcher
0.11.102
	+ Bugfix: cmp in EBox::Types::HostIP now sorts correctly
	+ updatedRowNotify in EBox::Model::DataTable receives old row as
	well as the recently updated row
	+ Added `override_user_modification` configuration parameter to
	avoid user modification checkings and override them without asking
	+ Added EBox::Model::Row to ease the management of data returned
	by models
	+ Added support to pre-save and post-save executable files. They
	must be placed at /etc/ebox/pre-save or /etc/ebox/post-save
	+ Added `findRow` method to ease find and set
0.11.101
	+ Bugfix: Fix memory leak in models while cloning types. Now
	cloning is controlled by clone method in types
	+ Bugfix: Union type now checks for its uniqueness
	+ DESTROY is not an autoloaded method anymore
	+ HasOne fields now may set printable value from the foreign field
	to set its value
	+ findId now searches as well using printableValue
	+ Bugfix. Minor bug found when key is an IP address in autoloaded
	methods
	+ Ordered tables may insert values at the beginning or the end of
	the table by "insertPosition" attribute
	+ Change notConfigured template to fix English and add link to the
	  module status section
	+ Add loading gif to module status actions
	+ Remove debug from ServiceInterface.pm
	+ Add support for custom separators to be used as index separators on
	  exposedMethods
	+ Bugfix. Stop eBox correctly when it's removed
	+ Improve apache-restart to make it more reliable.
0.11.100
	+ Bugfix. Fix issue with event filters and empty hashes
	+ Bugfix. Cache stuff in log and soap watcher to avoid memory leaks
	+ Bugfix. Fix bug that prevented the user from being warned when a row to
	  be deleted is being used by other model
	+ Bugfix. Add missing use of EBox::Global in State event watcher
	+ Added progress screen, now pogress screen keeps track of the changed
	  state of the modules and change the top page element properly
	+ Do not exec() to restart apache outside mod_perl
	+ Improve apache restart script
	+ Improve progress screen
0.11.99
	+ DataTable contains the property 'enableProperty' to set a column
	called 'enabled' to enable/disable rows from the user point of
	view. The 'enabled' column is put the first
	+ Added state to the RAID report instead of simpler active boolean
        + Fix bug when installing new event components and event GConf
	subtree has not changed
	+ Add RSS dispatcher to show eBox events under a RSS feed
	+ Rotate log files when they reach 10MB for 7 rotations
	+ Configurable minimum free space left for being notified by means
	of percentage
	+ Add File type including uploading and downloading
	+ Event daemon now checks if it is possible to send an event
	before actually sending it
	+ Added Action forms to perform an action without modifying
	persistent data
	+ Log queries are faster if there is no results
	+ Show no data stored when there are no logs for a domain
	+ Log watcher is added in order to notify when an event has
	happened. You can configure which log watcher you may enable and
	what you want to be notify by a determined filter and/or event.
	+ RAID watcher is added to check the RAID events that may happen
	when the RAID subsystem is configured in the eBox machine
	+ Change colour dataset in pie chart used for disk usage reporting
	+ Progress indicator now contains a returned value and error
	message as well
	+ Lock session file for HTTP session to avoid bugs
	related to multiple requests (AJAX) in a short time
	+ Upgrade runit dependency until 1.8.0 to avoid runit related
	issues
0.11
	+ Use apache2
	+ Add ebox-unblock-exec to unset signal mask before running  a executable
	+ Fix issue with multiple models and models with params.
	  This triggered a bug in DHCP when there was just one static
	  interface
	+ Fix _checkRowIsUnique and _checkFieldIsUnique
	+ Fix paging
	+ Trim long strings in log table, show tooltip with the whole string
	  and show links for URLs starting with "http://"
0.10.99
	+ Add disk usage information
	+ Show progress in backup process
	+ Add option to purge logs
	+ Create a link from /var/lib/zentyal/log to /var/log/ebox
	+ Fix bug with backup descriptions containing spaces
	+ Add removeAll method on data models
	+ Add HostIP, DomainName and Port types
	+ Add readonly forms to display static information
	+ Add Danish translation thanks to Allan Jacobsen
0.10
	+ New release
0.9.100
	+ Add checking for SOAP session opened
	+ Add EventDaemon
	+ Add Watcher and Dispatch framework to support an event
	  architecture on eBox
	+ Add volatile EBox::Types in order not to store their values
	  on GConf
	+ Add generic form
	+ Improvements on generic table
	+ Added Swedish translation

0.9.99
	+ Added Portuguese from Portugal translation
	+ Added Russian translation
	+ Bugfix: bad changed state in modules after restore

0.9.3
	+ New release

0.9.2
	+ Add browser warning when uploading files
	+ Enable/disable logging modules
0.9.1
	+ Fix backup issue with changed state
	+ Generic table supports custom ordering
0.9
	+ Added Polish translation
        + Bug in recognition of old CD-R writting devices fixed
	+ Added Aragonese translation
	+ Added Dutch translation
	+ Added German translation
	+ Added Portuguese translation

0.8.99
	+ Add data table model for generic Ajax tables
	+ Add types to be used by models
	+ Add MigrationBase and ebox-migrate to upgrade data models
	+ Some English fixes
0.8.1
	+ New release
0.8
	+ Fix backup issue related to bug reports
	+ Improved backup GUI
0.7.99
        + changed sudo stub to be more permissive
	+ added startup file to apache web server
	+ enhanced backup module
	+ added basic CD/DVD support to backup module
	+ added test stubs to simplify testing
	+ added test class in the spirit of Test::Class
	+ Html.pm now uses mason templates
0.7.1
	+ use Apache::Reload to reload modules when changed
	+ GUI consistency (#12)
	+ Fixed a bug for passwords longer than 16 chars
	+ ebox-sudoers-friendly added to not overwrite /etc/sudoers each time
0.7
	+ First public release
0.6
	+ Move to client
	+ Remove obsolete TODO list
	+ Remove firewall module from  base system
	+ Remove objects module from base system
	+ Remove network module from base system
	+ Add modInstances and modInstancesOfType
	+ Raname Base to ClientBase
	+ Remove calls to deprecated methods
	+ API documented using naturaldocs
	+ Update INSTALL
	+ Use a new method to get configkeys, now configkey reads every
	  [0.9
	+ Added Polish translation][0-9]+.conf file from the EBox::Config::etc() dir and
	  tries to get the value from the files in order.
	+ Display date in the correct languae in Summary
	+ Update debian scripts
	+ Several bugfixes
0.5.2
	+ Fix some packaging issues
0.5.1
	+ New menu system
	+ New firewall filtering rules
	+ 802.1q support

0.5
	+ New bug-free menus (actually Internet Explorer is the buggy piece
	  of... software that caused the reimplementation)
	+ Lots of small bugfixes
	+ Firewall: apply rules with no destination address to packets
	  routed through external interfaces only
	+ New debianize script
	+ Firewall: do not require port and protocol parameters as they
	  are now optional.
	+ Include SSL stuff in the dist tarball
	+ Let modules block changes in the network interfaces
	  configuration if they have references to the network config in
	  their config.
	+ Debian network configuration import script
	+ Fix the init.d script: it catches exceptions thrown by modules so that
	  it can try to start/stop all of them if an exception is thrown.
	+ Firewall: fix default policy bug in INPUT chains.
	+ Restore textdomain in exceptions
	+ New services section in the summary
	+ Added Error item to Summary. Catch exceptions from modules in
	  summary and generate error item
	+ Fix several errors with redirections and error handling in CGIs
	+ Several data validation functions were fixed, and a few others added
	+ Prevent the global module from keeping a reference to itself. And make
	  the read-only/read-write behavior of the factory consistent.
	+ Stop using ifconfig-wrapper and implement our own NetWrapper module
	  with wrappers for ifconfig and ip.
	+ Start/stop apache, network and firewall modules in first place.
	+ Ignore some network interface names such as irda, sit0, etc.
	+ The summary page uses read-only module instances.
	+ New DataInUse exception, old one renamed to DataExists.
	+ Network: do not overwrite resolv.conf if there are nameservers
	  given via dhcp.
	+ Do not set a default global policy for the ssh service.
	+ Check for forbiden characters when the parameter value is
	  requested by the CGI, this allows CGI's to handle the error,
	  and make some decissions before it happens.
	+ Create an "edit object" template and remove the object edition stuff
	  from the main objects page.
	+ Fix the apache restarting code.
	+ Network: Remove the route reordering feature, the kernel handles that
	  automatically.
	+ Fix tons of bugs in the network restarting code.
	+ Network: removed the 3rd nameserver configuration.
	+ Network: Get gateway info in the dhcp hook.
	+ Network: Removed default configuration from the gconf schema.
	+ New function for config-file generation
	+ New functions for pid file handling

0.4
	+ debian package
	+ added module to export/import configuration
	+ changes in firewall's API
	+ Added content filter based on dansguardian
	+ Added French translation
	+ Added Catalan translation
	+ Sudoers file is generated automatically based on module's needs
	+ Apache config file is generated by ebox  now
	+ Use SSL
	+ Added ebox.conf file
	+ Added module template generator

0.3
	+ Supports i18n
	+ API name consistency
	+ Use Mason for templates
	+ added tips to GUI
	+ added dhcp hooks
	+ administration port configuration
	+ Fixed bugs to IE compliant
	+ Revoke changes after logout
	+ Several bugfixes

0.2
	+ All modules are now based on gconf.
	+ Removed dependencies on xml-simple, xerces and xpath
	+ New MAC address field in Object members.
	+ Several bugfixes.

0.1
	+ Initial release<|MERGE_RESOLUTION|>--- conflicted
+++ resolved
@@ -1,11 +1,8 @@
-<<<<<<< HEAD
 HEAD
 	+ Show error in module status table
-=======
 4.0.1
 	+ Save changes does redirection after 10 consecutive failed requests
 	+ Hide useless revoke button in OpenChange vdomains table
->>>>>>> 9cace244
 4.0
 	+ sudoers-friendly take user to whatever module which implenents extraSudoerUsers
 	+ Implement data in use in JS for forms
