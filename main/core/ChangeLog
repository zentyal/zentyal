--- conflicted
+++ resolved
@@ -1,10 +1,8 @@
 HEAD
-<<<<<<< HEAD
 	+ Log events after dispatching them in the EventDaemon and catch exception
 	  to avoid crashes when mysql is already stopped
 	+ Emit events on zentyal start and stop
 	+ Refactor some events-related code
-=======
 	+ In EBox:Model::Row, refactored elementExists and
 	  elementByName to make them to have similiar code structure
 	+ Improvement in test help classes and added test fakes for
@@ -27,7 +25,6 @@
 	+ Silent removeCA and removeInclude exceptions when removing
 	  non-existant element
 	+ Fixed rollback operation in redis config backend
->>>>>>> 4fbe99c2
 	+ Desktop services CGI now only returns JSON responses
 	+ Log error when dynamic loading a class fails in
 	  ConfigureDispatchers model
