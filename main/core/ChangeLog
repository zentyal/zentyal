HEAD
<<<<<<< HEAD
	+ Workaround against modules changed when saving all changes
	+ Recover from widget function exceptions
3.3
	+ Use the same Mason interpreter for most HTML templates
	+ Use more granular AJAX for table actions
	+ Use stand-alone AJAX call to refresh save changes button
	+ Added missing use to EBox::CGI::Base
	+ Allow to submit apport crash reports if debug=yes
	+ Switch from Error to TryCatch for exception handling
=======
	+ Recover from widget function exceptions
	+ Fixed mdstat output processing to remove "(auto-read-only)"
>>>>>>> 51777454
	+ Fixed audit logging of delete actions
	+ Fixed errors with row ID in ManageAdmins table
	+ Added missing EBox::Exceptions uses
	+ Fixed bug in selectSetter which hitted selects on DataForm with
	  'unique' option enabled
	+ EBox::WebServer::removeNginxInclude does not longer throws
	  a exception if the path to remove is not included
	+ Copy all the redis keys from 'conf' to 'ro' when saving changes of
	  any module to prevent incoherences
	+ Delete unused stopAllModules() and restartAllModules() in EBox::Global
	+ Use printableName in Configure Module popup
	+ Replace fork of Apache2::AuthCookie with libapache2-authcookie-perl
	+ Added EBox::Types::IPRange::addressesFromBeginToEnd class method
	+ Set proper trial link in advertisements
	+ Show register link in local backup when not registered
	+ Strip the 'C:\fakepath\' that chrome adds to the file input
	+ Make dump_exceptions key work also for mason exceptions
	+ Pass HTTP_PROXY system environment variable to CGIs as they are
	  used in Zentyal modules
	+ Waiting for Zentyal ready page check is more robust now
	+ Fixed error in the recursive method for getting module dependencies
	+ Fixed JS typo which disabled export backup dialog
	+ Added dbus dependency to avoid problems on some minimal installations
	+ When restoring pre-3.2 backups take in account that apache
	  module was renamed to webadmin
	+ Make sure that we always commit/discard audit of changes when we
	  save/revoke all modules
	+ Add new row attribute "disabled"
	+ Fixed JS glitch which broke the dashboard periodical updates
	+ Better check of referer which skips cloud domain if it does not exists
	+ Avoid warning when stopping a module without FirewallHelper
	+ Include contents of /etc/resolv.conf in bug report
	+ Avoid Apache error screen in login when entering through Zentyal
	  Remote using password
	+ Fix warning comparing undefined string in DomainName type
	+ Rewrite row isEqualTo method using hashElements instead of elements
	+ Only allow to move dashboard widget by its handle
	+ Do not fail if zentyal-mysql.passwd ends with a newline character
	+ Removed old migration code from 3.0 to 3.2
	+ Added Number.prototype.toTimeDiffString in format.js
	+ Added .btn-black CSS class
	+ Set version to 3.3
	+ Added enableInnoDbIfNeeded() to MyDBEngine
	+ Fix loading on custom action buttons
	+ Add icon for openchange module
	+ Add missing use statement in EBox::Types::MultiStateAction
	+ Add icon for openchange module
	+ Service type setter works again
3.2
	+ Set 3.2 versions and non-beta logo
3.1.13
	+ Added missing EBox::Gettext uses, fixes crash in view logs refresh
	+ Minor CSS style fixes
	+ Added missing use statement in EBox::Types::MultiStateAction
3.1.12
	+ Do not crash if /etc/timezone does not exist
	+ Clean /var/lib/zentyal/tmp at the first moments of boot instead of
	  when running zentyal start, this fixes problems with leftover locks
	  that affect dhclient hooks
	+ Fixed wrong case in some class names for the save changes button
	+ Fixed autoscroll in dashboard widgets
	+ Added placeholder for drag & drop of table rows
	+ No autoscroll is done when overflow happens. This makes sortable
	  work in chromium
	+ Set audit after logs when enabling in first install
	+ Avoid getting unsaved changes by using readonly instance in manage-logs
3.1.11
	+ Initial setup for webadmin is now executed in postinst
	+ Fixed webadmin port migration
3.1.10
	+ Use DATETIME type in date column for consolidation tables
	+ Summarised reports shows graphs again
	+ Events summarised report has breadcrumbs now
	+ Base EBox::Logs::Composite::SummarizedReport to let summarised
	  reports have common breadcrumbs
	+ Added migration from 3.0 (apache -> webadmin)
3.1.9
	+ Fixed in-place boolean edit with non-basic types different to Union
	+ Removed some warnings in error.log
	+ Fixed confirmation dialogs warning style
	+ Fixed configure widgets width and drop behavior
	+ Fixed regression in dashboard register link after jQuery migration
	+ Always set as changed without checking RO value, this fixes some
	  situations in which the save changes button was not enabled
	+ Fixed regression in audit log IP addresses after nginx integration
	+ Added datetime time formatter to JS graphs which show dates in X
	  axis and date and time in the tracker
	+ Fixed bug sending parameters in Zentyal.Tabs prototype
	+ Fixed side-effect in Model::Manager::_modelHasMultipleInstances() that
	  tried to load composite as model by mistake, the bug was at least
	  present sometimes when trying to generate the configuration report
	+ Throw internal exception in valueByName if elementByName is undef
	+ Added captiveportal icons to CSS
	+ Restore configuration backup from file now works again after JS
	  framework change
	+ Configuration backup download, restore and delete from the list
	  works again after the UI changes
	+ Fixed regression in tabbed composites with the jQuery changes
	+ Set proper title in dialogs when loading in an existent one
	+ Fixed regression on dashboard which allowed to move already
	  present dashboard widgets
3.1.8
	+ Always log Perl errors that are not Zentyal exceptions
	+ Move package icons from software to core as required for the menu
	+ Use dpkg --clear-avail to avoid incoherent updates information
	+ Show printableModelName in DataTables when precondition fails
	+ Fixed number of decimals in Disk Usage when unit is MB
	+ Fixed UTF-8 encoding problems in TreeView
	+ Copyright footer is now at the bottom of the menu
	+ Fixed regression on logs search caused by autoFilter changes
	+ Fix bytes formatter in graphs
	+ Simplified CSS and improved styles and icons
	+ Improved dashboard drag&drop behavior in Chrome
	+ Allow to define permanentMessage directly on models
	+ Show placeholder in dashboard widgets drag&drop
	+ Fixed crash reloading dashboard after configure widgets
	+ Only apply redirect port fix on administration port
	+ Fixed regression in user interface with DataInUse exceptions
	+ Fixed wrong behavior of software updates in dashboard widget
	+ Always show proper language name for english locales
	+ Fixed wrong redirects when using a non-default admin port
	+ Fixed regression in webadmin reload after changing the language
	+ Remove unnecessary and problematic desktop services code
	+ Added icons for disabled users.
3.1.7
	+ Avoid eval operation when using standard HtmlBlocks class
	+ Changed some code to not trigger some unnecesary warnings
	+ Fixed regression on active menu entry highlight
	+ No-committed changes does not appear in configuration changes
	  log table
	+ Added autoFilter property to method tableInfo
	+ Modules can now be marked for restart after save changes via
	  post_save_modules redis key of the global module
	+ Make all dashboards div of the same height to ease drag and drop
	+ Don't allow invalid email in create report CGI
	+ DBEngineFactory is now a singleton
	+ EBox::Util::Random mentions /dev/urandom in its error messages
	  to ease troubleshooting
	+ Assure that type's references to its row are not lost in the
	  edit form template methods
3.1.6
	+ Restyled UI
	+ Added form.js
	+ Added better 502 error page for nginx with redirect when apache is ready
	+ Always call udpateRowNotify in row update, even when the new
	  values are the same than old ones
	+ Fixed bad call to EBox::CGI::Run::urlToClass in EBox::CGi::Base
	+ Added icons for top-level menu entries and module status page
	+ Fixed bad arguments in CGI::Controller::Composite call to SUPER::new()
	+ More flexible EBox::CGI::run for inheritance
	+ Fixed encoding of parameters in confirmation dialogs
	+ Check backup integrity by listing the tar file, throw
	  InvalidData exception if the tar is corrupted
	+ Do not use hidden form fields for generating confirmation dialog JS
	+ Fixed log bugs: use correct RO mode in loggerd, fixed behaviour
	  when all log helpers are disabled, enable logs correctly when
	  added by first time to configure logs table
	+ Fixed bad interpolation in JS code in booleanInPlaceViewer.mas
	+ WizardPage CGIs can now return JSON replies as response
	+ unconfigure-module script disables also the module
	+ Restart firewall module when a firewall observer module is
	  stopped/started using zentyal init.d script
	+ Added temporary stopped state to a Service module to know if a
	  module is stopped but enabled
	+ Redirect to / from /ebox using remote access to avoid blank page
	+ Removed no longer necessary jQuery noConflict()
	+ Added combobox.js
	+ Added EBox::Model::Base as base for DataTable and the new TreeView
	+ Adapted EBox::CGI::Run for the new TreeView models
	+ Fixed DataTable row removal from the UI with 100% volatile models with
	  'ids' method overriden.
3.1.5
	+ Increased webadmin default timeout.
	+ Disable drag & drop on tables with only one row
3.1.4
	+ Don't allow to move read-only rows
	+ Better prefix for user configuration redis keys
	+ Hide disabled carousel buttons, fix modal template
	+ Fixed modal dialog template
	+ Mark save changes button as changed when moving rows
	+ Remove unused parameter in Zentyal.DataTable.changeRow
3.1.3
	+ Enhanced UI styles: dialogs, progress bars, carousel, colors and images
	+ Rows of tables can now be moved using drag & drop
	+ Added logout dialog with option of discarding changes
	+ Remember page size options per users, added 'View all' page size option
	+ Added storage of options per user
	+ Enable and/or conifgure module dependencies automatically in
	  Module Status page
	+ Adapted CGIs to new modal dialogs
	+ Ported graphs from flotr.js to flot.js
	+ Ported JS code to jQuery and jQuery-ui
	+ Removed Modalbox.js, table_orderer.js and carousel.js
	+ Left menu keyword search is now case insensitive
3.1.2
	+ Make manage administrators table resilent against invalid users
	+ Remove deprecated backup domains related from logs module
	+ Added EBox::Types::URI type
	+ Added saveReload method to use reload instead of restart to
	  reduce service downtime. Use with care and programatically
	+ Added findValueMultipleFields() to DataTable and refactor _find()
	  to allow search by multiple fields
	+ Fixed disk usage report for logs component
3.1.1
	+ Do not dump unnecessary .bak files to /var/lib/zentyal/conf
	+ Restart all the core daemons instead of only apache after logrotate
	+ Fixed graph template so it could be feed with data using decimal
	  comma, it will convert it to a JS array without problems
	+ Fixed regression parsing ModalController urls
	+ Fixed regression non-model CGIs with aliases
	+ Added a way to retrieve all Models inside a Composite and its children.
	+ Increased the size limit for file uploads.
	+ Implemented a way to include configuration files for Nginx so the SOAP
	  services are able to use Nginx for SSL.
3.1
	+ Improved the message shown when there are no changes pending to save on
	  logout.
	+ Use the X-Forwarded-Proto header for redirects construction.
	+ Added nginx as the public HTTP server of Zentyal.
	+ Renamed 'Apache' module to 'WebAdmin' module. If you need to restart the
	  web administration you must use 'service zentyal webadmin restart'.
	+ Set trac milestone for reported bugs to 3.1.X
	+ CGIs are now EBox::Module::CGI::* instead of EBox::CGI::Module::*
	+ Daemons are now disabled when configuring a module, so Zentyal can
	  manage them directly instead of being autostarted by the system
	+ EBox::Model::DataForm::formSubmitted called even where there is no
	  previous row
	+ Added Pre-Depends on mysql-server to avoid problems with upgrades
	+ Depend on mysql-server metapackage instead of mysql-server-5.5
	+ Depend on zentyal-common 3.1
3.0.20
	+ Check against inexistent path in EBox::Util::SHM::subkeys
	+ Silent diff in EBox::Types::File::isEqualTo
	+ Print correctly UTF8 characters from configuration backup description
	+ When host name is changed, update /etc/hostname
	+ Proper link to remote in configuration backup page
3.0.19
	+ Removed full restore option for restore-backup tool and
	  EBox:Backup relevant methods
	+ Optimise loading Test::Deep::NoTest to avoid test environment creation
	+ Use EBox::Module::Base::writeConfFileNoCheck to write apache
	  configuration file
	+ Log events after dispatching them in the EventDaemon and catch exception
	  to avoid crashes when mysql is already stopped
	+ Emit events on zentyal start and stop
	+ Refactor some events-related code
	+ Changed MB_widedialog CSS class to use all width available in
	  the screen
	+ Fixed a broken link to SysInfo/Composite/General when activating the
	  WebServer module.
3.0.18
	+ Pass model instance when invoking EBox::Types::Select populate function
	+ Improve dynamic editable property detection for framework types
	+ Override _validateReferer method in Desktop services CGI
	+ Don't abort configuration backup when we get a error retrieving the
	  partition table information
	+ In EBox:Model::Row, refactored elementExists and
	  elementByName to make them to have similiar code structure
	+ Improvement in test help classes and added test fakes for
	  EBox::Model::Manager and EBox::Util::SHMLock
	+ Prevented unuseful warning in
	  EBox::Model::DataTable::setDirectory when the old directory is undef
	+ Fixed unit tests under EBox/Model/t, backup configuration tests and
	  some others
	+ Remove unused method EBox::Auth::alreadyLogged()
	+ Apache::setRestrictedResource updates properly if already exists
	+ Global and Module::Config allow to set redis instance to ease testing
	+ Now EBox::GlobalImpl::lastModificationTime also checks
	  modification time of configuration files
	+ Rows in events models are now synced before running EventDaemon
	+ Better way of checking if event daemon is needed
3.0.17
	+ Allow numeric zero as search filter
	+ When filtering rows don't match agains link urls or hidden values
	+ Avoid CA file check when removing it from Apache module
	+ Silent removeCA and removeInclude exceptions when removing
	  non-existant element
	+ Fixed rollback operation in redis config backend
	+ Desktop services CGI now only returns JSON responses
	+ Log error when dynamic loading a class fails in
	  ConfigureDispatchers model
	+ Update total ticks dynamically in progress indicator if ticks overflow
3.0.16
	+ Fixed regression in boolean in-place edit with Union types
	+ Added some missing timezones to EBox::Types::TimeZone
	+ Add a new method to DBEngine 'checkForColumn' to retrieve columns
	  definition from a given table
	+ Reload models info in model manager if new modules are installed
3.0.15
	+ Make sure that halt/reboot button can be clicked only once
	+ Cleaner way of disabling dependant modules when the parent is disabled,
	  avoiding unnecessary calls to enableService each time the module status
	  page is loaded.
	+ Show confirmation dialog when trying to change host or domain
	  if zentyal-samba is installed and provisioned
	+ Modified data table controller so edit boolean in place reuses
	  the code of regular edits, avoiding getting incorrect read-only
	  values from cache
3.0.14
	+ Allow search filters with a leading '*'
	+ Better error reporting when choosing a bad search filter
	+ External exceptions from _print method are caught correctly in CGIs
	+ EBox::CGI::run now supports correct handling of APR::Error
	+ Fixed dashboard check updates ajax requests in Chrome
	+ Fixed errors with zero digits components in time type
3.0.13
	+ Better warning if size file is missing in a backup when
	  restoring it
	+ Fixed table cache behaviour on cache miss in logs module
	+ Fix wrong button label when deleting rows in 'datainuse' template
	+ Removed unused method EBox::Model::DataTable::_tailoredOrder
	+ Added force default mode and permission to writeConfFileNoCheck(),
	  writeFile() and derivatives
	+ Fixed bug in EBox:::Logs::CGI::Index with internationalized
	  parameter names
	+ DataTables with sortedBy are now orderer alphabetically with
	  proper case treatment
	+ Display messages in model even when there are not elements and
	  table body is not shown
3.0.12
	+ Improve change-hostname script, delete all references to current name
	+ Faster dashboard loading with asynchronous check of software updates
	+ Workaround for when the progress id parameter has been lost
	+ Fixed problems calling upstart coomands from cron jobs with wrong PATH
	+ Decode CGI unsafeParams as utf8
	+ Avoid double encoding when printing JSON response in EBox::CGI::Base
	+ Remove warning in EBox::Menu::Folder when currentfolder is not defined
	+ Removed unnecesary and misleading method new from EBox::Auth package
3.0.11
	+ Avoid flickering loading pages when switching between menu entries
	+ Incorrect regular expression in logs search page are correctly handled
	+ Fix input badly hidden in the logs screen
	+ reloadTable from DataTable now remove cached fields as well
3.0.10
	+ Fixed unsafe characters error when getting title of progress
	  indicator in progress dialog
	+ Added use utf8 to dashboard template to fix look of closable messages
3.0.9
	+ Adapted file downloads to the new utf8 fixes
	+ Write backup files in raw mode to avoid utf8 problems
	+ Print always utf8 in STDOUT on all CGIs
	+ Decode CGI params of values entered at the interface as utf8
	+ Proper encode/decode of utf8 with also pretty JSON
	+ Fixed utf8 decoding in date shown at dashboard
	+ Removed old workarounds for utf8 problems
	+ Added new recoveryEnabled() helper method to Module::Base
	+ Added recoveryDomainName() method to SyncProvider interface
	+ Restore backup can now install missing modules in Disaster Recovery
	+ Show specific slides when installing a commercial edition
	+ Redirect to proper CGI after login in disaster recovery mode
	+ Removed old debconf workaround for first stage installation
	+ Log redis start message as debug instead of info to avoid flood
	+ Use unsafeParam in EBox::CGI::Base::paramsAsHash
	+ EBox::Module::Service does not raise exception and logs
	  nothing when using init.d status
	+ Fixed glitch in backup CGI which sometimes showed
	  the modal dialog with a incorrect template
3.0.8
	+ Use path for default name in SyncFolders::Folder
	+ Do not restrict characters in data table searchs
	+ Fixed automatic bug report regression
	+ Fixed refresh of the table and temporal control states
	  in customActionClicked callback
	+ Modified modalbox-zentyal.js to accept wideDialog parameter
	+ Fixed template method in MultiStateAction to return the default
	  template when it is not any supplied to the object
	+ Fixed sendInPlaceBooleanValue method from table-helper.js; it
	  aborted because bad parameters of Ajax.Updater
	+ Fixed bug that made that the lock was shared between owners
	+ Some fixes in the function to add the rule for desktops services
	  to the firewall
	+ Delete obsolete EBox::CGI::MenuCSS package
3.0.7
	+ Add new EBox::Module::Service::Observer to notify modules about
	  changes in the service status
	+ Administration accounts management reflects the changes in
	  system accounts in ids() or row() method call
	+ Some fixes in the RAID event watcher
	+ foreignModelInstance returns undef if foreignModel is
	  undef. This happens when a module has been uninstalled and it is
	  referenced in other installed module (events)
	+ loggerd shows loaded LogHelpers when in debug mode
	+ Added additional info to events from RAID watcher
	+ Use sudo to remove temporal files/diectories in backup, avoiding
	  permissions errors
	+ Added exception for cloud-prof module to events dependencies
3.0.6
	+ Skip keys deleted in cache in Redis::_keys()
	+ Fixed events modules dependencies to depend on any module which
	  provides watchers or dispatchers
	+ Always call enableActions before enableService when configuring modules
	+ Added needsSaveAfterConfig state to service modules
	+ Better exceptions logging in EBox::CGI::Run
	+ Fixed 'element not exists' error when enabling a log watcher
	+ Scroll up when showing modal dialog
	+ Added fqdnChanged methods to SysInfo::Observer
	+ Fixed SSL configuration conflicts betwen SOAPClient and RESTClient
3.0.5
	+ Template ajax/simpleModalDialog.mas can now accept text
	+ Used poweroff instead of halt to assure that system is powered
	  off after halt
	+ Fixed log audit database insert error when halting or rebooting
	+ Added time-based closable notification messages
	+ Adapted to new EBox::setLocaleEnvironment method
	+ EBox::Type::File now allows ebox user to own files in directories
	  which are not writable by him
	+ Removed cron daily invocation of deprecated report scripts
3.0.4
	+ Added EBox::SyncFolders interface
	+ Fixed invokation of tar for backup of model files
	+ New observer for sysinfo module to notify modules implementing the
	  SysInfo::Observer interface when the host name or host domain is
	  changed by the user, before and after the change takes effect
	+ Stop and start apache after language change to force environment reload
	+ Reload page after language change
	+ EBox::Module::Service::isRunning() skips daemons whose precondition fail
	+ Fixed undefined reference in DataTable controller for log audit
	+ Added and used serviceId field for service certificates
	+ Fixed SQL quoting of column names in unbuffered inserts and consolidation
3.0.3
	+ Fixed bug which prevented highlight of selected item in menu
	+ Fixed base class of event dispatcher to be compatible with the
	  changes dispatcher configuration table
	+ Fixed event daemon to use dumped variables
	+ Fixed need of double-click when closing menu items in some cases
	+ Fixed logs consolidation to avoid high CPU usage
	+ In view log table: correctly align previous and first page buttons
	+ Improve host name and domain validation.
	+ Forbidden the use of a qualified hostname in change hostname form
	+ Update samba hostname-dependent fields when hostname is changed
	+ Confirmation dialog when the local domain is changed and with a
	  warning if local domain which ends in .local
3.0.2
	+ The synchronization of redis cache refuses with log message to set
	  undefined values
	+ Fixed wrong sql statement which cause unwanted logs purge
	+ DataForm does not check for uniqueness of its fields, as it only
	  contains a single row
	+ In ConfigureLogs, restored printable names for log domains
	+ Fixed dashboard update error on modules widget, counter-graph
	  widget and widget without sections
	+ Better way to fix non-root warnings during boot without interfering
	  on manual restart commands in the shell
3.0.1
	+ Properly set default language as the first element of the Select to
	  avoid its loss on the first apache restart
	+ Set milestone to 3.0.X when creating tickets in trac.zentyal.org
	+ Removed forced setting of LANG variables in mod_perl which made progress
	  indicator fail when using any language different to English
	+ Removed some frequent undef warnings
	+ Added executeOnBrothers method to EBox::Model::Component
	+ Fixed repetition of 'add' and 'number change' events in RAID watcher
	+ Fixed incorrect display of edit button in tables without editField action
	+ Cache MySQL password to avoid reading it all the time
	+ Fixed request came from non-root user warnings during boot
	+ Send info event in Runit watcher only if the service was down
	  MAX_DOWN_PERIODS
3.0
	+ Removed beta logo
	+ Set 'firstInstall' flag on modules when installing during initial install
	+ Set 'restoringBackup' flag on modules when restoring backup
	+ Call enableService after initialSetup while restoring backup
	+ Registration link in widget now have appropiate content when either
	  remoteservices or software are not installed
	+ Fixed style for disabled buttons
	+ Composite and DataTable viewers recover from errors in pageTitle method
	+ Fixed intermitent failure in progress when there are no slides
	+ Rollback redis transaction on otherwise instead finally block
	+ Members of the 'admin' group can now login again on Zentyal
	+ Multi-admin management for commercial editions
	+ First and last move row buttons are now disabled instead of hidden
	+ In save changes dialog set focus always in the 'save' button
	+ Fixed i18n problem in some cases where environment variables
	  were different than the selected locale on Zentyal UI, now
	  LANG and LC_MESSAGES are explicitly passed to mod_perl
	+ Reviewed registration strings
	+ Added template attribute to MultiStateAction to provide any kind
	  of HTML to display an action
	+ Changed icon, name and link for Zentyal Remote
	+ Fixed some compatibility issues with Internet Explorer 9
	+ Show warning with Internet Explorer 8 or older
	+ Improved dashboard buttons colors
2.3.24
	+ Do not cache undef values in EBox::Config::Redis::get()
	+ Code fix on subscription retrieval for Updates event
	+ Update validate referer to new Remote Services module API
	+ In-place booleans now properly mark the module as changed
	+ Do not try to read slides if software module is not installed
	+ Fixed wrong call in Events::isEnabledDispatcher()
	+ Updated 'created by' footer
2.3.23
	+ Change the default domain name from 'zentyal.lan' to
	  'zentyal-domain.lan'
	+ Changes in first enable to avoid letting modules unsaved
	+ Type File now accepts spaces in the file name
	+ Added setTimezone method to MyDBEngine
	+ Enable consolidation after reviewing and pruning
	+ Code typo fix in Events::isEnabledWatcher
	+ Remove all report code from core
	+ Move SysInfo report related to remoteservices module
	+ Fixed regression which removed scroll bars from popups
	+ New carousel transition for the installation slides
	+ Added option to not show final notes in progress bar
	+ EBox::Model::Component::modelGetter does not die when trying to
	  get a model for an uninstalled module
	+ Added previous/next buttons to manually switch installation slides
	+ New installation slides format
	+ Added compatibility with MS Internet Explorer >= 8
2.3.22
	+ Changed first installation workflow and wizard infraestructure
	+ Improved firewall icons
	+ Set hover style for configure rules button in firewall
	+ Do not disable InnoDB in mysql if there are other databases
	+ Progress indicator no longer calls showAds if it is undefined
	+ Send cache headers on static files to improve browsing speed
	+ Added foreignNoSyncRows and foreignFilter options to EBox::Types::Select
	+ Improved settings icon
	+ Fixed modalboxes style
	+ Improve host domain validation. Single label domains are not allowed.
2.3.21
	+ Fixes on notifyActions
	+ Check for isDaemonRunning now compatible with asterisk status
	+ Fixed warning call in EBox::Types::HasMany
2.3.20
	+ New look & feel for the web interface
	+ Adjust slides transition timeout during installation
	+ Audit changes table in save changes popup has scroll and better style
	+ Model messages are printed below model title
	+ noDataMsg now allows to add elements if it makes sense
	+ Fixed ajax/form.mas to avoid phantom change button
	+ EBox::Model::Manager::_setupModelDepends uses full paths so the
	  dependecies can discriminate between models with the same name
	+ Default row addition in DataForm does not fires validateTypedRow
	+ Code typo fix in change administration port model
	+ Set only Remote as option to export/import configuration to a
	  remote site
	+ Return undef in HasMany type when a model is not longer
	  available due to being uninstalled
	+ Added onclick atribute to the link.mas template
	+ Fix exception raising when no event component is found
	+ table_ordered.js : more robust trClick event method
	+ Changed dashboard JS which sometimes halted widget updates
	+ Added popup dialogs for import/export configuration
	+ Changes in styles and sizes of the save/revoke dialog
	+ Removed redudant code in ConfigureWatchers::syncRows which made module
	  to have an incorrect modified state
	+ Dont show in bug report removed packages with configuration
	  held as broken packages
	+ DataTable::size() now calls to syncRows()
	+ EBox::Module::Config::set_list quivalent now has the same
	  behaviour than EBox::Module::Config::set
2.3.19
	+ Manually set up models for events to take into account the
	  dynamic models from the log watcher filtering models
	+ Fixed warnings when deleting a row which is referenced in other model
	+ Disable HTML form autocompletion in admin password change model
	+ Fixed incorrect non-editable warnings in change date and time model
	+ Fixed parsing value bug in EBox::Types::Date and EBox::Types::Time
	+ Reworked mdstat parsing, added failure_spare status
	+ Configuration backup implicitly preserves ownership of files
	+ Changes in styles and sizes of the save/revoke dialog
	+ New data form row is copied from default row, avoiding letting hidden
	  fields without its default value and causing missing fields errors
	+ Always fill abstract type with its default value, this avoids
	  errors with hidden fields with default value
	+ Different page to show errors when there are broken software packages
	+ InverseMatchSelect and InverseMatchUnion use 'not' instead of '!' to
	  denote inverse match. This string is configurable with a type argument
	+ Fixed types EBox::Type::InverseMatchSelect and InverseMatchUnion
	+ Fixed bug in DataTable::setTypedRow() which produced an incorrect 'id'
	  row element in DataTable::updateRowNotify()
	+ In tableBody.mas template: decomposed table topToolbar section in methods
	+ Fixed bug in discard changes dialog
	+ Confirmation dialogs now use styled modalboxes
	+ Do not reload page after save changes dialog if operation is successful
	+ Maintenance menu is now kept open when visiting the logs index page
2.3.18
	+ Manual clone of row in DataTable::setTypedRow to avoid segfault
	+ Avoid undef warnings in EBox::Model::DataTable::_find when the
	  element value is undef
	+ Fixed kill of ebox processes during postrm
	+ Set MySQL root password in create-db script and added mysql script
	  to /usr/share/zentyal for easy access to the zentyal database
	+ Increased timeout redirecting to wizards on installation to 5 seconds
	  to avoid problems on some slow or loaded machines
	+ Save changes dialog do not appear if there are no changes
	+ Delete no longer needed duplicated code
	+ Do not go to save changes after a regular package installation
	  they are saved only in the first install
	+ Progress bar in installation refactored
2.3.17
	+ Do not use modal box for save changes during installation
	+ Hidden fields in DataTables are no longer considered compulsory
	+ Select type has now its own viewer that allows use of filter function
	+ User is now enabled together with the rest of modules on first install
2.3.16
	+ Fix 'oldRow' parameter in UpdatedRowNotify
	+ Use Clone::Fast instead of Clone
	+ Modal dialog for the save and discard changes operations
	+ Use a different lock file for the usercorner redis
	+ Improved look of tables when checkAll controls are present
	+ Better icons for clone action
	+ Added confirmation dialog feature to models; added confirmation
	  dialog to change hostname model
	+ Dynamic default values are now properly updated when adding a row
	+ Kill processes owned by the ebox user before trying to delete it
	+ Do not use sudo to call status command at EBox::Service::running
	+ Fixed regression setting default CSS class in notes
2.3.15
	+ Added missing call to updateRowNotify in DataForms
	+ Fixed silent error in EBox::Types::File templates for non-readable
	  by ebox files
	+ Use pkill instead of killall in postinst
	+ Use unset instead of delete_dir when removing rows
	+ Do not set order list for DataForms
	+ Only try to clean tmp dir on global system start
2.3.14
	+ Error message for failure in package cache creation
	+ Fixed regression when showing a data table in a modal view
	+ Do not do a redis transaction for network module init actions
	+ Fixed EBox::Module::Config::st_unset()
	+ Allowed error class in msg template
2.3.13
	+ Fixed problems in EventDaemon with JSON and blessed references
	+ More crashes avoided when watchers or dispatchers doesn't exist
	+ Proper RAID watcher reimplementation using the new state API
	+ EBox::Config::Redis singleton has now a instance() method instead of new()
	+ Deleted wrong use in ForcePurge model
2.3.12
	+ Fixed problem with watchers and dispatchers after a module deletion
	+ Fixed EBox::Model::DataTable::_checkFieldIsUnique, it failed when the
	  printableValue of the element was different to its value
	+ Fixed separation between Add table link and table body
	+ Adaptation of EventDaemon to model and field changes
	+ Disabled logs consolidation on purge until it is reworked, fixed
	  missing use in purge logs model
	+ Fixed Componet::parentRow, it not longer tries to get a row with
	  undefined id
	+ Fix typo in ConfigureLogs model
	+ Mark files for removing before deleting the row from backend in
	  removeRow
	+ The Includes directives are set just for the main virtual host
	+ Fixed EventDaemon crash
2.3.11
	+ Mark files for removing before deleting the row from backend in removeRow
	+ Dashboard widgets now always read the information from RO
	+ Enable actions are now executed before enableService()
	+ Fixed regression which prevented update of the administration service
	  port when it was changed in the interface
	+ New EBox::Model::Composite::componentNames() for dynamic composites
	+ Remove _exposedMethods() feature to reduce use of AUTOLOAD
	+ Removed any message set in the model in syncRows method
	+ Added global() method to modules and components to get a coherent
	  read-write or read-only instance depending on the context
	+ Removed Model::Report and Composite::Report namespaces to simplify model
	  management and specification
	+ New redis key naming, with $mod/conf/*, $mod/state and $mod/ro/* replacing
	  /ebox/modules/$mod/*, /ebox/state/$mod/* and /ebox-ro/modules/$mod/*
	+ Removed unnecessary parentComposite methods in EBox::Model::Component
	+ Only mark modules as changed when data has really changed
	+ EBox::Global::modChange() throws exception if instance is readonly
	+ New get_state() and set_state() methods, st_* methods are kept for
	  backwards compatibility, but they are deprecated
	+ Simplified events module internals with Watcher and Dispatcher providers
	+ Model Manager is now able to properly manage read-only instances
	+ Composites can now use parentModule() like Models
	+ Renamed old EBox::GConfModule to EBox::Module::Config
	+ Unified model and composite management in the new EBox::Model::Manager
	+ Model and composites are loaded on demand to reduce memory consumption
	+ Model and composite information is now stored in .yaml schemas
	+ ModelProvider and CompositeProvider are no longer necessary
	+ Simplified DataForm using more code from DataTable
	+ Adapted RAID and restrictedResources() to the new JSON objects in redis
	+ Remove unused override modifications code
	+ Added /usr/share/zentyal/redis-cli wrapper for low-level debugging
	+ Use simpler "key: value" format for dumps instead of YAML
	+ Row id prefixes are now better chosen to avoid confusion
	+ Use JSON instead of list and hash redis types (some operations,
	  specially on lists, are up to 50% faster and caching is much simpler)
	+ Store rows as hashes instead of separated keys
	+ Remove deprecated all_dirs and all_entries methods
	+ Remove obsolete EBox::Order package
	+ Remove no longer needed redis directory tree sets
	+ Fixed isEqualTo() method on EBox::Types::Time
	+ EBox::Types::Abstract now provides default implementations of fields(),
	  _storeInGConf() and _restoreFromHash() using the new _attrs() method
	+ Remove indexes on DataTables to reduce complexity, no longer needed
	+ Simplified ProgressIndicator implementation using shared memory
	+ New EBox::Util::SHMLock package
	+ Implemented transactions for redis operations
	+ Replace old MVC cache system with a new low-level redis one
	+ Delete no longer necessary regen-redis-db tool
	+ Added new checkAll property to DataTable description to allow
	  multiple check/uncheck of boolean columns
2.3.10
	+ Added Desktop::ServiceProvider to allow modules to implement
	  requests from Zentyal desktop
	+ Added VirtualHost to manage desktop requests to Zentyal server
	+ Fix EventDaemon in the transition to MySQL
	+ Send EventDaemon errors to new rotated log file /var/log/zentyal/events.err
	+ Send an event to Zentyal Cloud when the updates are up-to-date
	+ Send an info event when modules come back to running
	+ Include additional info for current event watchers
	+ Fixed RAID report for some cases of spare devices and bitmaps
	+ Fixed log purge, SQL call must be a statement not a query
	+ Fixed regex syntax in user log queries
	+ Added missing "use Filesys::Df" to SysInfo
	+ Disabled consolidation by default until is fixed or reimplemented
	+ Fixed regresion in full log page for events
	+ Added clone action to data tables
	+ Fixed regression in modal popup when showing element table
	+ Added new type EBox::Types::KrbRealm
	+ Fix broken packages when dist-upgrading from old versions: stop ebox
	  owned processes before changing home directory
	+ Log the start and finish of start/stop modules actions
	+ Added usesPort() method to apache module
2.3.9
	+ Enable SSLInsecureRenegotiation to avoid master -> slave SOAP handsake
	  problems
	+ Added validateRowRemoval method to EBox::Model::DataTable
	+ Use rm -rf instead of remove_tree to avoid chdir permission problems
	+ Avoid problems restarting apache when .pid file does not exist
	+ Do not use graceful on apache to allow proper change of listen port
	+ Simplified apache restart mechanism and avoid some problems
2.3.8
	+ Create tables using MyISAM engine by default
	+ Delete obsolete 'admin' table
2.3.7
	+ Fixed printableName for apache module and remove entry in status widget
	+ Merged tableBodyWithoutActions.mas into tableBody.mas
	+ Removed tableBodyWithoutEdit.mas because it is no longer used
	+ Better form validation message when there are no ids for
	  foreign rows in select control with add new popup
	+ Fixed branding of RSS channel items
	+ Fixed destination path when copying zentyal.cnf to /etc/mysql/conf.d
	+ Packaging fixes for precise
2.3.6
	+ Switch from CGIs to models in System -> General
	+ New value() and setValue() methods in DataForm::setValue() for cleaner
	  code avoiding use of AUTOLOAD
	+ Added new EBox::Types::Time, EBox::Types::Date and EBox::Types::TimeZone
	+ Added new attribute 'enabled' to the Action and MultiStateAction types
	  to allow disabling an action. Accepts a scalar or a CODE ref
	+ The 'defaultValue' parameter of the types now accept a CODE ref that
	  returns the default value.
2.3.5
	+ Added force parameter in validateTypedRow
	+ Fixed 'hidden' on types when using method references
	+ Removed some console problematic characters from Util::Random::generate
	+ Added methods to manage apache CA certificates
	+ Use IO::Socket::SSL for SOAPClient connections
	+ Removed apache rewrite from old slaves implementation
	+ Do not show RSS image if custom_prefix defined
2.3.4
	+ Avoid 'negative radius' error in DiskUsage chart
	+ Fixed call to partitionFileSystems in EBox::SysInfo::logReportInfo
	+ Log audit does not ignore fields which their values could be interpreted
	  as boolean false
	+ Avoid ebox.cgi failure when showing certain strings in the error template
	+ Do not calculate md5 digests if override_user_modification is enabled
	+ Clean /var/lib/zentyal/tmp on boot
	+ Stop apache gracefully and delete unused code in Apache.pm
	+ Cache contents of module.yaml files in Global
2.3.3
	+ The editable attribute of the types now accept a reference to a function
	  to dinamically enable or disable the field.
	+ In progress bar CGIs AJAX call checks the availability of the
	  next page before loading it
	+ Replaced community logo
	+ Adapted messages in the UI for new editions
	+ Changed cookie name to remove forbidden characters to avoid
	  incompatibilities with some applications
	+ Added methods to enable/disable restart triggers
2.3.2
	+ Fixed redis unix socket permissions problem with usercorner
	+ Get row ids without safe characters checking
	+ Added EBox::Util::Random as random string generator
	+ Set log level to debug when cannot compute md5 for a nonexistent file
	+ Filtering in tables is now case insensitive
	+ ProgressIndicator no longer leaves zombie processes in the system
	+ Implemented mysqldump for logs database
	+ Remove zentyal-events cron script which should not be longer necessary
	+ Bugfix: set executable permissions to cron scripts and example hooks
	+ Added a global method to retrieve installed server edition
	+ Log also duration and compMessage to events.log
2.3.1
	+ Updated Standards-Version to 3.9.2
	+ Fixed JS client side table sorting issue due to Prototype
	  library upgrade
	+ Disable InnoDB by default to reduce memory consumption of MySQL
	+ Now events are logged in a new file (events.log) in a more
	  human-readable format
	+ Added legend to DataTables with custom actions
	+ Changed JS to allow the restore of the action cell when a delete
	  action fails
	+ Set milestone to 3.0 when creating bug reports in the trac
	+ Avoid temporal modelInstance errors when adding or removing
	  modules with LogWatchers or LogDispatcher
	+ Unallow administration port change when the port is in use
2.3
	+ Do not launch a passwordless redis instance during first install
	+ New 'types' field in LogObserver and storers/acquirers to store special
	  types like IPs or MACs in an space-efficient way
	+ Use MySQL for the logs database instead of PostgreSQL
	+ Bugfix: logs database is now properly recreated after purge & install
	+ Avoid use of AUTOLOAD to execute redis commands, improves performance
	+ Use UNIX socket to connect to redis for better performance and
	  update default redis 2.2 settings
	+ Use "sudo" group instead of "admin" one for the UI access control
	+ Added EBox::Module::Base::version() to get package version
	+ Fixed problem in consalidation report when accumulating results
	  from queries having a "group by table.field"
	+ Added missing US and Etc zones in timezone selector
	+ Replaced autotools with zbuildtools
	+ Refuse to restore configuration backup from version lesser than
	  2.1 unless forced
	+ Do not retrieve format.js in every graph to improve performance
	+ The purge-module scripts are always managed as root user
	+ New grep-redis tool to search for patterns in redis keys or
	  values
	+ Use partitionFileSystems method from EBox::FileSystem
2.2.4
	+ New internal 'call' command in Zentyal shell to 'auto-use' the module
	+ Zentyal shell now can execute commandline arguments
	+ Bugfix: EBox::Types::IPAddr::isEqualTo allows to change netmask now
	+ Removed some undefined concatenation and compare warnings in error.log
	+ Ignore check operation in RAID event watcher
	+ Skip IP addresses ending in .0 in EBox::Types::IPRange::addresses()
	+ Do not store in redis trailing dots in Host and DomainName types
	+ Added internal command to instance models and other improvements in shell
	+ Now the whole /etc/zentyal directory is backed up and a copy of the
	  previous contents is stored at /var/backups before restoring
	+ Removing a module with a LogWatcher no longer breaks the LogWatcher
	  Configuration page anymore
	+ Fixed error in change-hostname script it does not longer match substrings
	+ Bugfix: Show breadcrumbs even from models which live in a
	  composite
	+ HTTPLink now returns empty string if no HTTPUrlView is defined
	  in DataTable class
	+ Added mising use sentence in EBox::Event::Watcher::Base
2.2.3
	+ Bugfix: Avoid url rewrite to ebox.cgi when requesting to /slave
	+ Fixed logrotate configuration
	+ More resilient way to handle with missing indexes in _find
	+ Added more informative text when mispelling methods whose prefix
	  is an AUTOLOAD action
	+ A more resilient solution to load events components in EventDaemon
	+ Added one and two years to the purge logs periods
	+ Fixed downloads from EBox::Type::File
2.2.2
	+ Revert cookie name change to avoid session loss in upgrades
	+ Do not try to change owner before user ebox is created
2.2.1
	+ Removed obsolete references to /zentyal URL
	+ Create configuration backup directories on install to avoid warnings
	  accessing the samba share when there are no backups
	+ Log result of save changes, either successful or with warnings
	+ Changed cookie name to remove forbidden characters to avoid
	  incompatibilities with some applications
	+ Removed duplicated and incorrect auding logging for password change
	+ Fixed some non-translatable strings
	+ Create automatic bug reports under 2.2.X milestone instead of 2.2
	+ Fixed bug changing background color on selected software packages
2.1.34
	+ Volatile types called password are now also masked in audit log
	+ Adjust padding for module descriptions in basic software view
	+ Removed beta icon
2.1.33
	+ Fixed modal add problems when using unique option on the type
	+ Fixed error management in the first screen of modal add
	+ Unify software selection and progress colors in CSS
	+ Set proper message type in Configure Events model
	+ Fixed error checking permanentMessage types in templates/msg.mas
2.1.32
	+ Added progress bar colors to theme definition
	+ Remove no longer correct UTF8 decode in ProgressIndicator
	+ Fixed UTF8 double-encoding on unexpected error CGI
	+ Reviewed some subscription strings
	+ Always fork before apache restart to avoid port change problems
	+ Stop modules in the correct order (inverse dependencies order)
	+ Better logging of failed modules on restore
2.1.31
	+ Do not start managed daemons on boot if the module is disabled
	+ Better message on redis error
	+ Watch for dependencies before automatic enable of modules on first install
2.1.30
	+ Removed obsolete /ebox URL from RSS link
	+ Changed methods related with extra backup data in modules logs
	  to play along with changes in ebackup module
	+ Set a user for remote access for audit reasons
	+ Detect session loss on AJAX requests
2.1.29
	+ Startup does not fail if SIGPIPE received
2.1.28
	+ Added code to mitigate false positives on module existence
	+ Avoid error in logs full summary due to incorrect syntax in template
	+ Allow unsafe chars in EBox::Types::File to avoid problems in some browsers
	+ Reviewed some subscription strings
	+ Warning about language-packs installed works again after Global changes
	+ Show n components update when only zentyal packages are left to
	  upgrade in the system widget
	+ Do not show debconf warning when installing packages
	+ EBox::Types::IPAddr (and IPNetwork) now works with defaultValue
	+ Allow to hide menu items, separators and dashboard widgets via conf keys
2.1.27
	+ Do not create tables during Disaster Recovery installation
	+ Added new EBox::Util::Debconf::value to get debconf values
	+ DataTable controller does no longer try to get a deleted row
	  for gather elements values for audit log
	+ Check if Updates watcher can be enabled if the subscription
	  level is yet unknown
2.1.26
	+ Detection of broken packages works again after proper deletion
	  of dpkg_running file
	+ Keep first install redis server running until trigger
	+ Unified module restart for package trigger and init.d
	+ Use restart-trigger script in postinst for faster daemons restarting
	+ System -> Halt/Reboot works again after regression in 2.1.25
	+ Added framework to show warning messages after save changes
	+ Change caption of remote services link to Zentyal Cloud
	+ Do not show Cloud link if hide_cloud_link config key is defined
	+ Added widget_ignore_updates key to hide updates in the dashboard
	+ Differentiate ads from notes
	+ Allow custom message type on permanentMessage
	+ Only allow custom themes signed by Zentyal
	+ Removed /zentyal prefix from URLs
	+ Caps lock detection on login page now works again
	+ Added HiddenIfNotAble property to event watchers to be hidden if
	  it is unabled to monitor the event
	+ Dashboard values can be now error and good as well
	+ Include a new software updates widget
	+ Include a new alert for basic subscriptions informing about
	  software updates
	+ Add update-notifier-common to dependencies
	+ EBox::DataTable::enabledRows returns rows in proper order
	+ Use custom ads when available
	+ Disable bug report when hide_bug_report defined on theme
2.1.25
	+ Do not show disabled module warnings in usercorner
	+ Mask passwords and unify boolean values in audit log
	+ Do not override type attribute for EBox::Types::Text subtypes
	+ Corrected installation finished message after first install
	+ Added new disableAutocomplete attribute on DataTables
	+ Optional values can be unset
	+ Minor improvements on nmap scan
2.1.24
	+ Do not try to generate config for unconfigured services
	+ Remove unnecessary redis call getting _serviceConfigured value
	+ Safer sizes for audit log fields
	+ Fix non-translatable "show help" string
	+ Allow links to first install wizard showing a desired page
	+ Fixed bug in disk usage when we have both values greater and
	  lower than 1024 MB
	+ Always return a number in EBox::AuditLogging::isEnabled to avoid
	  issues when returning the module status
	+ Added noDataMsg attribute on DataTable to show a message when
	  there are no rows
2.1.23
	+ Removed some warnings during consolidation process
	+ Depend on libterm-readline-gnu-perl for history support in shells
	+ Fixed error trying to change the admin port with NTP enabled
	+ Fixed breadcrumb destination for full log query page
	+ Use printableActionName in DataTable setter
2.1.22
	+ Fixed parentRow method in EBox::Types::Row
	+ Added new optionalLabel flag to EBox::Types::Abstract to avoid
	  show the label on non-optional values that need to be set as
	  optional when using show/hide viewCustomizers
	+ Added initHTMLStateOrder to View::Customizer to avoid incorrect
	  initial states
	+ Improved exceptions info in CGIs to help bug reporting
	+ Do not show customActions when editing row on DataTables
2.1.21
	+ Fixed bug printing traces at Global.pm
	+ Check new dump_exceptions confkey instead of the debug one in CGIs
	+ Explicit conversion to int those values stored in our database
	  for correct dumping in reporting
	+ Quote values in update overwrite while consolidating for reporting
2.1.20
	+ Fixed regression in edition in place of booleans
	+ Better default balance of the dashboard based on the size of the widgets
	+ Added defaultSelectedType argument to PortRange
2.1.19
	+ Disable KeepAlive as it seems to give performance problems with Firefox
	  and set MaxClients value back to 1 in apache.conf
	+ Throw exceptions when calling methods not aplicable to RO instances
	+ Fixed problems when mixing read/write and read-only instances
	+ Date/Time and Timezone moved from NTP to core under System -> General
	+ Do not instance hidden widgets to improve dashboard performance
	+ New command shell with Zentyal environment at /usr/share/zentyal/shell
	+ Show warning when a language-pack is not installed
	+ Removed unnecessary dump/load operations to .bak yaml files
	+ AuditLogging and Logs constructor now receive the 'ro' parameter
	+ Do not show Audit Logging in Module Status widget
2.1.18
	+ New unificated zentyal-core.logrotate for all the internal logs
	+ Added forceEnabled option for logHelpers
	+ Moved carousel.js to wizard template
	+ Add ordering option to wizard pages
	+ Fixed cmp and isEqualTo methods for EBox::Types::IPAddr
	+ Fixed wrong Mb unit labels in Disk Usage and use GB when > 1024 MB
	+ Now global-action script can be called without progress indicator
	+ Fixed EBox::Types::File JavaScript setter code
	+ Added support for "Add new..." modal boxes in foreign selectors
	+ Each module can have now its customized purge-module script
	  that will be executed after the package is removed
	+ Added Administration Audit Logging to log sessions, configuration
	  changes, and show pending actions in save changes confirmation
	+ User name is stored in session
	+ Remove deprecated extendedRestore from the old Full Backup
2.1.17
	+ Fixed RAID event crash
	+ Added warning on models and composites when the module is disabled
	+ Fixed login page style with some languages
	+ Login page template can now be reused accepting title as parameter
	+ EBox::Types::File does not write on redis when it fails to
	  move the fail to its final destination
	+ Added quote column option for periodic log consolidation and
	  report consolidation
	+ Added exclude module option to backup restore
2.1.16
	+ Do not show incompatible navigator warning on Google Chrome
	+ Fixed syncRows override detection on DataTable find
	+ clean-conf script now deletes also state data
	+ Avoid 'undefined' message in selectors
2.1.15
	+ Move Disk Usage and RAID to the new Maintenance menu
	+ Always call syncRows on find (avoid data inconsistencies)
	+ Filename when downloading a conf backup now contains hostname
	+ Fixed bug in RAID template
	+ Set proper menu order in System menu (fixes NTP position)
	+ Fixed regresion in page size selector on DataTables
	+ Fixed legend style in Import/Export Configuration
2.1.14
	+ Fixed regresion with double quotes in HTML templates
	+ Fixed problems with libredis-perl version dependency
	+ Adding new apparmor profile management
2.1.13
	+ Better control of errors when saving changes
	+ Elements of Union type can be hidden
	+ Model elements can be hidden only in the viewer or the setter
	+ HTML attributtes are double-quoted
	+ Models can have sections of items
	+ Password view modified to show the confirmation field
	+ New multiselect type
	+ Redis backend now throws different kind of exceptions
2.1.12
	+ Revert no longer necessary parents workaround
	+ Hide action on viewCustomizer works now on DataTables
2.1.11
	+ Fixed bug which setted bad directory to models in tab view
	+ Union type: Use selected subtype on trailingText property if the
	  major type does not have the property
	+ Raise MaxClients to 2 to prevent apache slowness
2.1.10
	+ Security [ZSN-2-1]: Avoid XSS in process list widget
2.1.9
	+ Do not try to initialize redis client before EBox::init()
	+ Safer way to delete rows, deleting its id reference first
	+ Delete no longer needed workaround for gconf with "removed" attribute
	+ Fixed regression in port range setter
2.1.8
	+ Fixed regression in menu search
	+ Fixed missing messages of multi state actions
	+ Help toggler is shown if needed when dynamic content is received
	+ Fixed issue when disabling several actions at once in a data table view
	+ All the custom actions are disabled when one is clicked
	+ Submit wizard pages asynchronously and show loading indicator
	+ Added carousel.js for slide effects
2.1.7
	+ Fixed issues with wrong html attributes quotation
	+ Bugfix: volatile types can now calculate their value using other
	  the value from other elements in the row no matter their position
2.1.6
	+ Attach software.log to bug report if there are broken packages
	+ Added keyGenerator option to report queries
	+ Tuned apache conf to provide a better user experience
	+ Actions click handlers can contain custom javascript
	+ Restore configuration with force dependencies option continues
	  when modules referenced in the backup are not present
	+ Added new MultiStateAction type
2.1.5
	+ Avoid problems getting parent if the manager is uninitialized
	+ Rename some icon files with wrong extension
	+ Remove wrong optional attribute for read-only fields in Events
	+ Renamed all /EBox/ CGI URLs to /SysInfo/ for menu folder coherency
	+ Added support for custom actions in DataTables
	+ Replaced Halt/Reboot CGI with a model
	+ Message classes can be set from models
	+ Fixed error in Jabber dispatcher
	+ Show module name properly in log when restart from the dashboard fails
	+ Avoid warning when looking for inexistent PID in pidFileRunning
2.1.4
	+ Changed Component's parent/child relationships implementation
	+ Fixed WikiFormat on automatic bug report tickets
	+ Do not show available community version in Dashboard with QA
 	  updates
2.1.3
	+ Fall back to readonly data in config backup if there are unsaved changes
	+ Allow to automatically send a report in the unexpected error page
	+ Logs and Events are now submenus of the new Maintenance menu
	+ Configuration Report option is now present on the Import/Export section
	+ Require save changes operation after changing the language
	+ Added support for URL aliases via schemas/urls/*.urls files
	+ Allow to sort submenu items via 'order' attribute
	+ Automatically save changes after syncRows is called and mark the module
	  mark the module as unchanged unless it was previously changed
	+ Removed unnecessary ConfigureEvents composite
	+ Removed unnecessary code from syncRows in logs and events
	+ Restore configuration is safer when restoring /etc/zentyal files
	+ Fixed unescaped characters when showing an exception
	+ Fixed nested error page on AJAX requests
	+ Adapted dumpBackupExtraData to new expected return value
	+ Report remoteservices, when required, a change in administration
	  port
	+ Added continueOnModuleFail mode to configuration restore
	+ Fixed Firefox 4 issue when downloading backups
	+ Show scroll when needed in stacktraces (error page)
	+ More informative error messages when trying to restart locked modules
	  from the dashboard
	+ Creation of plpgsql language moved from EBox::Logs::initialSetup
	  to create-db script
	+ Redis backend now throws different kind of exceptions
	+ Avoid unnecesary warnings about PIDs
	+ Update Jabber dispatcher to use Net::XMPP with some refactoring
	+ Save changes messages are correctly shown with international charsets
	+ Support for bitmap option in RAID report
	+ Retry multiInsert line by line if there are encoding errors
	+ Adapted to new location of partitionsFileSystems in EBox::FileSystem
	+ Event messages are cleaned of null characters and truncated
	  before inserting in the database when is necessary
	+ Improve message for "Free storage space" event and send an info
	  message when a given partition is not full anymore
	+ Event messages now can contain newline characters
	+ Objects of select type are compared also by context
	+ Remove cache from optionsFromForeignModel since it produces
	  problems and it is useless
	+ Set title with server name if the server is subscribed
	+ Fix title HTML tag in views for Models and Composites
	+ Added lastEventsReport to be queried by remoteservices module
	+ Added EBox::Types::HTML type
	+ Added missing manage-logs script to the package
	+ Fixed problems with show/hide help switch and dynamic content
	+ Menus with subitems are now kept unfolded until a section on a
	  different menu is accessed
	+ Sliced restore mode fails correctly when schema file is missing,
	  added option to force restore without schema file
	+ Purge conf now purges the state keys as well
	+ Added EBox::Types::IPRange
2.1.2
	+ Now a menu folder can be closed clicking on it while is open
	+ Bugfix: cron scripts are renamed and no longer ignored by run-parts
	+ Added new EBox::Util::Nmap class implementing a nmap wrapper
2.1.1
	+ Fixed incoherency problems with 'on' and '1' in boolean indexes
	+ Move cron scripts from debian packaging to src/scripts/cron
	+ Trigger restart of logs and events when upgrading zentyal-core
	  without any other modules
	+ Don't restart apache twice when upgrading together with more modules
	+ Fixed params validation issues in addRow
2.1
	+ Replace YAML::Tiny with libyaml written in C through YAML::XS wrapper
	+ Minor bugfix: filter invalid '_' param added by Webkit-based browser
	  on EBox::CGI::Base::params() instead of _validateParams(), avoids
	  warning in zentyal.log when enabling modules
	+ All CGI urls renamed from /ebox to /zentyal
	+ New first() and deleteFirst() methods in EBox::Global to check
	  existence and delete the /var/lib/zentyal/.first file
	+ PO files are now included in the language-pack-zentyal-* packages
	+ Migrations are now always located under /usr/share/$package/migration
	  this change only affects to the events and logs migrations
	+ Delete no longer used domain and translationDomain methods/attributes
	+ Unified src/libexec and tools in the new src/scripts directory
	+ Remove the ebox- prefix on all the names of the /usr/share scripts
	+ New EBox::Util::SQL package with helpers to create and drop tables
	  from initial-setup and purge-module for each module
	+ Always drop tables when purging a package
	+ Delete 'ebox' user when purging zentyal-core
	+ Moved all SQL schemas from tools/sqllogs to schemas/sql
	+ SQL time-period tables are now located under schemas/sql/period
	+ Old ebox-clean-gconf renamed to /usr/share/zentyal/clean-conf and
	  ebox-unconfigure-module is now /usr/share/zentyal/unconfigure-module
	+ Added default implementation for enableActions, executing
	  /usr/share/zentyal-$modulename/enable-module if exists
	+ Optimization: Do not check if a row is unique if any field is unique
	+ Never call syncRows on read-only instances
	+ Big performance improvements using hashes and sets in redis
	  database to avoid calls to the keys command
	+ Delete useless calls to exists in EBox::Config::Redis
	+ New regen-redis-db tool to recreate the directory structure
	+ Renamed /etc/cron.hourly/90manageEBoxLogs to 90zentyal-manage-logs
	  and moved the actual code to /usr/share/zentyal/manage-logs
	+ Move /usr/share/ebox/zentyal-redisvi to /usr/share/zentyal/redisvi
	+ New /usr/share/zentyal/initial-setup script for modules postinst
	+ New /usr/share/zentyal/purge-module script for modules postrm
	+ Removed obsolete logs and events migrations
	+ Create plpgsql is now done on EBox::Logs::initialSetup
	+ Replace old ebox-migrate script with EBox::Module::Base::migrate
	+ Rotate duplicity-debug.log log if exists
	+ Bug fix: Port selected during installation is correctly saved
	+ Zentyal web UI is restarted if their dependencies are upgraded
	+ Bug fix: Logs don't include unrelated information now
	+ Add total in disk_usage report
	+ Bugfix: Events report by source now works again
	+ Do not include info messages in the events report
	+ Services event is triggered only after five failed checkings
	+ Do not add redundant includedir lines to /etc/sudoers
	+ Fixed encoding for strings read from redis server
	+ Support for redis-server 2.0 configuration
	+ Move core templates to /usr/share/zentyal/stubs/core
	+ Old /etc/ebox directory replaced with the new /etc/zentyal with
	  renamed core.conf, logs.conf and events.conf files
	+ Fixed broken link to alerts list
2.0.15
	+ Do not check the existence of cloud-prof package during the
	  restore since it is possible not to be installed while disaster
	  recovery process is done
	+ Renamed /etc/init.d/ebox to /etc/init.d/zentyal
	+ Use new zentyal-* package names
	+ Don't check .yaml existence for core modules
2.0.14
	+ Added compMessage in some events to distinguish among events if
	  required
	+ Make source in events non i18n
	+ After restore, set all the restored modules as changed
	+ Added module pre-checks for configuration backup
2.0.13
	+ Fixed dashboard graphs refresh
	+ Fixed module existence check when dpkg is running
	+ Fix typo in sudoers creation to make remote support work again
2.0.12
	+ Include status of packages in the downloadable bug report
	+ Bugfix: Avoid possible problems deleting redis.first file if not exist
2.0.11
	+ New methods entry_exists and st_entry_exists in config backend
2.0.10
	+ Now redis backend returns undef on get for undefined values
	+ Allow custom mason templates under /etc/ebox/stubs
	+ Better checks before restoring a configuration backup with
	  a set of modules different than the installed one
	+ Wait for 10 seconds to the child process when destroying the
	  progress indicator to avoid zombie processes
	+ Caught SIGPIPE when trying to contact Redis server and the
	  socket was already closed
	+ Do not stop redis server when restarting apache but only when
	  the service is asked to stop
	+ Improvements in import/export configuration (know before as
	  configuration backup)
	+ Improvements in ProgressIndicator
	+ Better behaviour of read-only rows with up/down arrows
	+ Added support for printableActionName in DataTable's
	+ Added information about automatic configuration backup
	+ Removed warning on non existent file digest
	+ Safer way to check if core modules exist during installation
2.0.9
	+ Treat wrong installed packages as not-existent modules
	+ Added a warning in dashboard informing about broken packages
	+ File sharing and mailfilter log event watchers works again since
	  it is managed several log tables per module
2.0.8
	+ Replaced zentyal-conf script with the more powerful zentyal-redisvi
	+ Set always the same default order for dashboard widgets
	+ Added help message to the configure widgets dialog
	+ Check for undefined values in logs consolidation
	+ Now dashboard notifies fails when restarting a service
	+ Fixed bug with some special characters in dashboard
	+ Fixed bug with some special characters in disk usage graph
2.0.7
	+ Pre-installation includes sudoers.d into sudoers file if it's not yet
	  installed
	+ Install apache-prefork instead of worker by default
	+ Rename service certificate to Zentyal Administration Web Server
2.0.6
	+ Use mod dependencies as default restore dependencies
	+ Fixed dependencies in events module
	+ Increased recursive dependency threshold to avoid
	  backup restoration problems
2.0.5
	+ Removed deprecated "Full backup" option from configuration backup
	+ Bugfix: SCP method works again after addition of SlicedBackup
	+ Added option in 90eboxpglogger.conf to disable logs consolidation
2.0.4
	+ Removed useless gconf backup during upgrade
	+ Fixed postinstall script problems during upgrade
2.0.3
	+ Added support for the sliced backup of the DB
	+ Hostname change is now visible in the form before saving changes
	+ Fixed config backend problems with _fileList call
	+ Added new bootDepends method to customize daemons boot order
	+ Added permanent message property to Composite
	+ Bugfix: Minor aesthetic fix in horizontal menu
	+ Bugfix: Disk usage is now reported in expected bytes
	+ Bugfix: Event dispatcher is not disabled when it is impossible
	  for it to dispatch the message
2.0.2
	+ Better message for the service status event
	+ Fixed modules configuration purge script
	+ Block enable module button after first click
	+ Avoid division by zero in progress indicator when total ticks is
	  zero
	+ Removed warning during postinst
	+ Added new subscription messages in logs, events and backup
2.0.1
	+ Bugfix: Login from Zentyal Cloud is passwordless again
	+ Some defensive code for the synchronization in Events models
	+ Bugfix: add EBox::Config::Redis::get to fetch scalar or list
	  values. Make GConfModule use it to avoid issues with directories
	  that have both sort of values.
1.5.14
	+ Fixed redis bug with dir keys prefix
	+ Improved login page style
	+ New login method using PAM instead of password file
	+ Allow to change admin passwords under System->General
	+ Avoid auto submit wizard forms
	+ Wizard skip buttons always available
	+ Rebranded post-installation questions
	+ Added zentyal-conf script to get/set redis config keys
1.5.13
	+ Added transition effect on first install slides
	+ Zentyal rebrand
	+ Added web page favicon
	+ Fixed already seen wizards apparition
	+ Fixed ro module creation with redis backend
	+ Use mason for links widgets
	+ Use new domain to official strings for subscriptions
1.5.12
	+ Added option to change hostname under System->General
	+ Show option "return to dashboard" when save changes fails.
1.5.11
	+ Added more tries on redis reconnection
	+ Fixed user corner access problems with redis server
	+ writeFile* methods reorganized
	+ Added cron as dependency as cron.hourly was never executed with anacron
	+ Improvements in consolidation of data for reports
1.5.10
	+ Fixed gconf to redis conversion for boolean values
1.5.9
	+ Improved migrations speed using the same perl interpreter
	+ Redis as configuration backend (instead of gconf)
	+ Improved error messages in ebox-software
	+ Set event source to 256 chars in database to adjust longer event
	  sources
	+ Progress bar AJAX updates are sent using JSON
	+ Fixed progress bar width problems
	+ Fixed top menu on wizards
	+ Improved error message when disconnecting a not connected database
	+ Abort installation if 'ebox' user already exists
	+ Bugfix: IP address is now properly registered if login fails
1.5.8
	+ Added template tableorderer.css.mas
	+ Added buttonless top menu option
	+ Bugfix: Save all modules on first installation
	+ Bugfix: General ebox database is now created if needed when
	  re/starting services
	+ Bugfix: Data to report are now uniform in number of elements per
	  value. This prevents errors when a value is present in a month and
	  not in another
	+ Bugfix: Don't show already visited wizard pages again
1.5.7
	+ Bugfix: Avoid error when RAID is not present
	+ Bugfix: Add ebox-consolidate-reportinfo call in daily cron script
	+ Bugfix: Called multiInsert and unbufferedInsert when necessary
	  after the loggerd reimplementation
	+ Bugfix: EBox::ThirdParty::Apache2::AuthCookie and
	  EBox::ThirdParty::Apache2::AuthCookie::Util package defined just
	  once
	+ Added util SystemKernel
	+ Improved progress indicator
	+ Changes in sudo generation to allow sudo for remote support user
	+ Initial setup wizards support
1.5.6
	+ Reimplementation of loggerd using inotify instead of File::Tail
1.5.5
	+ Asynchronous load of dashboard widgets for a smoother interface
1.5.4
	+ Changed dbus-check script to accept config file as a parameter
1.5.3
	+ Function _isDaemonRunning works now with snort in lucid
	+ Javascript refreshing instead of meta tag in log pages
	+ Updated links in dashboard widget
	+ Add package versions to downloadable ebox.log
	+ Fixed postgresql data dir path for disk usage with pg 8.4
	+ GUI improvements in search box
1.5.2
	+ Security [ESN-1-1]: Validate referer to avoid CSRF attacks
	+ Added reporting structure to events module
	+ Added new CGI to download the last lines of ebox.log
1.5.1
	+ Bugfix: Catch exception when upstart daemon does not exist and
	  return a stopped status
	+ Added method in logs module to dump database in behalf of
	ebackup module
	+ Bugfix: Do not check in row uniqueness for optional fields that
	are not passed as parameters
	+ Improve the output of ebox module status, to be consistent with the one
	  shown in the interface
	+ Add options to the report generation to allow queries to be more
	  flexible
	+ Events: Add possibility to enable watchers by default
	+ Bugfix: Adding a new field to a model now uses default
	  value instead of an empty value
	+ Added script and web interface for configuration report, added
	  more log files to the configuration report
1.5
	+ Use built-in authentication
	+ Use new upstart directory "init" instead of "event.d"
	+ Use new libjson-perl API
	+ Increase PerlInterpMaxRequests to 200
	+ Increase MaxRequestsPerChild (mpm-worker) to 200
	+ Fix issue with enconding in Ajax error responses
	+ Loggerd: if we don't have any file to watch we just sleep otherwise the process
	  will finish and upstart will try to start it over again and again.
	+ Make /etc/init.d/ebox depend on $network virtual facility
	+ Show uptime and users on General Information widget.
1.4.2
	+ Start services in the appropriate order (by dependencies) to fix a problem
	  when running /etc/init.d/ebox start in slaves (mail and other modules
	  were started before usersandgroups and thus failed)
1.4.1
	+ Remove network workarounds from /etc/init.d/ebox as we don't bring
	  interfaces down anymore
1.4
	+ Bug fix: i18n. setDomain in composites and models.
1.3.19
	+ Make the module dashboard widget update as the rest of the widgets
	+ Fix problem regarding translation of module names: fixes untranslated
	  module names in the dashboard, module status and everywhere else where
	  a module name is written
1.3.18
	+ Add version comparing function and use it instead of 'gt' in the
	  general widget
1.3.17
	+ Minor bug fix: check if value is defined in EBox::Type::Union
1.3.16
	+ Move enable field to first row in ConfigureDispatcherDataTable
	+ Add a warning to let users know that a module with unsaved changes
	  is disabled
	+ Remove events migration directory:
		- 0001_add_conf_configureeventtable.pl
		- 0002_add_conf_diskfree_watcher.pl
	+ Bug fix: We don't use names to stringify date to avoid issues
	  with DB insertions and localisation in event logging
	+ Bug fix: do not warn about disabled services which return false from
	  showModuleStatus()
	+ Add blank line under "Module Status"
	+ Installed and latest available versions of the core are now displayed
	  in the General Information widget
1.3.15
	+ Bug fix: Call EBox::Global::sortModulesByDependencies when
	  saving all modules and remove infinite loop in that method.
	  EBox::Global::modifiedModules now requires an argument to sort
	  its result dependending on enableDepends or depends attribute.
	+ Bug fix: keep menu folders open during page reloads
	+ Bug fix: enable the log events dispatcher by default now works
	+ Bug fix: fixed _lock function in EBox::Module::Base
	+ Bug fix: composites honor menuFolder()
	+ Add support for in-place edition for boolean types. (Closes
	  #1664)
	+ Add method to add new database table columnts to EBox::Migration::Helpers
	+ Bug fix: enable "Save Changes" button after an in-place edition
1.3.14
	+ Bug fix: fix critical bug in migration helper that caused some log
	  log tables to disappear
	+ Create events table
	+ Bug fix: log watcher works again
	+ Bug fix: delete cache if log index is not found as it could be
	  disabled
1.3.13
	+ Bug fix: critical error in EventDaemon that prevented properly start
	+ Cron script for manage logs does not run if another is already
	  running, hope that this will avoid problems with large logs
	+ Increased maximum size of message field in events
	+ Added script to purge logs
	+ Bug fix: multi-domain logs can be enabled again
1.3.12
	+ Added type for EBox::Dashboard::Value to stand out warning
	  messages in dashboard
	+ Added EBox::MigrationHelpers to include migration helpers, for now,
	  include a db table renaming one
	+ Bug fix: Fix mismatch in event table field names
	+ Bug fix: Add migration to create language plpgsql in database
	+ Bug fix: Add missing script for report log consolidation
	+ Bug fix: Don't show modules in logs if they are not configured. This
	  prevents some crashes when modules need information only available when
	  configured, such as mail which holds the vdomains in LDAP
	+ Added method EBox::Global::lastModificationTime to know when
	  eBox configuration was modified for last time
	+ Add support for breadcrumbs on the UI
	+ Bug fix: in Loggerd files are only parsed one time regardless of
	  how many LogHelper reference them
	+ Added precondition for Loggerd: it does not run if there isnt
	anything to watch
1.3.11
	+ Support customFilter in models for big tables
	+ Added EBox::Events::sendEvent method to send events using Perl
	  code (used by ebackup module)
	+ Bug fix: EBox::Type::Service::cmp now works when only the
	  protocols are different
	+ Check $self is defined in PgDBEngine::DESTROY
	+ Do not watch files in ebox-loggerd related to disabled modules and
	  other improvements in the daemon
	+ Silent some exceptions that are used for flow control
	+ Improve the message from Service Event Watcher
1.3.10
	+ Show warning when accesing the UI with unsupported browsers
	+ Add disableApparmorProfile to EBox::Module::Service
	+ Bug fix: add missing use
	+ Bug fix: Make EventDaemon more robust against malformed sent
	  events by only accepting EBox::Event objects
1.3.8
	+ Bug fix: fixed order in EBox::Global::modified modules. Now
	  Global and Backup use the same method to order the module list
	  by dependencies
1.3.7
	+ Bug fix: generate public.css and login.css in dynamic-www directory
	  which is /var/lib/zentyal/dynamicwww/css/ and not in /usr/share/ebox/www/css
	  as these files are generate every time eBox's apache is
	  restarted
	+ Bug fix: modules are restored now in the correct dependency
	  order
	+ ebox-make-backup accepts --destinaton flag to set backup's file name
	+ Add support for permanent messages to EBox::View::Customizer
1.3.6
	+ Bug fix: override _ids in EBox::Events::Watcher::Log to not return ids
	which do not exist
	+ Bug fix: fixed InverseMatchSelect type which is used by Firewall module
	+ New widget for the dashboard showing useful support information
	+ Bugfix: wrong permissions on CSS files caused problem with usercorner
	+ CSS are now templates for easier rebranding
	+ Added default.theme with eBox colors
1.3.5
	+ Bugfix: Allow unsafe characters in password type
	+ Add FollowSymLinks in eBox apache configuration. This is useful
	  if we use js libraries provided by packages
1.3.4
	+ Updated company name in the footer
	+ Bugfix: humanEventMessage works with multiple tableInfos now
	+ Add ebox-dbus-check to test if we can actually connect to dbus
1.3.4
	+ bugfix: empty cache before calling updatedRowNotify
	+ enable Log dispatcher by default and not allow users to disable
	it
	+ consolidation process continues in disabled but configured modules
	+ bugfix: Save Changes button doesn't turn red when accessing events for
	first time
1.3.2
	+ bugfix: workaround issue with dhcp configured interfaces at boot time
1.3.1
	+ bugfix: wrong regex in service status check
1.3.0
	+ bugfix: make full backup work again
1.1.30
	+ Change footer to new company holder
	+  RAID does not generate 'change in completion events, some text
	problems fixed with RAID events
	+ Report graphics had a datapoints limit dependent on the active
	time unit
	+ Apache certificate can be replaced by CA module
	+ Fixed regression in detailed report: total row now aggregates
	properly
	+ More characters allowed when changing password from web GUI
	+ Fixed regression with already used values in select types
	+ Do not a button to restart eBox's apache
	+ Fixed auth problem when dumping and restoring postgre database
1.1.20
	+ Added custom view support
	+ Bugfix: report models now can use the limit parameter in
	  reportRows() method
	+ use a regexp to fetch the PID in a pidfile, some files such as
	postfix's add tabs and spaces before the actual number
	+ Changed "pidfile" to "pidfiles" in _daemons() to allow checking more than
one (now it is a array ref instead of scalar)
	+ Modified Service.pm to support another output format for /etc/init.d daemon
status that returns [OK] instead of "running".
	+ unuformized case in menu entries and some more visual fixes
1.1.10
	+ Fix issue when there's a file managed by one module that has been modified
	  when saving changes
	+ Bugfix: events models are working again even if an event aware
	module is uninstalled and it is in a backup to restore
	+ Select.pm returns first value in options as default
       + Added 'parentModule' to model class to avoid recursive problems
	+ Added Float type
	+ Apache module allows to add configuration includes from other modules
	+ Display remote services button if subscribed
	+ Event daemon may received events through a named pipe
	+ Bugfix. SysInfo revokes its config correctly
	+ Added storer property to types in order to store the data in
	somewhere different from GConf
	+ Added protected property 'volatile' to the models to indicate
	that they store nothing in GConf but in somewhere different
	+ System Menu item element 'RAID' is always visible even when RAID
	is not installed
	+ Files in deleted rows are deleted when the changes are saved
	+ Fixed some bug whens backing and restore files
	+ Components can be subModels of the HasMany type
	+ Added EBox::Types::Text::WriteOnce type
	+ Do not use rows(), use row to force iteration over the rows and increase
	performance and reduce memory use.
	+ Do not suggest_sync after read operations in gconf
	+ Increase MaxRequestsPerChild to 200 in eBox's apache
	+ Make apache spawn only one child process
	+ Log module is backed up and restored normally because the old
	problem is not longer here
	+ Backup is more gentle with no backup files in backup directory,
	now it does not delete them
	+ HasMany  can retrieve again the model and row after the weak
	refence is garbage-collected. (Added to solve a bug in the doenload
	bundle dialog)
	+ EBox::Types::DomainName no longer accepts IP addresses as domain
	names
	+ Bugfix: modules that fail at configuration stage no longer appear as enabled
	+ Add parameter to EBox::Types::Select to disable options cache

0.12.103
	+ Bugfix: fix SQL statement to fetch last rows to consolidate
0.12.102
	+ Bugfix: consolidate logs using the last date and not starting from scratch
0.12.101
	+ Bugfix: DomainName type make comparisons case insensitive
	according to RFC 1035
0.12.100
	+ Bugfix: Never skip user's modifications if it set to true
	override user's changes
	+ EBox::Module::writeConfFile and EBox::Service scape file's path
	+ Bugfix. Configure logrotate to actually rotate ebox logs
	+ Fixed bug in ForcePurge logs model
	+ Fixed bug in DataTable: ModelManaged was called with tableName
	instead of context Name
	+ Fixing an `img` tag closed now properly and adding alternative
	text to match W3C validation in head title
	+ Backup pages now includes the size of the archive
	+ Fixed bug in ForcePurge logs model
	+ Now the modules can have more than one tableInfo for logging information
	+ Improve model debugging
	+ Improve restart debugging
	+ Backups and bug reports can be made from the command line
	+ Bugfix: `isEqualTo` is working now for `Boolean` types
	+ Bugfix: check if we must disable file modification checks in
	Manager::skipModification

0.12.99
	+ Add support for reporting
	+ Refresh logs automatically
	+ Reverse log order
	+ Remove temp file after it is downloaded with FromTempDir controller
0.12.3
	+ Bug fix: use the new API in purge method. Now purging logs is working
	again.
0.12.2
	+ Increase random string length used to generate the cookie to
	2048 bits
	+ Logs are show in inverse chronological order
0.12.1
	+ Bug fix: use unsafeParam for progress indicator or some i18 strings
	will fail when saving changes
0.12
	+ Bugfix: Don't assume timecol is 'timestamp' but defined by
	module developer. This allows to purge some logs tables again
	+ Add page titles to models
	+ Set default values when not given in `add` method in models
	+ Add method to manage page size in model
	+ Add hidden field to help with Ajax request and automated testing with
	  ANSTE
	+ Bugfix: cast sql types to filter fields in logs
	+ Bugfix: Restricted resources are back again to make RSS
	access policy work again
	+ Workaround bogus mason warnings
	+ Make postinst script less verbose
	+ Disable keepalive in eBox apache
	+ Do not run a startup script in eBox apache
	+ Set default purge time for logs stored in eBox db to 1 week
	+ Disable LogAdmin actions in `ebox-global-action` until LogAdmin
	feature is completely done
0.11.103
	+ Modify EBox::Types::HasMany to create directory based on its row
	+ Add _setRelationship method to set up relationships between models
	  and submodels
	+ Use the new EBox::Model::Row api
	+ Add help method to EBox::Types::Abstract
	+ Decrease size for percentage value in disk free watcher
	+ Increase channel link field size in RSS dispatcher
0.11.102
	+ Bugfix: cmp in EBox::Types::HostIP now sorts correctly
	+ updatedRowNotify in EBox::Model::DataTable receives old row as
	well as the recently updated row
	+ Added `override_user_modification` configuration parameter to
	avoid user modification checkings and override them without asking
	+ Added EBox::Model::Row to ease the management of data returned
	by models
	+ Added support to pre-save and post-save executable files. They
	must be placed at /etc/ebox/pre-save or /etc/ebox/post-save
	+ Added `findRow` method to ease find and set
0.11.101
	+ Bugfix: Fix memory leak in models while cloning types. Now
	cloning is controlled by clone method in types
	+ Bugfix: Union type now checks for its uniqueness
	+ DESTROY is not an autoloaded method anymore
	+ HasOne fields now may set printable value from the foreign field
	to set its value
	+ findId now searches as well using printableValue
	+ Bugfix. Minor bug found when key is an IP address in autoloaded
	methods
	+ Ordered tables may insert values at the beginning or the end of
	the table by "insertPosition" attribute
	+ Change notConfigured template to fix English and add link to the
	  module status section
	+ Add loading gif to module status actions
	+ Remove debug from ServiceInterface.pm
	+ Add support for custom separators to be used as index separators on
	  exposedMethods
	+ Bugfix. Stop eBox correctly when it's removed
	+ Improve apache-restart to make it more reliable.
0.11.100
	+ Bugfix. Fix issue with event filters and empty hashes
	+ Bugfix. Cache stuff in log and soap watcher to avoid memory leaks
	+ Bugfix. Fix bug that prevented the user from being warned when a row to
	  be deleted is being used by other model
	+ Bugfix. Add missing use of EBox::Global in State event watcher
	+ Added progress screen, now pogress screen keeps track of the changed
	  state of the modules and change the top page element properly
	+ Do not exec() to restart apache outside mod_perl
	+ Improve apache restart script
	+ Improve progress screen
0.11.99
	+ DataTable contains the property 'enableProperty' to set a column
	called 'enabled' to enable/disable rows from the user point of
	view. The 'enabled' column is put the first
	+ Added state to the RAID report instead of simpler active boolean
        + Fix bug when installing new event components and event GConf
	subtree has not changed
	+ Add RSS dispatcher to show eBox events under a RSS feed
	+ Rotate log files when they reach 10MB for 7 rotations
	+ Configurable minimum free space left for being notified by means
	of percentage
	+ Add File type including uploading and downloading
	+ Event daemon now checks if it is possible to send an event
	before actually sending it
	+ Added Action forms to perform an action without modifying
	persistent data
	+ Log queries are faster if there is no results
	+ Show no data stored when there are no logs for a domain
	+ Log watcher is added in order to notify when an event has
	happened. You can configure which log watcher you may enable and
	what you want to be notify by a determined filter and/or event.
	+ RAID watcher is added to check the RAID events that may happen
	when the RAID subsystem is configured in the eBox machine
	+ Change colour dataset in pie chart used for disk usage reporting
	+ Progress indicator now contains a returned value and error
	message as well
	+ Lock session file for HTTP session to avoid bugs
	related to multiple requests (AJAX) in a short time
	+ Upgrade runit dependency until 1.8.0 to avoid runit related
	issues
0.11
	+ Use apache2
	+ Add ebox-unblock-exec to unset signal mask before running  a executable
	+ Fix issue with multiple models and models with params.
	  This triggered a bug in DHCP when there was just one static
	  interface
	+ Fix _checkRowIsUnique and _checkFieldIsUnique
	+ Fix paging
	+ Trim long strings in log table, show tooltip with the whole string
	  and show links for URLs starting with "http://"
0.10.99
	+ Add disk usage information
	+ Show progress in backup process
	+ Add option to purge logs
	+ Create a link from /var/lib/zentyal/log to /var/log/ebox
	+ Fix bug with backup descriptions containing spaces
	+ Add removeAll method on data models
	+ Add HostIP, DomainName and Port types
	+ Add readonly forms to display static information
	+ Add Danish translation thanks to Allan Jacobsen
0.10
	+ New release
0.9.100
	+ Add checking for SOAP session opened
	+ Add EventDaemon
	+ Add Watcher and Dispatch framework to support an event
	  architecture on eBox
	+ Add volatile EBox::Types in order not to store their values
	  on GConf
	+ Add generic form
	+ Improvements on generic table
	+ Added Swedish translation

0.9.99
	+ Added Portuguese from Portugal translation
	+ Added Russian translation
	+ Bugfix: bad changed state in modules after restore

0.9.3
	+ New release

0.9.2
	+ Add browser warning when uploading files
	+ Enable/disable logging modules
0.9.1
	+ Fix backup issue with changed state
	+ Generic table supports custom ordering
0.9
	+ Added Polish translation
        + Bug in recognition of old CD-R writting devices fixed
	+ Added Aragonese translation
	+ Added Dutch translation
	+ Added German translation
	+ Added Portuguese translation

0.8.99
	+ Add data table model for generic Ajax tables
	+ Add types to be used by models
	+ Add MigrationBase and ebox-migrate to upgrade data models
	+ Some English fixes
0.8.1
	+ New release
0.8
	+ Fix backup issue related to bug reports
	+ Improved backup GUI
0.7.99
        + changed sudo stub to be more permissive
	+ added startup file to apache web server
	+ enhanced backup module
	+ added basic CD/DVD support to backup module
	+ added test stubs to simplify testing
	+ added test class in the spirit of Test::Class
	+ Html.pm now uses mason templates
0.7.1
	+ use Apache::Reload to reload modules when changed
	+ GUI consistency (#12)
	+ Fixed a bug for passwords longer than 16 chars
	+ ebox-sudoers-friendly added to not overwrite /etc/sudoers each time
0.7
	+ First public release
0.6
	+ Move to client
	+ Remove obsolete TODO list
	+ Remove firewall module from  base system
	+ Remove objects module from base system
	+ Remove network module from base system
	+ Add modInstances and modInstancesOfType
	+ Raname Base to ClientBase
	+ Remove calls to deprecated methods
	+ API documented using naturaldocs
	+ Update INSTALL
	+ Use a new method to get configkeys, now configkey reads every
	  [0.9
	+ Added Polish translation][0-9]+.conf file from the EBox::Config::etc() dir and
	  tries to get the value from the files in order.
	+ Display date in the correct languae in Summary
	+ Update debian scripts
	+ Several bugfixes
0.5.2
	+ Fix some packaging issues
0.5.1
	+ New menu system
	+ New firewall filtering rules
	+ 802.1q support

0.5
	+ New bug-free menus (actually Internet Explorer is the buggy piece
	  of... software that caused the reimplementation)
	+ Lots of small bugfixes
	+ Firewall: apply rules with no destination address to packets
	  routed through external interfaces only
	+ New debianize script
	+ Firewall: do not require port and protocol parameters as they
	  are now optional.
	+ Include SSL stuff in the dist tarball
	+ Let modules block changes in the network interfaces
	  configuration if they have references to the network config in
	  their config.
	+ Debian network configuration import script
	+ Fix the init.d script: it catches exceptions thrown by modules so that
	  it can try to start/stop all of them if an exception is thrown.
	+ Firewall: fix default policy bug in INPUT chains.
	+ Restore textdomain in exceptions
	+ New services section in the summary
	+ Added Error item to Summary. Catch exceptions from modules in
	  summary and generate error item
	+ Fix several errors with redirections and error handling in CGIs
	+ Several data validation functions were fixed, and a few others added
	+ Prevent the global module from keeping a reference to itself. And make
	  the read-only/read-write behavior of the factory consistent.
	+ Stop using ifconfig-wrapper and implement our own NetWrapper module
	  with wrappers for ifconfig and ip.
	+ Start/stop apache, network and firewall modules in first place.
	+ Ignore some network interface names such as irda, sit0, etc.
	+ The summary page uses read-only module instances.
	+ New DataInUse exception, old one renamed to DataExists.
	+ Network: do not overwrite resolv.conf if there are nameservers
	  given via dhcp.
	+ Do not set a default global policy for the ssh service.
	+ Check for forbiden characters when the parameter value is
	  requested by the CGI, this allows CGI's to handle the error,
	  and make some decissions before it happens.
	+ Create an "edit object" template and remove the object edition stuff
	  from the main objects page.
	+ Fix the apache restarting code.
	+ Network: Remove the route reordering feature, the kernel handles that
	  automatically.
	+ Fix tons of bugs in the network restarting code.
	+ Network: removed the 3rd nameserver configuration.
	+ Network: Get gateway info in the dhcp hook.
	+ Network: Removed default configuration from the gconf schema.
	+ New function for config-file generation
	+ New functions for pid file handling

0.4
	+ debian package
	+ added module to export/import configuration
	+ changes in firewall's API
	+ Added content filter based on dansguardian
	+ Added French translation
	+ Added Catalan translation
	+ Sudoers file is generated automatically based on module's needs
	+ Apache config file is generated by ebox  now
	+ Use SSL
	+ Added ebox.conf file
	+ Added module template generator

0.3
	+ Supports i18n
	+ API name consistency
	+ Use Mason for templates
	+ added tips to GUI
	+ added dhcp hooks
	+ administration port configuration
	+ Fixed bugs to IE compliant
	+ Revoke changes after logout
	+ Several bugfixes

0.2
	+ All modules are now based on gconf.
	+ Removed dependencies on xml-simple, xerces and xpath
	+ New MAC address field in Object members.
	+ Several bugfixes.

0.1
	+ Initial release<|MERGE_RESOLUTION|>--- conflicted
+++ resolved
@@ -1,18 +1,14 @@
-HEAD
-<<<<<<< HEAD
+3.3
 	+ Workaround against modules changed when saving all changes
 	+ Recover from widget function exceptions
-3.3
 	+ Use the same Mason interpreter for most HTML templates
 	+ Use more granular AJAX for table actions
 	+ Use stand-alone AJAX call to refresh save changes button
 	+ Added missing use to EBox::CGI::Base
 	+ Allow to submit apport crash reports if debug=yes
 	+ Switch from Error to TryCatch for exception handling
-=======
 	+ Recover from widget function exceptions
 	+ Fixed mdstat output processing to remove "(auto-read-only)"
->>>>>>> 51777454
 	+ Fixed audit logging of delete actions
 	+ Fixed errors with row ID in ManageAdmins table
 	+ Added missing EBox::Exceptions uses
