HEAD
<<<<<<< HEAD
	+ Fix isEqualTo types comparision, check for defined return value from cmp
	+ Added option to disable Peer Verification in EBox::RESTClient
=======
	+ Fixed mysql commands executed with wrong parameters or credentials
>>>>>>> 65def5d1
	+ pathHTTPSSSLCertificate() always returns a list
	+ Added one more tip to component not found page
	+ Removed duplicate code for page not found
	+ Fix some warnings in log
	+ Fix error in send crash report script
3.5.1
	+ Fixed dashboard links to official manual
	+ Model backup/revoke/save files are no longer called implicitly
	+ Remove warning on formSubmitJS
	+ Don't let database error to cancel halt or reboot processes
	+ More warnings on smart match feature removed
3.5
	+ Avoid warning flag on smart match experimental feature
	+ Remove duplicated code in EBox::Model::DataTable::removeRow
	  and EBox::Model::Manager::removeRowsUsingId
	+ Rethrow properly when exception is a plain string
	+ Fix EBox::Model::Manager::_modelHasMultipleInstances when the
	  model is a children whose model parent is its grandfather or older
	+ Fixed notifyActions by using isIdUsed method and removing
	  slashes to fetch the observable models
	+ Fixed spurious warnings when loadings ads and loading dashboard
	+ Assure that all data under a row directory is removed
	+ EBox::Types::DomainName always return lowercase values
	+ EBox::Types::Host always return lowercase values
	+ Added helper script to improve crash reports
	+ Old timezones supported
	+ Fixed regression on presetUpdate interface actions
	+ Error page for component not found
	+ Included the Dependencies field in crash report
	+ Do not mark services as temporary stopped when shutting down
	+ Enhanced Lock to have exclusive lock with blocking timeout
	+ Added redirection on no parameters support to CGIs
	+ Added and used in save changes process the method Zentyal.reloadTable
	+ Fixed regression in page not found CGI which displayed always a
	  invalid referer error
	+ Included the package field in crash report
	+ Remove RSS and Jabber dispatchers
	+ Added Warning in Dashboard when reboot is requierd by software
	  update
	+ Removed deprecated sliced mode backup
	+ Fix MIME type for returning JSON (application/json)
	+ Added setMessage() and popMessageAndClass() methods to TreeView
	+ Enable InnoDB engine when there are only 4 previous databases
	+ Active session check does not check subapp authenticated
	  requests now
	+ Fixed incorrect URLs with double ports in redirects
	+ Fix typo in general widget
	+ Updated nginx to server static files directly always so apache shouldn't
	  ever get this kind of requests
	+ Set version to 3.5
	+ Support for redirection when loading URL in existent dialog
	+ Added webadmin port tag to haproxy configuration file
	+ Fix dashboard UI freeze when widgets were being updated
	+ Add audit to post save when enabling logs
	+ Fix enabled save changes button after installing packages
	+ Changed CGI base to show correctly referer errors and
	  generating response errors
	+ Override daemons does not fail if a daemon is already stopped
	+ Added missing use to row.mas
	+ More tolerant referer validation so we can access to submodels
	  with an URL
	+ Restored reconnect option for mysql connections
	+ EBox::WebAdmin::addNginxServer does not longer raises exception
	  if file not yet exists
	+ create-db script can repair login problems
	+ Migrate previous configuration from 3.3 when upgrading
	+ Admin password change handled by AuthPAM
	+ Fix version available check in dashboard when file does not exist
	+ Do not show success note if there is no note
	+ Fix data in use behaviour on edition
	+ Fixed revert of changes in redisvi
	+ Better input validation in EBox::Conf::Redis::import_dir_from_file
	+ Give support to data in use exception for in-place booleans
	+ Fix warnOnChangeId framework
	+ Give real no support to /media in Disk Usage even when modules
	  use it
	+ Added release upgrade code (disabled until 3.5)
	+ Hide passwords on admin user model on error and debug on
	+ Set proper version for bugreport issues
3.4
	+ Do not launch exceptions on EBox::MyDBEngine DESTROY
	+ Ask for trace object to non-handled EBox::Exceptions::Base
	  exceptions in the UnhandledError middleware. This will gives us
	  useful stack traces.
	+ When requesting from type a non-existing value use acquirer
	  if it is a volatile type
	+ EBox::WebAdmin::addNginxInclude does not longer raises exception
	  if file not yet exists
	+ Improve post save modules algorithm
	+ Added local apparmor profile for mysqld
	+ Avoid to show two 'module not enabled' messages in composites
	+ All non external exceptions from normal requests are now shown
	  in the UI with the stack trace to report as a bug
	+ All non external exceptions from AJAX requests are now shown in
	  the UI with the stack trace to report as a bug
	+ Template exceptions in normal requests are now handled in webadmin
	+ Set templated files encoding to UTF-8
	+ Send Perl warnings to Zentyal log file in webadmin app
	+ Added keepFile parameter to EBox::Downloader::CGI::FromTempDir
	+ Remove idle and dead code from EBox::Module::Service::writeConfFile
	+ Added auditable property to EBox::Model::DataTable
	+ Added HAProxyPreSetConf to HaProxy::ServiceBase
	+ Moved management of webadmin certificate to HAProxy module
	+ Enable ReverseProxy middleware always
	+ MySQL is restarted before creating database
	+ Use root ownership for webadmin certificates
	+ Execute change hostname actions only if the hostname has really changed
	+ Don't expire session on finish software wizard page
	+ Fixed show help JS to avoid to have help elements with different
	  show state
	+ Use window.location.replace instead of window.location.href
	  to redirect using JS
	+ In EBox::Type::Select, use element value as printableValue for
	  unknown options or options without printableValue
	+ Save haproxy config as changed after webadmin's initialSetup
	+ Send restartUI flag to restart service when restarting a module
	  from the UI
	+ Fix calculation of page number when using go to last page control
	+ Update tracker url in dashboard widget
	+ Continue installation without ads if there is a error getting them
	+ Added EBox::WebAdmin::Middleware::SubAppAuth to validate
	  WebAdmin sub-app requests
	+ Ported restricted resources to use nginx
	+ Removed EBox::Base::upload method because that's 100% handled by Plack
	  now.
	+ Increased the buffer size for uwsgi applications to allow big submits
	  like the one from automatic error report
	+ Added a UnhandledError middleware to catch any die or exception not
	  handled by Zentyal
	+ Added a Devel::StackTrace helper view that shows pretty backtraces
	+ Enable crash reports by default
	+ Added template for download link
	+ Created EBox::Util::Certificate, refactored create-certificate
	  script
	+ Changes in haproxy port validation and allow haproxy internal services
	+ Restore AdminPort model for WebAdmin to improve usability
	+ Added EBox::Module::Config::replicationExcludeKeys()
	+ Added EBox::WebAdmin::PortObserver to be used by ha and
	  remoteservices modules by the moment
	+ Added EBox::GlobalImpl::addModuleToPostSave to save modules
	  after normal save changes process
	+ Added a way for HAProxy to retrieve the CA certificate entry that should
	  be used
	+ Added a left-right composite layout
	+ Search and pagination forms can be omitted using showFilterForm
	  and showPaginationForm properties
	+ Show nice error when global-action fails using die + scalar
	+ EBox::Util::Random now accepts a set of chars to have a random string
	+ Notify HA when a module which must have a single instance in the
	  cluster is enabled/disabled.
	+ Added enabled action to /etc/init.d/zentyal to display whether a
	  module is enabled or disabled
	+ Pass model, type and id to enabled subroutine in
	  EBox::Types::MultiStateAction to be ortoghonal to handler property
	+ Fixed JS error on showing errors in customActionClicked
	+ Added middleware to have auth based on a env variable
	+ Updated nginx to server static files directly always so apache shouldn't
	  ever get this kind of requests
	+ Use uWSGI instead of Apache mod_perl for running CGIs
	+ Updated automatic bug report URL to new bug report endpoint.
	+ Give support to custom actions without image. Those actions will
	  not appear in the legend.
	+ Added to findValueMultipleFields and findValue the nosync parameter
	+ Added support for haproxy 1.5
	+ Moved nginx to listen on localhost
	+ Integration with HA module in save changes process
	+ Added icon for new zentyal-ha module
	+ Migrate rs_verify_servers in remoteservices.conf to
	  rest_verify_servers core.conf
	+ Include basic support to free-format Template models to be
	  included in Composites
	+ Move run-pending-ops script from remoteservices to core
	+ Rename EBox::RemoteServices::RESTResult to EBox::RESTClient::Result
	+ Move EBox::RemoteServices::RESTClient to EBox::RESTClient as it
	  is used in ha and remoteservices module.
	+ Adapt init.d and upstart running checks to Ubuntu 13.10
	+ Use service instead of deprecated invoke-rc.d for init.d scripts
	+ Adapted apache configuration to 2.4
	+ Adapted EBox::Config::Redis to the new libredis-perl API
	+ Adapted redis.conf to redis 2.6
	+ Zentyal MySQL custom conf is now written on initial-setup of logs
	  using a mason template
	+ Write logs configuration only when the module is enabled
	+ Use replace instead of href to redirect in Controller::DataTable
	  (This avoids infinite loops if the user press back button)
	+ Move EBox::CGI::Downloader::* modules  to EBox::Downloader to
	  make file downloads work again
	+ Avoid division by zero while using page navigation
	+ Automatic report text formatting adapted to Redmine
	+ Fix tab selection in tabbed composite from URL path anchor,
	  for instance, /Maintenance/Events#ConfigureDispatchers
	+ Avoid errors triggered on web administration port validation
	+ ManageAdmins model now also add/removes lpadmin group
	+ Show nice error when global-action fails using die + scalar
	+ Fixed JS error on showing errors in customActionClicked
	+ Fixed rethrown of exception in restartService() and
	  EBox::CGI::Base::upload methods
	+ Remove lock file in EBox::Util::Lock::unlock()
	+ Fixed mason component root for custom stubs
	+ Fixed regression in clone action
	+ Decode to utf8 the MySQL database results
	+ Create log database using utf8 charset
	+ Better way to set MySQL password for all the root accounts
	+ Use same JSON reply file for changeRowForm and dataInUse
	+ Fixed regression in AJAX changes with raised error when a
	  data in use exception was found
	+ Fixed css error that hide information in the logs tables
	+ Use sharedscripts in zentyal-core logrotate to avoid triggering
	  in every log file
	+ Take into account view customizer on audit logging
	+ Show complex types (more than one field) in audit log
	  while editing by storing the dump of the value
	+ Fix EBox::Types::Composite::cmp to store changes when only last type
	  is modified
	+ Fixed general widget packages to avoid error on 'packages to
	  upgrade' section
	+ Fixed regression when table size is set to 'view all'
	+ Set version to 3.4
3.3.1
	+ Fixed redirects in table/form JSON replies
	+ Set automated ticket report milestone to 3.3.X
3.3
	+ Refactored module not enabled warning
	+ Add version to header logo
	+ HTML body can now have different styles based on the menu section
	+ Hide close button on saving changes and backup progess
	  dialogs. Don't allow to close it with esc key on those cases.
	+ Fix error when pageSize parameter is not supplied to the model controller
	+ Workaround against modules changed when saving all changes
	+ Recover from widget function exceptions
	+ Use the same Mason interpreter for most HTML templates
	+ Use more granular AJAX for table actions
	+ Use stand-alone AJAX call to refresh save changes button
	+ Added missing use to EBox::CGI::Base
	+ Allow to submit apport crash reports if debug=yes
	+ Switch from Error to TryCatch for exception handling
	+ Added new communityEdition() helper method in EBox::Global
	+ Add version to header logo
	+ Always reload page after saving changes
	+ Use AJAX call to refresh save change buttons
	+ Copy all the redis keys from 'conf' to 'ro' when saving changes of
	  any module to prevent incoherences
	+ Delete unused stopAllModules() and restartAllModules() in EBox::Global
	+ Workaround against modules changed when saving all changes
	+ Display remote services messages if they exist on Dashboard
	+ Recover from widget function exceptions
	+ Fixed mdstat output processing to remove "(auto-read-only)"
	+ Fixed audit logging of delete actions
	+ Fixed errors with row ID in ManageAdmins table
	+ Added missing EBox::Exceptions uses
	+ Fixed bug in selectSetter which hitted selects on DataForm with
	  'unique' option enabled
	+ EBox::WebServer::removeNginxInclude does not longer throws
	  a exception if the path to remove is not included
	+ Copy all the redis keys from 'conf' to 'ro' when saving changes of
	  any module to prevent incoherences
	+ Delete unused stopAllModules() and restartAllModules() in EBox::Global
	+ Use printableName in Configure Module popup
	+ Replace fork of Apache2::AuthCookie with libapache2-authcookie-perl
	+ Added EBox::Types::IPRange::addressesFromBeginToEnd class method
	+ Set proper trial link in advertisements
	+ Show register link in local backup when not registered
	+ Strip the 'C:\fakepath\' that chrome adds to the file input
	+ Make dump_exceptions key work also for mason exceptions
	+ Pass HTTP_PROXY system environment variable to CGIs as they are
	  used in Zentyal modules
	+ Waiting for Zentyal ready page check is more robust now
	+ Fixed error in the recursive method for getting module dependencies
	+ Fixed JS typo which disabled export backup dialog
	+ Added dbus dependency to avoid problems on some minimal installations
	+ When restoring pre-3.2 backups take in account that apache
	  module was renamed to webadmin
	+ Make sure that we always commit/discard audit of changes when we
	  save/revoke all modules
	+ Add new row attribute "disabled"
	+ Fixed JS glitch which broke the dashboard periodical updates
	+ Better check of referer which skips cloud domain if it does not exists
	+ Avoid warning when stopping a module without FirewallHelper
	+ Include contents of /etc/resolv.conf in bug report
	+ Avoid Apache error screen in login when entering through Zentyal
	  Remote using password
	+ Fix warning comparing undefined string in DomainName type
	+ Rewrite row isEqualTo method using hashElements instead of elements
	+ Only allow to move dashboard widget by its handle
	+ Do not fail if zentyal-mysql.passwd ends with a newline character
	+ Removed old migration code from 3.0 to 3.2
	+ Added Number.prototype.toTimeDiffString in format.js
	+ Added .btn-black CSS class
	+ Set version to 3.3
	+ Added enableInnoDbIfNeeded() to MyDBEngine
	+ Fix loading on custom action buttons
	+ Add icon for openchange module
	+ Add missing use statement in EBox::Types::MultiStateAction
	+ Add icon for openchange module
	+ Service type setter works again
3.2
	+ Set 3.2 versions and non-beta logo
3.1.13
	+ Added missing EBox::Gettext uses, fixes crash in view logs refresh
	+ Minor CSS style fixes
	+ Added missing use statement in EBox::Types::MultiStateAction
3.1.12
	+ Do not crash if /etc/timezone does not exist
	+ Clean /var/lib/zentyal/tmp at the first moments of boot instead of
	  when running zentyal start, this fixes problems with leftover locks
	  that affect dhclient hooks
	+ Fixed wrong case in some class names for the save changes button
	+ Fixed autoscroll in dashboard widgets
	+ Added placeholder for drag & drop of table rows
	+ No autoscroll is done when overflow happens. This makes sortable
	  work in chromium
	+ Set audit after logs when enabling in first install
	+ Avoid getting unsaved changes by using readonly instance in manage-logs
3.1.11
	+ Initial setup for webadmin is now executed in postinst
	+ Fixed webadmin port migration
3.1.10
	+ Use DATETIME type in date column for consolidation tables
	+ Summarised reports shows graphs again
	+ Events summarised report has breadcrumbs now
	+ Base EBox::Logs::Composite::SummarizedReport to let summarised
	  reports have common breadcrumbs
	+ Added migration from 3.0 (apache -> webadmin)
3.1.9
	+ Fixed in-place boolean edit with non-basic types different to Union
	+ Removed some warnings in error.log
	+ Fixed confirmation dialogs warning style
	+ Fixed configure widgets width and drop behavior
	+ Fixed regression in dashboard register link after jQuery migration
	+ Always set as changed without checking RO value, this fixes some
	  situations in which the save changes button was not enabled
	+ Fixed regression in audit log IP addresses after nginx integration
	+ Added datetime time formatter to JS graphs which show dates in X
	  axis and date and time in the tracker
	+ Fixed bug sending parameters in Zentyal.Tabs prototype
	+ Fixed side-effect in Model::Manager::_modelHasMultipleInstances() that
	  tried to load composite as model by mistake, the bug was at least
	  present sometimes when trying to generate the configuration report
	+ Throw internal exception in valueByName if elementByName is undef
	+ Added captiveportal icons to CSS
	+ Restore configuration backup from file now works again after JS
	  framework change
	+ Configuration backup download, restore and delete from the list
	  works again after the UI changes
	+ Fixed regression in tabbed composites with the jQuery changes
	+ Set proper title in dialogs when loading in an existent one
	+ Fixed regression on dashboard which allowed to move already
	  present dashboard widgets
3.1.8
	+ Always log Perl errors that are not Zentyal exceptions
	+ Move package icons from software to core as required for the menu
	+ Use dpkg --clear-avail to avoid incoherent updates information
	+ Show printableModelName in DataTables when precondition fails
	+ Fixed number of decimals in Disk Usage when unit is MB
	+ Fixed UTF-8 encoding problems in TreeView
	+ Copyright footer is now at the bottom of the menu
	+ Fixed regression on logs search caused by autoFilter changes
	+ Fix bytes formatter in graphs
	+ Simplified CSS and improved styles and icons
	+ Improved dashboard drag&drop behavior in Chrome
	+ Allow to define permanentMessage directly on models
	+ Show placeholder in dashboard widgets drag&drop
	+ Fixed crash reloading dashboard after configure widgets
	+ Only apply redirect port fix on administration port
	+ Fixed regression in user interface with DataInUse exceptions
	+ Fixed wrong behavior of software updates in dashboard widget
	+ Always show proper language name for english locales
	+ Fixed wrong redirects when using a non-default admin port
	+ Fixed regression in webadmin reload after changing the language
	+ Remove unnecessary and problematic desktop services code
	+ Added icons for disabled users.
3.1.7
	+ Avoid eval operation when using standard HtmlBlocks class
	+ Changed some code to not trigger some unnecesary warnings
	+ Fixed regression on active menu entry highlight
	+ No-committed changes does not appear in configuration changes
	  log table
	+ Added autoFilter property to method tableInfo
	+ Modules can now be marked for restart after save changes via
	  post_save_modules redis key of the global module
	+ Make all dashboards div of the same height to ease drag and drop
	+ Don't allow invalid email in create report CGI
	+ DBEngineFactory is now a singleton
	+ EBox::Util::Random mentions /dev/urandom in its error messages
	  to ease troubleshooting
	+ Assure that type's references to its row are not lost in the
	  edit form template methods
3.1.6
	+ Restyled UI
	+ Added form.js
	+ Added better 502 error page for nginx with redirect when apache is ready
	+ Always call udpateRowNotify in row update, even when the new
	  values are the same than old ones
	+ Fixed bad call to EBox::CGI::Run::urlToClass in EBox::CGi::Base
	+ Added icons for top-level menu entries and module status page
	+ Fixed bad arguments in CGI::Controller::Composite call to SUPER::new()
	+ More flexible EBox::CGI::run for inheritance
	+ Fixed encoding of parameters in confirmation dialogs
	+ Check backup integrity by listing the tar file, throw
	  InvalidData exception if the tar is corrupted
	+ Do not use hidden form fields for generating confirmation dialog JS
	+ Fixed log bugs: use correct RO mode in loggerd, fixed behaviour
	  when all log helpers are disabled, enable logs correctly when
	  added by first time to configure logs table
	+ Fixed bad interpolation in JS code in booleanInPlaceViewer.mas
	+ WizardPage CGIs can now return JSON replies as response
	+ unconfigure-module script disables also the module
	+ Restart firewall module when a firewall observer module is
	  stopped/started using zentyal init.d script
	+ Added temporary stopped state to a Service module to know if a
	  module is stopped but enabled
	+ Redirect to / from /ebox using remote access to avoid blank page
	+ Removed no longer necessary jQuery noConflict()
	+ Added combobox.js
	+ Added EBox::Model::Base as base for DataTable and the new TreeView
	+ Adapted EBox::CGI::Run for the new TreeView models
	+ Fixed DataTable row removal from the UI with 100% volatile models with
	  'ids' method overriden.
3.1.5
	+ Increased webadmin default timeout.
	+ Disable drag & drop on tables with only one row
3.1.4
	+ Don't allow to move read-only rows
	+ Better prefix for user configuration redis keys
	+ Hide disabled carousel buttons, fix modal template
	+ Fixed modal dialog template
	+ Mark save changes button as changed when moving rows
	+ Remove unused parameter in Zentyal.DataTable.changeRow
3.1.3
	+ Enhanced UI styles: dialogs, progress bars, carousel, colors and images
	+ Rows of tables can now be moved using drag & drop
	+ Added logout dialog with option of discarding changes
	+ Remember page size options per users, added 'View all' page size option
	+ Added storage of options per user
	+ Enable and/or conifgure module dependencies automatically in
	  Module Status page
	+ Adapted CGIs to new modal dialogs
	+ Ported graphs from flotr.js to flot.js
	+ Ported JS code to jQuery and jQuery-ui
	+ Removed Modalbox.js, table_orderer.js and carousel.js
	+ Left menu keyword search is now case insensitive
3.1.2
	+ Make manage administrators table resilent against invalid users
	+ Remove deprecated backup domains related from logs module
	+ Added EBox::Types::URI type
	+ Added saveReload method to use reload instead of restart to
	  reduce service downtime. Use with care and programatically
	+ Added findValueMultipleFields() to DataTable and refactor _find()
	  to allow search by multiple fields
	+ Fixed disk usage report for logs component
3.1.1
	+ Do not dump unnecessary .bak files to /var/lib/zentyal/conf
	+ Restart all the core daemons instead of only apache after logrotate
	+ Fixed graph template so it could be feed with data using decimal
	  comma, it will convert it to a JS array without problems
	+ Fixed regression parsing ModalController urls
	+ Fixed regression non-model CGIs with aliases
	+ Added a way to retrieve all Models inside a Composite and its children.
	+ Increased the size limit for file uploads.
	+ Implemented a way to include configuration files for Nginx so the SOAP
	  services are able to use Nginx for SSL.
3.1
	+ Improved the message shown when there are no changes pending to save on
	  logout.
	+ Use the X-Forwarded-Proto header for redirects construction.
	+ Added nginx as the public HTTP server of Zentyal.
	+ Renamed 'Apache' module to 'WebAdmin' module. If you need to restart the
	  web administration you must use 'service zentyal webadmin restart'.
	+ Set trac milestone for reported bugs to 3.1.X
	+ CGIs are now EBox::Module::CGI::* instead of EBox::CGI::Module::*
	+ Daemons are now disabled when configuring a module, so Zentyal can
	  manage them directly instead of being autostarted by the system
	+ EBox::Model::DataForm::formSubmitted called even where there is no
	  previous row
	+ Added Pre-Depends on mysql-server to avoid problems with upgrades
	+ Depend on mysql-server metapackage instead of mysql-server-5.5
	+ Depend on zentyal-common 3.1
3.0.20
	+ Check against inexistent path in EBox::Util::SHM::subkeys
	+ Silent diff in EBox::Types::File::isEqualTo
	+ Print correctly UTF8 characters from configuration backup description
	+ When host name is changed, update /etc/hostname
	+ Proper link to remote in configuration backup page
3.0.19
	+ Removed full restore option for restore-backup tool and
	  EBox:Backup relevant methods
	+ Optimise loading Test::Deep::NoTest to avoid test environment creation
	+ Use EBox::Module::Base::writeConfFileNoCheck to write apache
	  configuration file
	+ Log events after dispatching them in the EventDaemon and catch exception
	  to avoid crashes when mysql is already stopped
	+ Emit events on zentyal start and stop
	+ Refactor some events-related code
	+ Changed MB_widedialog CSS class to use all width available in
	  the screen
	+ Fixed a broken link to SysInfo/Composite/General when activating the
	  WebServer module.
3.0.18
	+ Pass model instance when invoking EBox::Types::Select populate function
	+ Improve dynamic editable property detection for framework types
	+ Override _validateReferer method in Desktop services CGI
	+ Don't abort configuration backup when we get a error retrieving the
	  partition table information
	+ In EBox:Model::Row, refactored elementExists and
	  elementByName to make them to have similiar code structure
	+ Improvement in test help classes and added test fakes for
	  EBox::Model::Manager and EBox::Util::SHMLock
	+ Prevented unuseful warning in
	  EBox::Model::DataTable::setDirectory when the old directory is undef
	+ Fixed unit tests under EBox/Model/t, backup configuration tests and
	  some others
	+ Remove unused method EBox::Auth::alreadyLogged()
	+ Apache::setRestrictedResource updates properly if already exists
	+ Global and Module::Config allow to set redis instance to ease testing
	+ Now EBox::GlobalImpl::lastModificationTime also checks
	  modification time of configuration files
	+ Rows in events models are now synced before running EventDaemon
	+ Better way of checking if event daemon is needed
3.0.17
	+ Allow numeric zero as search filter
	+ When filtering rows don't match agains link urls or hidden values
	+ Avoid CA file check when removing it from Apache module
	+ Silent removeCA and removeInclude exceptions when removing
	  non-existant element
	+ Fixed rollback operation in redis config backend
	+ Desktop services CGI now only returns JSON responses
	+ Log error when dynamic loading a class fails in
	  ConfigureDispatchers model
	+ Update total ticks dynamically in progress indicator if ticks overflow
3.0.16
	+ Fixed regression in boolean in-place edit with Union types
	+ Added some missing timezones to EBox::Types::TimeZone
	+ Add a new method to DBEngine 'checkForColumn' to retrieve columns
	  definition from a given table
	+ Reload models info in model manager if new modules are installed
3.0.15
	+ Make sure that halt/reboot button can be clicked only once
	+ Cleaner way of disabling dependant modules when the parent is disabled,
	  avoiding unnecessary calls to enableService each time the module status
	  page is loaded.
	+ Show confirmation dialog when trying to change host or domain
	  if zentyal-samba is installed and provisioned
	+ Modified data table controller so edit boolean in place reuses
	  the code of regular edits, avoiding getting incorrect read-only
	  values from cache
3.0.14
	+ Allow search filters with a leading '*'
	+ Better error reporting when choosing a bad search filter
	+ External exceptions from _print method are caught correctly in CGIs
	+ EBox::CGI::run now supports correct handling of APR::Error
	+ Fixed dashboard check updates ajax requests in Chrome
	+ Fixed errors with zero digits components in time type
3.0.13
	+ Better warning if size file is missing in a backup when
	  restoring it
	+ Fixed table cache behaviour on cache miss in logs module
	+ Fix wrong button label when deleting rows in 'datainuse' template
	+ Removed unused method EBox::Model::DataTable::_tailoredOrder
	+ Added force default mode and permission to writeConfFileNoCheck(),
	  writeFile() and derivatives
	+ Fixed bug in EBox:::Logs::CGI::Index with internationalized
	  parameter names
	+ DataTables with sortedBy are now orderer alphabetically with
	  proper case treatment
	+ Display messages in model even when there are not elements and
	  table body is not shown
3.0.12
	+ Improve change-hostname script, delete all references to current name
	+ Faster dashboard loading with asynchronous check of software updates
	+ Workaround for when the progress id parameter has been lost
	+ Fixed problems calling upstart coomands from cron jobs with wrong PATH
	+ Decode CGI unsafeParams as utf8
	+ Avoid double encoding when printing JSON response in EBox::CGI::Base
	+ Remove warning in EBox::Menu::Folder when currentfolder is not defined
	+ Removed unnecesary and misleading method new from EBox::Auth package
3.0.11
	+ Avoid flickering loading pages when switching between menu entries
	+ Incorrect regular expression in logs search page are correctly handled
	+ Fix input badly hidden in the logs screen
	+ reloadTable from DataTable now remove cached fields as well
3.0.10
	+ Fixed unsafe characters error when getting title of progress
	  indicator in progress dialog
	+ Added use utf8 to dashboard template to fix look of closable messages
3.0.9
	+ Adapted file downloads to the new utf8 fixes
	+ Write backup files in raw mode to avoid utf8 problems
	+ Print always utf8 in STDOUT on all CGIs
	+ Decode CGI params of values entered at the interface as utf8
	+ Proper encode/decode of utf8 with also pretty JSON
	+ Fixed utf8 decoding in date shown at dashboard
	+ Removed old workarounds for utf8 problems
	+ Added new recoveryEnabled() helper method to Module::Base
	+ Added recoveryDomainName() method to SyncProvider interface
	+ Restore backup can now install missing modules in Disaster Recovery
	+ Show specific slides when installing a commercial edition
	+ Redirect to proper CGI after login in disaster recovery mode
	+ Removed old debconf workaround for first stage installation
	+ Log redis start message as debug instead of info to avoid flood
	+ Use unsafeParam in EBox::CGI::Base::paramsAsHash
	+ EBox::Module::Service does not raise exception and logs
	  nothing when using init.d status
	+ Fixed glitch in backup CGI which sometimes showed
	  the modal dialog with a incorrect template
3.0.8
	+ Use path for default name in SyncFolders::Folder
	+ Do not restrict characters in data table searchs
	+ Fixed automatic bug report regression
	+ Fixed refresh of the table and temporal control states
	  in customActionClicked callback
	+ Modified modalbox-zentyal.js to accept wideDialog parameter
	+ Fixed template method in MultiStateAction to return the default
	  template when it is not any supplied to the object
	+ Fixed sendInPlaceBooleanValue method from table-helper.js; it
	  aborted because bad parameters of Ajax.Updater
	+ Fixed bug that made that the lock was shared between owners
	+ Some fixes in the function to add the rule for desktops services
	  to the firewall
	+ Delete obsolete EBox::CGI::MenuCSS package
3.0.7
	+ Add new EBox::Module::Service::Observer to notify modules about
	  changes in the service status
	+ Administration accounts management reflects the changes in
	  system accounts in ids() or row() method call
	+ Some fixes in the RAID event watcher
	+ foreignModelInstance returns undef if foreignModel is
	  undef. This happens when a module has been uninstalled and it is
	  referenced in other installed module (events)
	+ loggerd shows loaded LogHelpers when in debug mode
	+ Added additional info to events from RAID watcher
	+ Use sudo to remove temporal files/diectories in backup, avoiding
	  permissions errors
	+ Added exception for cloud-prof module to events dependencies
3.0.6
	+ Skip keys deleted in cache in Redis::_keys()
	+ Fixed events modules dependencies to depend on any module which
	  provides watchers or dispatchers
	+ Always call enableActions before enableService when configuring modules
	+ Added needsSaveAfterConfig state to service modules
	+ Better exceptions logging in EBox::CGI::Run
	+ Fixed 'element not exists' error when enabling a log watcher
	+ Scroll up when showing modal dialog
	+ Added fqdnChanged methods to SysInfo::Observer
	+ Fixed SSL configuration conflicts betwen SOAPClient and RESTClient
3.0.5
	+ Template ajax/simpleModalDialog.mas can now accept text
	+ Used poweroff instead of halt to assure that system is powered
	  off after halt
	+ Fixed log audit database insert error when halting or rebooting
	+ Added time-based closable notification messages
	+ Adapted to new EBox::setLocaleEnvironment method
	+ EBox::Type::File now allows ebox user to own files in directories
	  which are not writable by him
	+ Removed cron daily invocation of deprecated report scripts
3.0.4
	+ Added EBox::SyncFolders interface
	+ Fixed invokation of tar for backup of model files
	+ New observer for sysinfo module to notify modules implementing the
	  SysInfo::Observer interface when the host name or host domain is
	  changed by the user, before and after the change takes effect
	+ Stop and start apache after language change to force environment reload
	+ Reload page after language change
	+ EBox::Module::Service::isRunning() skips daemons whose precondition fail
	+ Fixed undefined reference in DataTable controller for log audit
	+ Added and used serviceId field for service certificates
	+ Fixed SQL quoting of column names in unbuffered inserts and consolidation
3.0.3
	+ Fixed bug which prevented highlight of selected item in menu
	+ Fixed base class of event dispatcher to be compatible with the
	  changes dispatcher configuration table
	+ Fixed event daemon to use dumped variables
	+ Fixed need of double-click when closing menu items in some cases
	+ Fixed logs consolidation to avoid high CPU usage
	+ In view log table: correctly align previous and first page buttons
	+ Improve host name and domain validation.
	+ Forbidden the use of a qualified hostname in change hostname form
	+ Update samba hostname-dependent fields when hostname is changed
	+ Confirmation dialog when the local domain is changed and with a
	  warning if local domain which ends in .local
3.0.2
	+ The synchronization of redis cache refuses with log message to set
	  undefined values
	+ Fixed wrong sql statement which cause unwanted logs purge
	+ DataForm does not check for uniqueness of its fields, as it only
	  contains a single row
	+ In ConfigureLogs, restored printable names for log domains
	+ Fixed dashboard update error on modules widget, counter-graph
	  widget and widget without sections
	+ Better way to fix non-root warnings during boot without interfering
	  on manual restart commands in the shell
3.0.1
	+ Properly set default language as the first element of the Select to
	  avoid its loss on the first apache restart
	+ Set milestone to 3.0.X when creating tickets in trac.zentyal.org
	+ Removed forced setting of LANG variables in mod_perl which made progress
	  indicator fail when using any language different to English
	+ Removed some frequent undef warnings
	+ Added executeOnBrothers method to EBox::Model::Component
	+ Fixed repetition of 'add' and 'number change' events in RAID watcher
	+ Fixed incorrect display of edit button in tables without editField action
	+ Cache MySQL password to avoid reading it all the time
	+ Fixed request came from non-root user warnings during boot
	+ Send info event in Runit watcher only if the service was down
	  MAX_DOWN_PERIODS
3.0
	+ Removed beta logo
	+ Set 'firstInstall' flag on modules when installing during initial install
	+ Set 'restoringBackup' flag on modules when restoring backup
	+ Call enableService after initialSetup while restoring backup
	+ Registration link in widget now have appropiate content when either
	  remoteservices or software are not installed
	+ Fixed style for disabled buttons
	+ Composite and DataTable viewers recover from errors in pageTitle method
	+ Fixed intermitent failure in progress when there are no slides
	+ Rollback redis transaction on otherwise instead finally block
	+ Members of the 'admin' group can now login again on Zentyal
	+ Multi-admin management for commercial editions
	+ First and last move row buttons are now disabled instead of hidden
	+ In save changes dialog set focus always in the 'save' button
	+ Fixed i18n problem in some cases where environment variables
	  were different than the selected locale on Zentyal UI, now
	  LANG and LC_MESSAGES are explicitly passed to mod_perl
	+ Reviewed registration strings
	+ Added template attribute to MultiStateAction to provide any kind
	  of HTML to display an action
	+ Changed icon, name and link for Zentyal Remote
	+ Fixed some compatibility issues with Internet Explorer 9
	+ Show warning with Internet Explorer 8 or older
	+ Improved dashboard buttons colors
2.3.24
	+ Do not cache undef values in EBox::Config::Redis::get()
	+ Code fix on subscription retrieval for Updates event
	+ Update validate referer to new Remote Services module API
	+ In-place booleans now properly mark the module as changed
	+ Do not try to read slides if software module is not installed
	+ Fixed wrong call in Events::isEnabledDispatcher()
	+ Updated 'created by' footer
2.3.23
	+ Change the default domain name from 'zentyal.lan' to
	  'zentyal-domain.lan'
	+ Changes in first enable to avoid letting modules unsaved
	+ Type File now accepts spaces in the file name
	+ Added setTimezone method to MyDBEngine
	+ Enable consolidation after reviewing and pruning
	+ Code typo fix in Events::isEnabledWatcher
	+ Remove all report code from core
	+ Move SysInfo report related to remoteservices module
	+ Fixed regression which removed scroll bars from popups
	+ New carousel transition for the installation slides
	+ Added option to not show final notes in progress bar
	+ EBox::Model::Component::modelGetter does not die when trying to
	  get a model for an uninstalled module
	+ Added previous/next buttons to manually switch installation slides
	+ New installation slides format
	+ Added compatibility with MS Internet Explorer >= 8
2.3.22
	+ Changed first installation workflow and wizard infraestructure
	+ Improved firewall icons
	+ Set hover style for configure rules button in firewall
	+ Do not disable InnoDB in mysql if there are other databases
	+ Progress indicator no longer calls showAds if it is undefined
	+ Send cache headers on static files to improve browsing speed
	+ Added foreignNoSyncRows and foreignFilter options to EBox::Types::Select
	+ Improved settings icon
	+ Fixed modalboxes style
	+ Improve host domain validation. Single label domains are not allowed.
2.3.21
	+ Fixes on notifyActions
	+ Check for isDaemonRunning now compatible with asterisk status
	+ Fixed warning call in EBox::Types::HasMany
2.3.20
	+ New look & feel for the web interface
	+ Adjust slides transition timeout during installation
	+ Audit changes table in save changes popup has scroll and better style
	+ Model messages are printed below model title
	+ noDataMsg now allows to add elements if it makes sense
	+ Fixed ajax/form.mas to avoid phantom change button
	+ EBox::Model::Manager::_setupModelDepends uses full paths so the
	  dependecies can discriminate between models with the same name
	+ Default row addition in DataForm does not fires validateTypedRow
	+ Code typo fix in change administration port model
	+ Set only Remote as option to export/import configuration to a
	  remote site
	+ Return undef in HasMany type when a model is not longer
	  available due to being uninstalled
	+ Added onclick atribute to the link.mas template
	+ Fix exception raising when no event component is found
	+ table_ordered.js : more robust trClick event method
	+ Changed dashboard JS which sometimes halted widget updates
	+ Added popup dialogs for import/export configuration
	+ Changes in styles and sizes of the save/revoke dialog
	+ Removed redudant code in ConfigureWatchers::syncRows which made module
	  to have an incorrect modified state
	+ Dont show in bug report removed packages with configuration
	  held as broken packages
	+ DataTable::size() now calls to syncRows()
	+ EBox::Module::Config::set_list quivalent now has the same
	  behaviour than EBox::Module::Config::set
2.3.19
	+ Manually set up models for events to take into account the
	  dynamic models from the log watcher filtering models
	+ Fixed warnings when deleting a row which is referenced in other model
	+ Disable HTML form autocompletion in admin password change model
	+ Fixed incorrect non-editable warnings in change date and time model
	+ Fixed parsing value bug in EBox::Types::Date and EBox::Types::Time
	+ Reworked mdstat parsing, added failure_spare status
	+ Configuration backup implicitly preserves ownership of files
	+ Changes in styles and sizes of the save/revoke dialog
	+ New data form row is copied from default row, avoiding letting hidden
	  fields without its default value and causing missing fields errors
	+ Always fill abstract type with its default value, this avoids
	  errors with hidden fields with default value
	+ Different page to show errors when there are broken software packages
	+ InverseMatchSelect and InverseMatchUnion use 'not' instead of '!' to
	  denote inverse match. This string is configurable with a type argument
	+ Fixed types EBox::Type::InverseMatchSelect and InverseMatchUnion
	+ Fixed bug in DataTable::setTypedRow() which produced an incorrect 'id'
	  row element in DataTable::updateRowNotify()
	+ In tableBody.mas template: decomposed table topToolbar section in methods
	+ Fixed bug in discard changes dialog
	+ Confirmation dialogs now use styled modalboxes
	+ Do not reload page after save changes dialog if operation is successful
	+ Maintenance menu is now kept open when visiting the logs index page
2.3.18
	+ Manual clone of row in DataTable::setTypedRow to avoid segfault
	+ Avoid undef warnings in EBox::Model::DataTable::_find when the
	  element value is undef
	+ Fixed kill of ebox processes during postrm
	+ Set MySQL root password in create-db script and added mysql script
	  to /usr/share/zentyal for easy access to the zentyal database
	+ Increased timeout redirecting to wizards on installation to 5 seconds
	  to avoid problems on some slow or loaded machines
	+ Save changes dialog do not appear if there are no changes
	+ Delete no longer needed duplicated code
	+ Do not go to save changes after a regular package installation
	  they are saved only in the first install
	+ Progress bar in installation refactored
2.3.17
	+ Do not use modal box for save changes during installation
	+ Hidden fields in DataTables are no longer considered compulsory
	+ Select type has now its own viewer that allows use of filter function
	+ User is now enabled together with the rest of modules on first install
2.3.16
	+ Fix 'oldRow' parameter in UpdatedRowNotify
	+ Use Clone::Fast instead of Clone
	+ Modal dialog for the save and discard changes operations
	+ Use a different lock file for the usercorner redis
	+ Improved look of tables when checkAll controls are present
	+ Better icons for clone action
	+ Added confirmation dialog feature to models; added confirmation
	  dialog to change hostname model
	+ Dynamic default values are now properly updated when adding a row
	+ Kill processes owned by the ebox user before trying to delete it
	+ Do not use sudo to call status command at EBox::Service::running
	+ Fixed regression setting default CSS class in notes
2.3.15
	+ Added missing call to updateRowNotify in DataForms
	+ Fixed silent error in EBox::Types::File templates for non-readable
	  by ebox files
	+ Use pkill instead of killall in postinst
	+ Use unset instead of delete_dir when removing rows
	+ Do not set order list for DataForms
	+ Only try to clean tmp dir on global system start
2.3.14
	+ Error message for failure in package cache creation
	+ Fixed regression when showing a data table in a modal view
	+ Do not do a redis transaction for network module init actions
	+ Fixed EBox::Module::Config::st_unset()
	+ Allowed error class in msg template
2.3.13
	+ Fixed problems in EventDaemon with JSON and blessed references
	+ More crashes avoided when watchers or dispatchers doesn't exist
	+ Proper RAID watcher reimplementation using the new state API
	+ EBox::Config::Redis singleton has now a instance() method instead of new()
	+ Deleted wrong use in ForcePurge model
2.3.12
	+ Fixed problem with watchers and dispatchers after a module deletion
	+ Fixed EBox::Model::DataTable::_checkFieldIsUnique, it failed when the
	  printableValue of the element was different to its value
	+ Fixed separation between Add table link and table body
	+ Adaptation of EventDaemon to model and field changes
	+ Disabled logs consolidation on purge until it is reworked, fixed
	  missing use in purge logs model
	+ Fixed Componet::parentRow, it not longer tries to get a row with
	  undefined id
	+ Fix typo in ConfigureLogs model
	+ Mark files for removing before deleting the row from backend in
	  removeRow
	+ The Includes directives are set just for the main virtual host
	+ Fixed EventDaemon crash
2.3.11
	+ Mark files for removing before deleting the row from backend in removeRow
	+ Dashboard widgets now always read the information from RO
	+ Enable actions are now executed before enableService()
	+ Fixed regression which prevented update of the administration service
	  port when it was changed in the interface
	+ New EBox::Model::Composite::componentNames() for dynamic composites
	+ Remove _exposedMethods() feature to reduce use of AUTOLOAD
	+ Removed any message set in the model in syncRows method
	+ Added global() method to modules and components to get a coherent
	  read-write or read-only instance depending on the context
	+ Removed Model::Report and Composite::Report namespaces to simplify model
	  management and specification
	+ New redis key naming, with $mod/conf/*, $mod/state and $mod/ro/* replacing
	  /ebox/modules/$mod/*, /ebox/state/$mod/* and /ebox-ro/modules/$mod/*
	+ Removed unnecessary parentComposite methods in EBox::Model::Component
	+ Only mark modules as changed when data has really changed
	+ EBox::Global::modChange() throws exception if instance is readonly
	+ New get_state() and set_state() methods, st_* methods are kept for
	  backwards compatibility, but they are deprecated
	+ Simplified events module internals with Watcher and Dispatcher providers
	+ Model Manager is now able to properly manage read-only instances
	+ Composites can now use parentModule() like Models
	+ Renamed old EBox::GConfModule to EBox::Module::Config
	+ Unified model and composite management in the new EBox::Model::Manager
	+ Model and composites are loaded on demand to reduce memory consumption
	+ Model and composite information is now stored in .yaml schemas
	+ ModelProvider and CompositeProvider are no longer necessary
	+ Simplified DataForm using more code from DataTable
	+ Adapted RAID and restrictedResources() to the new JSON objects in redis
	+ Remove unused override modifications code
	+ Added /usr/share/zentyal/redis-cli wrapper for low-level debugging
	+ Use simpler "key: value" format for dumps instead of YAML
	+ Row id prefixes are now better chosen to avoid confusion
	+ Use JSON instead of list and hash redis types (some operations,
	  specially on lists, are up to 50% faster and caching is much simpler)
	+ Store rows as hashes instead of separated keys
	+ Remove deprecated all_dirs and all_entries methods
	+ Remove obsolete EBox::Order package
	+ Remove no longer needed redis directory tree sets
	+ Fixed isEqualTo() method on EBox::Types::Time
	+ EBox::Types::Abstract now provides default implementations of fields(),
	  _storeInGConf() and _restoreFromHash() using the new _attrs() method
	+ Remove indexes on DataTables to reduce complexity, no longer needed
	+ Simplified ProgressIndicator implementation using shared memory
	+ New EBox::Util::SHMLock package
	+ Implemented transactions for redis operations
	+ Replace old MVC cache system with a new low-level redis one
	+ Delete no longer necessary regen-redis-db tool
	+ Added new checkAll property to DataTable description to allow
	  multiple check/uncheck of boolean columns
2.3.10
	+ Added Desktop::ServiceProvider to allow modules to implement
	  requests from Zentyal desktop
	+ Added VirtualHost to manage desktop requests to Zentyal server
	+ Fix EventDaemon in the transition to MySQL
	+ Send EventDaemon errors to new rotated log file /var/log/zentyal/events.err
	+ Send an event to Zentyal Cloud when the updates are up-to-date
	+ Send an info event when modules come back to running
	+ Include additional info for current event watchers
	+ Fixed RAID report for some cases of spare devices and bitmaps
	+ Fixed log purge, SQL call must be a statement not a query
	+ Fixed regex syntax in user log queries
	+ Added missing "use Filesys::Df" to SysInfo
	+ Disabled consolidation by default until is fixed or reimplemented
	+ Fixed regresion in full log page for events
	+ Added clone action to data tables
	+ Fixed regression in modal popup when showing element table
	+ Added new type EBox::Types::KrbRealm
	+ Fix broken packages when dist-upgrading from old versions: stop ebox
	  owned processes before changing home directory
	+ Log the start and finish of start/stop modules actions
	+ Added usesPort() method to apache module
2.3.9
	+ Enable SSLInsecureRenegotiation to avoid master -> slave SOAP handsake
	  problems
	+ Added validateRowRemoval method to EBox::Model::DataTable
	+ Use rm -rf instead of remove_tree to avoid chdir permission problems
	+ Avoid problems restarting apache when .pid file does not exist
	+ Do not use graceful on apache to allow proper change of listen port
	+ Simplified apache restart mechanism and avoid some problems
2.3.8
	+ Create tables using MyISAM engine by default
	+ Delete obsolete 'admin' table
2.3.7
	+ Fixed printableName for apache module and remove entry in status widget
	+ Merged tableBodyWithoutActions.mas into tableBody.mas
	+ Removed tableBodyWithoutEdit.mas because it is no longer used
	+ Better form validation message when there are no ids for
	  foreign rows in select control with add new popup
	+ Fixed branding of RSS channel items
	+ Fixed destination path when copying zentyal.cnf to /etc/mysql/conf.d
	+ Packaging fixes for precise
2.3.6
	+ Switch from CGIs to models in System -> General
	+ New value() and setValue() methods in DataForm::setValue() for cleaner
	  code avoiding use of AUTOLOAD
	+ Added new EBox::Types::Time, EBox::Types::Date and EBox::Types::TimeZone
	+ Added new attribute 'enabled' to the Action and MultiStateAction types
	  to allow disabling an action. Accepts a scalar or a CODE ref
	+ The 'defaultValue' parameter of the types now accept a CODE ref that
	  returns the default value.
2.3.5
	+ Added force parameter in validateTypedRow
	+ Fixed 'hidden' on types when using method references
	+ Removed some console problematic characters from Util::Random::generate
	+ Added methods to manage apache CA certificates
	+ Use IO::Socket::SSL for SOAPClient connections
	+ Removed apache rewrite from old slaves implementation
	+ Do not show RSS image if custom_prefix defined
2.3.4
	+ Avoid 'negative radius' error in DiskUsage chart
	+ Fixed call to partitionFileSystems in EBox::SysInfo::logReportInfo
	+ Log audit does not ignore fields which their values could be interpreted
	  as boolean false
	+ Avoid ebox.cgi failure when showing certain strings in the error template
	+ Do not calculate md5 digests if override_user_modification is enabled
	+ Clean /var/lib/zentyal/tmp on boot
	+ Stop apache gracefully and delete unused code in Apache.pm
	+ Cache contents of module.yaml files in Global
2.3.3
	+ The editable attribute of the types now accept a reference to a function
	  to dinamically enable or disable the field.
	+ In progress bar CGIs AJAX call checks the availability of the
	  next page before loading it
	+ Replaced community logo
	+ Adapted messages in the UI for new editions
	+ Changed cookie name to remove forbidden characters to avoid
	  incompatibilities with some applications
	+ Added methods to enable/disable restart triggers
2.3.2
	+ Fixed redis unix socket permissions problem with usercorner
	+ Get row ids without safe characters checking
	+ Added EBox::Util::Random as random string generator
	+ Set log level to debug when cannot compute md5 for a nonexistent file
	+ Filtering in tables is now case insensitive
	+ ProgressIndicator no longer leaves zombie processes in the system
	+ Implemented mysqldump for logs database
	+ Remove zentyal-events cron script which should not be longer necessary
	+ Bugfix: set executable permissions to cron scripts and example hooks
	+ Added a global method to retrieve installed server edition
	+ Log also duration and compMessage to events.log
2.3.1
	+ Updated Standards-Version to 3.9.2
	+ Fixed JS client side table sorting issue due to Prototype
	  library upgrade
	+ Disable InnoDB by default to reduce memory consumption of MySQL
	+ Now events are logged in a new file (events.log) in a more
	  human-readable format
	+ Added legend to DataTables with custom actions
	+ Changed JS to allow the restore of the action cell when a delete
	  action fails
	+ Set milestone to 3.0 when creating bug reports in the trac
	+ Avoid temporal modelInstance errors when adding or removing
	  modules with LogWatchers or LogDispatcher
	+ Unallow administration port change when the port is in use
2.3
	+ Do not launch a passwordless redis instance during first install
	+ New 'types' field in LogObserver and storers/acquirers to store special
	  types like IPs or MACs in an space-efficient way
	+ Use MySQL for the logs database instead of PostgreSQL
	+ Bugfix: logs database is now properly recreated after purge & install
	+ Avoid use of AUTOLOAD to execute redis commands, improves performance
	+ Use UNIX socket to connect to redis for better performance and
	  update default redis 2.2 settings
	+ Use "sudo" group instead of "admin" one for the UI access control
	+ Added EBox::Module::Base::version() to get package version
	+ Fixed problem in consalidation report when accumulating results
	  from queries having a "group by table.field"
	+ Added missing US and Etc zones in timezone selector
	+ Replaced autotools with zbuildtools
	+ Refuse to restore configuration backup from version lesser than
	  2.1 unless forced
	+ Do not retrieve format.js in every graph to improve performance
	+ The purge-module scripts are always managed as root user
	+ New grep-redis tool to search for patterns in redis keys or
	  values
	+ Use partitionFileSystems method from EBox::FileSystem
2.2.4
	+ New internal 'call' command in Zentyal shell to 'auto-use' the module
	+ Zentyal shell now can execute commandline arguments
	+ Bugfix: EBox::Types::IPAddr::isEqualTo allows to change netmask now
	+ Removed some undefined concatenation and compare warnings in error.log
	+ Ignore check operation in RAID event watcher
	+ Skip IP addresses ending in .0 in EBox::Types::IPRange::addresses()
	+ Do not store in redis trailing dots in Host and DomainName types
	+ Added internal command to instance models and other improvements in shell
	+ Now the whole /etc/zentyal directory is backed up and a copy of the
	  previous contents is stored at /var/backups before restoring
	+ Removing a module with a LogWatcher no longer breaks the LogWatcher
	  Configuration page anymore
	+ Fixed error in change-hostname script it does not longer match substrings
	+ Bugfix: Show breadcrumbs even from models which live in a
	  composite
	+ HTTPLink now returns empty string if no HTTPUrlView is defined
	  in DataTable class
	+ Added mising use sentence in EBox::Event::Watcher::Base
2.2.3
	+ Bugfix: Avoid url rewrite to ebox.cgi when requesting to /slave
	+ Fixed logrotate configuration
	+ More resilient way to handle with missing indexes in _find
	+ Added more informative text when mispelling methods whose prefix
	  is an AUTOLOAD action
	+ A more resilient solution to load events components in EventDaemon
	+ Added one and two years to the purge logs periods
	+ Fixed downloads from EBox::Type::File
2.2.2
	+ Revert cookie name change to avoid session loss in upgrades
	+ Do not try to change owner before user ebox is created
2.2.1
	+ Removed obsolete references to /zentyal URL
	+ Create configuration backup directories on install to avoid warnings
	  accessing the samba share when there are no backups
	+ Log result of save changes, either successful or with warnings
	+ Changed cookie name to remove forbidden characters to avoid
	  incompatibilities with some applications
	+ Removed duplicated and incorrect auding logging for password change
	+ Fixed some non-translatable strings
	+ Create automatic bug reports under 2.2.X milestone instead of 2.2
	+ Fixed bug changing background color on selected software packages
2.1.34
	+ Volatile types called password are now also masked in audit log
	+ Adjust padding for module descriptions in basic software view
	+ Removed beta icon
2.1.33
	+ Fixed modal add problems when using unique option on the type
	+ Fixed error management in the first screen of modal add
	+ Unify software selection and progress colors in CSS
	+ Set proper message type in Configure Events model
	+ Fixed error checking permanentMessage types in templates/msg.mas
2.1.32
	+ Added progress bar colors to theme definition
	+ Remove no longer correct UTF8 decode in ProgressIndicator
	+ Fixed UTF8 double-encoding on unexpected error CGI
	+ Reviewed some subscription strings
	+ Always fork before apache restart to avoid port change problems
	+ Stop modules in the correct order (inverse dependencies order)
	+ Better logging of failed modules on restore
2.1.31
	+ Do not start managed daemons on boot if the module is disabled
	+ Better message on redis error
	+ Watch for dependencies before automatic enable of modules on first install
2.1.30
	+ Removed obsolete /ebox URL from RSS link
	+ Changed methods related with extra backup data in modules logs
	  to play along with changes in ebackup module
	+ Set a user for remote access for audit reasons
	+ Detect session loss on AJAX requests
2.1.29
	+ Startup does not fail if SIGPIPE received
2.1.28
	+ Added code to mitigate false positives on module existence
	+ Avoid error in logs full summary due to incorrect syntax in template
	+ Allow unsafe chars in EBox::Types::File to avoid problems in some browsers
	+ Reviewed some subscription strings
	+ Warning about language-packs installed works again after Global changes
	+ Show n components update when only zentyal packages are left to
	  upgrade in the system widget
	+ Do not show debconf warning when installing packages
	+ EBox::Types::IPAddr (and IPNetwork) now works with defaultValue
	+ Allow to hide menu items, separators and dashboard widgets via conf keys
2.1.27
	+ Do not create tables during Disaster Recovery installation
	+ Added new EBox::Util::Debconf::value to get debconf values
	+ DataTable controller does no longer try to get a deleted row
	  for gather elements values for audit log
	+ Check if Updates watcher can be enabled if the subscription
	  level is yet unknown
2.1.26
	+ Detection of broken packages works again after proper deletion
	  of dpkg_running file
	+ Keep first install redis server running until trigger
	+ Unified module restart for package trigger and init.d
	+ Use restart-trigger script in postinst for faster daemons restarting
	+ System -> Halt/Reboot works again after regression in 2.1.25
	+ Added framework to show warning messages after save changes
	+ Change caption of remote services link to Zentyal Cloud
	+ Do not show Cloud link if hide_cloud_link config key is defined
	+ Added widget_ignore_updates key to hide updates in the dashboard
	+ Differentiate ads from notes
	+ Allow custom message type on permanentMessage
	+ Only allow custom themes signed by Zentyal
	+ Removed /zentyal prefix from URLs
	+ Caps lock detection on login page now works again
	+ Added HiddenIfNotAble property to event watchers to be hidden if
	  it is unabled to monitor the event
	+ Dashboard values can be now error and good as well
	+ Include a new software updates widget
	+ Include a new alert for basic subscriptions informing about
	  software updates
	+ Add update-notifier-common to dependencies
	+ EBox::DataTable::enabledRows returns rows in proper order
	+ Use custom ads when available
	+ Disable bug report when hide_bug_report defined on theme
2.1.25
	+ Do not show disabled module warnings in usercorner
	+ Mask passwords and unify boolean values in audit log
	+ Do not override type attribute for EBox::Types::Text subtypes
	+ Corrected installation finished message after first install
	+ Added new disableAutocomplete attribute on DataTables
	+ Optional values can be unset
	+ Minor improvements on nmap scan
2.1.24
	+ Do not try to generate config for unconfigured services
	+ Remove unnecessary redis call getting _serviceConfigured value
	+ Safer sizes for audit log fields
	+ Fix non-translatable "show help" string
	+ Allow links to first install wizard showing a desired page
	+ Fixed bug in disk usage when we have both values greater and
	  lower than 1024 MB
	+ Always return a number in EBox::AuditLogging::isEnabled to avoid
	  issues when returning the module status
	+ Added noDataMsg attribute on DataTable to show a message when
	  there are no rows
2.1.23
	+ Removed some warnings during consolidation process
	+ Depend on libterm-readline-gnu-perl for history support in shells
	+ Fixed error trying to change the admin port with NTP enabled
	+ Fixed breadcrumb destination for full log query page
	+ Use printableActionName in DataTable setter
2.1.22
	+ Fixed parentRow method in EBox::Types::Row
	+ Added new optionalLabel flag to EBox::Types::Abstract to avoid
	  show the label on non-optional values that need to be set as
	  optional when using show/hide viewCustomizers
	+ Added initHTMLStateOrder to View::Customizer to avoid incorrect
	  initial states
	+ Improved exceptions info in CGIs to help bug reporting
	+ Do not show customActions when editing row on DataTables
2.1.21
	+ Fixed bug printing traces at Global.pm
	+ Check new dump_exceptions confkey instead of the debug one in CGIs
	+ Explicit conversion to int those values stored in our database
	  for correct dumping in reporting
	+ Quote values in update overwrite while consolidating for reporting
2.1.20
	+ Fixed regression in edition in place of booleans
	+ Better default balance of the dashboard based on the size of the widgets
	+ Added defaultSelectedType argument to PortRange
2.1.19
	+ Disable KeepAlive as it seems to give performance problems with Firefox
	  and set MaxClients value back to 1 in apache.conf
	+ Throw exceptions when calling methods not aplicable to RO instances
	+ Fixed problems when mixing read/write and read-only instances
	+ Date/Time and Timezone moved from NTP to core under System -> General
	+ Do not instance hidden widgets to improve dashboard performance
	+ New command shell with Zentyal environment at /usr/share/zentyal/shell
	+ Show warning when a language-pack is not installed
	+ Removed unnecessary dump/load operations to .bak yaml files
	+ AuditLogging and Logs constructor now receive the 'ro' parameter
	+ Do not show Audit Logging in Module Status widget
2.1.18
	+ New unificated zentyal-core.logrotate for all the internal logs
	+ Added forceEnabled option for logHelpers
	+ Moved carousel.js to wizard template
	+ Add ordering option to wizard pages
	+ Fixed cmp and isEqualTo methods for EBox::Types::IPAddr
	+ Fixed wrong Mb unit labels in Disk Usage and use GB when > 1024 MB
	+ Now global-action script can be called without progress indicator
	+ Fixed EBox::Types::File JavaScript setter code
	+ Added support for "Add new..." modal boxes in foreign selectors
	+ Each module can have now its customized purge-module script
	  that will be executed after the package is removed
	+ Added Administration Audit Logging to log sessions, configuration
	  changes, and show pending actions in save changes confirmation
	+ User name is stored in session
	+ Remove deprecated extendedRestore from the old Full Backup
2.1.17
	+ Fixed RAID event crash
	+ Added warning on models and composites when the module is disabled
	+ Fixed login page style with some languages
	+ Login page template can now be reused accepting title as parameter
	+ EBox::Types::File does not write on redis when it fails to
	  move the fail to its final destination
	+ Added quote column option for periodic log consolidation and
	  report consolidation
	+ Added exclude module option to backup restore
2.1.16
	+ Do not show incompatible navigator warning on Google Chrome
	+ Fixed syncRows override detection on DataTable find
	+ clean-conf script now deletes also state data
	+ Avoid 'undefined' message in selectors
2.1.15
	+ Move Disk Usage and RAID to the new Maintenance menu
	+ Always call syncRows on find (avoid data inconsistencies)
	+ Filename when downloading a conf backup now contains hostname
	+ Fixed bug in RAID template
	+ Set proper menu order in System menu (fixes NTP position)
	+ Fixed regresion in page size selector on DataTables
	+ Fixed legend style in Import/Export Configuration
2.1.14
	+ Fixed regresion with double quotes in HTML templates
	+ Fixed problems with libredis-perl version dependency
	+ Adding new apparmor profile management
2.1.13
	+ Better control of errors when saving changes
	+ Elements of Union type can be hidden
	+ Model elements can be hidden only in the viewer or the setter
	+ HTML attributtes are double-quoted
	+ Models can have sections of items
	+ Password view modified to show the confirmation field
	+ New multiselect type
	+ Redis backend now throws different kind of exceptions
2.1.12
	+ Revert no longer necessary parents workaround
	+ Hide action on viewCustomizer works now on DataTables
2.1.11
	+ Fixed bug which setted bad directory to models in tab view
	+ Union type: Use selected subtype on trailingText property if the
	  major type does not have the property
	+ Raise MaxClients to 2 to prevent apache slowness
2.1.10
	+ Security [ZSN-2-1]: Avoid XSS in process list widget
2.1.9
	+ Do not try to initialize redis client before EBox::init()
	+ Safer way to delete rows, deleting its id reference first
	+ Delete no longer needed workaround for gconf with "removed" attribute
	+ Fixed regression in port range setter
2.1.8
	+ Fixed regression in menu search
	+ Fixed missing messages of multi state actions
	+ Help toggler is shown if needed when dynamic content is received
	+ Fixed issue when disabling several actions at once in a data table view
	+ All the custom actions are disabled when one is clicked
	+ Submit wizard pages asynchronously and show loading indicator
	+ Added carousel.js for slide effects
2.1.7
	+ Fixed issues with wrong html attributes quotation
	+ Bugfix: volatile types can now calculate their value using other
	  the value from other elements in the row no matter their position
2.1.6
	+ Attach software.log to bug report if there are broken packages
	+ Added keyGenerator option to report queries
	+ Tuned apache conf to provide a better user experience
	+ Actions click handlers can contain custom javascript
	+ Restore configuration with force dependencies option continues
	  when modules referenced in the backup are not present
	+ Added new MultiStateAction type
2.1.5
	+ Avoid problems getting parent if the manager is uninitialized
	+ Rename some icon files with wrong extension
	+ Remove wrong optional attribute for read-only fields in Events
	+ Renamed all /EBox/ CGI URLs to /SysInfo/ for menu folder coherency
	+ Added support for custom actions in DataTables
	+ Replaced Halt/Reboot CGI with a model
	+ Message classes can be set from models
	+ Fixed error in Jabber dispatcher
	+ Show module name properly in log when restart from the dashboard fails
	+ Avoid warning when looking for inexistent PID in pidFileRunning
2.1.4
	+ Changed Component's parent/child relationships implementation
	+ Fixed WikiFormat on automatic bug report tickets
	+ Do not show available community version in Dashboard with QA
 	  updates
2.1.3
	+ Fall back to readonly data in config backup if there are unsaved changes
	+ Allow to automatically send a report in the unexpected error page
	+ Logs and Events are now submenus of the new Maintenance menu
	+ Configuration Report option is now present on the Import/Export section
	+ Require save changes operation after changing the language
	+ Added support for URL aliases via schemas/urls/*.urls files
	+ Allow to sort submenu items via 'order' attribute
	+ Automatically save changes after syncRows is called and mark the module
	  mark the module as unchanged unless it was previously changed
	+ Removed unnecessary ConfigureEvents composite
	+ Removed unnecessary code from syncRows in logs and events
	+ Restore configuration is safer when restoring /etc/zentyal files
	+ Fixed unescaped characters when showing an exception
	+ Fixed nested error page on AJAX requests
	+ Adapted dumpBackupExtraData to new expected return value
	+ Report remoteservices, when required, a change in administration
	  port
	+ Added continueOnModuleFail mode to configuration restore
	+ Fixed Firefox 4 issue when downloading backups
	+ Show scroll when needed in stacktraces (error page)
	+ More informative error messages when trying to restart locked modules
	  from the dashboard
	+ Creation of plpgsql language moved from EBox::Logs::initialSetup
	  to create-db script
	+ Redis backend now throws different kind of exceptions
	+ Avoid unnecesary warnings about PIDs
	+ Update Jabber dispatcher to use Net::XMPP with some refactoring
	+ Save changes messages are correctly shown with international charsets
	+ Support for bitmap option in RAID report
	+ Retry multiInsert line by line if there are encoding errors
	+ Adapted to new location of partitionsFileSystems in EBox::FileSystem
	+ Event messages are cleaned of null characters and truncated
	  before inserting in the database when is necessary
	+ Improve message for "Free storage space" event and send an info
	  message when a given partition is not full anymore
	+ Event messages now can contain newline characters
	+ Objects of select type are compared also by context
	+ Remove cache from optionsFromForeignModel since it produces
	  problems and it is useless
	+ Set title with server name if the server is subscribed
	+ Fix title HTML tag in views for Models and Composites
	+ Added lastEventsReport to be queried by remoteservices module
	+ Added EBox::Types::HTML type
	+ Added missing manage-logs script to the package
	+ Fixed problems with show/hide help switch and dynamic content
	+ Menus with subitems are now kept unfolded until a section on a
	  different menu is accessed
	+ Sliced restore mode fails correctly when schema file is missing,
	  added option to force restore without schema file
	+ Purge conf now purges the state keys as well
	+ Added EBox::Types::IPRange
2.1.2
	+ Now a menu folder can be closed clicking on it while is open
	+ Bugfix: cron scripts are renamed and no longer ignored by run-parts
	+ Added new EBox::Util::Nmap class implementing a nmap wrapper
2.1.1
	+ Fixed incoherency problems with 'on' and '1' in boolean indexes
	+ Move cron scripts from debian packaging to src/scripts/cron
	+ Trigger restart of logs and events when upgrading zentyal-core
	  without any other modules
	+ Don't restart apache twice when upgrading together with more modules
	+ Fixed params validation issues in addRow
2.1
	+ Replace YAML::Tiny with libyaml written in C through YAML::XS wrapper
	+ Minor bugfix: filter invalid '_' param added by Webkit-based browser
	  on EBox::CGI::Base::params() instead of _validateParams(), avoids
	  warning in zentyal.log when enabling modules
	+ All CGI urls renamed from /ebox to /zentyal
	+ New first() and deleteFirst() methods in EBox::Global to check
	  existence and delete the /var/lib/zentyal/.first file
	+ PO files are now included in the language-pack-zentyal-* packages
	+ Migrations are now always located under /usr/share/$package/migration
	  this change only affects to the events and logs migrations
	+ Delete no longer used domain and translationDomain methods/attributes
	+ Unified src/libexec and tools in the new src/scripts directory
	+ Remove the ebox- prefix on all the names of the /usr/share scripts
	+ New EBox::Util::SQL package with helpers to create and drop tables
	  from initial-setup and purge-module for each module
	+ Always drop tables when purging a package
	+ Delete 'ebox' user when purging zentyal-core
	+ Moved all SQL schemas from tools/sqllogs to schemas/sql
	+ SQL time-period tables are now located under schemas/sql/period
	+ Old ebox-clean-gconf renamed to /usr/share/zentyal/clean-conf and
	  ebox-unconfigure-module is now /usr/share/zentyal/unconfigure-module
	+ Added default implementation for enableActions, executing
	  /usr/share/zentyal-$modulename/enable-module if exists
	+ Optimization: Do not check if a row is unique if any field is unique
	+ Never call syncRows on read-only instances
	+ Big performance improvements using hashes and sets in redis
	  database to avoid calls to the keys command
	+ Delete useless calls to exists in EBox::Config::Redis
	+ New regen-redis-db tool to recreate the directory structure
	+ Renamed /etc/cron.hourly/90manageEBoxLogs to 90zentyal-manage-logs
	  and moved the actual code to /usr/share/zentyal/manage-logs
	+ Move /usr/share/ebox/zentyal-redisvi to /usr/share/zentyal/redisvi
	+ New /usr/share/zentyal/initial-setup script for modules postinst
	+ New /usr/share/zentyal/purge-module script for modules postrm
	+ Removed obsolete logs and events migrations
	+ Create plpgsql is now done on EBox::Logs::initialSetup
	+ Replace old ebox-migrate script with EBox::Module::Base::migrate
	+ Rotate duplicity-debug.log log if exists
	+ Bug fix: Port selected during installation is correctly saved
	+ Zentyal web UI is restarted if their dependencies are upgraded
	+ Bug fix: Logs don't include unrelated information now
	+ Add total in disk_usage report
	+ Bugfix: Events report by source now works again
	+ Do not include info messages in the events report
	+ Services event is triggered only after five failed checkings
	+ Do not add redundant includedir lines to /etc/sudoers
	+ Fixed encoding for strings read from redis server
	+ Support for redis-server 2.0 configuration
	+ Move core templates to /usr/share/zentyal/stubs/core
	+ Old /etc/ebox directory replaced with the new /etc/zentyal with
	  renamed core.conf, logs.conf and events.conf files
	+ Fixed broken link to alerts list
2.0.15
	+ Do not check the existence of cloud-prof package during the
	  restore since it is possible not to be installed while disaster
	  recovery process is done
	+ Renamed /etc/init.d/ebox to /etc/init.d/zentyal
	+ Use new zentyal-* package names
	+ Don't check .yaml existence for core modules
2.0.14
	+ Added compMessage in some events to distinguish among events if
	  required
	+ Make source in events non i18n
	+ After restore, set all the restored modules as changed
	+ Added module pre-checks for configuration backup
2.0.13
	+ Fixed dashboard graphs refresh
	+ Fixed module existence check when dpkg is running
	+ Fix typo in sudoers creation to make remote support work again
2.0.12
	+ Include status of packages in the downloadable bug report
	+ Bugfix: Avoid possible problems deleting redis.first file if not exist
2.0.11
	+ New methods entry_exists and st_entry_exists in config backend
2.0.10
	+ Now redis backend returns undef on get for undefined values
	+ Allow custom mason templates under /etc/ebox/stubs
	+ Better checks before restoring a configuration backup with
	  a set of modules different than the installed one
	+ Wait for 10 seconds to the child process when destroying the
	  progress indicator to avoid zombie processes
	+ Caught SIGPIPE when trying to contact Redis server and the
	  socket was already closed
	+ Do not stop redis server when restarting apache but only when
	  the service is asked to stop
	+ Improvements in import/export configuration (know before as
	  configuration backup)
	+ Improvements in ProgressIndicator
	+ Better behaviour of read-only rows with up/down arrows
	+ Added support for printableActionName in DataTable's
	+ Added information about automatic configuration backup
	+ Removed warning on non existent file digest
	+ Safer way to check if core modules exist during installation
2.0.9
	+ Treat wrong installed packages as not-existent modules
	+ Added a warning in dashboard informing about broken packages
	+ File sharing and mailfilter log event watchers works again since
	  it is managed several log tables per module
2.0.8
	+ Replaced zentyal-conf script with the more powerful zentyal-redisvi
	+ Set always the same default order for dashboard widgets
	+ Added help message to the configure widgets dialog
	+ Check for undefined values in logs consolidation
	+ Now dashboard notifies fails when restarting a service
	+ Fixed bug with some special characters in dashboard
	+ Fixed bug with some special characters in disk usage graph
2.0.7
	+ Pre-installation includes sudoers.d into sudoers file if it's not yet
	  installed
	+ Install apache-prefork instead of worker by default
	+ Rename service certificate to Zentyal Administration Web Server
2.0.6
	+ Use mod dependencies as default restore dependencies
	+ Fixed dependencies in events module
	+ Increased recursive dependency threshold to avoid
	  backup restoration problems
2.0.5
	+ Removed deprecated "Full backup" option from configuration backup
	+ Bugfix: SCP method works again after addition of SlicedBackup
	+ Added option in 90eboxpglogger.conf to disable logs consolidation
2.0.4
	+ Removed useless gconf backup during upgrade
	+ Fixed postinstall script problems during upgrade
2.0.3
	+ Added support for the sliced backup of the DB
	+ Hostname change is now visible in the form before saving changes
	+ Fixed config backend problems with _fileList call
	+ Added new bootDepends method to customize daemons boot order
	+ Added permanent message property to Composite
	+ Bugfix: Minor aesthetic fix in horizontal menu
	+ Bugfix: Disk usage is now reported in expected bytes
	+ Bugfix: Event dispatcher is not disabled when it is impossible
	  for it to dispatch the message
2.0.2
	+ Better message for the service status event
	+ Fixed modules configuration purge script
	+ Block enable module button after first click
	+ Avoid division by zero in progress indicator when total ticks is
	  zero
	+ Removed warning during postinst
	+ Added new subscription messages in logs, events and backup
2.0.1
	+ Bugfix: Login from Zentyal Cloud is passwordless again
	+ Some defensive code for the synchronization in Events models
	+ Bugfix: add EBox::Config::Redis::get to fetch scalar or list
	  values. Make GConfModule use it to avoid issues with directories
	  that have both sort of values.
1.5.14
	+ Fixed redis bug with dir keys prefix
	+ Improved login page style
	+ New login method using PAM instead of password file
	+ Allow to change admin passwords under System->General
	+ Avoid auto submit wizard forms
	+ Wizard skip buttons always available
	+ Rebranded post-installation questions
	+ Added zentyal-conf script to get/set redis config keys
1.5.13
	+ Added transition effect on first install slides
	+ Zentyal rebrand
	+ Added web page favicon
	+ Fixed already seen wizards apparition
	+ Fixed ro module creation with redis backend
	+ Use mason for links widgets
	+ Use new domain to official strings for subscriptions
1.5.12
	+ Added option to change hostname under System->General
	+ Show option "return to dashboard" when save changes fails.
1.5.11
	+ Added more tries on redis reconnection
	+ Fixed user corner access problems with redis server
	+ writeFile* methods reorganized
	+ Added cron as dependency as cron.hourly was never executed with anacron
	+ Improvements in consolidation of data for reports
1.5.10
	+ Fixed gconf to redis conversion for boolean values
1.5.9
	+ Improved migrations speed using the same perl interpreter
	+ Redis as configuration backend (instead of gconf)
	+ Improved error messages in ebox-software
	+ Set event source to 256 chars in database to adjust longer event
	  sources
	+ Progress bar AJAX updates are sent using JSON
	+ Fixed progress bar width problems
	+ Fixed top menu on wizards
	+ Improved error message when disconnecting a not connected database
	+ Abort installation if 'ebox' user already exists
	+ Bugfix: IP address is now properly registered if login fails
1.5.8
	+ Added template tableorderer.css.mas
	+ Added buttonless top menu option
	+ Bugfix: Save all modules on first installation
	+ Bugfix: General ebox database is now created if needed when
	  re/starting services
	+ Bugfix: Data to report are now uniform in number of elements per
	  value. This prevents errors when a value is present in a month and
	  not in another
	+ Bugfix: Don't show already visited wizard pages again
1.5.7
	+ Bugfix: Avoid error when RAID is not present
	+ Bugfix: Add ebox-consolidate-reportinfo call in daily cron script
	+ Bugfix: Called multiInsert and unbufferedInsert when necessary
	  after the loggerd reimplementation
	+ Bugfix: EBox::ThirdParty::Apache2::AuthCookie and
	  EBox::ThirdParty::Apache2::AuthCookie::Util package defined just
	  once
	+ Added util SystemKernel
	+ Improved progress indicator
	+ Changes in sudo generation to allow sudo for remote support user
	+ Initial setup wizards support
1.5.6
	+ Reimplementation of loggerd using inotify instead of File::Tail
1.5.5
	+ Asynchronous load of dashboard widgets for a smoother interface
1.5.4
	+ Changed dbus-check script to accept config file as a parameter
1.5.3
	+ Function _isDaemonRunning works now with snort in lucid
	+ Javascript refreshing instead of meta tag in log pages
	+ Updated links in dashboard widget
	+ Add package versions to downloadable ebox.log
	+ Fixed postgresql data dir path for disk usage with pg 8.4
	+ GUI improvements in search box
1.5.2
	+ Security [ESN-1-1]: Validate referer to avoid CSRF attacks
	+ Added reporting structure to events module
	+ Added new CGI to download the last lines of ebox.log
1.5.1
	+ Bugfix: Catch exception when upstart daemon does not exist and
	  return a stopped status
	+ Added method in logs module to dump database in behalf of
	ebackup module
	+ Bugfix: Do not check in row uniqueness for optional fields that
	are not passed as parameters
	+ Improve the output of ebox module status, to be consistent with the one
	  shown in the interface
	+ Add options to the report generation to allow queries to be more
	  flexible
	+ Events: Add possibility to enable watchers by default
	+ Bugfix: Adding a new field to a model now uses default
	  value instead of an empty value
	+ Added script and web interface for configuration report, added
	  more log files to the configuration report
1.5
	+ Use built-in authentication
	+ Use new upstart directory "init" instead of "event.d"
	+ Use new libjson-perl API
	+ Increase PerlInterpMaxRequests to 200
	+ Increase MaxRequestsPerChild (mpm-worker) to 200
	+ Fix issue with enconding in Ajax error responses
	+ Loggerd: if we don't have any file to watch we just sleep otherwise the process
	  will finish and upstart will try to start it over again and again.
	+ Make /etc/init.d/ebox depend on $network virtual facility
	+ Show uptime and users on General Information widget.
1.4.2
	+ Start services in the appropriate order (by dependencies) to fix a problem
	  when running /etc/init.d/ebox start in slaves (mail and other modules
	  were started before usersandgroups and thus failed)
1.4.1
	+ Remove network workarounds from /etc/init.d/ebox as we don't bring
	  interfaces down anymore
1.4
	+ Bug fix: i18n. setDomain in composites and models.
1.3.19
	+ Make the module dashboard widget update as the rest of the widgets
	+ Fix problem regarding translation of module names: fixes untranslated
	  module names in the dashboard, module status and everywhere else where
	  a module name is written
1.3.18
	+ Add version comparing function and use it instead of 'gt' in the
	  general widget
1.3.17
	+ Minor bug fix: check if value is defined in EBox::Type::Union
1.3.16
	+ Move enable field to first row in ConfigureDispatcherDataTable
	+ Add a warning to let users know that a module with unsaved changes
	  is disabled
	+ Remove events migration directory:
		- 0001_add_conf_configureeventtable.pl
		- 0002_add_conf_diskfree_watcher.pl
	+ Bug fix: We don't use names to stringify date to avoid issues
	  with DB insertions and localisation in event logging
	+ Bug fix: do not warn about disabled services which return false from
	  showModuleStatus()
	+ Add blank line under "Module Status"
	+ Installed and latest available versions of the core are now displayed
	  in the General Information widget
1.3.15
	+ Bug fix: Call EBox::Global::sortModulesByDependencies when
	  saving all modules and remove infinite loop in that method.
	  EBox::Global::modifiedModules now requires an argument to sort
	  its result dependending on enableDepends or depends attribute.
	+ Bug fix: keep menu folders open during page reloads
	+ Bug fix: enable the log events dispatcher by default now works
	+ Bug fix: fixed _lock function in EBox::Module::Base
	+ Bug fix: composites honor menuFolder()
	+ Add support for in-place edition for boolean types. (Closes
	  #1664)
	+ Add method to add new database table columnts to EBox::Migration::Helpers
	+ Bug fix: enable "Save Changes" button after an in-place edition
1.3.14
	+ Bug fix: fix critical bug in migration helper that caused some log
	  log tables to disappear
	+ Create events table
	+ Bug fix: log watcher works again
	+ Bug fix: delete cache if log index is not found as it could be
	  disabled
1.3.13
	+ Bug fix: critical error in EventDaemon that prevented properly start
	+ Cron script for manage logs does not run if another is already
	  running, hope that this will avoid problems with large logs
	+ Increased maximum size of message field in events
	+ Added script to purge logs
	+ Bug fix: multi-domain logs can be enabled again
1.3.12
	+ Added type for EBox::Dashboard::Value to stand out warning
	  messages in dashboard
	+ Added EBox::MigrationHelpers to include migration helpers, for now,
	  include a db table renaming one
	+ Bug fix: Fix mismatch in event table field names
	+ Bug fix: Add migration to create language plpgsql in database
	+ Bug fix: Add missing script for report log consolidation
	+ Bug fix: Don't show modules in logs if they are not configured. This
	  prevents some crashes when modules need information only available when
	  configured, such as mail which holds the vdomains in LDAP
	+ Added method EBox::Global::lastModificationTime to know when
	  eBox configuration was modified for last time
	+ Add support for breadcrumbs on the UI
	+ Bug fix: in Loggerd files are only parsed one time regardless of
	  how many LogHelper reference them
	+ Added precondition for Loggerd: it does not run if there isnt
	anything to watch
1.3.11
	+ Support customFilter in models for big tables
	+ Added EBox::Events::sendEvent method to send events using Perl
	  code (used by ebackup module)
	+ Bug fix: EBox::Type::Service::cmp now works when only the
	  protocols are different
	+ Check $self is defined in PgDBEngine::DESTROY
	+ Do not watch files in ebox-loggerd related to disabled modules and
	  other improvements in the daemon
	+ Silent some exceptions that are used for flow control
	+ Improve the message from Service Event Watcher
1.3.10
	+ Show warning when accesing the UI with unsupported browsers
	+ Add disableApparmorProfile to EBox::Module::Service
	+ Bug fix: add missing use
	+ Bug fix: Make EventDaemon more robust against malformed sent
	  events by only accepting EBox::Event objects
1.3.8
	+ Bug fix: fixed order in EBox::Global::modified modules. Now
	  Global and Backup use the same method to order the module list
	  by dependencies
1.3.7
	+ Bug fix: generate public.css and login.css in dynamic-www directory
	  which is /var/lib/zentyal/dynamicwww/css/ and not in /usr/share/ebox/www/css
	  as these files are generate every time eBox's apache is
	  restarted
	+ Bug fix: modules are restored now in the correct dependency
	  order
	+ ebox-make-backup accepts --destinaton flag to set backup's file name
	+ Add support for permanent messages to EBox::View::Customizer
1.3.6
	+ Bug fix: override _ids in EBox::Events::Watcher::Log to not return ids
	which do not exist
	+ Bug fix: fixed InverseMatchSelect type which is used by Firewall module
	+ New widget for the dashboard showing useful support information
	+ Bugfix: wrong permissions on CSS files caused problem with usercorner
	+ CSS are now templates for easier rebranding
	+ Added default.theme with eBox colors
1.3.5
	+ Bugfix: Allow unsafe characters in password type
	+ Add FollowSymLinks in eBox apache configuration. This is useful
	  if we use js libraries provided by packages
1.3.4
	+ Updated company name in the footer
	+ Bugfix: humanEventMessage works with multiple tableInfos now
	+ Add ebox-dbus-check to test if we can actually connect to dbus
1.3.4
	+ bugfix: empty cache before calling updatedRowNotify
	+ enable Log dispatcher by default and not allow users to disable
	it
	+ consolidation process continues in disabled but configured modules
	+ bugfix: Save Changes button doesn't turn red when accessing events for
	first time
1.3.2
	+ bugfix: workaround issue with dhcp configured interfaces at boot time
1.3.1
	+ bugfix: wrong regex in service status check
1.3.0
	+ bugfix: make full backup work again
1.1.30
	+ Change footer to new company holder
	+  RAID does not generate 'change in completion events, some text
	problems fixed with RAID events
	+ Report graphics had a datapoints limit dependent on the active
	time unit
	+ Apache certificate can be replaced by CA module
	+ Fixed regression in detailed report: total row now aggregates
	properly
	+ More characters allowed when changing password from web GUI
	+ Fixed regression with already used values in select types
	+ Do not a button to restart eBox's apache
	+ Fixed auth problem when dumping and restoring postgre database
1.1.20
	+ Added custom view support
	+ Bugfix: report models now can use the limit parameter in
	  reportRows() method
	+ use a regexp to fetch the PID in a pidfile, some files such as
	postfix's add tabs and spaces before the actual number
	+ Changed "pidfile" to "pidfiles" in _daemons() to allow checking more than
one (now it is a array ref instead of scalar)
	+ Modified Service.pm to support another output format for /etc/init.d daemon
status that returns [OK] instead of "running".
	+ unuformized case in menu entries and some more visual fixes
1.1.10
	+ Fix issue when there's a file managed by one module that has been modified
	  when saving changes
	+ Bugfix: events models are working again even if an event aware
	module is uninstalled and it is in a backup to restore
	+ Select.pm returns first value in options as default
       + Added 'parentModule' to model class to avoid recursive problems
	+ Added Float type
	+ Apache module allows to add configuration includes from other modules
	+ Display remote services button if subscribed
	+ Event daemon may received events through a named pipe
	+ Bugfix. SysInfo revokes its config correctly
	+ Added storer property to types in order to store the data in
	somewhere different from GConf
	+ Added protected property 'volatile' to the models to indicate
	that they store nothing in GConf but in somewhere different
	+ System Menu item element 'RAID' is always visible even when RAID
	is not installed
	+ Files in deleted rows are deleted when the changes are saved
	+ Fixed some bug whens backing and restore files
	+ Components can be subModels of the HasMany type
	+ Added EBox::Types::Text::WriteOnce type
	+ Do not use rows(), use row to force iteration over the rows and increase
	performance and reduce memory use.
	+ Do not suggest_sync after read operations in gconf
	+ Increase MaxRequestsPerChild to 200 in eBox's apache
	+ Make apache spawn only one child process
	+ Log module is backed up and restored normally because the old
	problem is not longer here
	+ Backup is more gentle with no backup files in backup directory,
	now it does not delete them
	+ HasMany  can retrieve again the model and row after the weak
	refence is garbage-collected. (Added to solve a bug in the doenload
	bundle dialog)
	+ EBox::Types::DomainName no longer accepts IP addresses as domain
	names
	+ Bugfix: modules that fail at configuration stage no longer appear as enabled
	+ Add parameter to EBox::Types::Select to disable options cache

0.12.103
	+ Bugfix: fix SQL statement to fetch last rows to consolidate
0.12.102
	+ Bugfix: consolidate logs using the last date and not starting from scratch
0.12.101
	+ Bugfix: DomainName type make comparisons case insensitive
	according to RFC 1035
0.12.100
	+ Bugfix: Never skip user's modifications if it set to true
	override user's changes
	+ EBox::Module::writeConfFile and EBox::Service scape file's path
	+ Bugfix. Configure logrotate to actually rotate ebox logs
	+ Fixed bug in ForcePurge logs model
	+ Fixed bug in DataTable: ModelManaged was called with tableName
	instead of context Name
	+ Fixing an `img` tag closed now properly and adding alternative
	text to match W3C validation in head title
	+ Backup pages now includes the size of the archive
	+ Fixed bug in ForcePurge logs model
	+ Now the modules can have more than one tableInfo for logging information
	+ Improve model debugging
	+ Improve restart debugging
	+ Backups and bug reports can be made from the command line
	+ Bugfix: `isEqualTo` is working now for `Boolean` types
	+ Bugfix: check if we must disable file modification checks in
	Manager::skipModification

0.12.99
	+ Add support for reporting
	+ Refresh logs automatically
	+ Reverse log order
	+ Remove temp file after it is downloaded with FromTempDir controller
0.12.3
	+ Bug fix: use the new API in purge method. Now purging logs is working
	again.
0.12.2
	+ Increase random string length used to generate the cookie to
	2048 bits
	+ Logs are show in inverse chronological order
0.12.1
	+ Bug fix: use unsafeParam for progress indicator or some i18 strings
	will fail when saving changes
0.12
	+ Bugfix: Don't assume timecol is 'timestamp' but defined by
	module developer. This allows to purge some logs tables again
	+ Add page titles to models
	+ Set default values when not given in `add` method in models
	+ Add method to manage page size in model
	+ Add hidden field to help with Ajax request and automated testing with
	  ANSTE
	+ Bugfix: cast sql types to filter fields in logs
	+ Bugfix: Restricted resources are back again to make RSS
	access policy work again
	+ Workaround bogus mason warnings
	+ Make postinst script less verbose
	+ Disable keepalive in eBox apache
	+ Do not run a startup script in eBox apache
	+ Set default purge time for logs stored in eBox db to 1 week
	+ Disable LogAdmin actions in `ebox-global-action` until LogAdmin
	feature is completely done
0.11.103
	+ Modify EBox::Types::HasMany to create directory based on its row
	+ Add _setRelationship method to set up relationships between models
	  and submodels
	+ Use the new EBox::Model::Row api
	+ Add help method to EBox::Types::Abstract
	+ Decrease size for percentage value in disk free watcher
	+ Increase channel link field size in RSS dispatcher
0.11.102
	+ Bugfix: cmp in EBox::Types::HostIP now sorts correctly
	+ updatedRowNotify in EBox::Model::DataTable receives old row as
	well as the recently updated row
	+ Added `override_user_modification` configuration parameter to
	avoid user modification checkings and override them without asking
	+ Added EBox::Model::Row to ease the management of data returned
	by models
	+ Added support to pre-save and post-save executable files. They
	must be placed at /etc/ebox/pre-save or /etc/ebox/post-save
	+ Added `findRow` method to ease find and set
0.11.101
	+ Bugfix: Fix memory leak in models while cloning types. Now
	cloning is controlled by clone method in types
	+ Bugfix: Union type now checks for its uniqueness
	+ DESTROY is not an autoloaded method anymore
	+ HasOne fields now may set printable value from the foreign field
	to set its value
	+ findId now searches as well using printableValue
	+ Bugfix. Minor bug found when key is an IP address in autoloaded
	methods
	+ Ordered tables may insert values at the beginning or the end of
	the table by "insertPosition" attribute
	+ Change notConfigured template to fix English and add link to the
	  module status section
	+ Add loading gif to module status actions
	+ Remove debug from ServiceInterface.pm
	+ Add support for custom separators to be used as index separators on
	  exposedMethods
	+ Bugfix. Stop eBox correctly when it's removed
	+ Improve apache-restart to make it more reliable.
0.11.100
	+ Bugfix. Fix issue with event filters and empty hashes
	+ Bugfix. Cache stuff in log and soap watcher to avoid memory leaks
	+ Bugfix. Fix bug that prevented the user from being warned when a row to
	  be deleted is being used by other model
	+ Bugfix. Add missing use of EBox::Global in State event watcher
	+ Added progress screen, now pogress screen keeps track of the changed
	  state of the modules and change the top page element properly
	+ Do not exec() to restart apache outside mod_perl
	+ Improve apache restart script
	+ Improve progress screen
0.11.99
	+ DataTable contains the property 'enableProperty' to set a column
	called 'enabled' to enable/disable rows from the user point of
	view. The 'enabled' column is put the first
	+ Added state to the RAID report instead of simpler active boolean
        + Fix bug when installing new event components and event GConf
	subtree has not changed
	+ Add RSS dispatcher to show eBox events under a RSS feed
	+ Rotate log files when they reach 10MB for 7 rotations
	+ Configurable minimum free space left for being notified by means
	of percentage
	+ Add File type including uploading and downloading
	+ Event daemon now checks if it is possible to send an event
	before actually sending it
	+ Added Action forms to perform an action without modifying
	persistent data
	+ Log queries are faster if there is no results
	+ Show no data stored when there are no logs for a domain
	+ Log watcher is added in order to notify when an event has
	happened. You can configure which log watcher you may enable and
	what you want to be notify by a determined filter and/or event.
	+ RAID watcher is added to check the RAID events that may happen
	when the RAID subsystem is configured in the eBox machine
	+ Change colour dataset in pie chart used for disk usage reporting
	+ Progress indicator now contains a returned value and error
	message as well
	+ Lock session file for HTTP session to avoid bugs
	related to multiple requests (AJAX) in a short time
	+ Upgrade runit dependency until 1.8.0 to avoid runit related
	issues
0.11
	+ Use apache2
	+ Add ebox-unblock-exec to unset signal mask before running  a executable
	+ Fix issue with multiple models and models with params.
	  This triggered a bug in DHCP when there was just one static
	  interface
	+ Fix _checkRowIsUnique and _checkFieldIsUnique
	+ Fix paging
	+ Trim long strings in log table, show tooltip with the whole string
	  and show links for URLs starting with "http://"
0.10.99
	+ Add disk usage information
	+ Show progress in backup process
	+ Add option to purge logs
	+ Create a link from /var/lib/zentyal/log to /var/log/ebox
	+ Fix bug with backup descriptions containing spaces
	+ Add removeAll method on data models
	+ Add HostIP, DomainName and Port types
	+ Add readonly forms to display static information
	+ Add Danish translation thanks to Allan Jacobsen
0.10
	+ New release
0.9.100
	+ Add checking for SOAP session opened
	+ Add EventDaemon
	+ Add Watcher and Dispatch framework to support an event
	  architecture on eBox
	+ Add volatile EBox::Types in order not to store their values
	  on GConf
	+ Add generic form
	+ Improvements on generic table
	+ Added Swedish translation

0.9.99
	+ Added Portuguese from Portugal translation
	+ Added Russian translation
	+ Bugfix: bad changed state in modules after restore

0.9.3
	+ New release

0.9.2
	+ Add browser warning when uploading files
	+ Enable/disable logging modules
0.9.1
	+ Fix backup issue with changed state
	+ Generic table supports custom ordering
0.9
	+ Added Polish translation
        + Bug in recognition of old CD-R writting devices fixed
	+ Added Aragonese translation
	+ Added Dutch translation
	+ Added German translation
	+ Added Portuguese translation

0.8.99
	+ Add data table model for generic Ajax tables
	+ Add types to be used by models
	+ Add MigrationBase and ebox-migrate to upgrade data models
	+ Some English fixes
0.8.1
	+ New release
0.8
	+ Fix backup issue related to bug reports
	+ Improved backup GUI
0.7.99
        + changed sudo stub to be more permissive
	+ added startup file to apache web server
	+ enhanced backup module
	+ added basic CD/DVD support to backup module
	+ added test stubs to simplify testing
	+ added test class in the spirit of Test::Class
	+ Html.pm now uses mason templates
0.7.1
	+ use Apache::Reload to reload modules when changed
	+ GUI consistency (#12)
	+ Fixed a bug for passwords longer than 16 chars
	+ ebox-sudoers-friendly added to not overwrite /etc/sudoers each time
0.7
	+ First public release
0.6
	+ Move to client
	+ Remove obsolete TODO list
	+ Remove firewall module from  base system
	+ Remove objects module from base system
	+ Remove network module from base system
	+ Add modInstances and modInstancesOfType
	+ Raname Base to ClientBase
	+ Remove calls to deprecated methods
	+ API documented using naturaldocs
	+ Update INSTALL
	+ Use a new method to get configkeys, now configkey reads every
	  [0.9
	+ Added Polish translation][0-9]+.conf file from the EBox::Config::etc() dir and
	  tries to get the value from the files in order.
	+ Display date in the correct languae in Summary
	+ Update debian scripts
	+ Several bugfixes
0.5.2
	+ Fix some packaging issues
0.5.1
	+ New menu system
	+ New firewall filtering rules
	+ 802.1q support

0.5
	+ New bug-free menus (actually Internet Explorer is the buggy piece
	  of... software that caused the reimplementation)
	+ Lots of small bugfixes
	+ Firewall: apply rules with no destination address to packets
	  routed through external interfaces only
	+ New debianize script
	+ Firewall: do not require port and protocol parameters as they
	  are now optional.
	+ Include SSL stuff in the dist tarball
	+ Let modules block changes in the network interfaces
	  configuration if they have references to the network config in
	  their config.
	+ Debian network configuration import script
	+ Fix the init.d script: it catches exceptions thrown by modules so that
	  it can try to start/stop all of them if an exception is thrown.
	+ Firewall: fix default policy bug in INPUT chains.
	+ Restore textdomain in exceptions
	+ New services section in the summary
	+ Added Error item to Summary. Catch exceptions from modules in
	  summary and generate error item
	+ Fix several errors with redirections and error handling in CGIs
	+ Several data validation functions were fixed, and a few others added
	+ Prevent the global module from keeping a reference to itself. And make
	  the read-only/read-write behavior of the factory consistent.
	+ Stop using ifconfig-wrapper and implement our own NetWrapper module
	  with wrappers for ifconfig and ip.
	+ Start/stop apache, network and firewall modules in first place.
	+ Ignore some network interface names such as irda, sit0, etc.
	+ The summary page uses read-only module instances.
	+ New DataInUse exception, old one renamed to DataExists.
	+ Network: do not overwrite resolv.conf if there are nameservers
	  given via dhcp.
	+ Do not set a default global policy for the ssh service.
	+ Check for forbiden characters when the parameter value is
	  requested by the CGI, this allows CGI's to handle the error,
	  and make some decissions before it happens.
	+ Create an "edit object" template and remove the object edition stuff
	  from the main objects page.
	+ Fix the apache restarting code.
	+ Network: Remove the route reordering feature, the kernel handles that
	  automatically.
	+ Fix tons of bugs in the network restarting code.
	+ Network: removed the 3rd nameserver configuration.
	+ Network: Get gateway info in the dhcp hook.
	+ Network: Removed default configuration from the gconf schema.
	+ New function for config-file generation
	+ New functions for pid file handling

0.4
	+ debian package
	+ added module to export/import configuration
	+ changes in firewall's API
	+ Added content filter based on dansguardian
	+ Added French translation
	+ Added Catalan translation
	+ Sudoers file is generated automatically based on module's needs
	+ Apache config file is generated by ebox  now
	+ Use SSL
	+ Added ebox.conf file
	+ Added module template generator

0.3
	+ Supports i18n
	+ API name consistency
	+ Use Mason for templates
	+ added tips to GUI
	+ added dhcp hooks
	+ administration port configuration
	+ Fixed bugs to IE compliant
	+ Revoke changes after logout
	+ Several bugfixes

0.2
	+ All modules are now based on gconf.
	+ Removed dependencies on xml-simple, xerces and xpath
	+ New MAC address field in Object members.
	+ Several bugfixes.

0.1
	+ Initial release<|MERGE_RESOLUTION|>--- conflicted
+++ resolved
@@ -1,10 +1,7 @@
 HEAD
-<<<<<<< HEAD
+	+ Fixed mysql commands executed with wrong parameters or credentials
 	+ Fix isEqualTo types comparision, check for defined return value from cmp
 	+ Added option to disable Peer Verification in EBox::RESTClient
-=======
-	+ Fixed mysql commands executed with wrong parameters or credentials
->>>>>>> 65def5d1
 	+ pathHTTPSSSLCertificate() always returns a list
 	+ Added one more tip to component not found page
 	+ Removed duplicate code for page not found
