--- conflicted
+++ resolved
@@ -1,7 +1,5 @@
 HEAD
-<<<<<<< HEAD
 	+ Override _validateReferer method in Desktop services CGI
-=======
 	+ Don't abort configuration backup when we get a error retrieving the
 	  partition table information
 	+ In EBox:Model::Row, refactored elementExists and
@@ -12,7 +10,6 @@
 	  EBox::Model::DataTable::setDirectory when the old directory is undef
 	+ Fixed unit tests under EBox/Model/t, backup configuration tests and
 	  some others
->>>>>>> c550664f
 	+ Remove unused method EBox::Auth::alreadyLogged()
 	+ Apache::setRestrictedResource updates properly if already exists
 	+ Global and Module::Config allow to set redis instance to ease testing
