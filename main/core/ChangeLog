3.4
<<<<<<< HEAD
	+ Integration with HA module in save changes process
	+ Added icon for new zentyal-ha module
=======
>>>>>>> 7d9aca38
	+ Migrate rs_verify_servers in remoteservices.conf to
	  rest_verify_servers core.conf
	+ Include basic support to free-format Template models to be
	  included in Composites
	+ Move run-pending-ops script from remoteservices to core
	+ Rename EBox::RemoteServices::RESTResult to EBox::RESTClient::Result
	+ Move EBox::RemoteServices::RESTClient to EBox::RESTClient as it
	  is used in ha and remoteservices module.
	+ Adapt init.d and upstart running checks to Ubuntu 13.10
	+ Use service instead of deprecated invoke-rc.d for init.d scripts
	+ Adapted apache configuration to 2.4
	+ Adapted EBox::Config::Redis to the new libredis-perl API
	+ Adapted redis.conf to redis 2.6
	+ Better way to set MySQL password for all the root accounts
	+ Use same JSON reply file for changeRowForm and dataInUse
	+ Fixed regression in AJAX changes with raised error when a
	  data in use exception was found
	+ Fixed css error that hide information in the logs tables
	+ Use sharedscripts in zentyal-core logrotate to avoid triggering
	  in every log file
	+ Take into account view customizer on audit logging
	+ Show complex types (more than one field) in audit log
	  while editing by storing the dump of the value
	+ Fix EBox::Types::Composite::cmp to store changes when only last type
	  is modified
	+ Fixed general widget packages to avoid error on 'packages to
	  upgrade' section
	+ Fixed regression when table size is set to 'view all'
	+ Set version to 3.4
3.3.1
	+ Fixed redirects in table/form JSON replies
	+ Set automated ticket report milestone to 3.3.X
3.3
	+ Refactored module not enabled warning
	+ Add version to header logo
	+ HTML body can now have different styles based on the menu section
	+ Hide close button on saving changes and backup progess
	  dialogs. Don't allow to close it with esc key on those cases.
	+ Fix error when pageSize parameter is not supplied to the model controller
	+ Workaround against modules changed when saving all changes
	+ Recover from widget function exceptions
	+ Use the same Mason interpreter for most HTML templates
	+ Use more granular AJAX for table actions
	+ Use stand-alone AJAX call to refresh save changes button
	+ Added missing use to EBox::CGI::Base
	+ Allow to submit apport crash reports if debug=yes
	+ Switch from Error to TryCatch for exception handling
	+ Added new communityEdition() helper method in EBox::Global
	+ Add version to header logo
	+ Always reload page after saving changes
	+ Use AJAX call to refresh save change buttons
	+ Copy all the redis keys from 'conf' to 'ro' when saving changes of
	  any module to prevent incoherences
	+ Delete unused stopAllModules() and restartAllModules() in EBox::Global
	+ Workaround against modules changed when saving all changes
	+ Display remote services messages if they exist on Dashboard
	+ Recover from widget function exceptions
	+ Fixed mdstat output processing to remove "(auto-read-only)"
	+ Fixed audit logging of delete actions
	+ Fixed errors with row ID in ManageAdmins table
	+ Added missing EBox::Exceptions uses
	+ Fixed bug in selectSetter which hitted selects on DataForm with
	  'unique' option enabled
	+ EBox::WebServer::removeNginxInclude does not longer throws
	  a exception if the path to remove is not included
	+ Copy all the redis keys from 'conf' to 'ro' when saving changes of
	  any module to prevent incoherences
	+ Delete unused stopAllModules() and restartAllModules() in EBox::Global
	+ Use printableName in Configure Module popup
	+ Replace fork of Apache2::AuthCookie with libapache2-authcookie-perl
	+ Added EBox::Types::IPRange::addressesFromBeginToEnd class method
	+ Set proper trial link in advertisements
	+ Show register link in local backup when not registered
	+ Strip the 'C:\fakepath\' that chrome adds to the file input
	+ Make dump_exceptions key work also for mason exceptions
	+ Pass HTTP_PROXY system environment variable to CGIs as they are
	  used in Zentyal modules
	+ Waiting for Zentyal ready page check is more robust now
	+ Fixed error in the recursive method for getting module dependencies
	+ Fixed JS typo which disabled export backup dialog
	+ Added dbus dependency to avoid problems on some minimal installations
	+ When restoring pre-3.2 backups take in account that apache
	  module was renamed to webadmin
	+ Make sure that we always commit/discard audit of changes when we
	  save/revoke all modules
	+ Add new row attribute "disabled"
	+ Fixed JS glitch which broke the dashboard periodical updates
	+ Better check of referer which skips cloud domain if it does not exists
	+ Avoid warning when stopping a module without FirewallHelper
	+ Include contents of /etc/resolv.conf in bug report
	+ Avoid Apache error screen in login when entering through Zentyal
	  Remote using password
	+ Fix warning comparing undefined string in DomainName type
	+ Rewrite row isEqualTo method using hashElements instead of elements
	+ Only allow to move dashboard widget by its handle
	+ Do not fail if zentyal-mysql.passwd ends with a newline character
	+ Removed old migration code from 3.0 to 3.2
	+ Added Number.prototype.toTimeDiffString in format.js
	+ Added .btn-black CSS class
	+ Set version to 3.3
	+ Added enableInnoDbIfNeeded() to MyDBEngine
	+ Fix loading on custom action buttons
	+ Add icon for openchange module
	+ Add missing use statement in EBox::Types::MultiStateAction
	+ Add icon for openchange module
	+ Service type setter works again
3.2
	+ Set 3.2 versions and non-beta logo
3.1.13
	+ Added missing EBox::Gettext uses, fixes crash in view logs refresh
	+ Minor CSS style fixes
	+ Added missing use statement in EBox::Types::MultiStateAction
3.1.12
	+ Do not crash if /etc/timezone does not exist
	+ Clean /var/lib/zentyal/tmp at the first moments of boot instead of
	  when running zentyal start, this fixes problems with leftover locks
	  that affect dhclient hooks
	+ Fixed wrong case in some class names for the save changes button
	+ Fixed autoscroll in dashboard widgets
	+ Added placeholder for drag & drop of table rows
	+ No autoscroll is done when overflow happens. This makes sortable
	  work in chromium
	+ Set audit after logs when enabling in first install
	+ Avoid getting unsaved changes by using readonly instance in manage-logs
3.1.11
	+ Initial setup for webadmin is now executed in postinst
	+ Fixed webadmin port migration
3.1.10
	+ Use DATETIME type in date column for consolidation tables
	+ Summarised reports shows graphs again
	+ Events summarised report has breadcrumbs now
	+ Base EBox::Logs::Composite::SummarizedReport to let summarised
	  reports have common breadcrumbs
	+ Added migration from 3.0 (apache -> webadmin)
3.1.9
	+ Fixed in-place boolean edit with non-basic types different to Union
	+ Removed some warnings in error.log
	+ Fixed confirmation dialogs warning style
	+ Fixed configure widgets width and drop behavior
	+ Fixed regression in dashboard register link after jQuery migration
	+ Always set as changed without checking RO value, this fixes some
	  situations in which the save changes button was not enabled
	+ Fixed regression in audit log IP addresses after nginx integration
	+ Added datetime time formatter to JS graphs which show dates in X
	  axis and date and time in the tracker
	+ Fixed bug sending parameters in Zentyal.Tabs prototype
	+ Fixed side-effect in Model::Manager::_modelHasMultipleInstances() that
	  tried to load composite as model by mistake, the bug was at least
	  present sometimes when trying to generate the configuration report
	+ Throw internal exception in valueByName if elementByName is undef
	+ Added captiveportal icons to CSS
	+ Restore configuration backup from file now works again after JS
	  framework change
	+ Configuration backup download, restore and delete from the list
	  works again after the UI changes
	+ Fixed regression in tabbed composites with the jQuery changes
	+ Set proper title in dialogs when loading in an existent one
	+ Fixed regression on dashboard which allowed to move already
	  present dashboard widgets
3.1.8
	+ Always log Perl errors that are not Zentyal exceptions
	+ Move package icons from software to core as required for the menu
	+ Use dpkg --clear-avail to avoid incoherent updates information
	+ Show printableModelName in DataTables when precondition fails
	+ Fixed number of decimals in Disk Usage when unit is MB
	+ Fixed UTF-8 encoding problems in TreeView
	+ Copyright footer is now at the bottom of the menu
	+ Fixed regression on logs search caused by autoFilter changes
	+ Fix bytes formatter in graphs
	+ Simplified CSS and improved styles and icons
	+ Improved dashboard drag&drop behavior in Chrome
	+ Allow to define permanentMessage directly on models
	+ Show placeholder in dashboard widgets drag&drop
	+ Fixed crash reloading dashboard after configure widgets
	+ Only apply redirect port fix on administration port
	+ Fixed regression in user interface with DataInUse exceptions
	+ Fixed wrong behavior of software updates in dashboard widget
	+ Always show proper language name for english locales
	+ Fixed wrong redirects when using a non-default admin port
	+ Fixed regression in webadmin reload after changing the language
	+ Remove unnecessary and problematic desktop services code
	+ Added icons for disabled users.
3.1.7
	+ Avoid eval operation when using standard HtmlBlocks class
	+ Changed some code to not trigger some unnecesary warnings
	+ Fixed regression on active menu entry highlight
	+ No-committed changes does not appear in configuration changes
	  log table
	+ Added autoFilter property to method tableInfo
	+ Modules can now be marked for restart after save changes via
	  post_save_modules redis key of the global module
	+ Make all dashboards div of the same height to ease drag and drop
	+ Don't allow invalid email in create report CGI
	+ DBEngineFactory is now a singleton
	+ EBox::Util::Random mentions /dev/urandom in its error messages
	  to ease troubleshooting
	+ Assure that type's references to its row are not lost in the
	  edit form template methods
3.1.6
	+ Restyled UI
	+ Added form.js
	+ Added better 502 error page for nginx with redirect when apache is ready
	+ Always call udpateRowNotify in row update, even when the new
	  values are the same than old ones
	+ Fixed bad call to EBox::CGI::Run::urlToClass in EBox::CGi::Base
	+ Added icons for top-level menu entries and module status page
	+ Fixed bad arguments in CGI::Controller::Composite call to SUPER::new()
	+ More flexible EBox::CGI::run for inheritance
	+ Fixed encoding of parameters in confirmation dialogs
	+ Check backup integrity by listing the tar file, throw
	  InvalidData exception if the tar is corrupted
	+ Do not use hidden form fields for generating confirmation dialog JS
	+ Fixed log bugs: use correct RO mode in loggerd, fixed behaviour
	  when all log helpers are disabled, enable logs correctly when
	  added by first time to configure logs table
	+ Fixed bad interpolation in JS code in booleanInPlaceViewer.mas
	+ WizardPage CGIs can now return JSON replies as response
	+ unconfigure-module script disables also the module
	+ Restart firewall module when a firewall observer module is
	  stopped/started using zentyal init.d script
	+ Added temporary stopped state to a Service module to know if a
	  module is stopped but enabled
	+ Redirect to / from /ebox using remote access to avoid blank page
	+ Removed no longer necessary jQuery noConflict()
	+ Added combobox.js
	+ Added EBox::Model::Base as base for DataTable and the new TreeView
	+ Adapted EBox::CGI::Run for the new TreeView models
	+ Fixed DataTable row removal from the UI with 100% volatile models with
	  'ids' method overriden.
3.1.5
	+ Increased webadmin default timeout.
	+ Disable drag & drop on tables with only one row
3.1.4
	+ Don't allow to move read-only rows
	+ Better prefix for user configuration redis keys
	+ Hide disabled carousel buttons, fix modal template
	+ Fixed modal dialog template
	+ Mark save changes button as changed when moving rows
	+ Remove unused parameter in Zentyal.DataTable.changeRow
3.1.3
	+ Enhanced UI styles: dialogs, progress bars, carousel, colors and images
	+ Rows of tables can now be moved using drag & drop
	+ Added logout dialog with option of discarding changes
	+ Remember page size options per users, added 'View all' page size option
	+ Added storage of options per user
	+ Enable and/or conifgure module dependencies automatically in
	  Module Status page
	+ Adapted CGIs to new modal dialogs
	+ Ported graphs from flotr.js to flot.js
	+ Ported JS code to jQuery and jQuery-ui
	+ Removed Modalbox.js, table_orderer.js and carousel.js
	+ Left menu keyword search is now case insensitive
3.1.2
	+ Make manage administrators table resilent against invalid users
	+ Remove deprecated backup domains related from logs module
	+ Added EBox::Types::URI type
	+ Added saveReload method to use reload instead of restart to
	  reduce service downtime. Use with care and programatically
	+ Added findValueMultipleFields() to DataTable and refactor _find()
	  to allow search by multiple fields
	+ Fixed disk usage report for logs component
3.1.1
	+ Do not dump unnecessary .bak files to /var/lib/zentyal/conf
	+ Restart all the core daemons instead of only apache after logrotate
	+ Fixed graph template so it could be feed with data using decimal
	  comma, it will convert it to a JS array without problems
	+ Fixed regression parsing ModalController urls
	+ Fixed regression non-model CGIs with aliases
	+ Added a way to retrieve all Models inside a Composite and its children.
	+ Increased the size limit for file uploads.
	+ Implemented a way to include configuration files for Nginx so the SOAP
	  services are able to use Nginx for SSL.
3.1
	+ Improved the message shown when there are no changes pending to save on
	  logout.
	+ Use the X-Forwarded-Proto header for redirects construction.
	+ Added nginx as the public HTTP server of Zentyal.
	+ Renamed 'Apache' module to 'WebAdmin' module. If you need to restart the
	  web administration you must use 'service zentyal webadmin restart'.
	+ Set trac milestone for reported bugs to 3.1.X
	+ CGIs are now EBox::Module::CGI::* instead of EBox::CGI::Module::*
	+ Daemons are now disabled when configuring a module, so Zentyal can
	  manage them directly instead of being autostarted by the system
	+ EBox::Model::DataForm::formSubmitted called even where there is no
	  previous row
	+ Added Pre-Depends on mysql-server to avoid problems with upgrades
	+ Depend on mysql-server metapackage instead of mysql-server-5.5
	+ Depend on zentyal-common 3.1
3.0.20
	+ Check against inexistent path in EBox::Util::SHM::subkeys
	+ Silent diff in EBox::Types::File::isEqualTo
	+ Print correctly UTF8 characters from configuration backup description
	+ When host name is changed, update /etc/hostname
	+ Proper link to remote in configuration backup page
3.0.19
	+ Removed full restore option for restore-backup tool and
	  EBox:Backup relevant methods
	+ Optimise loading Test::Deep::NoTest to avoid test environment creation
	+ Use EBox::Module::Base::writeConfFileNoCheck to write apache
	  configuration file
	+ Log events after dispatching them in the EventDaemon and catch exception
	  to avoid crashes when mysql is already stopped
	+ Emit events on zentyal start and stop
	+ Refactor some events-related code
	+ Changed MB_widedialog CSS class to use all width available in
	  the screen
	+ Fixed a broken link to SysInfo/Composite/General when activating the
	  WebServer module.
3.0.18
	+ Pass model instance when invoking EBox::Types::Select populate function
	+ Improve dynamic editable property detection for framework types
	+ Override _validateReferer method in Desktop services CGI
	+ Don't abort configuration backup when we get a error retrieving the
	  partition table information
	+ In EBox:Model::Row, refactored elementExists and
	  elementByName to make them to have similiar code structure
	+ Improvement in test help classes and added test fakes for
	  EBox::Model::Manager and EBox::Util::SHMLock
	+ Prevented unuseful warning in
	  EBox::Model::DataTable::setDirectory when the old directory is undef
	+ Fixed unit tests under EBox/Model/t, backup configuration tests and
	  some others
	+ Remove unused method EBox::Auth::alreadyLogged()
	+ Apache::setRestrictedResource updates properly if already exists
	+ Global and Module::Config allow to set redis instance to ease testing
	+ Now EBox::GlobalImpl::lastModificationTime also checks
	  modification time of configuration files
	+ Rows in events models are now synced before running EventDaemon
	+ Better way of checking if event daemon is needed
3.0.17
	+ Allow numeric zero as search filter
	+ When filtering rows don't match agains link urls or hidden values
	+ Avoid CA file check when removing it from Apache module
	+ Silent removeCA and removeInclude exceptions when removing
	  non-existant element
	+ Fixed rollback operation in redis config backend
	+ Desktop services CGI now only returns JSON responses
	+ Log error when dynamic loading a class fails in
	  ConfigureDispatchers model
	+ Update total ticks dynamically in progress indicator if ticks overflow
3.0.16
	+ Fixed regression in boolean in-place edit with Union types
	+ Added some missing timezones to EBox::Types::TimeZone
	+ Add a new method to DBEngine 'checkForColumn' to retrieve columns
	  definition from a given table
	+ Reload models info in model manager if new modules are installed
3.0.15
	+ Make sure that halt/reboot button can be clicked only once
	+ Cleaner way of disabling dependant modules when the parent is disabled,
	  avoiding unnecessary calls to enableService each time the module status
	  page is loaded.
	+ Show confirmation dialog when trying to change host or domain
	  if zentyal-samba is installed and provisioned
	+ Modified data table controller so edit boolean in place reuses
	  the code of regular edits, avoiding getting incorrect read-only
	  values from cache
3.0.14
	+ Allow search filters with a leading '*'
	+ Better error reporting when choosing a bad search filter
	+ External exceptions from _print method are caught correctly in CGIs
	+ EBox::CGI::run now supports correct handling of APR::Error
	+ Fixed dashboard check updates ajax requests in Chrome
	+ Fixed errors with zero digits components in time type
3.0.13
	+ Better warning if size file is missing in a backup when
	  restoring it
	+ Fixed table cache behaviour on cache miss in logs module
	+ Fix wrong button label when deleting rows in 'datainuse' template
	+ Removed unused method EBox::Model::DataTable::_tailoredOrder
	+ Added force default mode and permission to writeConfFileNoCheck(),
	  writeFile() and derivatives
	+ Fixed bug in EBox:::Logs::CGI::Index with internationalized
	  parameter names
	+ DataTables with sortedBy are now orderer alphabetically with
	  proper case treatment
	+ Display messages in model even when there are not elements and
	  table body is not shown
3.0.12
	+ Improve change-hostname script, delete all references to current name
	+ Faster dashboard loading with asynchronous check of software updates
	+ Workaround for when the progress id parameter has been lost
	+ Fixed problems calling upstart coomands from cron jobs with wrong PATH
	+ Decode CGI unsafeParams as utf8
	+ Avoid double encoding when printing JSON response in EBox::CGI::Base
	+ Remove warning in EBox::Menu::Folder when currentfolder is not defined
	+ Removed unnecesary and misleading method new from EBox::Auth package
3.0.11
	+ Avoid flickering loading pages when switching between menu entries
	+ Incorrect regular expression in logs search page are correctly handled
	+ Fix input badly hidden in the logs screen
	+ reloadTable from DataTable now remove cached fields as well
3.0.10
	+ Fixed unsafe characters error when getting title of progress
	  indicator in progress dialog
	+ Added use utf8 to dashboard template to fix look of closable messages
3.0.9
	+ Adapted file downloads to the new utf8 fixes
	+ Write backup files in raw mode to avoid utf8 problems
	+ Print always utf8 in STDOUT on all CGIs
	+ Decode CGI params of values entered at the interface as utf8
	+ Proper encode/decode of utf8 with also pretty JSON
	+ Fixed utf8 decoding in date shown at dashboard
	+ Removed old workarounds for utf8 problems
	+ Added new recoveryEnabled() helper method to Module::Base
	+ Added recoveryDomainName() method to SyncProvider interface
	+ Restore backup can now install missing modules in Disaster Recovery
	+ Show specific slides when installing a commercial edition
	+ Redirect to proper CGI after login in disaster recovery mode
	+ Removed old debconf workaround for first stage installation
	+ Log redis start message as debug instead of info to avoid flood
	+ Use unsafeParam in EBox::CGI::Base::paramsAsHash
	+ EBox::Module::Service does not raise exception and logs
	  nothing when using init.d status
	+ Fixed glitch in backup CGI which sometimes showed
	  the modal dialog with a incorrect template
3.0.8
	+ Use path for default name in SyncFolders::Folder
	+ Do not restrict characters in data table searchs
	+ Fixed automatic bug report regression
	+ Fixed refresh of the table and temporal control states
	  in customActionClicked callback
	+ Modified modalbox-zentyal.js to accept wideDialog parameter
	+ Fixed template method in MultiStateAction to return the default
	  template when it is not any supplied to the object
	+ Fixed sendInPlaceBooleanValue method from table-helper.js; it
	  aborted because bad parameters of Ajax.Updater
	+ Fixed bug that made that the lock was shared between owners
	+ Some fixes in the function to add the rule for desktops services
	  to the firewall
	+ Delete obsolete EBox::CGI::MenuCSS package
3.0.7
	+ Add new EBox::Module::Service::Observer to notify modules about
	  changes in the service status
	+ Administration accounts management reflects the changes in
	  system accounts in ids() or row() method call
	+ Some fixes in the RAID event watcher
	+ foreignModelInstance returns undef if foreignModel is
	  undef. This happens when a module has been uninstalled and it is
	  referenced in other installed module (events)
	+ loggerd shows loaded LogHelpers when in debug mode
	+ Added additional info to events from RAID watcher
	+ Use sudo to remove temporal files/diectories in backup, avoiding
	  permissions errors
	+ Added exception for cloud-prof module to events dependencies
3.0.6
	+ Skip keys deleted in cache in Redis::_keys()
	+ Fixed events modules dependencies to depend on any module which
	  provides watchers or dispatchers
	+ Always call enableActions before enableService when configuring modules
	+ Added needsSaveAfterConfig state to service modules
	+ Better exceptions logging in EBox::CGI::Run
	+ Fixed 'element not exists' error when enabling a log watcher
	+ Scroll up when showing modal dialog
	+ Added fqdnChanged methods to SysInfo::Observer
	+ Fixed SSL configuration conflicts betwen SOAPClient and RESTClient
3.0.5
	+ Template ajax/simpleModalDialog.mas can now accept text
	+ Used poweroff instead of halt to assure that system is powered
	  off after halt
	+ Fixed log audit database insert error when halting or rebooting
	+ Added time-based closable notification messages
	+ Adapted to new EBox::setLocaleEnvironment method
	+ EBox::Type::File now allows ebox user to own files in directories
	  which are not writable by him
	+ Removed cron daily invocation of deprecated report scripts
3.0.4
	+ Added EBox::SyncFolders interface
	+ Fixed invokation of tar for backup of model files
	+ New observer for sysinfo module to notify modules implementing the
	  SysInfo::Observer interface when the host name or host domain is
	  changed by the user, before and after the change takes effect
	+ Stop and start apache after language change to force environment reload
	+ Reload page after language change
	+ EBox::Module::Service::isRunning() skips daemons whose precondition fail
	+ Fixed undefined reference in DataTable controller for log audit
	+ Added and used serviceId field for service certificates
	+ Fixed SQL quoting of column names in unbuffered inserts and consolidation
3.0.3
	+ Fixed bug which prevented highlight of selected item in menu
	+ Fixed base class of event dispatcher to be compatible with the
	  changes dispatcher configuration table
	+ Fixed event daemon to use dumped variables
	+ Fixed need of double-click when closing menu items in some cases
	+ Fixed logs consolidation to avoid high CPU usage
	+ In view log table: correctly align previous and first page buttons
	+ Improve host name and domain validation.
	+ Forbidden the use of a qualified hostname in change hostname form
	+ Update samba hostname-dependent fields when hostname is changed
	+ Confirmation dialog when the local domain is changed and with a
	  warning if local domain which ends in .local
3.0.2
	+ The synchronization of redis cache refuses with log message to set
	  undefined values
	+ Fixed wrong sql statement which cause unwanted logs purge
	+ DataForm does not check for uniqueness of its fields, as it only
	  contains a single row
	+ In ConfigureLogs, restored printable names for log domains
	+ Fixed dashboard update error on modules widget, counter-graph
	  widget and widget without sections
	+ Better way to fix non-root warnings during boot without interfering
	  on manual restart commands in the shell
3.0.1
	+ Properly set default language as the first element of the Select to
	  avoid its loss on the first apache restart
	+ Set milestone to 3.0.X when creating tickets in trac.zentyal.org
	+ Removed forced setting of LANG variables in mod_perl which made progress
	  indicator fail when using any language different to English
	+ Removed some frequent undef warnings
	+ Added executeOnBrothers method to EBox::Model::Component
	+ Fixed repetition of 'add' and 'number change' events in RAID watcher
	+ Fixed incorrect display of edit button in tables without editField action
	+ Cache MySQL password to avoid reading it all the time
	+ Fixed request came from non-root user warnings during boot
	+ Send info event in Runit watcher only if the service was down
	  MAX_DOWN_PERIODS
3.0
	+ Removed beta logo
	+ Set 'firstInstall' flag on modules when installing during initial install
	+ Set 'restoringBackup' flag on modules when restoring backup
	+ Call enableService after initialSetup while restoring backup
	+ Registration link in widget now have appropiate content when either
	  remoteservices or software are not installed
	+ Fixed style for disabled buttons
	+ Composite and DataTable viewers recover from errors in pageTitle method
	+ Fixed intermitent failure in progress when there are no slides
	+ Rollback redis transaction on otherwise instead finally block
	+ Members of the 'admin' group can now login again on Zentyal
	+ Multi-admin management for commercial editions
	+ First and last move row buttons are now disabled instead of hidden
	+ In save changes dialog set focus always in the 'save' button
	+ Fixed i18n problem in some cases where environment variables
	  were different than the selected locale on Zentyal UI, now
	  LANG and LC_MESSAGES are explicitly passed to mod_perl
	+ Reviewed registration strings
	+ Added template attribute to MultiStateAction to provide any kind
	  of HTML to display an action
	+ Changed icon, name and link for Zentyal Remote
	+ Fixed some compatibility issues with Internet Explorer 9
	+ Show warning with Internet Explorer 8 or older
	+ Improved dashboard buttons colors
2.3.24
	+ Do not cache undef values in EBox::Config::Redis::get()
	+ Code fix on subscription retrieval for Updates event
	+ Update validate referer to new Remote Services module API
	+ In-place booleans now properly mark the module as changed
	+ Do not try to read slides if software module is not installed
	+ Fixed wrong call in Events::isEnabledDispatcher()
	+ Updated 'created by' footer
2.3.23
	+ Change the default domain name from 'zentyal.lan' to
	  'zentyal-domain.lan'
	+ Changes in first enable to avoid letting modules unsaved
	+ Type File now accepts spaces in the file name
	+ Added setTimezone method to MyDBEngine
	+ Enable consolidation after reviewing and pruning
	+ Code typo fix in Events::isEnabledWatcher
	+ Remove all report code from core
	+ Move SysInfo report related to remoteservices module
	+ Fixed regression which removed scroll bars from popups
	+ New carousel transition for the installation slides
	+ Added option to not show final notes in progress bar
	+ EBox::Model::Component::modelGetter does not die when trying to
	  get a model for an uninstalled module
	+ Added previous/next buttons to manually switch installation slides
	+ New installation slides format
	+ Added compatibility with MS Internet Explorer >= 8
2.3.22
	+ Changed first installation workflow and wizard infraestructure
	+ Improved firewall icons
	+ Set hover style for configure rules button in firewall
	+ Do not disable InnoDB in mysql if there are other databases
	+ Progress indicator no longer calls showAds if it is undefined
	+ Send cache headers on static files to improve browsing speed
	+ Added foreignNoSyncRows and foreignFilter options to EBox::Types::Select
	+ Improved settings icon
	+ Fixed modalboxes style
	+ Improve host domain validation. Single label domains are not allowed.
2.3.21
	+ Fixes on notifyActions
	+ Check for isDaemonRunning now compatible with asterisk status
	+ Fixed warning call in EBox::Types::HasMany
2.3.20
	+ New look & feel for the web interface
	+ Adjust slides transition timeout during installation
	+ Audit changes table in save changes popup has scroll and better style
	+ Model messages are printed below model title
	+ noDataMsg now allows to add elements if it makes sense
	+ Fixed ajax/form.mas to avoid phantom change button
	+ EBox::Model::Manager::_setupModelDepends uses full paths so the
	  dependecies can discriminate between models with the same name
	+ Default row addition in DataForm does not fires validateTypedRow
	+ Code typo fix in change administration port model
	+ Set only Remote as option to export/import configuration to a
	  remote site
	+ Return undef in HasMany type when a model is not longer
	  available due to being uninstalled
	+ Added onclick atribute to the link.mas template
	+ Fix exception raising when no event component is found
	+ table_ordered.js : more robust trClick event method
	+ Changed dashboard JS which sometimes halted widget updates
	+ Added popup dialogs for import/export configuration
	+ Changes in styles and sizes of the save/revoke dialog
	+ Removed redudant code in ConfigureWatchers::syncRows which made module
	  to have an incorrect modified state
	+ Dont show in bug report removed packages with configuration
	  held as broken packages
	+ DataTable::size() now calls to syncRows()
	+ EBox::Module::Config::set_list quivalent now has the same
	  behaviour than EBox::Module::Config::set
2.3.19
	+ Manually set up models for events to take into account the
	  dynamic models from the log watcher filtering models
	+ Fixed warnings when deleting a row which is referenced in other model
	+ Disable HTML form autocompletion in admin password change model
	+ Fixed incorrect non-editable warnings in change date and time model
	+ Fixed parsing value bug in EBox::Types::Date and EBox::Types::Time
	+ Reworked mdstat parsing, added failure_spare status
	+ Configuration backup implicitly preserves ownership of files
	+ Changes in styles and sizes of the save/revoke dialog
	+ New data form row is copied from default row, avoiding letting hidden
	  fields without its default value and causing missing fields errors
	+ Always fill abstract type with its default value, this avoids
	  errors with hidden fields with default value
	+ Different page to show errors when there are broken software packages
	+ InverseMatchSelect and InverseMatchUnion use 'not' instead of '!' to
	  denote inverse match. This string is configurable with a type argument
	+ Fixed types EBox::Type::InverseMatchSelect and InverseMatchUnion
	+ Fixed bug in DataTable::setTypedRow() which produced an incorrect 'id'
	  row element in DataTable::updateRowNotify()
	+ In tableBody.mas template: decomposed table topToolbar section in methods
	+ Fixed bug in discard changes dialog
	+ Confirmation dialogs now use styled modalboxes
	+ Do not reload page after save changes dialog if operation is successful
	+ Maintenance menu is now kept open when visiting the logs index page
2.3.18
	+ Manual clone of row in DataTable::setTypedRow to avoid segfault
	+ Avoid undef warnings in EBox::Model::DataTable::_find when the
	  element value is undef
	+ Fixed kill of ebox processes during postrm
	+ Set MySQL root password in create-db script and added mysql script
	  to /usr/share/zentyal for easy access to the zentyal database
	+ Increased timeout redirecting to wizards on installation to 5 seconds
	  to avoid problems on some slow or loaded machines
	+ Save changes dialog do not appear if there are no changes
	+ Delete no longer needed duplicated code
	+ Do not go to save changes after a regular package installation
	  they are saved only in the first install
	+ Progress bar in installation refactored
2.3.17
	+ Do not use modal box for save changes during installation
	+ Hidden fields in DataTables are no longer considered compulsory
	+ Select type has now its own viewer that allows use of filter function
	+ User is now enabled together with the rest of modules on first install
2.3.16
	+ Fix 'oldRow' parameter in UpdatedRowNotify
	+ Use Clone::Fast instead of Clone
	+ Modal dialog for the save and discard changes operations
	+ Use a different lock file for the usercorner redis
	+ Improved look of tables when checkAll controls are present
	+ Better icons for clone action
	+ Added confirmation dialog feature to models; added confirmation
	  dialog to change hostname model
	+ Dynamic default values are now properly updated when adding a row
	+ Kill processes owned by the ebox user before trying to delete it
	+ Do not use sudo to call status command at EBox::Service::running
	+ Fixed regression setting default CSS class in notes
2.3.15
	+ Added missing call to updateRowNotify in DataForms
	+ Fixed silent error in EBox::Types::File templates for non-readable
	  by ebox files
	+ Use pkill instead of killall in postinst
	+ Use unset instead of delete_dir when removing rows
	+ Do not set order list for DataForms
	+ Only try to clean tmp dir on global system start
2.3.14
	+ Error message for failure in package cache creation
	+ Fixed regression when showing a data table in a modal view
	+ Do not do a redis transaction for network module init actions
	+ Fixed EBox::Module::Config::st_unset()
	+ Allowed error class in msg template
2.3.13
	+ Fixed problems in EventDaemon with JSON and blessed references
	+ More crashes avoided when watchers or dispatchers doesn't exist
	+ Proper RAID watcher reimplementation using the new state API
	+ EBox::Config::Redis singleton has now a instance() method instead of new()
	+ Deleted wrong use in ForcePurge model
2.3.12
	+ Fixed problem with watchers and dispatchers after a module deletion
	+ Fixed EBox::Model::DataTable::_checkFieldIsUnique, it failed when the
	  printableValue of the element was different to its value
	+ Fixed separation between Add table link and table body
	+ Adaptation of EventDaemon to model and field changes
	+ Disabled logs consolidation on purge until it is reworked, fixed
	  missing use in purge logs model
	+ Fixed Componet::parentRow, it not longer tries to get a row with
	  undefined id
	+ Fix typo in ConfigureLogs model
	+ Mark files for removing before deleting the row from backend in
	  removeRow
	+ The Includes directives are set just for the main virtual host
	+ Fixed EventDaemon crash
2.3.11
	+ Mark files for removing before deleting the row from backend in removeRow
	+ Dashboard widgets now always read the information from RO
	+ Enable actions are now executed before enableService()
	+ Fixed regression which prevented update of the administration service
	  port when it was changed in the interface
	+ New EBox::Model::Composite::componentNames() for dynamic composites
	+ Remove _exposedMethods() feature to reduce use of AUTOLOAD
	+ Removed any message set in the model in syncRows method
	+ Added global() method to modules and components to get a coherent
	  read-write or read-only instance depending on the context
	+ Removed Model::Report and Composite::Report namespaces to simplify model
	  management and specification
	+ New redis key naming, with $mod/conf/*, $mod/state and $mod/ro/* replacing
	  /ebox/modules/$mod/*, /ebox/state/$mod/* and /ebox-ro/modules/$mod/*
	+ Removed unnecessary parentComposite methods in EBox::Model::Component
	+ Only mark modules as changed when data has really changed
	+ EBox::Global::modChange() throws exception if instance is readonly
	+ New get_state() and set_state() methods, st_* methods are kept for
	  backwards compatibility, but they are deprecated
	+ Simplified events module internals with Watcher and Dispatcher providers
	+ Model Manager is now able to properly manage read-only instances
	+ Composites can now use parentModule() like Models
	+ Renamed old EBox::GConfModule to EBox::Module::Config
	+ Unified model and composite management in the new EBox::Model::Manager
	+ Model and composites are loaded on demand to reduce memory consumption
	+ Model and composite information is now stored in .yaml schemas
	+ ModelProvider and CompositeProvider are no longer necessary
	+ Simplified DataForm using more code from DataTable
	+ Adapted RAID and restrictedResources() to the new JSON objects in redis
	+ Remove unused override modifications code
	+ Added /usr/share/zentyal/redis-cli wrapper for low-level debugging
	+ Use simpler "key: value" format for dumps instead of YAML
	+ Row id prefixes are now better chosen to avoid confusion
	+ Use JSON instead of list and hash redis types (some operations,
	  specially on lists, are up to 50% faster and caching is much simpler)
	+ Store rows as hashes instead of separated keys
	+ Remove deprecated all_dirs and all_entries methods
	+ Remove obsolete EBox::Order package
	+ Remove no longer needed redis directory tree sets
	+ Fixed isEqualTo() method on EBox::Types::Time
	+ EBox::Types::Abstract now provides default implementations of fields(),
	  _storeInGConf() and _restoreFromHash() using the new _attrs() method
	+ Remove indexes on DataTables to reduce complexity, no longer needed
	+ Simplified ProgressIndicator implementation using shared memory
	+ New EBox::Util::SHMLock package
	+ Implemented transactions for redis operations
	+ Replace old MVC cache system with a new low-level redis one
	+ Delete no longer necessary regen-redis-db tool
	+ Added new checkAll property to DataTable description to allow
	  multiple check/uncheck of boolean columns
2.3.10
	+ Added Desktop::ServiceProvider to allow modules to implement
	  requests from Zentyal desktop
	+ Added VirtualHost to manage desktop requests to Zentyal server
	+ Fix EventDaemon in the transition to MySQL
	+ Send EventDaemon errors to new rotated log file /var/log/zentyal/events.err
	+ Send an event to Zentyal Cloud when the updates are up-to-date
	+ Send an info event when modules come back to running
	+ Include additional info for current event watchers
	+ Fixed RAID report for some cases of spare devices and bitmaps
	+ Fixed log purge, SQL call must be a statement not a query
	+ Fixed regex syntax in user log queries
	+ Added missing "use Filesys::Df" to SysInfo
	+ Disabled consolidation by default until is fixed or reimplemented
	+ Fixed regresion in full log page for events
	+ Added clone action to data tables
	+ Fixed regression in modal popup when showing element table
	+ Added new type EBox::Types::KrbRealm
	+ Fix broken packages when dist-upgrading from old versions: stop ebox
	  owned processes before changing home directory
	+ Log the start and finish of start/stop modules actions
	+ Added usesPort() method to apache module
2.3.9
	+ Enable SSLInsecureRenegotiation to avoid master -> slave SOAP handsake
	  problems
	+ Added validateRowRemoval method to EBox::Model::DataTable
	+ Use rm -rf instead of remove_tree to avoid chdir permission problems
	+ Avoid problems restarting apache when .pid file does not exist
	+ Do not use graceful on apache to allow proper change of listen port
	+ Simplified apache restart mechanism and avoid some problems
2.3.8
	+ Create tables using MyISAM engine by default
	+ Delete obsolete 'admin' table
2.3.7
	+ Fixed printableName for apache module and remove entry in status widget
	+ Merged tableBodyWithoutActions.mas into tableBody.mas
	+ Removed tableBodyWithoutEdit.mas because it is no longer used
	+ Better form validation message when there are no ids for
	  foreign rows in select control with add new popup
	+ Fixed branding of RSS channel items
	+ Fixed destination path when copying zentyal.cnf to /etc/mysql/conf.d
	+ Packaging fixes for precise
2.3.6
	+ Switch from CGIs to models in System -> General
	+ New value() and setValue() methods in DataForm::setValue() for cleaner
	  code avoiding use of AUTOLOAD
	+ Added new EBox::Types::Time, EBox::Types::Date and EBox::Types::TimeZone
	+ Added new attribute 'enabled' to the Action and MultiStateAction types
	  to allow disabling an action. Accepts a scalar or a CODE ref
	+ The 'defaultValue' parameter of the types now accept a CODE ref that
	  returns the default value.
2.3.5
	+ Added force parameter in validateTypedRow
	+ Fixed 'hidden' on types when using method references
	+ Removed some console problematic characters from Util::Random::generate
	+ Added methods to manage apache CA certificates
	+ Use IO::Socket::SSL for SOAPClient connections
	+ Removed apache rewrite from old slaves implementation
	+ Do not show RSS image if custom_prefix defined
2.3.4
	+ Avoid 'negative radius' error in DiskUsage chart
	+ Fixed call to partitionFileSystems in EBox::SysInfo::logReportInfo
	+ Log audit does not ignore fields which their values could be interpreted
	  as boolean false
	+ Avoid ebox.cgi failure when showing certain strings in the error template
	+ Do not calculate md5 digests if override_user_modification is enabled
	+ Clean /var/lib/zentyal/tmp on boot
	+ Stop apache gracefully and delete unused code in Apache.pm
	+ Cache contents of module.yaml files in Global
2.3.3
	+ The editable attribute of the types now accept a reference to a function
	  to dinamically enable or disable the field.
	+ In progress bar CGIs AJAX call checks the availability of the
	  next page before loading it
	+ Replaced community logo
	+ Adapted messages in the UI for new editions
	+ Changed cookie name to remove forbidden characters to avoid
	  incompatibilities with some applications
	+ Added methods to enable/disable restart triggers
2.3.2
	+ Fixed redis unix socket permissions problem with usercorner
	+ Get row ids without safe characters checking
	+ Added EBox::Util::Random as random string generator
	+ Set log level to debug when cannot compute md5 for a nonexistent file
	+ Filtering in tables is now case insensitive
	+ ProgressIndicator no longer leaves zombie processes in the system
	+ Implemented mysqldump for logs database
	+ Remove zentyal-events cron script which should not be longer necessary
	+ Bugfix: set executable permissions to cron scripts and example hooks
	+ Added a global method to retrieve installed server edition
	+ Log also duration and compMessage to events.log
2.3.1
	+ Updated Standards-Version to 3.9.2
	+ Fixed JS client side table sorting issue due to Prototype
	  library upgrade
	+ Disable InnoDB by default to reduce memory consumption of MySQL
	+ Now events are logged in a new file (events.log) in a more
	  human-readable format
	+ Added legend to DataTables with custom actions
	+ Changed JS to allow the restore of the action cell when a delete
	  action fails
	+ Set milestone to 3.0 when creating bug reports in the trac
	+ Avoid temporal modelInstance errors when adding or removing
	  modules with LogWatchers or LogDispatcher
	+ Unallow administration port change when the port is in use
2.3
	+ Do not launch a passwordless redis instance during first install
	+ New 'types' field in LogObserver and storers/acquirers to store special
	  types like IPs or MACs in an space-efficient way
	+ Use MySQL for the logs database instead of PostgreSQL
	+ Bugfix: logs database is now properly recreated after purge & install
	+ Avoid use of AUTOLOAD to execute redis commands, improves performance
	+ Use UNIX socket to connect to redis for better performance and
	  update default redis 2.2 settings
	+ Use "sudo" group instead of "admin" one for the UI access control
	+ Added EBox::Module::Base::version() to get package version
	+ Fixed problem in consalidation report when accumulating results
	  from queries having a "group by table.field"
	+ Added missing US and Etc zones in timezone selector
	+ Replaced autotools with zbuildtools
	+ Refuse to restore configuration backup from version lesser than
	  2.1 unless forced
	+ Do not retrieve format.js in every graph to improve performance
	+ The purge-module scripts are always managed as root user
	+ New grep-redis tool to search for patterns in redis keys or
	  values
	+ Use partitionFileSystems method from EBox::FileSystem
2.2.4
	+ New internal 'call' command in Zentyal shell to 'auto-use' the module
	+ Zentyal shell now can execute commandline arguments
	+ Bugfix: EBox::Types::IPAddr::isEqualTo allows to change netmask now
	+ Removed some undefined concatenation and compare warnings in error.log
	+ Ignore check operation in RAID event watcher
	+ Skip IP addresses ending in .0 in EBox::Types::IPRange::addresses()
	+ Do not store in redis trailing dots in Host and DomainName types
	+ Added internal command to instance models and other improvements in shell
	+ Now the whole /etc/zentyal directory is backed up and a copy of the
	  previous contents is stored at /var/backups before restoring
	+ Removing a module with a LogWatcher no longer breaks the LogWatcher
	  Configuration page anymore
	+ Fixed error in change-hostname script it does not longer match substrings
	+ Bugfix: Show breadcrumbs even from models which live in a
	  composite
	+ HTTPLink now returns empty string if no HTTPUrlView is defined
	  in DataTable class
	+ Added mising use sentence in EBox::Event::Watcher::Base
2.2.3
	+ Bugfix: Avoid url rewrite to ebox.cgi when requesting to /slave
	+ Fixed logrotate configuration
	+ More resilient way to handle with missing indexes in _find
	+ Added more informative text when mispelling methods whose prefix
	  is an AUTOLOAD action
	+ A more resilient solution to load events components in EventDaemon
	+ Added one and two years to the purge logs periods
	+ Fixed downloads from EBox::Type::File
2.2.2
	+ Revert cookie name change to avoid session loss in upgrades
	+ Do not try to change owner before user ebox is created
2.2.1
	+ Removed obsolete references to /zentyal URL
	+ Create configuration backup directories on install to avoid warnings
	  accessing the samba share when there are no backups
	+ Log result of save changes, either successful or with warnings
	+ Changed cookie name to remove forbidden characters to avoid
	  incompatibilities with some applications
	+ Removed duplicated and incorrect auding logging for password change
	+ Fixed some non-translatable strings
	+ Create automatic bug reports under 2.2.X milestone instead of 2.2
	+ Fixed bug changing background color on selected software packages
2.1.34
	+ Volatile types called password are now also masked in audit log
	+ Adjust padding for module descriptions in basic software view
	+ Removed beta icon
2.1.33
	+ Fixed modal add problems when using unique option on the type
	+ Fixed error management in the first screen of modal add
	+ Unify software selection and progress colors in CSS
	+ Set proper message type in Configure Events model
	+ Fixed error checking permanentMessage types in templates/msg.mas
2.1.32
	+ Added progress bar colors to theme definition
	+ Remove no longer correct UTF8 decode in ProgressIndicator
	+ Fixed UTF8 double-encoding on unexpected error CGI
	+ Reviewed some subscription strings
	+ Always fork before apache restart to avoid port change problems
	+ Stop modules in the correct order (inverse dependencies order)
	+ Better logging of failed modules on restore
2.1.31
	+ Do not start managed daemons on boot if the module is disabled
	+ Better message on redis error
	+ Watch for dependencies before automatic enable of modules on first install
2.1.30
	+ Removed obsolete /ebox URL from RSS link
	+ Changed methods related with extra backup data in modules logs
	  to play along with changes in ebackup module
	+ Set a user for remote access for audit reasons
	+ Detect session loss on AJAX requests
2.1.29
	+ Startup does not fail if SIGPIPE received
2.1.28
	+ Added code to mitigate false positives on module existence
	+ Avoid error in logs full summary due to incorrect syntax in template
	+ Allow unsafe chars in EBox::Types::File to avoid problems in some browsers
	+ Reviewed some subscription strings
	+ Warning about language-packs installed works again after Global changes
	+ Show n components update when only zentyal packages are left to
	  upgrade in the system widget
	+ Do not show debconf warning when installing packages
	+ EBox::Types::IPAddr (and IPNetwork) now works with defaultValue
	+ Allow to hide menu items, separators and dashboard widgets via conf keys
2.1.27
	+ Do not create tables during Disaster Recovery installation
	+ Added new EBox::Util::Debconf::value to get debconf values
	+ DataTable controller does no longer try to get a deleted row
	  for gather elements values for audit log
	+ Check if Updates watcher can be enabled if the subscription
	  level is yet unknown
2.1.26
	+ Detection of broken packages works again after proper deletion
	  of dpkg_running file
	+ Keep first install redis server running until trigger
	+ Unified module restart for package trigger and init.d
	+ Use restart-trigger script in postinst for faster daemons restarting
	+ System -> Halt/Reboot works again after regression in 2.1.25
	+ Added framework to show warning messages after save changes
	+ Change caption of remote services link to Zentyal Cloud
	+ Do not show Cloud link if hide_cloud_link config key is defined
	+ Added widget_ignore_updates key to hide updates in the dashboard
	+ Differentiate ads from notes
	+ Allow custom message type on permanentMessage
	+ Only allow custom themes signed by Zentyal
	+ Removed /zentyal prefix from URLs
	+ Caps lock detection on login page now works again
	+ Added HiddenIfNotAble property to event watchers to be hidden if
	  it is unabled to monitor the event
	+ Dashboard values can be now error and good as well
	+ Include a new software updates widget
	+ Include a new alert for basic subscriptions informing about
	  software updates
	+ Add update-notifier-common to dependencies
	+ EBox::DataTable::enabledRows returns rows in proper order
	+ Use custom ads when available
	+ Disable bug report when hide_bug_report defined on theme
2.1.25
	+ Do not show disabled module warnings in usercorner
	+ Mask passwords and unify boolean values in audit log
	+ Do not override type attribute for EBox::Types::Text subtypes
	+ Corrected installation finished message after first install
	+ Added new disableAutocomplete attribute on DataTables
	+ Optional values can be unset
	+ Minor improvements on nmap scan
2.1.24
	+ Do not try to generate config for unconfigured services
	+ Remove unnecessary redis call getting _serviceConfigured value
	+ Safer sizes for audit log fields
	+ Fix non-translatable "show help" string
	+ Allow links to first install wizard showing a desired page
	+ Fixed bug in disk usage when we have both values greater and
	  lower than 1024 MB
	+ Always return a number in EBox::AuditLogging::isEnabled to avoid
	  issues when returning the module status
	+ Added noDataMsg attribute on DataTable to show a message when
	  there are no rows
2.1.23
	+ Removed some warnings during consolidation process
	+ Depend on libterm-readline-gnu-perl for history support in shells
	+ Fixed error trying to change the admin port with NTP enabled
	+ Fixed breadcrumb destination for full log query page
	+ Use printableActionName in DataTable setter
2.1.22
	+ Fixed parentRow method in EBox::Types::Row
	+ Added new optionalLabel flag to EBox::Types::Abstract to avoid
	  show the label on non-optional values that need to be set as
	  optional when using show/hide viewCustomizers
	+ Added initHTMLStateOrder to View::Customizer to avoid incorrect
	  initial states
	+ Improved exceptions info in CGIs to help bug reporting
	+ Do not show customActions when editing row on DataTables
2.1.21
	+ Fixed bug printing traces at Global.pm
	+ Check new dump_exceptions confkey instead of the debug one in CGIs
	+ Explicit conversion to int those values stored in our database
	  for correct dumping in reporting
	+ Quote values in update overwrite while consolidating for reporting
2.1.20
	+ Fixed regression in edition in place of booleans
	+ Better default balance of the dashboard based on the size of the widgets
	+ Added defaultSelectedType argument to PortRange
2.1.19
	+ Disable KeepAlive as it seems to give performance problems with Firefox
	  and set MaxClients value back to 1 in apache.conf
	+ Throw exceptions when calling methods not aplicable to RO instances
	+ Fixed problems when mixing read/write and read-only instances
	+ Date/Time and Timezone moved from NTP to core under System -> General
	+ Do not instance hidden widgets to improve dashboard performance
	+ New command shell with Zentyal environment at /usr/share/zentyal/shell
	+ Show warning when a language-pack is not installed
	+ Removed unnecessary dump/load operations to .bak yaml files
	+ AuditLogging and Logs constructor now receive the 'ro' parameter
	+ Do not show Audit Logging in Module Status widget
2.1.18
	+ New unificated zentyal-core.logrotate for all the internal logs
	+ Added forceEnabled option for logHelpers
	+ Moved carousel.js to wizard template
	+ Add ordering option to wizard pages
	+ Fixed cmp and isEqualTo methods for EBox::Types::IPAddr
	+ Fixed wrong Mb unit labels in Disk Usage and use GB when > 1024 MB
	+ Now global-action script can be called without progress indicator
	+ Fixed EBox::Types::File JavaScript setter code
	+ Added support for "Add new..." modal boxes in foreign selectors
	+ Each module can have now its customized purge-module script
	  that will be executed after the package is removed
	+ Added Administration Audit Logging to log sessions, configuration
	  changes, and show pending actions in save changes confirmation
	+ User name is stored in session
	+ Remove deprecated extendedRestore from the old Full Backup
2.1.17
	+ Fixed RAID event crash
	+ Added warning on models and composites when the module is disabled
	+ Fixed login page style with some languages
	+ Login page template can now be reused accepting title as parameter
	+ EBox::Types::File does not write on redis when it fails to
	  move the fail to its final destination
	+ Added quote column option for periodic log consolidation and
	  report consolidation
	+ Added exclude module option to backup restore
2.1.16
	+ Do not show incompatible navigator warning on Google Chrome
	+ Fixed syncRows override detection on DataTable find
	+ clean-conf script now deletes also state data
	+ Avoid 'undefined' message in selectors
2.1.15
	+ Move Disk Usage and RAID to the new Maintenance menu
	+ Always call syncRows on find (avoid data inconsistencies)
	+ Filename when downloading a conf backup now contains hostname
	+ Fixed bug in RAID template
	+ Set proper menu order in System menu (fixes NTP position)
	+ Fixed regresion in page size selector on DataTables
	+ Fixed legend style in Import/Export Configuration
2.1.14
	+ Fixed regresion with double quotes in HTML templates
	+ Fixed problems with libredis-perl version dependency
	+ Adding new apparmor profile management
2.1.13
	+ Better control of errors when saving changes
	+ Elements of Union type can be hidden
	+ Model elements can be hidden only in the viewer or the setter
	+ HTML attributtes are double-quoted
	+ Models can have sections of items
	+ Password view modified to show the confirmation field
	+ New multiselect type
	+ Redis backend now throws different kind of exceptions
2.1.12
	+ Revert no longer necessary parents workaround
	+ Hide action on viewCustomizer works now on DataTables
2.1.11
	+ Fixed bug which setted bad directory to models in tab view
	+ Union type: Use selected subtype on trailingText property if the
	  major type does not have the property
	+ Raise MaxClients to 2 to prevent apache slowness
2.1.10
	+ Security [ZSN-2-1]: Avoid XSS in process list widget
2.1.9
	+ Do not try to initialize redis client before EBox::init()
	+ Safer way to delete rows, deleting its id reference first
	+ Delete no longer needed workaround for gconf with "removed" attribute
	+ Fixed regression in port range setter
2.1.8
	+ Fixed regression in menu search
	+ Fixed missing messages of multi state actions
	+ Help toggler is shown if needed when dynamic content is received
	+ Fixed issue when disabling several actions at once in a data table view
	+ All the custom actions are disabled when one is clicked
	+ Submit wizard pages asynchronously and show loading indicator
	+ Added carousel.js for slide effects
2.1.7
	+ Fixed issues with wrong html attributes quotation
	+ Bugfix: volatile types can now calculate their value using other
	  the value from other elements in the row no matter their position
2.1.6
	+ Attach software.log to bug report if there are broken packages
	+ Added keyGenerator option to report queries
	+ Tuned apache conf to provide a better user experience
	+ Actions click handlers can contain custom javascript
	+ Restore configuration with force dependencies option continues
	  when modules referenced in the backup are not present
	+ Added new MultiStateAction type
2.1.5
	+ Avoid problems getting parent if the manager is uninitialized
	+ Rename some icon files with wrong extension
	+ Remove wrong optional attribute for read-only fields in Events
	+ Renamed all /EBox/ CGI URLs to /SysInfo/ for menu folder coherency
	+ Added support for custom actions in DataTables
	+ Replaced Halt/Reboot CGI with a model
	+ Message classes can be set from models
	+ Fixed error in Jabber dispatcher
	+ Show module name properly in log when restart from the dashboard fails
	+ Avoid warning when looking for inexistent PID in pidFileRunning
2.1.4
	+ Changed Component's parent/child relationships implementation
	+ Fixed WikiFormat on automatic bug report tickets
	+ Do not show available community version in Dashboard with QA
 	  updates
2.1.3
	+ Fall back to readonly data in config backup if there are unsaved changes
	+ Allow to automatically send a report in the unexpected error page
	+ Logs and Events are now submenus of the new Maintenance menu
	+ Configuration Report option is now present on the Import/Export section
	+ Require save changes operation after changing the language
	+ Added support for URL aliases via schemas/urls/*.urls files
	+ Allow to sort submenu items via 'order' attribute
	+ Automatically save changes after syncRows is called and mark the module
	  mark the module as unchanged unless it was previously changed
	+ Removed unnecessary ConfigureEvents composite
	+ Removed unnecessary code from syncRows in logs and events
	+ Restore configuration is safer when restoring /etc/zentyal files
	+ Fixed unescaped characters when showing an exception
	+ Fixed nested error page on AJAX requests
	+ Adapted dumpBackupExtraData to new expected return value
	+ Report remoteservices, when required, a change in administration
	  port
	+ Added continueOnModuleFail mode to configuration restore
	+ Fixed Firefox 4 issue when downloading backups
	+ Show scroll when needed in stacktraces (error page)
	+ More informative error messages when trying to restart locked modules
	  from the dashboard
	+ Creation of plpgsql language moved from EBox::Logs::initialSetup
	  to create-db script
	+ Redis backend now throws different kind of exceptions
	+ Avoid unnecesary warnings about PIDs
	+ Update Jabber dispatcher to use Net::XMPP with some refactoring
	+ Save changes messages are correctly shown with international charsets
	+ Support for bitmap option in RAID report
	+ Retry multiInsert line by line if there are encoding errors
	+ Adapted to new location of partitionsFileSystems in EBox::FileSystem
	+ Event messages are cleaned of null characters and truncated
	  before inserting in the database when is necessary
	+ Improve message for "Free storage space" event and send an info
	  message when a given partition is not full anymore
	+ Event messages now can contain newline characters
	+ Objects of select type are compared also by context
	+ Remove cache from optionsFromForeignModel since it produces
	  problems and it is useless
	+ Set title with server name if the server is subscribed
	+ Fix title HTML tag in views for Models and Composites
	+ Added lastEventsReport to be queried by remoteservices module
	+ Added EBox::Types::HTML type
	+ Added missing manage-logs script to the package
	+ Fixed problems with show/hide help switch and dynamic content
	+ Menus with subitems are now kept unfolded until a section on a
	  different menu is accessed
	+ Sliced restore mode fails correctly when schema file is missing,
	  added option to force restore without schema file
	+ Purge conf now purges the state keys as well
	+ Added EBox::Types::IPRange
2.1.2
	+ Now a menu folder can be closed clicking on it while is open
	+ Bugfix: cron scripts are renamed and no longer ignored by run-parts
	+ Added new EBox::Util::Nmap class implementing a nmap wrapper
2.1.1
	+ Fixed incoherency problems with 'on' and '1' in boolean indexes
	+ Move cron scripts from debian packaging to src/scripts/cron
	+ Trigger restart of logs and events when upgrading zentyal-core
	  without any other modules
	+ Don't restart apache twice when upgrading together with more modules
	+ Fixed params validation issues in addRow
2.1
	+ Replace YAML::Tiny with libyaml written in C through YAML::XS wrapper
	+ Minor bugfix: filter invalid '_' param added by Webkit-based browser
	  on EBox::CGI::Base::params() instead of _validateParams(), avoids
	  warning in zentyal.log when enabling modules
	+ All CGI urls renamed from /ebox to /zentyal
	+ New first() and deleteFirst() methods in EBox::Global to check
	  existence and delete the /var/lib/zentyal/.first file
	+ PO files are now included in the language-pack-zentyal-* packages
	+ Migrations are now always located under /usr/share/$package/migration
	  this change only affects to the events and logs migrations
	+ Delete no longer used domain and translationDomain methods/attributes
	+ Unified src/libexec and tools in the new src/scripts directory
	+ Remove the ebox- prefix on all the names of the /usr/share scripts
	+ New EBox::Util::SQL package with helpers to create and drop tables
	  from initial-setup and purge-module for each module
	+ Always drop tables when purging a package
	+ Delete 'ebox' user when purging zentyal-core
	+ Moved all SQL schemas from tools/sqllogs to schemas/sql
	+ SQL time-period tables are now located under schemas/sql/period
	+ Old ebox-clean-gconf renamed to /usr/share/zentyal/clean-conf and
	  ebox-unconfigure-module is now /usr/share/zentyal/unconfigure-module
	+ Added default implementation for enableActions, executing
	  /usr/share/zentyal-$modulename/enable-module if exists
	+ Optimization: Do not check if a row is unique if any field is unique
	+ Never call syncRows on read-only instances
	+ Big performance improvements using hashes and sets in redis
	  database to avoid calls to the keys command
	+ Delete useless calls to exists in EBox::Config::Redis
	+ New regen-redis-db tool to recreate the directory structure
	+ Renamed /etc/cron.hourly/90manageEBoxLogs to 90zentyal-manage-logs
	  and moved the actual code to /usr/share/zentyal/manage-logs
	+ Move /usr/share/ebox/zentyal-redisvi to /usr/share/zentyal/redisvi
	+ New /usr/share/zentyal/initial-setup script for modules postinst
	+ New /usr/share/zentyal/purge-module script for modules postrm
	+ Removed obsolete logs and events migrations
	+ Create plpgsql is now done on EBox::Logs::initialSetup
	+ Replace old ebox-migrate script with EBox::Module::Base::migrate
	+ Rotate duplicity-debug.log log if exists
	+ Bug fix: Port selected during installation is correctly saved
	+ Zentyal web UI is restarted if their dependencies are upgraded
	+ Bug fix: Logs don't include unrelated information now
	+ Add total in disk_usage report
	+ Bugfix: Events report by source now works again
	+ Do not include info messages in the events report
	+ Services event is triggered only after five failed checkings
	+ Do not add redundant includedir lines to /etc/sudoers
	+ Fixed encoding for strings read from redis server
	+ Support for redis-server 2.0 configuration
	+ Move core templates to /usr/share/zentyal/stubs/core
	+ Old /etc/ebox directory replaced with the new /etc/zentyal with
	  renamed core.conf, logs.conf and events.conf files
	+ Fixed broken link to alerts list
2.0.15
	+ Do not check the existence of cloud-prof package during the
	  restore since it is possible not to be installed while disaster
	  recovery process is done
	+ Renamed /etc/init.d/ebox to /etc/init.d/zentyal
	+ Use new zentyal-* package names
	+ Don't check .yaml existence for core modules
2.0.14
	+ Added compMessage in some events to distinguish among events if
	  required
	+ Make source in events non i18n
	+ After restore, set all the restored modules as changed
	+ Added module pre-checks for configuration backup
2.0.13
	+ Fixed dashboard graphs refresh
	+ Fixed module existence check when dpkg is running
	+ Fix typo in sudoers creation to make remote support work again
2.0.12
	+ Include status of packages in the downloadable bug report
	+ Bugfix: Avoid possible problems deleting redis.first file if not exist
2.0.11
	+ New methods entry_exists and st_entry_exists in config backend
2.0.10
	+ Now redis backend returns undef on get for undefined values
	+ Allow custom mason templates under /etc/ebox/stubs
	+ Better checks before restoring a configuration backup with
	  a set of modules different than the installed one
	+ Wait for 10 seconds to the child process when destroying the
	  progress indicator to avoid zombie processes
	+ Caught SIGPIPE when trying to contact Redis server and the
	  socket was already closed
	+ Do not stop redis server when restarting apache but only when
	  the service is asked to stop
	+ Improvements in import/export configuration (know before as
	  configuration backup)
	+ Improvements in ProgressIndicator
	+ Better behaviour of read-only rows with up/down arrows
	+ Added support for printableActionName in DataTable's
	+ Added information about automatic configuration backup
	+ Removed warning on non existent file digest
	+ Safer way to check if core modules exist during installation
2.0.9
	+ Treat wrong installed packages as not-existent modules
	+ Added a warning in dashboard informing about broken packages
	+ File sharing and mailfilter log event watchers works again since
	  it is managed several log tables per module
2.0.8
	+ Replaced zentyal-conf script with the more powerful zentyal-redisvi
	+ Set always the same default order for dashboard widgets
	+ Added help message to the configure widgets dialog
	+ Check for undefined values in logs consolidation
	+ Now dashboard notifies fails when restarting a service
	+ Fixed bug with some special characters in dashboard
	+ Fixed bug with some special characters in disk usage graph
2.0.7
	+ Pre-installation includes sudoers.d into sudoers file if it's not yet
	  installed
	+ Install apache-prefork instead of worker by default
	+ Rename service certificate to Zentyal Administration Web Server
2.0.6
	+ Use mod dependencies as default restore dependencies
	+ Fixed dependencies in events module
	+ Increased recursive dependency threshold to avoid
	  backup restoration problems
2.0.5
	+ Removed deprecated "Full backup" option from configuration backup
	+ Bugfix: SCP method works again after addition of SlicedBackup
	+ Added option in 90eboxpglogger.conf to disable logs consolidation
2.0.4
	+ Removed useless gconf backup during upgrade
	+ Fixed postinstall script problems during upgrade
2.0.3
	+ Added support for the sliced backup of the DB
	+ Hostname change is now visible in the form before saving changes
	+ Fixed config backend problems with _fileList call
	+ Added new bootDepends method to customize daemons boot order
	+ Added permanent message property to Composite
	+ Bugfix: Minor aesthetic fix in horizontal menu
	+ Bugfix: Disk usage is now reported in expected bytes
	+ Bugfix: Event dispatcher is not disabled when it is impossible
	  for it to dispatch the message
2.0.2
	+ Better message for the service status event
	+ Fixed modules configuration purge script
	+ Block enable module button after first click
	+ Avoid division by zero in progress indicator when total ticks is
	  zero
	+ Removed warning during postinst
	+ Added new subscription messages in logs, events and backup
2.0.1
	+ Bugfix: Login from Zentyal Cloud is passwordless again
	+ Some defensive code for the synchronization in Events models
	+ Bugfix: add EBox::Config::Redis::get to fetch scalar or list
	  values. Make GConfModule use it to avoid issues with directories
	  that have both sort of values.
1.5.14
	+ Fixed redis bug with dir keys prefix
	+ Improved login page style
	+ New login method using PAM instead of password file
	+ Allow to change admin passwords under System->General
	+ Avoid auto submit wizard forms
	+ Wizard skip buttons always available
	+ Rebranded post-installation questions
	+ Added zentyal-conf script to get/set redis config keys
1.5.13
	+ Added transition effect on first install slides
	+ Zentyal rebrand
	+ Added web page favicon
	+ Fixed already seen wizards apparition
	+ Fixed ro module creation with redis backend
	+ Use mason for links widgets
	+ Use new domain to official strings for subscriptions
1.5.12
	+ Added option to change hostname under System->General
	+ Show option "return to dashboard" when save changes fails.
1.5.11
	+ Added more tries on redis reconnection
	+ Fixed user corner access problems with redis server
	+ writeFile* methods reorganized
	+ Added cron as dependency as cron.hourly was never executed with anacron
	+ Improvements in consolidation of data for reports
1.5.10
	+ Fixed gconf to redis conversion for boolean values
1.5.9
	+ Improved migrations speed using the same perl interpreter
	+ Redis as configuration backend (instead of gconf)
	+ Improved error messages in ebox-software
	+ Set event source to 256 chars in database to adjust longer event
	  sources
	+ Progress bar AJAX updates are sent using JSON
	+ Fixed progress bar width problems
	+ Fixed top menu on wizards
	+ Improved error message when disconnecting a not connected database
	+ Abort installation if 'ebox' user already exists
	+ Bugfix: IP address is now properly registered if login fails
1.5.8
	+ Added template tableorderer.css.mas
	+ Added buttonless top menu option
	+ Bugfix: Save all modules on first installation
	+ Bugfix: General ebox database is now created if needed when
	  re/starting services
	+ Bugfix: Data to report are now uniform in number of elements per
	  value. This prevents errors when a value is present in a month and
	  not in another
	+ Bugfix: Don't show already visited wizard pages again
1.5.7
	+ Bugfix: Avoid error when RAID is not present
	+ Bugfix: Add ebox-consolidate-reportinfo call in daily cron script
	+ Bugfix: Called multiInsert and unbufferedInsert when necessary
	  after the loggerd reimplementation
	+ Bugfix: EBox::ThirdParty::Apache2::AuthCookie and
	  EBox::ThirdParty::Apache2::AuthCookie::Util package defined just
	  once
	+ Added util SystemKernel
	+ Improved progress indicator
	+ Changes in sudo generation to allow sudo for remote support user
	+ Initial setup wizards support
1.5.6
	+ Reimplementation of loggerd using inotify instead of File::Tail
1.5.5
	+ Asynchronous load of dashboard widgets for a smoother interface
1.5.4
	+ Changed dbus-check script to accept config file as a parameter
1.5.3
	+ Function _isDaemonRunning works now with snort in lucid
	+ Javascript refreshing instead of meta tag in log pages
	+ Updated links in dashboard widget
	+ Add package versions to downloadable ebox.log
	+ Fixed postgresql data dir path for disk usage with pg 8.4
	+ GUI improvements in search box
1.5.2
	+ Security [ESN-1-1]: Validate referer to avoid CSRF attacks
	+ Added reporting structure to events module
	+ Added new CGI to download the last lines of ebox.log
1.5.1
	+ Bugfix: Catch exception when upstart daemon does not exist and
	  return a stopped status
	+ Added method in logs module to dump database in behalf of
	ebackup module
	+ Bugfix: Do not check in row uniqueness for optional fields that
	are not passed as parameters
	+ Improve the output of ebox module status, to be consistent with the one
	  shown in the interface
	+ Add options to the report generation to allow queries to be more
	  flexible
	+ Events: Add possibility to enable watchers by default
	+ Bugfix: Adding a new field to a model now uses default
	  value instead of an empty value
	+ Added script and web interface for configuration report, added
	  more log files to the configuration report
1.5
	+ Use built-in authentication
	+ Use new upstart directory "init" instead of "event.d"
	+ Use new libjson-perl API
	+ Increase PerlInterpMaxRequests to 200
	+ Increase MaxRequestsPerChild (mpm-worker) to 200
	+ Fix issue with enconding in Ajax error responses
	+ Loggerd: if we don't have any file to watch we just sleep otherwise the process
	  will finish and upstart will try to start it over again and again.
	+ Make /etc/init.d/ebox depend on $network virtual facility
	+ Show uptime and users on General Information widget.
1.4.2
	+ Start services in the appropriate order (by dependencies) to fix a problem
	  when running /etc/init.d/ebox start in slaves (mail and other modules
	  were started before usersandgroups and thus failed)
1.4.1
	+ Remove network workarounds from /etc/init.d/ebox as we don't bring
	  interfaces down anymore
1.4
	+ Bug fix: i18n. setDomain in composites and models.
1.3.19
	+ Make the module dashboard widget update as the rest of the widgets
	+ Fix problem regarding translation of module names: fixes untranslated
	  module names in the dashboard, module status and everywhere else where
	  a module name is written
1.3.18
	+ Add version comparing function and use it instead of 'gt' in the
	  general widget
1.3.17
	+ Minor bug fix: check if value is defined in EBox::Type::Union
1.3.16
	+ Move enable field to first row in ConfigureDispatcherDataTable
	+ Add a warning to let users know that a module with unsaved changes
	  is disabled
	+ Remove events migration directory:
		- 0001_add_conf_configureeventtable.pl
		- 0002_add_conf_diskfree_watcher.pl
	+ Bug fix: We don't use names to stringify date to avoid issues
	  with DB insertions and localisation in event logging
	+ Bug fix: do not warn about disabled services which return false from
	  showModuleStatus()
	+ Add blank line under "Module Status"
	+ Installed and latest available versions of the core are now displayed
	  in the General Information widget
1.3.15
	+ Bug fix: Call EBox::Global::sortModulesByDependencies when
	  saving all modules and remove infinite loop in that method.
	  EBox::Global::modifiedModules now requires an argument to sort
	  its result dependending on enableDepends or depends attribute.
	+ Bug fix: keep menu folders open during page reloads
	+ Bug fix: enable the log events dispatcher by default now works
	+ Bug fix: fixed _lock function in EBox::Module::Base
	+ Bug fix: composites honor menuFolder()
	+ Add support for in-place edition for boolean types. (Closes
	  #1664)
	+ Add method to add new database table columnts to EBox::Migration::Helpers
	+ Bug fix: enable "Save Changes" button after an in-place edition
1.3.14
	+ Bug fix: fix critical bug in migration helper that caused some log
	  log tables to disappear
	+ Create events table
	+ Bug fix: log watcher works again
	+ Bug fix: delete cache if log index is not found as it could be
	  disabled
1.3.13
	+ Bug fix: critical error in EventDaemon that prevented properly start
	+ Cron script for manage logs does not run if another is already
	  running, hope that this will avoid problems with large logs
	+ Increased maximum size of message field in events
	+ Added script to purge logs
	+ Bug fix: multi-domain logs can be enabled again
1.3.12
	+ Added type for EBox::Dashboard::Value to stand out warning
	  messages in dashboard
	+ Added EBox::MigrationHelpers to include migration helpers, for now,
	  include a db table renaming one
	+ Bug fix: Fix mismatch in event table field names
	+ Bug fix: Add migration to create language plpgsql in database
	+ Bug fix: Add missing script for report log consolidation
	+ Bug fix: Don't show modules in logs if they are not configured. This
	  prevents some crashes when modules need information only available when
	  configured, such as mail which holds the vdomains in LDAP
	+ Added method EBox::Global::lastModificationTime to know when
	  eBox configuration was modified for last time
	+ Add support for breadcrumbs on the UI
	+ Bug fix: in Loggerd files are only parsed one time regardless of
	  how many LogHelper reference them
	+ Added precondition for Loggerd: it does not run if there isnt
	anything to watch
1.3.11
	+ Support customFilter in models for big tables
	+ Added EBox::Events::sendEvent method to send events using Perl
	  code (used by ebackup module)
	+ Bug fix: EBox::Type::Service::cmp now works when only the
	  protocols are different
	+ Check $self is defined in PgDBEngine::DESTROY
	+ Do not watch files in ebox-loggerd related to disabled modules and
	  other improvements in the daemon
	+ Silent some exceptions that are used for flow control
	+ Improve the message from Service Event Watcher
1.3.10
	+ Show warning when accesing the UI with unsupported browsers
	+ Add disableApparmorProfile to EBox::Module::Service
	+ Bug fix: add missing use
	+ Bug fix: Make EventDaemon more robust against malformed sent
	  events by only accepting EBox::Event objects
1.3.8
	+ Bug fix: fixed order in EBox::Global::modified modules. Now
	  Global and Backup use the same method to order the module list
	  by dependencies
1.3.7
	+ Bug fix: generate public.css and login.css in dynamic-www directory
	  which is /var/lib/zentyal/dynamicwww/css/ and not in /usr/share/ebox/www/css
	  as these files are generate every time eBox's apache is
	  restarted
	+ Bug fix: modules are restored now in the correct dependency
	  order
	+ ebox-make-backup accepts --destinaton flag to set backup's file name
	+ Add support for permanent messages to EBox::View::Customizer
1.3.6
	+ Bug fix: override _ids in EBox::Events::Watcher::Log to not return ids
	which do not exist
	+ Bug fix: fixed InverseMatchSelect type which is used by Firewall module
	+ New widget for the dashboard showing useful support information
	+ Bugfix: wrong permissions on CSS files caused problem with usercorner
	+ CSS are now templates for easier rebranding
	+ Added default.theme with eBox colors
1.3.5
	+ Bugfix: Allow unsafe characters in password type
	+ Add FollowSymLinks in eBox apache configuration. This is useful
	  if we use js libraries provided by packages
1.3.4
	+ Updated company name in the footer
	+ Bugfix: humanEventMessage works with multiple tableInfos now
	+ Add ebox-dbus-check to test if we can actually connect to dbus
1.3.4
	+ bugfix: empty cache before calling updatedRowNotify
	+ enable Log dispatcher by default and not allow users to disable
	it
	+ consolidation process continues in disabled but configured modules
	+ bugfix: Save Changes button doesn't turn red when accessing events for
	first time
1.3.2
	+ bugfix: workaround issue with dhcp configured interfaces at boot time
1.3.1
	+ bugfix: wrong regex in service status check
1.3.0
	+ bugfix: make full backup work again
1.1.30
	+ Change footer to new company holder
	+  RAID does not generate 'change in completion events, some text
	problems fixed with RAID events
	+ Report graphics had a datapoints limit dependent on the active
	time unit
	+ Apache certificate can be replaced by CA module
	+ Fixed regression in detailed report: total row now aggregates
	properly
	+ More characters allowed when changing password from web GUI
	+ Fixed regression with already used values in select types
	+ Do not a button to restart eBox's apache
	+ Fixed auth problem when dumping and restoring postgre database
1.1.20
	+ Added custom view support
	+ Bugfix: report models now can use the limit parameter in
	  reportRows() method
	+ use a regexp to fetch the PID in a pidfile, some files such as
	postfix's add tabs and spaces before the actual number
	+ Changed "pidfile" to "pidfiles" in _daemons() to allow checking more than
one (now it is a array ref instead of scalar)
	+ Modified Service.pm to support another output format for /etc/init.d daemon
status that returns [OK] instead of "running".
	+ unuformized case in menu entries and some more visual fixes
1.1.10
	+ Fix issue when there's a file managed by one module that has been modified
	  when saving changes
	+ Bugfix: events models are working again even if an event aware
	module is uninstalled and it is in a backup to restore
	+ Select.pm returns first value in options as default
       + Added 'parentModule' to model class to avoid recursive problems
	+ Added Float type
	+ Apache module allows to add configuration includes from other modules
	+ Display remote services button if subscribed
	+ Event daemon may received events through a named pipe
	+ Bugfix. SysInfo revokes its config correctly
	+ Added storer property to types in order to store the data in
	somewhere different from GConf
	+ Added protected property 'volatile' to the models to indicate
	that they store nothing in GConf but in somewhere different
	+ System Menu item element 'RAID' is always visible even when RAID
	is not installed
	+ Files in deleted rows are deleted when the changes are saved
	+ Fixed some bug whens backing and restore files
	+ Components can be subModels of the HasMany type
	+ Added EBox::Types::Text::WriteOnce type
	+ Do not use rows(), use row to force iteration over the rows and increase
	performance and reduce memory use.
	+ Do not suggest_sync after read operations in gconf
	+ Increase MaxRequestsPerChild to 200 in eBox's apache
	+ Make apache spawn only one child process
	+ Log module is backed up and restored normally because the old
	problem is not longer here
	+ Backup is more gentle with no backup files in backup directory,
	now it does not delete them
	+ HasMany  can retrieve again the model and row after the weak
	refence is garbage-collected. (Added to solve a bug in the doenload
	bundle dialog)
	+ EBox::Types::DomainName no longer accepts IP addresses as domain
	names
	+ Bugfix: modules that fail at configuration stage no longer appear as enabled
	+ Add parameter to EBox::Types::Select to disable options cache

0.12.103
	+ Bugfix: fix SQL statement to fetch last rows to consolidate
0.12.102
	+ Bugfix: consolidate logs using the last date and not starting from scratch
0.12.101
	+ Bugfix: DomainName type make comparisons case insensitive
	according to RFC 1035
0.12.100
	+ Bugfix: Never skip user's modifications if it set to true
	override user's changes
	+ EBox::Module::writeConfFile and EBox::Service scape file's path
	+ Bugfix. Configure logrotate to actually rotate ebox logs
	+ Fixed bug in ForcePurge logs model
	+ Fixed bug in DataTable: ModelManaged was called with tableName
	instead of context Name
	+ Fixing an `img` tag closed now properly and adding alternative
	text to match W3C validation in head title
	+ Backup pages now includes the size of the archive
	+ Fixed bug in ForcePurge logs model
	+ Now the modules can have more than one tableInfo for logging information
	+ Improve model debugging
	+ Improve restart debugging
	+ Backups and bug reports can be made from the command line
	+ Bugfix: `isEqualTo` is working now for `Boolean` types
	+ Bugfix: check if we must disable file modification checks in
	Manager::skipModification

0.12.99
	+ Add support for reporting
	+ Refresh logs automatically
	+ Reverse log order
	+ Remove temp file after it is downloaded with FromTempDir controller
0.12.3
	+ Bug fix: use the new API in purge method. Now purging logs is working
	again.
0.12.2
	+ Increase random string length used to generate the cookie to
	2048 bits
	+ Logs are show in inverse chronological order
0.12.1
	+ Bug fix: use unsafeParam for progress indicator or some i18 strings
	will fail when saving changes
0.12
	+ Bugfix: Don't assume timecol is 'timestamp' but defined by
	module developer. This allows to purge some logs tables again
	+ Add page titles to models
	+ Set default values when not given in `add` method in models
	+ Add method to manage page size in model
	+ Add hidden field to help with Ajax request and automated testing with
	  ANSTE
	+ Bugfix: cast sql types to filter fields in logs
	+ Bugfix: Restricted resources are back again to make RSS
	access policy work again
	+ Workaround bogus mason warnings
	+ Make postinst script less verbose
	+ Disable keepalive in eBox apache
	+ Do not run a startup script in eBox apache
	+ Set default purge time for logs stored in eBox db to 1 week
	+ Disable LogAdmin actions in `ebox-global-action` until LogAdmin
	feature is completely done
0.11.103
	+ Modify EBox::Types::HasMany to create directory based on its row
	+ Add _setRelationship method to set up relationships between models
	  and submodels
	+ Use the new EBox::Model::Row api
	+ Add help method to EBox::Types::Abstract
	+ Decrease size for percentage value in disk free watcher
	+ Increase channel link field size in RSS dispatcher
0.11.102
	+ Bugfix: cmp in EBox::Types::HostIP now sorts correctly
	+ updatedRowNotify in EBox::Model::DataTable receives old row as
	well as the recently updated row
	+ Added `override_user_modification` configuration parameter to
	avoid user modification checkings and override them without asking
	+ Added EBox::Model::Row to ease the management of data returned
	by models
	+ Added support to pre-save and post-save executable files. They
	must be placed at /etc/ebox/pre-save or /etc/ebox/post-save
	+ Added `findRow` method to ease find and set
0.11.101
	+ Bugfix: Fix memory leak in models while cloning types. Now
	cloning is controlled by clone method in types
	+ Bugfix: Union type now checks for its uniqueness
	+ DESTROY is not an autoloaded method anymore
	+ HasOne fields now may set printable value from the foreign field
	to set its value
	+ findId now searches as well using printableValue
	+ Bugfix. Minor bug found when key is an IP address in autoloaded
	methods
	+ Ordered tables may insert values at the beginning or the end of
	the table by "insertPosition" attribute
	+ Change notConfigured template to fix English and add link to the
	  module status section
	+ Add loading gif to module status actions
	+ Remove debug from ServiceInterface.pm
	+ Add support for custom separators to be used as index separators on
	  exposedMethods
	+ Bugfix. Stop eBox correctly when it's removed
	+ Improve apache-restart to make it more reliable.
0.11.100
	+ Bugfix. Fix issue with event filters and empty hashes
	+ Bugfix. Cache stuff in log and soap watcher to avoid memory leaks
	+ Bugfix. Fix bug that prevented the user from being warned when a row to
	  be deleted is being used by other model
	+ Bugfix. Add missing use of EBox::Global in State event watcher
	+ Added progress screen, now pogress screen keeps track of the changed
	  state of the modules and change the top page element properly
	+ Do not exec() to restart apache outside mod_perl
	+ Improve apache restart script
	+ Improve progress screen
0.11.99
	+ DataTable contains the property 'enableProperty' to set a column
	called 'enabled' to enable/disable rows from the user point of
	view. The 'enabled' column is put the first
	+ Added state to the RAID report instead of simpler active boolean
        + Fix bug when installing new event components and event GConf
	subtree has not changed
	+ Add RSS dispatcher to show eBox events under a RSS feed
	+ Rotate log files when they reach 10MB for 7 rotations
	+ Configurable minimum free space left for being notified by means
	of percentage
	+ Add File type including uploading and downloading
	+ Event daemon now checks if it is possible to send an event
	before actually sending it
	+ Added Action forms to perform an action without modifying
	persistent data
	+ Log queries are faster if there is no results
	+ Show no data stored when there are no logs for a domain
	+ Log watcher is added in order to notify when an event has
	happened. You can configure which log watcher you may enable and
	what you want to be notify by a determined filter and/or event.
	+ RAID watcher is added to check the RAID events that may happen
	when the RAID subsystem is configured in the eBox machine
	+ Change colour dataset in pie chart used for disk usage reporting
	+ Progress indicator now contains a returned value and error
	message as well
	+ Lock session file for HTTP session to avoid bugs
	related to multiple requests (AJAX) in a short time
	+ Upgrade runit dependency until 1.8.0 to avoid runit related
	issues
0.11
	+ Use apache2
	+ Add ebox-unblock-exec to unset signal mask before running  a executable
	+ Fix issue with multiple models and models with params.
	  This triggered a bug in DHCP when there was just one static
	  interface
	+ Fix _checkRowIsUnique and _checkFieldIsUnique
	+ Fix paging
	+ Trim long strings in log table, show tooltip with the whole string
	  and show links for URLs starting with "http://"
0.10.99
	+ Add disk usage information
	+ Show progress in backup process
	+ Add option to purge logs
	+ Create a link from /var/lib/zentyal/log to /var/log/ebox
	+ Fix bug with backup descriptions containing spaces
	+ Add removeAll method on data models
	+ Add HostIP, DomainName and Port types
	+ Add readonly forms to display static information
	+ Add Danish translation thanks to Allan Jacobsen
0.10
	+ New release
0.9.100
	+ Add checking for SOAP session opened
	+ Add EventDaemon
	+ Add Watcher and Dispatch framework to support an event
	  architecture on eBox
	+ Add volatile EBox::Types in order not to store their values
	  on GConf
	+ Add generic form
	+ Improvements on generic table
	+ Added Swedish translation

0.9.99
	+ Added Portuguese from Portugal translation
	+ Added Russian translation
	+ Bugfix: bad changed state in modules after restore

0.9.3
	+ New release

0.9.2
	+ Add browser warning when uploading files
	+ Enable/disable logging modules
0.9.1
	+ Fix backup issue with changed state
	+ Generic table supports custom ordering
0.9
	+ Added Polish translation
        + Bug in recognition of old CD-R writting devices fixed
	+ Added Aragonese translation
	+ Added Dutch translation
	+ Added German translation
	+ Added Portuguese translation

0.8.99
	+ Add data table model for generic Ajax tables
	+ Add types to be used by models
	+ Add MigrationBase and ebox-migrate to upgrade data models
	+ Some English fixes
0.8.1
	+ New release
0.8
	+ Fix backup issue related to bug reports
	+ Improved backup GUI
0.7.99
        + changed sudo stub to be more permissive
	+ added startup file to apache web server
	+ enhanced backup module
	+ added basic CD/DVD support to backup module
	+ added test stubs to simplify testing
	+ added test class in the spirit of Test::Class
	+ Html.pm now uses mason templates
0.7.1
	+ use Apache::Reload to reload modules when changed
	+ GUI consistency (#12)
	+ Fixed a bug for passwords longer than 16 chars
	+ ebox-sudoers-friendly added to not overwrite /etc/sudoers each time
0.7
	+ First public release
0.6
	+ Move to client
	+ Remove obsolete TODO list
	+ Remove firewall module from  base system
	+ Remove objects module from base system
	+ Remove network module from base system
	+ Add modInstances and modInstancesOfType
	+ Raname Base to ClientBase
	+ Remove calls to deprecated methods
	+ API documented using naturaldocs
	+ Update INSTALL
	+ Use a new method to get configkeys, now configkey reads every
	  [0.9
	+ Added Polish translation][0-9]+.conf file from the EBox::Config::etc() dir and
	  tries to get the value from the files in order.
	+ Display date in the correct languae in Summary
	+ Update debian scripts
	+ Several bugfixes
0.5.2
	+ Fix some packaging issues
0.5.1
	+ New menu system
	+ New firewall filtering rules
	+ 802.1q support

0.5
	+ New bug-free menus (actually Internet Explorer is the buggy piece
	  of... software that caused the reimplementation)
	+ Lots of small bugfixes
	+ Firewall: apply rules with no destination address to packets
	  routed through external interfaces only
	+ New debianize script
	+ Firewall: do not require port and protocol parameters as they
	  are now optional.
	+ Include SSL stuff in the dist tarball
	+ Let modules block changes in the network interfaces
	  configuration if they have references to the network config in
	  their config.
	+ Debian network configuration import script
	+ Fix the init.d script: it catches exceptions thrown by modules so that
	  it can try to start/stop all of them if an exception is thrown.
	+ Firewall: fix default policy bug in INPUT chains.
	+ Restore textdomain in exceptions
	+ New services section in the summary
	+ Added Error item to Summary. Catch exceptions from modules in
	  summary and generate error item
	+ Fix several errors with redirections and error handling in CGIs
	+ Several data validation functions were fixed, and a few others added
	+ Prevent the global module from keeping a reference to itself. And make
	  the read-only/read-write behavior of the factory consistent.
	+ Stop using ifconfig-wrapper and implement our own NetWrapper module
	  with wrappers for ifconfig and ip.
	+ Start/stop apache, network and firewall modules in first place.
	+ Ignore some network interface names such as irda, sit0, etc.
	+ The summary page uses read-only module instances.
	+ New DataInUse exception, old one renamed to DataExists.
	+ Network: do not overwrite resolv.conf if there are nameservers
	  given via dhcp.
	+ Do not set a default global policy for the ssh service.
	+ Check for forbiden characters when the parameter value is
	  requested by the CGI, this allows CGI's to handle the error,
	  and make some decissions before it happens.
	+ Create an "edit object" template and remove the object edition stuff
	  from the main objects page.
	+ Fix the apache restarting code.
	+ Network: Remove the route reordering feature, the kernel handles that
	  automatically.
	+ Fix tons of bugs in the network restarting code.
	+ Network: removed the 3rd nameserver configuration.
	+ Network: Get gateway info in the dhcp hook.
	+ Network: Removed default configuration from the gconf schema.
	+ New function for config-file generation
	+ New functions for pid file handling

0.4
	+ debian package
	+ added module to export/import configuration
	+ changes in firewall's API
	+ Added content filter based on dansguardian
	+ Added French translation
	+ Added Catalan translation
	+ Sudoers file is generated automatically based on module's needs
	+ Apache config file is generated by ebox  now
	+ Use SSL
	+ Added ebox.conf file
	+ Added module template generator

0.3
	+ Supports i18n
	+ API name consistency
	+ Use Mason for templates
	+ added tips to GUI
	+ added dhcp hooks
	+ administration port configuration
	+ Fixed bugs to IE compliant
	+ Revoke changes after logout
	+ Several bugfixes

0.2
	+ All modules are now based on gconf.
	+ Removed dependencies on xml-simple, xerces and xpath
	+ New MAC address field in Object members.
	+ Several bugfixes.

0.1
	+ Initial release<|MERGE_RESOLUTION|>--- conflicted
+++ resolved
@@ -1,9 +1,6 @@
 3.4
-<<<<<<< HEAD
 	+ Integration with HA module in save changes process
 	+ Added icon for new zentyal-ha module
-=======
->>>>>>> 7d9aca38
 	+ Migrate rs_verify_servers in remoteservices.conf to
 	  rest_verify_servers core.conf
 	+ Include basic support to free-format Template models to be
