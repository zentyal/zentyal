HEAD
<<<<<<< HEAD
	+ Added EBox::SyncFolders interface
=======
	+ Do not cache undef values in EBox::Config::Redis::get()
	+ Code fix on subscription retrieval for Updates event
	+ Update validate referer to new Remote Services module API
	+ In-place booleans now properly mark the module as changed
	+ Do not try to read slides if software module is not installed
	+ Fixed wrong call in Events::isEnabledDispatcher()
	+ Updated 'created by' footer
2.3.23
	+ Change the default domain name from 'zentyal.lan' to
	  'zentyal-domain.lan'
	+ Changes in first enable to avoid letting modules unsaved
	+ Type File now accepts spaces in the file name
	+ Added setTimezone method to MyDBEngine
	+ Enable consolidation after reviewing and pruning
	+ Code typo fix in Events::isEnabledWatcher
	+ Remove all report code from core
	+ Move SysInfo report related to remoteservices module
	+ Fixed regression which removed scroll bars from popups
	+ New carousel transition for the installation slides
	+ Added option to not show final notes in progress bar
	+ EBox::Model::Component::modelGetter does not die when trying to
	  get a model for an uninstalled module
	+ Added previous/next buttons to manually switch installation slides
	+ New installation slides format
	+ Added compatibility with MS Internet Explorer >= 8
2.3.22
	+ Changed first installation workflow and wizard infraestructure
	+ Improved firewall icons
	+ Set hover style for configure rules button in firewall
	+ Do not disable InnoDB in mysql if there are other databases
	+ Progress indicator no longer calls showAds if it is undefined
	+ Send cache headers on static files to improve browsing speed
	+ Added foreignNoSyncRows and foreignFilter options to EBox::Types::Select
	+ Improved settings icon
	+ Fixed modalboxes style
	+ Improve host domain validation. Single label domains are not allowed.
2.3.21
	+ Fixes on notifyActions
	+ Check for isDaemonRunning now compatible with asterisk status
	+ Fixed warning call in EBox::Types::HasMany
2.3.20
	+ New look & feel for the web interface
	+ Adjust slides transition timeout during installation
	+ Audit changes table in save changes popup has scroll and better style
	+ Model messages are printed below model title
	+ noDataMsg now allows to add elements if it makes sense
	+ Fixed ajax/form.mas to avoid phantom change button
	+ EBox::Model::Manager::_setupModelDepends uses full paths so the
	  dependecies can discriminate between models with the same name
	+ Default row addition in DataForm does not fires validateTypedRow
	+ Code typo fix in change administration port model
	+ Set only Remote as option to export/import configuration to a
	  remote site
	+ Return undef in HasMany type when a model is not longer
	  available due to being uninstalled
	+ Added onclick atribute to the link.mas template
	+ Fix exception raising when no event component is found
	+ table_ordered.js : more robust trClick event method
	+ Changed dashboard JS which sometimes halted widget updates
	+ Added popup dialogs for import/export configuration
	+ Changes in styles and sizes of the save/revoke dialog
	+ Removed redudant code in ConfigureWatchers::syncRows which made module
	  to have an incorrect modified state
	+ Dont show in bug report removed packages with configuration
	  held as broken packages
	+ DataTable::size() now calls to syncRows()
	+ EBox::Module::Config::set_list quivalent now has the same
	  behaviour than EBox::Module::Config::set
2.3.19
	+ Manually set up models for events to take into account the
	  dynamic models from the log watcher filtering models
	+ Fixed warnings when deleting a row which is referenced in other model
	+ Disable HTML form autocompletion in admin password change model
	+ Fixed incorrect non-editable warnings in change date and time model
	+ Fixed parsing value bug in EBox::Types::Date and EBox::Types::Time
	+ Reworked mdstat parsing, added failure_spare status
	+ Configuration backup implicitly preserves ownership of files
	+ Changes in styles and sizes of the save/revoke dialog
	+ New data form row is copied from default row, avoiding letting hidden
	  fields without its default value and causing missing fields errors
	+ Always fill abstract type with its default value, this avoids
	  errors with hidden fields with default value
	+ Different page to show errors when there are broken software packages
	+ InverseMatchSelect and InverseMatchUnion use 'not' instead of '!' to
	  denote inverse match. This string is configurable with a type argument
	+ Fixed types EBox::Type::InverseMatchSelect and InverseMatchUnion
	+ Fixed bug in DataTable::setTypedRow() which produced an incorrect 'id'
	  row element in DataTable::updateRowNotify()
	+ In tableBody.mas template: decomposed table topToolbar section in methods
	+ Fixed bug in discard changes dialog
	+ Confirmation dialogs now use styled modalboxes
	+ Do not reload page after save changes dialog if operation is successful
	+ Maintenance menu is now kept open when visiting the logs index page
2.3.18
	+ Manual clone of row in DataTable::setTypedRow to avoid segfault
	+ Avoid undef warnings in EBox::Model::DataTable::_find when the
	  element value is undef
>>>>>>> 2aa89dce
	+ Fixed kill of ebox processes during postrm
	+ Set MySQL root password in create-db script and added mysql script
	  to /usr/share/zentyal for easy access to the zentyal database
	+ Increased timeout redirecting to wizards on installation to 5 seconds
	  to avoid problems on some slow or loaded machines
	+ Save changes dialog do not appear if there are no changes
	+ Delete no longer needed duplicated code
	+ Do not go to save changes after a regular package installation
	  they are saved only in the first install
	+ Progress bar in installation refactored
2.3.17
	+ Do not use modal box for save changes during installation
	+ Hidden fields in DataTables are no longer considered compulsory
	+ Select type has now its own viewer that allows use of filter function
	+ User is now enabled together with the rest of modules on first install
2.3.16
	+ Fix 'oldRow' parameter in UpdatedRowNotify
	+ Use Clone::Fast instead of Clone
	+ Modal dialog for the save and discard changes operations
	+ Use a different lock file for the usercorner redis
	+ Improved look of tables when checkAll controls are present
	+ Better icons for clone action
	+ Added confirmation dialog feature to models; added confirmation
	  dialog to change hostname model
	+ Dynamic default values are now properly updated when adding a row
	+ Kill processes owned by the ebox user before trying to delete it
	+ Do not use sudo to call status command at EBox::Service::running
	+ Fixed regression setting default CSS class in notes
2.3.15
	+ Added missing call to updateRowNotify in DataForms
	+ Fixed silent error in EBox::Types::File templates for non-readable
	  by ebox files
	+ Use pkill instead of killall in postinst
	+ Use unset instead of delete_dir when removing rows
	+ Do not set order list for DataForms
	+ Only try to clean tmp dir on global system start
2.3.14
	+ Error message for failure in package cache creation
	+ Fixed regression when showing a data table in a modal view
	+ Do not do a redis transaction for network module init actions
	+ Fixed EBox::Module::Config::st_unset()
	+ Allowed error class in msg template
2.3.13
	+ Fixed problems in EventDaemon with JSON and blessed references
	+ More crashes avoided when watchers or dispatchers doesn't exist
	+ Proper RAID watcher reimplementation using the new state API
	+ EBox::Config::Redis singleton has now a instance() method instead of new()
	+ Deleted wrong use in ForcePurge model
2.3.12
	+ Fixed problem with watchers and dispatchers after a module deletion
	+ Fixed EBox::Model::DataTable::_checkFieldIsUnique, it failed when the
	  printableValue of the element was different to its value
	+ Fixed separation between Add table link and table body
	+ Adaptation of EventDaemon to model and field changes
	+ Disabled logs consolidation on purge until it is reworked, fixed
	  missing use in purge logs model
	+ Fixed Componet::parentRow, it not longer tries to get a row with
	  undefined id
	+ Fix typo in ConfigureLogs model
	+ Mark files for removing before deleting the row from backend in
	  removeRow
	+ The Includes directives are set just for the main virtual host
	+ Fixed EventDaemon crash
2.3.11
	+ Mark files for removing before deleting the row from backend in removeRow
	+ Dashboard widgets now always read the information from RO
	+ Enable actions are now executed before enableService()
	+ Fixed regression which prevented update of the administration service
	  port when it was changed in the interface
	+ New EBox::Model::Composite::componentNames() for dynamic composites
	+ Remove _exposedMethods() feature to reduce use of AUTOLOAD
	+ Removed any message set in the model in syncRows method
	+ Added global() method to modules and components to get a coherent
	  read-write or read-only instance depending on the context
	+ Removed Model::Report and Composite::Report namespaces to simplify model
	  management and specification
	+ New redis key naming, with $mod/conf/*, $mod/state and $mod/ro/* replacing
	  /ebox/modules/$mod/*, /ebox/state/$mod/* and /ebox-ro/modules/$mod/*
	+ Removed unnecessary parentComposite methods in EBox::Model::Component
	+ Only mark modules as changed when data has really changed
	+ EBox::Global::modChange() throws exception if instance is readonly
	+ New get_state() and set_state() methods, st_* methods are kept for
	  backwards compatibility, but they are deprecated
	+ Simplified events module internals with Watcher and Dispatcher providers
	+ Model Manager is now able to properly manage read-only instances
	+ Composites can now use parentModule() like Models
	+ Renamed old EBox::GConfModule to EBox::Module::Config
	+ Unified model and composite management in the new EBox::Model::Manager
	+ Model and composites are loaded on demand to reduce memory consumption
	+ Model and composite information is now stored in .yaml schemas
	+ ModelProvider and CompositeProvider are no longer necessary
	+ Simplified DataForm using more code from DataTable
	+ Adapted RAID and restrictedResources() to the new JSON objects in redis
	+ Remove unused override modifications code
	+ Added /usr/share/zentyal/redis-cli wrapper for low-level debugging
	+ Use simpler "key: value" format for dumps instead of YAML
	+ Row id prefixes are now better chosen to avoid confusion
	+ Use JSON instead of list and hash redis types (some operations,
	  specially on lists, are up to 50% faster and caching is much simpler)
	+ Store rows as hashes instead of separated keys
	+ Remove deprecated all_dirs and all_entries methods
	+ Remove obsolete EBox::Order package
	+ Remove no longer needed redis directory tree sets
	+ Fixed isEqualTo() method on EBox::Types::Time
	+ EBox::Types::Abstract now provides default implementations of fields(),
	  _storeInGConf() and _restoreFromHash() using the new _attrs() method
	+ Remove indexes on DataTables to reduce complexity, no longer needed
	+ Simplified ProgressIndicator implementation using shared memory
	+ New EBox::Util::SHMLock package
	+ Implemented transactions for redis operations
	+ Replace old MVC cache system with a new low-level redis one
	+ Delete no longer necessary regen-redis-db tool
	+ Added new checkAll property to DataTable description to allow
	  multiple check/uncheck of boolean columns
2.3.10
	+ Added Desktop::ServiceProvider to allow modules to implement
	  requests from Zentyal desktop
	+ Added VirtualHost to manage desktop requests to Zentyal server
	+ Fix EventDaemon in the transition to MySQL
	+ Send EventDaemon errors to new rotated log file /var/log/zentyal/events.err
	+ Send an event to Zentyal Cloud when the updates are up-to-date
	+ Send an info event when modules come back to running
	+ Include additional info for current event watchers
	+ Fixed RAID report for some cases of spare devices and bitmaps
	+ Fixed log purge, SQL call must be a statement not a query
	+ Fixed regex syntax in user log queries
	+ Added missing "use Filesys::Df" to SysInfo
	+ Disabled consolidation by default until is fixed or reimplemented
	+ Fixed regresion in full log page for events
	+ Added clone action to data tables
	+ Fixed regression in modal popup when showing element table
	+ Added new type EBox::Types::KrbRealm
	+ Fix broken packages when dist-upgrading from old versions: stop ebox
	  owned processes before changing home directory
	+ Log the start and finish of start/stop modules actions
	+ Added usesPort() method to apache module
2.3.9
	+ Enable SSLInsecureRenegotiation to avoid master -> slave SOAP handsake
	  problems
	+ Added validateRowRemoval method to EBox::Model::DataTable
	+ Use rm -rf instead of remove_tree to avoid chdir permission problems
	+ Avoid problems restarting apache when .pid file does not exist
	+ Do not use graceful on apache to allow proper change of listen port
	+ Simplified apache restart mechanism and avoid some problems
2.3.8
	+ Create tables using MyISAM engine by default
	+ Delete obsolete 'admin' table
2.3.7
	+ Fixed printableName for apache module and remove entry in status widget
	+ Merged tableBodyWithoutActions.mas into tableBody.mas
	+ Removed tableBodyWithoutEdit.mas because it is no longer used
	+ Better form validation message when there are no ids for
	  foreign rows in select control with add new popup
	+ Fixed branding of RSS channel items
	+ Fixed destination path when copying zentyal.cnf to /etc/mysql/conf.d
	+ Packaging fixes for precise
2.3.6
	+ Switch from CGIs to models in System -> General
	+ New value() and setValue() methods in DataForm::setValue() for cleaner
	  code avoiding use of AUTOLOAD
	+ Added new EBox::Types::Time, EBox::Types::Date and EBox::Types::TimeZone
	+ Added new attribute 'enabled' to the Action and MultiStateAction types
	  to allow disabling an action. Accepts a scalar or a CODE ref
	+ The 'defaultValue' parameter of the types now accept a CODE ref that
	  returns the default value.
2.3.5
	+ Added force parameter in validateTypedRow
	+ Fixed 'hidden' on types when using method references
	+ Removed some console problematic characters from Util::Random::generate
	+ Added methods to manage apache CA certificates
	+ Use IO::Socket::SSL for SOAPClient connections
	+ Removed apache rewrite from old slaves implementation
	+ Do not show RSS image if custom_prefix defined
2.3.4
	+ Avoid 'negative radius' error in DiskUsage chart
	+ Fixed call to partitionFileSystems in EBox::SysInfo::logReportInfo
	+ Log audit does not ignore fields which their values could be interpreted
	  as boolean false
	+ Avoid ebox.cgi failure when showing certain strings in the error template
	+ Do not calculate md5 digests if override_user_modification is enabled
	+ Clean /var/lib/zentyal/tmp on boot
	+ Stop apache gracefully and delete unused code in Apache.pm
	+ Cache contents of module.yaml files in Global
2.3.3
	+ The editable attribute of the types now accept a reference to a function
	  to dinamically enable or disable the field.
	+ In progress bar CGIs AJAX call checks the availability of the
	  next page before loading it
	+ Replaced community logo
	+ Adapted messages in the UI for new editions
	+ Changed cookie name to remove forbidden characters to avoid
	  incompatibilities with some applications
	+ Added methods to enable/disable restart triggers
2.3.2
	+ Fixed redis unix socket permissions problem with usercorner
	+ Get row ids without safe characters checking
	+ Added EBox::Util::Random as random string generator
	+ Set log level to debug when cannot compute md5 for a nonexistent file
	+ Filtering in tables is now case insensitive
	+ ProgressIndicator no longer leaves zombie processes in the system
	+ Implemented mysqldump for logs database
	+ Remove zentyal-events cron script which should not be longer necessary
	+ Bugfix: set executable permissions to cron scripts and example hooks
	+ Added a global method to retrieve installed server edition
	+ Log also duration and compMessage to events.log
2.3.1
	+ Updated Standards-Version to 3.9.2
	+ Fixed JS client side table sorting issue due to Prototype
	  library upgrade
	+ Disable InnoDB by default to reduce memory consumption of MySQL
	+ Now events are logged in a new file (events.log) in a more
	  human-readable format
	+ Added legend to DataTables with custom actions
	+ Changed JS to allow the restore of the action cell when a delete
	  action fails
	+ Set milestone to 3.0 when creating bug reports in the trac
	+ Avoid temporal modelInstance errors when adding or removing
	  modules with LogWatchers or LogDispatcher
	+ Unallow administration port change when the port is in use
2.3
	+ Do not launch a passwordless redis instance during first install
	+ New 'types' field in LogObserver and storers/acquirers to store special
	  types like IPs or MACs in an space-efficient way
	+ Use MySQL for the logs database instead of PostgreSQL
	+ Bugfix: logs database is now properly recreated after purge & install
	+ Avoid use of AUTOLOAD to execute redis commands, improves performance
	+ Use UNIX socket to connect to redis for better performance and
	  update default redis 2.2 settings
	+ Use "sudo" group instead of "admin" one for the UI access control
	+ Added EBox::Module::Base::version() to get package version
	+ Fixed problem in consalidation report when accumulating results
	  from queries having a "group by table.field"
	+ Added missing US and Etc zones in timezone selector
	+ Replaced autotools with zbuildtools
	+ Refuse to restore configuration backup from version lesser than
	  2.1 unless forced
	+ Do not retrieve format.js in every graph to improve performance
	+ The purge-module scripts are always managed as root user
	+ New grep-redis tool to search for patterns in redis keys or
	  values
	+ Use partitionFileSystems method from EBox::FileSystem
2.2.4
	+ New internal 'call' command in Zentyal shell to 'auto-use' the module
	+ Zentyal shell now can execute commandline arguments
	+ Bugfix: EBox::Types::IPAddr::isEqualTo allows to change netmask now
	+ Removed some undefined concatenation and compare warnings in error.log
	+ Ignore check operation in RAID event watcher
	+ Skip IP addresses ending in .0 in EBox::Types::IPRange::addresses()
	+ Do not store in redis trailing dots in Host and DomainName types
	+ Added internal command to instance models and other improvements in shell
	+ Now the whole /etc/zentyal directory is backed up and a copy of the
	  previous contents is stored at /var/backups before restoring
	+ Removing a module with a LogWatcher no longer breaks the LogWatcher
	  Configuration page anymore
	+ Fixed error in change-hostname script it does not longer match substrings
	+ Bugfix: Show breadcrumbs even from models which live in a
	  composite
	+ HTTPLink now returns empty string if no HTTPUrlView is defined
	  in DataTable class
	+ Added mising use sentence in EBox::Event::Watcher::Base
2.2.3
	+ Bugfix: Avoid url rewrite to ebox.cgi when requesting to /slave
	+ Fixed logrotate configuration
	+ More resilient way to handle with missing indexes in _find
	+ Added more informative text when mispelling methods whose prefix
	  is an AUTOLOAD action
	+ A more resilient solution to load events components in EventDaemon
	+ Added one and two years to the purge logs periods
	+ Fixed downloads from EBox::Type::File
2.2.2
	+ Revert cookie name change to avoid session loss in upgrades
	+ Do not try to change owner before user ebox is created
2.2.1
	+ Removed obsolete references to /zentyal URL
	+ Create configuration backup directories on install to avoid warnings
	  accessing the samba share when there are no backups
	+ Log result of save changes, either successful or with warnings
	+ Changed cookie name to remove forbidden characters to avoid
	  incompatibilities with some applications
	+ Removed duplicated and incorrect auding logging for password change
	+ Fixed some non-translatable strings
	+ Create automatic bug reports under 2.2.X milestone instead of 2.2
	+ Fixed bug changing background color on selected software packages
2.1.34
	+ Volatile types called password are now also masked in audit log
	+ Adjust padding for module descriptions in basic software view
	+ Removed beta icon
2.1.33
	+ Fixed modal add problems when using unique option on the type
	+ Fixed error management in the first screen of modal add
	+ Unify software selection and progress colors in CSS
	+ Set proper message type in Configure Events model
	+ Fixed error checking permanentMessage types in templates/msg.mas
2.1.32
	+ Added progress bar colors to theme definition
	+ Remove no longer correct UTF8 decode in ProgressIndicator
	+ Fixed UTF8 double-encoding on unexpected error CGI
	+ Reviewed some subscription strings
	+ Always fork before apache restart to avoid port change problems
	+ Stop modules in the correct order (inverse dependencies order)
	+ Better logging of failed modules on restore
2.1.31
	+ Do not start managed daemons on boot if the module is disabled
	+ Better message on redis error
	+ Watch for dependencies before automatic enable of modules on first install
2.1.30
	+ Removed obsolete /ebox URL from RSS link
	+ Changed methods related with extra backup data in modules logs
	  to play along with changes in ebackup module
	+ Set a user for remote access for audit reasons
	+ Detect session loss on AJAX requests
2.1.29
	+ Startup does not fail if SIGPIPE received
2.1.28
	+ Added code to mitigate false positives on module existence
	+ Avoid error in logs full summary due to incorrect syntax in template
	+ Allow unsafe chars in EBox::Types::File to avoid problems in some browsers
	+ Reviewed some subscription strings
	+ Warning about language-packs installed works again after Global changes
	+ Show n components update when only zentyal packages are left to
	  upgrade in the system widget
	+ Do not show debconf warning when installing packages
	+ EBox::Types::IPAddr (and IPNetwork) now works with defaultValue
	+ Allow to hide menu items, separators and dashboard widgets via conf keys
2.1.27
	+ Do not create tables during Disaster Recovery installation
	+ Added new EBox::Util::Debconf::value to get debconf values
	+ DataTable controller does no longer try to get a deleted row
	  for gather elements values for audit log
	+ Check if Updates watcher can be enabled if the subscription
	  level is yet unknown
2.1.26
	+ Detection of broken packages works again after proper deletion
	  of dpkg_running file
	+ Keep first install redis server running until trigger
	+ Unified module restart for package trigger and init.d
	+ Use restart-trigger script in postinst for faster daemons restarting
	+ System -> Halt/Reboot works again after regression in 2.1.25
	+ Added framework to show warning messages after save changes
	+ Change caption of remote services link to Zentyal Cloud
	+ Do not show Cloud link if hide_cloud_link config key is defined
	+ Added widget_ignore_updates key to hide updates in the dashboard
	+ Differentiate ads from notes
	+ Allow custom message type on permanentMessage
	+ Only allow custom themes signed by Zentyal
	+ Removed /zentyal prefix from URLs
	+ Caps lock detection on login page now works again
	+ Added HiddenIfNotAble property to event watchers to be hidden if
	  it is unabled to monitor the event
	+ Dashboard values can be now error and good as well
	+ Include a new software updates widget
	+ Include a new alert for basic subscriptions informing about
	  software updates
	+ Add update-notifier-common to dependencies
	+ EBox::DataTable::enabledRows returns rows in proper order
	+ Use custom ads when available
	+ Disable bug report when hide_bug_report defined on theme
2.1.25
	+ Do not show disabled module warnings in usercorner
	+ Mask passwords and unify boolean values in audit log
	+ Do not override type attribute for EBox::Types::Text subtypes
	+ Corrected installation finished message after first install
	+ Added new disableAutocomplete attribute on DataTables
	+ Optional values can be unset
	+ Minor improvements on nmap scan
2.1.24
	+ Do not try to generate config for unconfigured services
	+ Remove unnecessary redis call getting _serviceConfigured value
	+ Safer sizes for audit log fields
	+ Fix non-translatable "show help" string
	+ Allow links to first install wizard showing a desired page
	+ Fixed bug in disk usage when we have both values greater and
	  lower than 1024 MB
	+ Always return a number in EBox::AuditLogging::isEnabled to avoid
	  issues when returning the module status
	+ Added noDataMsg attribute on DataTable to show a message when
	  there are no rows
2.1.23
	+ Removed some warnings during consolidation process
	+ Depend on libterm-readline-gnu-perl for history support in shells
	+ Fixed error trying to change the admin port with NTP enabled
	+ Fixed breadcrumb destination for full log query page
	+ Use printableActionName in DataTable setter
2.1.22
	+ Fixed parentRow method in EBox::Types::Row
	+ Added new optionalLabel flag to EBox::Types::Abstract to avoid
	  show the label on non-optional values that need to be set as
	  optional when using show/hide viewCustomizers
	+ Added initHTMLStateOrder to View::Customizer to avoid incorrect
	  initial states
	+ Improved exceptions info in CGIs to help bug reporting
	+ Do not show customActions when editing row on DataTables
2.1.21
	+ Fixed bug printing traces at Global.pm
	+ Check new dump_exceptions confkey instead of the debug one in CGIs
	+ Explicit conversion to int those values stored in our database
	  for correct dumping in reporting
	+ Quote values in update overwrite while consolidating for reporting
2.1.20
	+ Fixed regression in edition in place of booleans
	+ Better default balance of the dashboard based on the size of the widgets
	+ Added defaultSelectedType argument to PortRange
2.1.19
	+ Disable KeepAlive as it seems to give performance problems with Firefox
	  and set MaxClients value back to 1 in apache.conf
	+ Throw exceptions when calling methods not aplicable to RO instances
	+ Fixed problems when mixing read/write and read-only instances
	+ Date/Time and Timezone moved from NTP to core under System -> General
	+ Do not instance hidden widgets to improve dashboard performance
	+ New command shell with Zentyal environment at /usr/share/zentyal/shell
	+ Show warning when a language-pack is not installed
	+ Removed unnecessary dump/load operations to .bak yaml files
	+ AuditLogging and Logs constructor now receive the 'ro' parameter
	+ Do not show Audit Logging in Module Status widget
2.1.18
	+ New unificated zentyal-core.logrotate for all the internal logs
	+ Added forceEnabled option for logHelpers
	+ Moved carousel.js to wizard template
	+ Add ordering option to wizard pages
	+ Fixed cmp and isEqualTo methods for EBox::Types::IPAddr
	+ Fixed wrong Mb unit labels in Disk Usage and use GB when > 1024 MB
	+ Now global-action script can be called without progress indicator
	+ Fixed EBox::Types::File JavaScript setter code
	+ Added support for "Add new..." modal boxes in foreign selectors
	+ Each module can have now its customized purge-module script
	  that will be executed after the package is removed
	+ Added Administration Audit Logging to log sessions, configuration
	  changes, and show pending actions in save changes confirmation
	+ User name is stored in session
	+ Remove deprecated extendedRestore from the old Full Backup
2.1.17
	+ Fixed RAID event crash
	+ Added warning on models and composites when the module is disabled
	+ Fixed login page style with some languages
	+ Login page template can now be reused accepting title as parameter
	+ EBox::Types::File does not write on redis when it fails to
	  move the fail to its final destination
	+ Added quote column option for periodic log consolidation and
	  report consolidation
	+ Added exclude module option to backup restore
2.1.16
	+ Do not show incompatible navigator warning on Google Chrome
	+ Fixed syncRows override detection on DataTable find
	+ clean-conf script now deletes also state data
	+ Avoid 'undefined' message in selectors
2.1.15
	+ Move Disk Usage and RAID to the new Maintenance menu
	+ Always call syncRows on find (avoid data inconsistencies)
	+ Filename when downloading a conf backup now contains hostname
	+ Fixed bug in RAID template
	+ Set proper menu order in System menu (fixes NTP position)
	+ Fixed regresion in page size selector on DataTables
	+ Fixed legend style in Import/Export Configuration
2.1.14
	+ Fixed regresion with double quotes in HTML templates
	+ Fixed problems with libredis-perl version dependency
	+ Adding new apparmor profile management
2.1.13
	+ Better control of errors when saving changes
	+ Elements of Union type can be hidden
	+ Model elements can be hidden only in the viewer or the setter
	+ HTML attributtes are double-quoted
	+ Models can have sections of items
	+ Password view modified to show the confirmation field
	+ New multiselect type
	+ Redis backend now throws different kind of exceptions
2.1.12
	+ Revert no longer necessary parents workaround
	+ Hide action on viewCustomizer works now on DataTables
2.1.11
	+ Fixed bug which setted bad directory to models in tab view
	+ Union type: Use selected subtype on trailingText property if the
	  major type does not have the property
	+ Raise MaxClients to 2 to prevent apache slowness
2.1.10
	+ Security [ZSN-2-1]: Avoid XSS in process list widget
2.1.9
	+ Do not try to initialize redis client before EBox::init()
	+ Safer way to delete rows, deleting its id reference first
	+ Delete no longer needed workaround for gconf with "removed" attribute
	+ Fixed regression in port range setter
2.1.8
	+ Fixed regression in menu search
	+ Fixed missing messages of multi state actions
	+ Help toggler is shown if needed when dynamic content is received
	+ Fixed issue when disabling several actions at once in a data table view
	+ All the custom actions are disabled when one is clicked
	+ Submit wizard pages asynchronously and show loading indicator
	+ Added carousel.js for slide effects
2.1.7
	+ Fixed issues with wrong html attributes quotation
	+ Bugfix: volatile types can now calculate their value using other
	  the value from other elements in the row no matter their position
2.1.6
	+ Attach software.log to bug report if there are broken packages
	+ Added keyGenerator option to report queries
	+ Tuned apache conf to provide a better user experience
	+ Actions click handlers can contain custom javascript
	+ Restore configuration with force dependencies option continues
	  when modules referenced in the backup are not present
	+ Added new MultiStateAction type
2.1.5
	+ Avoid problems getting parent if the manager is uninitialized
	+ Rename some icon files with wrong extension
	+ Remove wrong optional attribute for read-only fields in Events
	+ Renamed all /EBox/ CGI URLs to /SysInfo/ for menu folder coherency
	+ Added support for custom actions in DataTables
	+ Replaced Halt/Reboot CGI with a model
	+ Message classes can be set from models
	+ Fixed error in Jabber dispatcher
	+ Show module name properly in log when restart from the dashboard fails
	+ Avoid warning when looking for inexistent PID in pidFileRunning
2.1.4
	+ Changed Component's parent/child relationships implementation
	+ Fixed WikiFormat on automatic bug report tickets
	+ Do not show available community version in Dashboard with QA
 	  updates
2.1.3
	+ Fall back to readonly data in config backup if there are unsaved changes
	+ Allow to automatically send a report in the unexpected error page
	+ Logs and Events are now submenus of the new Maintenance menu
	+ Configuration Report option is now present on the Import/Export section
	+ Require save changes operation after changing the language
	+ Added support for URL aliases via schemas/urls/*.urls files
	+ Allow to sort submenu items via 'order' attribute
	+ Automatically save changes after syncRows is called and mark the module
	  mark the module as unchanged unless it was previously changed
	+ Removed unnecessary ConfigureEvents composite
	+ Removed unnecessary code from syncRows in logs and events
	+ Restore configuration is safer when restoring /etc/zentyal files
	+ Fixed unescaped characters when showing an exception
	+ Fixed nested error page on AJAX requests
	+ Adapted dumpBackupExtraData to new expected return value
	+ Report remoteservices, when required, a change in administration
	  port
	+ Added continueOnModuleFail mode to configuration restore
	+ Fixed Firefox 4 issue when downloading backups
	+ Show scroll when needed in stacktraces (error page)
	+ More informative error messages when trying to restart locked modules
	  from the dashboard
	+ Creation of plpgsql language moved from EBox::Logs::initialSetup
	  to create-db script
	+ Redis backend now throws different kind of exceptions
	+ Avoid unnecesary warnings about PIDs
	+ Update Jabber dispatcher to use Net::XMPP with some refactoring
	+ Save changes messages are correctly shown with international charsets
	+ Support for bitmap option in RAID report
	+ Retry multiInsert line by line if there are encoding errors
	+ Adapted to new location of partitionsFileSystems in EBox::FileSystem
	+ Event messages are cleaned of null characters and truncated
	  before inserting in the database when is necessary
	+ Improve message for "Free storage space" event and send an info
	  message when a given partition is not full anymore
	+ Event messages now can contain newline characters
	+ Objects of select type are compared also by context
	+ Remove cache from optionsFromForeignModel since it produces
	  problems and it is useless
	+ Set title with server name if the server is subscribed
	+ Fix title HTML tag in views for Models and Composites
	+ Added lastEventsReport to be queried by remoteservices module
	+ Added EBox::Types::HTML type
	+ Added missing manage-logs script to the package
	+ Fixed problems with show/hide help switch and dynamic content
	+ Menus with subitems are now kept unfolded until a section on a
	  different menu is accessed
	+ Sliced restore mode fails correctly when schema file is missing,
	  added option to force restore without schema file
	+ Purge conf now purges the state keys as well
	+ Added EBox::Types::IPRange
2.1.2
	+ Now a menu folder can be closed clicking on it while is open
	+ Bugfix: cron scripts are renamed and no longer ignored by run-parts
	+ Added new EBox::Util::Nmap class implementing a nmap wrapper
2.1.1
	+ Fixed incoherency problems with 'on' and '1' in boolean indexes
	+ Move cron scripts from debian packaging to src/scripts/cron
	+ Trigger restart of logs and events when upgrading zentyal-core
	  without any other modules
	+ Don't restart apache twice when upgrading together with more modules
	+ Fixed params validation issues in addRow
2.1
	+ Replace YAML::Tiny with libyaml written in C through YAML::XS wrapper
	+ Minor bugfix: filter invalid '_' param added by Webkit-based browser
	  on EBox::CGI::Base::params() instead of _validateParams(), avoids
	  warning in zentyal.log when enabling modules
	+ All CGI urls renamed from /ebox to /zentyal
	+ New first() and deleteFirst() methods in EBox::Global to check
	  existence and delete the /var/lib/zentyal/.first file
	+ PO files are now included in the language-pack-zentyal-* packages
	+ Migrations are now always located under /usr/share/$package/migration
	  this change only affects to the events and logs migrations
	+ Delete no longer used domain and translationDomain methods/attributes
	+ Unified src/libexec and tools in the new src/scripts directory
	+ Remove the ebox- prefix on all the names of the /usr/share scripts
	+ New EBox::Util::SQL package with helpers to create and drop tables
	  from initial-setup and purge-module for each module
	+ Always drop tables when purging a package
	+ Delete 'ebox' user when purging zentyal-core
	+ Moved all SQL schemas from tools/sqllogs to schemas/sql
	+ SQL time-period tables are now located under schemas/sql/period
	+ Old ebox-clean-gconf renamed to /usr/share/zentyal/clean-conf and
	  ebox-unconfigure-module is now /usr/share/zentyal/unconfigure-module
	+ Added default implementation for enableActions, executing
	  /usr/share/zentyal-$modulename/enable-module if exists
	+ Optimization: Do not check if a row is unique if any field is unique
	+ Never call syncRows on read-only instances
	+ Big performance improvements using hashes and sets in redis
	  database to avoid calls to the keys command
	+ Delete useless calls to exists in EBox::Config::Redis
	+ New regen-redis-db tool to recreate the directory structure
	+ Renamed /etc/cron.hourly/90manageEBoxLogs to 90zentyal-manage-logs
	  and moved the actual code to /usr/share/zentyal/manage-logs
	+ Move /usr/share/ebox/zentyal-redisvi to /usr/share/zentyal/redisvi
	+ New /usr/share/zentyal/initial-setup script for modules postinst
	+ New /usr/share/zentyal/purge-module script for modules postrm
	+ Removed obsolete logs and events migrations
	+ Create plpgsql is now done on EBox::Logs::initialSetup
	+ Replace old ebox-migrate script with EBox::Module::Base::migrate
	+ Rotate duplicity-debug.log log if exists
	+ Bug fix: Port selected during installation is correctly saved
	+ Zentyal web UI is restarted if their dependencies are upgraded
	+ Bug fix: Logs don't include unrelated information now
	+ Add total in disk_usage report
	+ Bugfix: Events report by source now works again
	+ Do not include info messages in the events report
	+ Services event is triggered only after five failed checkings
	+ Do not add redundant includedir lines to /etc/sudoers
	+ Fixed encoding for strings read from redis server
	+ Support for redis-server 2.0 configuration
	+ Move core templates to /usr/share/zentyal/stubs/core
	+ Old /etc/ebox directory replaced with the new /etc/zentyal with
	  renamed core.conf, logs.conf and events.conf files
	+ Fixed broken link to alerts list
2.0.15
	+ Do not check the existence of cloud-prof package during the
	  restore since it is possible not to be installed while disaster
	  recovery process is done
	+ Renamed /etc/init.d/ebox to /etc/init.d/zentyal
	+ Use new zentyal-* package names
	+ Don't check .yaml existence for core modules
2.0.14
	+ Added compMessage in some events to distinguish among events if
	  required
	+ Make source in events non i18n
	+ After restore, set all the restored modules as changed
	+ Added module pre-checks for configuration backup
2.0.13
	+ Fixed dashboard graphs refresh
	+ Fixed module existence check when dpkg is running
	+ Fix typo in sudoers creation to make remote support work again
2.0.12
	+ Include status of packages in the downloadable bug report
	+ Bugfix: Avoid possible problems deleting redis.first file if not exist
2.0.11
	+ New methods entry_exists and st_entry_exists in config backend
2.0.10
	+ Now redis backend returns undef on get for undefined values
	+ Allow custom mason templates under /etc/ebox/stubs
	+ Better checks before restoring a configuration backup with
	  a set of modules different than the installed one
	+ Wait for 10 seconds to the child process when destroying the
	  progress indicator to avoid zombie processes
	+ Caught SIGPIPE when trying to contact Redis server and the
	  socket was already closed
	+ Do not stop redis server when restarting apache but only when
	  the service is asked to stop
	+ Improvements in import/export configuration (know before as
	  configuration backup)
	+ Improvements in ProgressIndicator
	+ Better behaviour of read-only rows with up/down arrows
	+ Added support for printableActionName in DataTable's
	+ Added information about automatic configuration backup
	+ Removed warning on non existent file digest
	+ Safer way to check if core modules exist during installation
2.0.9
	+ Treat wrong installed packages as not-existent modules
	+ Added a warning in dashboard informing about broken packages
	+ File sharing and mailfilter log event watchers works again since
	  it is managed several log tables per module
2.0.8
	+ Replaced zentyal-conf script with the more powerful zentyal-redisvi
	+ Set always the same default order for dashboard widgets
	+ Added help message to the configure widgets dialog
	+ Check for undefined values in logs consolidation
	+ Now dashboard notifies fails when restarting a service
	+ Fixed bug with some special characters in dashboard
	+ Fixed bug with some special characters in disk usage graph
2.0.7
	+ Pre-installation includes sudoers.d into sudoers file if it's not yet
	  installed
	+ Install apache-prefork instead of worker by default
	+ Rename service certificate to Zentyal Administration Web Server
2.0.6
	+ Use mod dependencies as default restore dependencies
	+ Fixed dependencies in events module
	+ Increased recursive dependency threshold to avoid
	  backup restoration problems
2.0.5
	+ Removed deprecated "Full backup" option from configuration backup
	+ Bugfix: SCP method works again after addition of SlicedBackup
	+ Added option in 90eboxpglogger.conf to disable logs consolidation
2.0.4
	+ Removed useless gconf backup during upgrade
	+ Fixed postinstall script problems during upgrade
2.0.3
	+ Added support for the sliced backup of the DB
	+ Hostname change is now visible in the form before saving changes
	+ Fixed config backend problems with _fileList call
	+ Added new bootDepends method to customize daemons boot order
	+ Added permanent message property to Composite
	+ Bugfix: Minor aesthetic fix in horizontal menu
	+ Bugfix: Disk usage is now reported in expected bytes
	+ Bugfix: Event dispatcher is not disabled when it is impossible
	  for it to dispatch the message
2.0.2
	+ Better message for the service status event
	+ Fixed modules configuration purge script
	+ Block enable module button after first click
	+ Avoid division by zero in progress indicator when total ticks is
	  zero
	+ Removed warning during postinst
	+ Added new subscription messages in logs, events and backup
2.0.1
	+ Bugfix: Login from Zentyal Cloud is passwordless again
	+ Some defensive code for the synchronization in Events models
	+ Bugfix: add EBox::Config::Redis::get to fetch scalar or list
	  values. Make GConfModule use it to avoid issues with directories
	  that have both sort of values.
1.5.14
	+ Fixed redis bug with dir keys prefix
	+ Improved login page style
	+ New login method using PAM instead of password file
	+ Allow to change admin passwords under System->General
	+ Avoid auto submit wizard forms
	+ Wizard skip buttons always available
	+ Rebranded post-installation questions
	+ Added zentyal-conf script to get/set redis config keys
1.5.13
	+ Added transition effect on first install slides
	+ Zentyal rebrand
	+ Added web page favicon
	+ Fixed already seen wizards apparition
	+ Fixed ro module creation with redis backend
	+ Use mason for links widgets
	+ Use new domain to official strings for subscriptions
1.5.12
	+ Added option to change hostname under System->General
	+ Show option "return to dashboard" when save changes fails.
1.5.11
	+ Added more tries on redis reconnection
	+ Fixed user corner access problems with redis server
	+ writeFile* methods reorganized
	+ Added cron as dependency as cron.hourly was never executed with anacron
	+ Improvements in consolidation of data for reports
1.5.10
	+ Fixed gconf to redis conversion for boolean values
1.5.9
	+ Improved migrations speed using the same perl interpreter
	+ Redis as configuration backend (instead of gconf)
	+ Improved error messages in ebox-software
	+ Set event source to 256 chars in database to adjust longer event
	  sources
	+ Progress bar AJAX updates are sent using JSON
	+ Fixed progress bar width problems
	+ Fixed top menu on wizards
	+ Improved error message when disconnecting a not connected database
	+ Abort installation if 'ebox' user already exists
	+ Bugfix: IP address is now properly registered if login fails
1.5.8
	+ Added template tableorderer.css.mas
	+ Added buttonless top menu option
	+ Bugfix: Save all modules on first installation
	+ Bugfix: General ebox database is now created if needed when
	  re/starting services
	+ Bugfix: Data to report are now uniform in number of elements per
	  value. This prevents errors when a value is present in a month and
	  not in another
	+ Bugfix: Don't show already visited wizard pages again
1.5.7
	+ Bugfix: Avoid error when RAID is not present
	+ Bugfix: Add ebox-consolidate-reportinfo call in daily cron script
	+ Bugfix: Called multiInsert and unbufferedInsert when necessary
	  after the loggerd reimplementation
	+ Bugfix: EBox::ThirdParty::Apache2::AuthCookie and
	  EBox::ThirdParty::Apache2::AuthCookie::Util package defined just
	  once
	+ Added util SystemKernel
	+ Improved progress indicator
	+ Changes in sudo generation to allow sudo for remote support user
	+ Initial setup wizards support
1.5.6
	+ Reimplementation of loggerd using inotify instead of File::Tail
1.5.5
	+ Asynchronous load of dashboard widgets for a smoother interface
1.5.4
	+ Changed dbus-check script to accept config file as a parameter
1.5.3
	+ Function _isDaemonRunning works now with snort in lucid
	+ Javascript refreshing instead of meta tag in log pages
	+ Updated links in dashboard widget
	+ Add package versions to downloadable ebox.log
	+ Fixed postgresql data dir path for disk usage with pg 8.4
	+ GUI improvements in search box
1.5.2
	+ Security [ESN-1-1]: Validate referer to avoid CSRF attacks
	+ Added reporting structure to events module
	+ Added new CGI to download the last lines of ebox.log
1.5.1
	+ Bugfix: Catch exception when upstart daemon does not exist and
	  return a stopped status
	+ Added method in logs module to dump database in behalf of
	ebackup module
	+ Bugfix: Do not check in row uniqueness for optional fields that
	are not passed as parameters
	+ Improve the output of ebox module status, to be consistent with the one
	  shown in the interface
	+ Add options to the report generation to allow queries to be more
	  flexible
	+ Events: Add possibility to enable watchers by default
	+ Bugfix: Adding a new field to a model now uses default
	  value instead of an empty value
	+ Added script and web interface for configuration report, added
	  more log files to the configuration report
1.5
	+ Use built-in authentication
	+ Use new upstart directory "init" instead of "event.d"
	+ Use new libjson-perl API
	+ Increase PerlInterpMaxRequests to 200
	+ Increase MaxRequestsPerChild (mpm-worker) to 200
	+ Fix issue with enconding in Ajax error responses
	+ Loggerd: if we don't have any file to watch we just sleep otherwise the process
	  will finish and upstart will try to start it over again and again.
	+ Make /etc/init.d/ebox depend on $network virtual facility
	+ Show uptime and users on General Information widget.
1.4.2
	+ Start services in the appropriate order (by dependencies) to fix a problem
	  when running /etc/init.d/ebox start in slaves (mail and other modules
	  were started before usersandgroups and thus failed)
1.4.1
	+ Remove network workarounds from /etc/init.d/ebox as we don't bring
	  interfaces down anymore
1.4
	+ Bug fix: i18n. setDomain in composites and models.
1.3.19
	+ Make the module dashboard widget update as the rest of the widgets
	+ Fix problem regarding translation of module names: fixes untranslated
	  module names in the dashboard, module status and everywhere else where
	  a module name is written
1.3.18
	+ Add version comparing function and use it instead of 'gt' in the
	  general widget
1.3.17
	+ Minor bug fix: check if value is defined in EBox::Type::Union
1.3.16
	+ Move enable field to first row in ConfigureDispatcherDataTable
	+ Add a warning to let users know that a module with unsaved changes
	  is disabled
	+ Remove events migration directory:
		- 0001_add_conf_configureeventtable.pl
		- 0002_add_conf_diskfree_watcher.pl
	+ Bug fix: We don't use names to stringify date to avoid issues
	  with DB insertions and localisation in event logging
	+ Bug fix: do not warn about disabled services which return false from
	  showModuleStatus()
	+ Add blank line under "Module Status"
	+ Installed and latest available versions of the core are now displayed
	  in the General Information widget
1.3.15
	+ Bug fix: Call EBox::Global::sortModulesByDependencies when
	  saving all modules and remove infinite loop in that method.
	  EBox::Global::modifiedModules now requires an argument to sort
	  its result dependending on enableDepends or depends attribute.
	+ Bug fix: keep menu folders open during page reloads
	+ Bug fix: enable the log events dispatcher by default now works
	+ Bug fix: fixed _lock function in EBox::Module::Base
	+ Bug fix: composites honor menuFolder()
	+ Add support for in-place edition for boolean types. (Closes
	  #1664)
	+ Add method to add new database table columnts to EBox::Migration::Helpers
	+ Bug fix: enable "Save Changes" button after an in-place edition
1.3.14
	+ Bug fix: fix critical bug in migration helper that caused some log
	  log tables to disappear
	+ Create events table
	+ Bug fix: log watcher works again
	+ Bug fix: delete cache if log index is not found as it could be
	  disabled
1.3.13
	+ Bug fix: critical error in EventDaemon that prevented properly start
	+ Cron script for manage logs does not run if another is already
	  running, hope that this will avoid problems with large logs
	+ Increased maximum size of message field in events
	+ Added script to purge logs
	+ Bug fix: multi-domain logs can be enabled again
1.3.12
	+ Added type for EBox::Dashboard::Value to stand out warning
	  messages in dashboard
	+ Added EBox::MigrationHelpers to include migration helpers, for now,
	  include a db table renaming one
	+ Bug fix: Fix mismatch in event table field names
	+ Bug fix: Add migration to create language plpgsql in database
	+ Bug fix: Add missing script for report log consolidation
	+ Bug fix: Don't show modules in logs if they are not configured. This
	  prevents some crashes when modules need information only available when
	  configured, such as mail which holds the vdomains in LDAP
	+ Added method EBox::Global::lastModificationTime to know when
	  eBox configuration was modified for last time
	+ Add support for breadcrumbs on the UI
	+ Bug fix: in Loggerd files are only parsed one time regardless of
	  how many LogHelper reference them
	+ Added precondition for Loggerd: it does not run if there isnt
	anything to watch
1.3.11
	+ Support customFilter in models for big tables
	+ Added EBox::Events::sendEvent method to send events using Perl
	  code (used by ebackup module)
	+ Bug fix: EBox::Type::Service::cmp now works when only the
	  protocols are different
	+ Check $self is defined in PgDBEngine::DESTROY
	+ Do not watch files in ebox-loggerd related to disabled modules and
	  other improvements in the daemon
	+ Silent some exceptions that are used for flow control
	+ Improve the message from Service Event Watcher
1.3.10
	+ Show warning when accesing the UI with unsupported browsers
	+ Add disableApparmorProfile to EBox::Module::Service
	+ Bug fix: add missing use
	+ Bug fix: Make EventDaemon more robust against malformed sent
	  events by only accepting EBox::Event objects
1.3.8
	+ Bug fix: fixed order in EBox::Global::modified modules. Now
	  Global and Backup use the same method to order the module list
	  by dependencies
1.3.7
	+ Bug fix: generate public.css and login.css in dynamic-www directory
	  which is /var/lib/zentyal/dynamicwww/css/ and not in /usr/share/ebox/www/css
	  as these files are generate every time eBox's apache is
	  restarted
	+ Bug fix: modules are restored now in the correct dependency
	  order
	+ ebox-make-backup accepts --destinaton flag to set backup's file name
	+ Add support for permanent messages to EBox::View::Customizer
1.3.6
	+ Bug fix: override _ids in EBox::Events::Watcher::Log to not return ids
	which do not exist
	+ Bug fix: fixed InverseMatchSelect type which is used by Firewall module
	+ New widget for the dashboard showing useful support information
	+ Bugfix: wrong permissions on CSS files caused problem with usercorner
	+ CSS are now templates for easier rebranding
	+ Added default.theme with eBox colors
1.3.5
	+ Bugfix: Allow unsafe characters in password type
	+ Add FollowSymLinks in eBox apache configuration. This is useful
	  if we use js libraries provided by packages
1.3.4
	+ Updated company name in the footer
	+ Bugfix: humanEventMessage works with multiple tableInfos now
	+ Add ebox-dbus-check to test if we can actually connect to dbus
1.3.4
	+ bugfix: empty cache before calling updatedRowNotify
	+ enable Log dispatcher by default and not allow users to disable
	it
	+ consolidation process continues in disabled but configured modules
	+ bugfix: Save Changes button doesn't turn red when accessing events for
	first time
1.3.2
	+ bugfix: workaround issue with dhcp configured interfaces at boot time
1.3.1
	+ bugfix: wrong regex in service status check
1.3.0
	+ bugfix: make full backup work again
1.1.30
	+ Change footer to new company holder
	+  RAID does not generate 'change in completion events, some text
	problems fixed with RAID events
	+ Report graphics had a datapoints limit dependent on the active
	time unit
	+ Apache certificate can be replaced by CA module
	+ Fixed regression in detailed report: total row now aggregates
	properly
	+ More characters allowed when changing password from web GUI
	+ Fixed regression with already used values in select types
	+ Do not a button to restart eBox's apache
	+ Fixed auth problem when dumping and restoring postgre database
1.1.20
	+ Added custom view support
	+ Bugfix: report models now can use the limit parameter in
	  reportRows() method
	+ use a regexp to fetch the PID in a pidfile, some files such as
	postfix's add tabs and spaces before the actual number
	+ Changed "pidfile" to "pidfiles" in _daemons() to allow checking more than
one (now it is a array ref instead of scalar)
	+ Modified Service.pm to support another output format for /etc/init.d daemon
status that returns [OK] instead of "running".
	+ unuformized case in menu entries and some more visual fixes
1.1.10
	+ Fix issue when there's a file managed by one module that has been modified
	  when saving changes
	+ Bugfix: events models are working again even if an event aware
	module is uninstalled and it is in a backup to restore
	+ Select.pm returns first value in options as default
       + Added 'parentModule' to model class to avoid recursive problems
	+ Added Float type
	+ Apache module allows to add configuration includes from other modules
	+ Display remote services button if subscribed
	+ Event daemon may received events through a named pipe
	+ Bugfix. SysInfo revokes its config correctly
	+ Added storer property to types in order to store the data in
	somewhere different from GConf
	+ Added protected property 'volatile' to the models to indicate
	that they store nothing in GConf but in somewhere different
	+ System Menu item element 'RAID' is always visible even when RAID
	is not installed
	+ Files in deleted rows are deleted when the changes are saved
	+ Fixed some bug whens backing and restore files
	+ Components can be subModels of the HasMany type
	+ Added EBox::Types::Text::WriteOnce type
	+ Do not use rows(), use row to force iteration over the rows and increase
	performance and reduce memory use.
	+ Do not suggest_sync after read operations in gconf
	+ Increase MaxRequestsPerChild to 200 in eBox's apache
	+ Make apache spawn only one child process
	+ Log module is backed up and restored normally because the old
	problem is not longer here
	+ Backup is more gentle with no backup files in backup directory,
	now it does not delete them
	+ HasMany  can retrieve again the model and row after the weak
	refence is garbage-collected. (Added to solve a bug in the doenload
	bundle dialog)
	+ EBox::Types::DomainName no longer accepts IP addresses as domain
	names
	+ Bugfix: modules that fail at configuration stage no longer appear as enabled
	+ Add parameter to EBox::Types::Select to disable options cache

0.12.103
	+ Bugfix: fix SQL statement to fetch last rows to consolidate
0.12.102
	+ Bugfix: consolidate logs using the last date and not starting from scratch
0.12.101
	+ Bugfix: DomainName type make comparisons case insensitive
	according to RFC 1035
0.12.100
	+ Bugfix: Never skip user's modifications if it set to true
	override user's changes
	+ EBox::Module::writeConfFile and EBox::Service scape file's path
	+ Bugfix. Configure logrotate to actually rotate ebox logs
	+ Fixed bug in ForcePurge logs model
	+ Fixed bug in DataTable: ModelManaged was called with tableName
	instead of context Name
	+ Fixing an `img` tag closed now properly and adding alternative
	text to match W3C validation in head title
	+ Backup pages now includes the size of the archive
	+ Fixed bug in ForcePurge logs model
	+ Now the modules can have more than one tableInfo for logging information
	+ Improve model debugging
	+ Improve restart debugging
	+ Backups and bug reports can be made from the command line
	+ Bugfix: `isEqualTo` is working now for `Boolean` types
	+ Bugfix: check if we must disable file modification checks in
	Manager::skipModification

0.12.99
	+ Add support for reporting
	+ Refresh logs automatically
	+ Reverse log order
	+ Remove temp file after it is downloaded with FromTempDir controller
0.12.3
	+ Bug fix: use the new API in purge method. Now purging logs is working
	again.
0.12.2
	+ Increase random string length used to generate the cookie to
	2048 bits
	+ Logs are show in inverse chronological order
0.12.1
	+ Bug fix: use unsafeParam for progress indicator or some i18 strings
	will fail when saving changes
0.12
	+ Bugfix: Don't assume timecol is 'timestamp' but defined by
	module developer. This allows to purge some logs tables again
	+ Add page titles to models
	+ Set default values when not given in `add` method in models
	+ Add method to manage page size in model
	+ Add hidden field to help with Ajax request and automated testing with
	  ANSTE
	+ Bugfix: cast sql types to filter fields in logs
	+ Bugfix: Restricted resources are back again to make RSS
	access policy work again
	+ Workaround bogus mason warnings
	+ Make postinst script less verbose
	+ Disable keepalive in eBox apache
	+ Do not run a startup script in eBox apache
	+ Set default purge time for logs stored in eBox db to 1 week
	+ Disable LogAdmin actions in `ebox-global-action` until LogAdmin
	feature is completely done
0.11.103
	+ Modify EBox::Types::HasMany to create directory based on its row
	+ Add _setRelationship method to set up relationships between models
	  and submodels
	+ Use the new EBox::Model::Row api
	+ Add help method to EBox::Types::Abstract
	+ Decrease size for percentage value in disk free watcher
	+ Increase channel link field size in RSS dispatcher
0.11.102
	+ Bugfix: cmp in EBox::Types::HostIP now sorts correctly
	+ updatedRowNotify in EBox::Model::DataTable receives old row as
	well as the recently updated row
	+ Added `override_user_modification` configuration parameter to
	avoid user modification checkings and override them without asking
	+ Added EBox::Model::Row to ease the management of data returned
	by models
	+ Added support to pre-save and post-save executable files. They
	must be placed at /etc/ebox/pre-save or /etc/ebox/post-save
	+ Added `findRow` method to ease find and set
0.11.101
	+ Bugfix: Fix memory leak in models while cloning types. Now
	cloning is controlled by clone method in types
	+ Bugfix: Union type now checks for its uniqueness
	+ DESTROY is not an autoloaded method anymore
	+ HasOne fields now may set printable value from the foreign field
	to set its value
	+ findId now searches as well using printableValue
	+ Bugfix. Minor bug found when key is an IP address in autoloaded
	methods
	+ Ordered tables may insert values at the beginning or the end of
	the table by "insertPosition" attribute
	+ Change notConfigured template to fix English and add link to the
	  module status section
	+ Add loading gif to module status actions
	+ Remove debug from ServiceInterface.pm
	+ Add support for custom separators to be used as index separators on
	  exposedMethods
	+ Bugfix. Stop eBox correctly when it's removed
	+ Improve apache-restart to make it more reliable.
0.11.100
	+ Bugfix. Fix issue with event filters and empty hashes
	+ Bugfix. Cache stuff in log and soap watcher to avoid memory leaks
	+ Bugfix. Fix bug that prevented the user from being warned when a row to
	  be deleted is being used by other model
	+ Bugfix. Add missing use of EBox::Global in State event watcher
	+ Added progress screen, now pogress screen keeps track of the changed
	  state of the modules and change the top page element properly
	+ Do not exec() to restart apache outside mod_perl
	+ Improve apache restart script
	+ Improve progress screen
0.11.99
	+ DataTable contains the property 'enableProperty' to set a column
	called 'enabled' to enable/disable rows from the user point of
	view. The 'enabled' column is put the first
	+ Added state to the RAID report instead of simpler active boolean
        + Fix bug when installing new event components and event GConf
	subtree has not changed
	+ Add RSS dispatcher to show eBox events under a RSS feed
	+ Rotate log files when they reach 10MB for 7 rotations
	+ Configurable minimum free space left for being notified by means
	of percentage
	+ Add File type including uploading and downloading
	+ Event daemon now checks if it is possible to send an event
	before actually sending it
	+ Added Action forms to perform an action without modifying
	persistent data
	+ Log queries are faster if there is no results
	+ Show no data stored when there are no logs for a domain
	+ Log watcher is added in order to notify when an event has
	happened. You can configure which log watcher you may enable and
	what you want to be notify by a determined filter and/or event.
	+ RAID watcher is added to check the RAID events that may happen
	when the RAID subsystem is configured in the eBox machine
	+ Change colour dataset in pie chart used for disk usage reporting
	+ Progress indicator now contains a returned value and error
	message as well
	+ Lock session file for HTTP session to avoid bugs
	related to multiple requests (AJAX) in a short time
	+ Upgrade runit dependency until 1.8.0 to avoid runit related
	issues
0.11
	+ Use apache2
	+ Add ebox-unblock-exec to unset signal mask before running  a executable
	+ Fix issue with multiple models and models with params.
	  This triggered a bug in DHCP when there was just one static
	  interface
	+ Fix _checkRowIsUnique and _checkFieldIsUnique
	+ Fix paging
	+ Trim long strings in log table, show tooltip with the whole string
	  and show links for URLs starting with "http://"
0.10.99
	+ Add disk usage information
	+ Show progress in backup process
	+ Add option to purge logs
	+ Create a link from /var/lib/zentyal/log to /var/log/ebox
	+ Fix bug with backup descriptions containing spaces
	+ Add removeAll method on data models
	+ Add HostIP, DomainName and Port types
	+ Add readonly forms to display static information
	+ Add Danish translation thanks to Allan Jacobsen
0.10
	+ New release
0.9.100
	+ Add checking for SOAP session opened
	+ Add EventDaemon
	+ Add Watcher and Dispatch framework to support an event
	  architecture on eBox
	+ Add volatile EBox::Types in order not to store their values
	  on GConf
	+ Add generic form
	+ Improvements on generic table
	+ Added Swedish translation

0.9.99
	+ Added Portuguese from Portugal translation
	+ Added Russian translation
	+ Bugfix: bad changed state in modules after restore

0.9.3
	+ New release

0.9.2
	+ Add browser warning when uploading files
	+ Enable/disable logging modules
0.9.1
	+ Fix backup issue with changed state
	+ Generic table supports custom ordering
0.9
	+ Added Polish translation
        + Bug in recognition of old CD-R writting devices fixed
	+ Added Aragonese translation
	+ Added Dutch translation
	+ Added German translation
	+ Added Portuguese translation

0.8.99
	+ Add data table model for generic Ajax tables
	+ Add types to be used by models
	+ Add MigrationBase and ebox-migrate to upgrade data models
	+ Some English fixes
0.8.1
	+ New release
0.8
	+ Fix backup issue related to bug reports
	+ Improved backup GUI
0.7.99
        + changed sudo stub to be more permissive
	+ added startup file to apache web server
	+ enhanced backup module
	+ added basic CD/DVD support to backup module
	+ added test stubs to simplify testing
	+ added test class in the spirit of Test::Class
	+ Html.pm now uses mason templates
0.7.1
	+ use Apache::Reload to reload modules when changed
	+ GUI consistency (#12)
	+ Fixed a bug for passwords longer than 16 chars
	+ ebox-sudoers-friendly added to not overwrite /etc/sudoers each time
0.7
	+ First public release
0.6
	+ Move to client
	+ Remove obsolete TODO list
	+ Remove firewall module from  base system
	+ Remove objects module from base system
	+ Remove network module from base system
	+ Add modInstances and modInstancesOfType
	+ Raname Base to ClientBase
	+ Remove calls to deprecated methods
	+ API documented using naturaldocs
	+ Update INSTALL
	+ Use a new method to get configkeys, now configkey reads every
	  [0.9
	+ Added Polish translation][0-9]+.conf file from the EBox::Config::etc() dir and
	  tries to get the value from the files in order.
	+ Display date in the correct languae in Summary
	+ Update debian scripts
	+ Several bugfixes
0.5.2
	+ Fix some packaging issues
0.5.1
	+ New menu system
	+ New firewall filtering rules
	+ 802.1q support

0.5
	+ New bug-free menus (actually Internet Explorer is the buggy piece
	  of... software that caused the reimplementation)
	+ Lots of small bugfixes
	+ Firewall: apply rules with no destination address to packets
	  routed through external interfaces only
	+ New debianize script
	+ Firewall: do not require port and protocol parameters as they
	  are now optional.
	+ Include SSL stuff in the dist tarball
	+ Let modules block changes in the network interfaces
	  configuration if they have references to the network config in
	  their config.
	+ Debian network configuration import script
	+ Fix the init.d script: it catches exceptions thrown by modules so that
	  it can try to start/stop all of them if an exception is thrown.
	+ Firewall: fix default policy bug in INPUT chains.
	+ Restore textdomain in exceptions
	+ New services section in the summary
	+ Added Error item to Summary. Catch exceptions from modules in
	  summary and generate error item
	+ Fix several errors with redirections and error handling in CGIs
	+ Several data validation functions were fixed, and a few others added
	+ Prevent the global module from keeping a reference to itself. And make
	  the read-only/read-write behavior of the factory consistent.
	+ Stop using ifconfig-wrapper and implement our own NetWrapper module
	  with wrappers for ifconfig and ip.
	+ Start/stop apache, network and firewall modules in first place.
	+ Ignore some network interface names such as irda, sit0, etc.
	+ The summary page uses read-only module instances.
	+ New DataInUse exception, old one renamed to DataExists.
	+ Network: do not overwrite resolv.conf if there are nameservers
	  given via dhcp.
	+ Do not set a default global policy for the ssh service.
	+ Check for forbiden characters when the parameter value is
	  requested by the CGI, this allows CGI's to handle the error,
	  and make some decissions before it happens.
	+ Create an "edit object" template and remove the object edition stuff
	  from the main objects page.
	+ Fix the apache restarting code.
	+ Network: Remove the route reordering feature, the kernel handles that
	  automatically.
	+ Fix tons of bugs in the network restarting code.
	+ Network: removed the 3rd nameserver configuration.
	+ Network: Get gateway info in the dhcp hook.
	+ Network: Removed default configuration from the gconf schema.
	+ New function for config-file generation
	+ New functions for pid file handling

0.4
	+ debian package
	+ added module to export/import configuration
	+ changes in firewall's API
	+ Added content filter based on dansguardian
	+ Added French translation
	+ Added Catalan translation
	+ Sudoers file is generated automatically based on module's needs
	+ Apache config file is generated by ebox  now
	+ Use SSL
	+ Added ebox.conf file
	+ Added module template generator

0.3
	+ Supports i18n
	+ API name consistency
	+ Use Mason for templates
	+ added tips to GUI
	+ added dhcp hooks
	+ administration port configuration
	+ Fixed bugs to IE compliant
	+ Revoke changes after logout
	+ Several bugfixes

0.2
	+ All modules are now based on gconf.
	+ Removed dependencies on xml-simple, xerces and xpath
	+ New MAC address field in Object members.
	+ Several bugfixes.

0.1
	+ Initial release<|MERGE_RESOLUTION|>--- conflicted
+++ resolved
@@ -1,7 +1,5 @@
 HEAD
-<<<<<<< HEAD
 	+ Added EBox::SyncFolders interface
-=======
 	+ Do not cache undef values in EBox::Config::Redis::get()
 	+ Code fix on subscription retrieval for Updates event
 	+ Update validate referer to new Remote Services module API
@@ -99,7 +97,6 @@
 	+ Manual clone of row in DataTable::setTypedRow to avoid segfault
 	+ Avoid undef warnings in EBox::Model::DataTable::_find when the
 	  element value is undef
->>>>>>> 2aa89dce
 	+ Fixed kill of ebox processes during postrm
 	+ Set MySQL root password in create-db script and added mysql script
 	  to /usr/share/zentyal for easy access to the zentyal database
