--- conflicted
+++ resolved
@@ -1,9 +1,6 @@
 HEAD
-<<<<<<< HEAD
 	+ Do not dump unnecessary .bak files to /var/lib/zentyal/conf
-=======
 	+ Restart all the core daemons instead of only apache after logrotate
->>>>>>> ac95996e
 	+ Fixed graph template so it could be feed with data using decimal
 	  comma, it will convert it to a JS array without problems
 3.0.20
