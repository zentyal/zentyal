--- conflicted
+++ resolved
@@ -1,9 +1,7 @@
-<<<<<<< HEAD
 HEAD
 	+ Use upload-crash-report.py tool from OpenChange upstream instead
 	  of a custom one
 	+ Optionally submit the email while uploading the crash report
-=======
 3.5.3
 	+ Pass X-Forwarded-Host on haproxy (needed for SOGo apache conf)
 	+ More robust dashboard against widget and remoteservices errors
@@ -11,7 +9,6 @@
 	+ Only allow restore from backups from versions with the same two
 	  first version numbers
 	+ Escape double quotes in non-editable text fields
->>>>>>> d2ccf0fd
 3.5.2
 	+ When doing a login redirect to the full given URI
 	+ Fixed mysql commands executed with wrong parameters or credentials
