--- conflicted
+++ resolved
@@ -1,14 +1,11 @@
 HEAD
-<<<<<<< HEAD
+	+ Fixed table cache behaviour on cache miss in logs module
 	+ Fix wrong button label when deleting rows in 'datainuse' template
 	+ Removed unused method EBox::Model::DataTable::_tailoredOrder
 	+ Added force default mode and permission to writeConfFileNoCheck(),
 	  writeFile() and derivatives
 	+ Fixed bug in EBox:::Logs::CGI::Index with internationalized
 	  parameter names
-=======
-	+ In logs modules fixed table cache behaviour on cache miss
->>>>>>> 2f93bede
 	+ DataTables with sortedBy are now orderer alphabetically with
 	  proper case treatment
 	+ Display messages in model even when there are not elements and
