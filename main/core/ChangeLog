HEAD
<<<<<<< HEAD
	+ Configuration backup implicitly preserves ownership of files
	+ Changes in styles and sizes of the save/revoke dialog
	+ New data form row is copied from default row, avoiding letting hidden
	  fields without its default value and causing missing fields errors
	+ Always fill abstract type with its default value, this avoids
	  errors with hidden fields with default value
	+ Different page to show errors when there are broken software packages
	+ InverseMatchSelect and InverseMatchUnion use 'not' instead of '!' to denote
	  inverse match. This string is configurable with a type argument
	+ Fixed types EBox::Type::InverseMatchSelect and EBox::Type::InverseMatchUnion
=======
	+ Reworked mdstat parsing, added failure_spare status
>>>>>>> 9ee65e93
	+ Fixed bug in DataTable::setTypedRow() which produced an incorrect 'id'
	  row element in DataTable::updateRowNotify()
	+ In tableBody.mas template: decomposed table topToolbar section in methods
	+ Fixed bug in discard changes dialog
	+ Confirmation dialogs now use styled modalboxes
	+ Do not reload page after save changes dialog if operation is successful
	+ Maintenance menu is now kept open when visiting the logs index page
2.3.18
	+ Manual clone of row in DataTable::setTypedRow to avoid segfault
	+ Avoid undef warnings in EBox::Model::DataTable::_find when the
	  element value is undef
	+ Fixed kill of ebox processes during postrm
	+ Set MySQL root password in create-db script and added mysql script
	  to /usr/share/zentyal for easy access to the zentyal database
	+ Increased timeout redirecting to wizards on installation to 5 seconds
	  to avoid problems on some slow or loaded machines
	+ Save changes dialog do not appear if there are no changes
	+ Delete no longer needed duplicated code
	+ Do not go to save changes after a regular package installation
	  they are saved only in the first install
	+ Progress bar in installation refactored
2.3.17
	+ Do not use modal box for save changes during installation
	+ Hidden fields in DataTables are no longer considered compulsory
	+ Select type has now its own viewer that allows use of filter function
	+ User is now enabled together with the rest of modules on first install
2.3.16
	+ Fix 'oldRow' parameter in UpdatedRowNotify
	+ Use Clone::Fast instead of Clone
	+ Modal dialog for the save and discard changes operations
	+ Use a different lock file for the usercorner redis
	+ Improved look of tables when checkAll controls are present
	+ Better icons for clone action
	+ Added confirmation dialog feature to models; added confirmation
	  dialog to change hostname model
	+ Dynamic default values are now properly updated when adding a row
	+ Kill processes owned by the ebox user before trying to delete it
	+ Do not use sudo to call status command at EBox::Service::running
	+ Fixed regression setting default CSS class in notes
2.3.15
	+ Added missing call to updateRowNotify in DataForms
	+ Fixed silent error in EBox::Types::File templates for non-readable
	  by ebox files
	+ Use pkill instead of killall in postinst
	+ Use unset instead of delete_dir when removing rows
	+ Do not set order list for DataForms
	+ Only try to clean tmp dir on global system start
2.3.14
	+ Error message for failure in package cache creation
	+ Fixed regression when showing a data table in a modal view
	+ Do not do a redis transaction for network module init actions
	+ Fixed EBox::Module::Config::st_unset()
	+ Allowed error class in msg template
2.3.13
	+ Fixed problems in EventDaemon with JSON and blessed references
	+ More crashes avoided when watchers or dispatchers doesn't exist
	+ Proper RAID watcher reimplementation using the new state API
	+ EBox::Config::Redis singleton has now a instance() method instead of new()
	+ Deleted wrong use in ForcePurge model
2.3.12
	+ Fixed problem with watchers and dispatchers after a module deletion
	+ Fixed EBox::Model::DataTable::_checkFieldIsUnique, it failed when the
	  printableValue of the element was different to its value
	+ Fixed separation between Add table link and table body
	+ Adaptation of EventDaemon to model and field changes
	+ Disabled logs consolidation on purge until it is reworked, fixed
	  missing use in purge logs model
	+ Fixed Componet::parentRow, it not longer tries to get a row with
	  undefined id
	+ Fix typo in ConfigureLogs model
	+ Mark files for removing before deleting the row from backend in
	  removeRow
	+ The Includes directives are set just for the main virtual host
	+ Fixed EventDaemon crash
2.3.11
	+ Mark files for removing before deleting the row from backend in removeRow
	+ Dashboard widgets now always read the information from RO
	+ Enable actions are now executed before enableService()
	+ Fixed regression which prevented update of the administration service
	  port when it was changed in the interface
	+ New EBox::Model::Composite::componentNames() for dynamic composites
	+ Remove _exposedMethods() feature to reduce use of AUTOLOAD
	+ Removed any message set in the model in syncRows method
	+ Added global() method to modules and components to get a coherent
	  read-write or read-only instance depending on the context
	+ Removed Model::Report and Composite::Report namespaces to simplify model
	  management and specification
	+ New redis key naming, with $mod/conf/*, $mod/state and $mod/ro/* replacing
	  /ebox/modules/$mod/*, /ebox/state/$mod/* and /ebox-ro/modules/$mod/*
	+ Removed unnecessary parentComposite methods in EBox::Model::Component
	+ Only mark modules as changed when data has really changed
	+ EBox::Global::modChange() throws exception if instance is readonly
	+ New get_state() and set_state() methods, st_* methods are kept for
	  backwards compatibility, but they are deprecated
	+ Simplified events module internals with Watcher and Dispatcher providers
	+ Model Manager is now able to properly manage read-only instances
	+ Composites can now use parentModule() like Models
	+ Renamed old EBox::GConfModule to EBox::Module::Config
	+ Unified model and composite management in the new EBox::Model::Manager
	+ Model and composites are loaded on demand to reduce memory consumption
	+ Model and composite information is now stored in .yaml schemas
	+ ModelProvider and CompositeProvider are no longer necessary
	+ Simplified DataForm using more code from DataTable
	+ Adapted RAID and restrictedResources() to the new JSON objects in redis
	+ Remove unused override modifications code
	+ Added /usr/share/zentyal/redis-cli wrapper for low-level debugging
	+ Use simpler "key: value" format for dumps instead of YAML
	+ Row id prefixes are now better chosen to avoid confusion
	+ Use JSON instead of list and hash redis types (some operations,
	  specially on lists, are up to 50% faster and caching is much simpler)
	+ Store rows as hashes instead of separated keys
	+ Remove deprecated all_dirs and all_entries methods
	+ Remove obsolete EBox::Order package
	+ Remove no longer needed redis directory tree sets
	+ Fixed isEqualTo() method on EBox::Types::Time
	+ EBox::Types::Abstract now provides default implementations of fields(),
	  _storeInGConf() and _restoreFromHash() using the new _attrs() method
	+ Remove indexes on DataTables to reduce complexity, no longer needed
	+ Simplified ProgressIndicator implementation using shared memory
	+ New EBox::Util::SHMLock package
	+ Implemented transactions for redis operations
	+ Replace old MVC cache system with a new low-level redis one
	+ Delete no longer necessary regen-redis-db tool
	+ Added new checkAll property to DataTable description to allow
	  multiple check/uncheck of boolean columns
2.3.10
	+ Added Desktop::ServiceProvider to allow modules to implement
	  requests from Zentyal desktop
	+ Added VirtualHost to manage desktop requests to Zentyal server
	+ Fix EventDaemon in the transition to MySQL
	+ Send EventDaemon errors to new rotated log file /var/log/zentyal/events.err
	+ Send an event to Zentyal Cloud when the updates are up-to-date
	+ Send an info event when modules come back to running
	+ Include additional info for current event watchers
	+ Fixed RAID report for some cases of spare devices and bitmaps
	+ Fixed log purge, SQL call must be a statement not a query
	+ Fixed regex syntax in user log queries
	+ Added missing "use Filesys::Df" to SysInfo
	+ Disabled consolidation by default until is fixed or reimplemented
	+ Fixed regresion in full log page for events
	+ Added clone action to data tables
	+ Fixed regression in modal popup when showing element table
	+ Added new type EBox::Types::KrbRealm
	+ Fix broken packages when dist-upgrading from old versions: stop ebox
	  owned processes before changing home directory
	+ Log the start and finish of start/stop modules actions
	+ Added usesPort() method to apache module
2.3.9
	+ Enable SSLInsecureRenegotiation to avoid master -> slave SOAP handsake
	  problems
	+ Added validateRowRemoval method to EBox::Model::DataTable
	+ Use rm -rf instead of remove_tree to avoid chdir permission problems
	+ Avoid problems restarting apache when .pid file does not exist
	+ Do not use graceful on apache to allow proper change of listen port
	+ Simplified apache restart mechanism and avoid some problems
2.3.8
	+ Create tables using MyISAM engine by default
	+ Delete obsolete 'admin' table
2.3.7
	+ Fixed printableName for apache module and remove entry in status widget
	+ Merged tableBodyWithoutActions.mas into tableBody.mas
	+ Removed tableBodyWithoutEdit.mas because it is no longer used
	+ Better form validation message when there are no ids for
	  foreign rows in select control with add new popup
	+ Fixed branding of RSS channel items
	+ Fixed destination path when copying zentyal.cnf to /etc/mysql/conf.d
	+ Packaging fixes for precise
2.3.6
	+ Switch from CGIs to models in System -> General
	+ New value() and setValue() methods in DataForm::setValue() for cleaner
	  code avoiding use of AUTOLOAD
	+ Added new EBox::Types::Time, EBox::Types::Date and EBox::Types::TimeZone
	+ Added new attribute 'enabled' to the Action and MultiStateAction types
	  to allow disabling an action. Accepts a scalar or a CODE ref
	+ The 'defaultValue' parameter of the types now accept a CODE ref that
	  returns the default value.
2.3.5
	+ Added force parameter in validateTypedRow
	+ Fixed 'hidden' on types when using method references
	+ Removed some console problematic characters from Util::Random::generate
	+ Added methods to manage apache CA certificates
	+ Use IO::Socket::SSL for SOAPClient connections
	+ Removed apache rewrite from old slaves implementation
	+ Do not show RSS image if custom_prefix defined
2.3.4
	+ Avoid 'negative radius' error in DiskUsage chart
	+ Fixed call to partitionFileSystems in EBox::SysInfo::logReportInfo
	+ Log audit does not ignore fields which their values could be interpreted
	  as boolean false
	+ Avoid ebox.cgi failure when showing certain strings in the error template
	+ Do not calculate md5 digests if override_user_modification is enabled
	+ Clean /var/lib/zentyal/tmp on boot
	+ Stop apache gracefully and delete unused code in Apache.pm
	+ Cache contents of module.yaml files in Global
2.3.3
	+ The editable attribute of the types now accept a reference to a function
	  to dinamically enable or disable the field.
	+ In progress bar CGIs AJAX call checks the availability of the
	  next page before loading it
	+ Replaced community logo
	+ Adapted messages in the UI for new editions
	+ Changed cookie name to remove forbidden characters to avoid
	  incompatibilities with some applications
	+ Added methods to enable/disable restart triggers
2.3.2
	+ Fixed redis unix socket permissions problem with usercorner
	+ Get row ids without safe characters checking
	+ Added EBox::Util::Random as random string generator
	+ Set log level to debug when cannot compute md5 for a nonexistent file
	+ Filtering in tables is now case insensitive
	+ ProgressIndicator no longer leaves zombie processes in the system
	+ Implemented mysqldump for logs database
	+ Remove zentyal-events cron script which should not be longer necessary
	+ Bugfix: set executable permissions to cron scripts and example hooks
	+ Added a global method to retrieve installed server edition
	+ Log also duration and compMessage to events.log
2.3.1
	+ Updated Standards-Version to 3.9.2
	+ Fixed JS client side table sorting issue due to Prototype
	  library upgrade
	+ Disable InnoDB by default to reduce memory consumption of MySQL
	+ Now events are logged in a new file (events.log) in a more
	  human-readable format
	+ Added legend to DataTables with custom actions
	+ Changed JS to allow the restore of the action cell when a delete
	  action fails
	+ Set milestone to 3.0 when creating bug reports in the trac
	+ Avoid temporal modelInstance errors when adding or removing
	  modules with LogWatchers or LogDispatcher
	+ Unallow administration port change when the port is in use
2.3
	+ Do not launch a passwordless redis instance during first install
	+ New 'types' field in LogObserver and storers/acquirers to store special
	  types like IPs or MACs in an space-efficient way
	+ Use MySQL for the logs database instead of PostgreSQL
	+ Bugfix: logs database is now properly recreated after purge & install
	+ Avoid use of AUTOLOAD to execute redis commands, improves performance
	+ Use UNIX socket to connect to redis for better performance and
	  update default redis 2.2 settings
	+ Use "sudo" group instead of "admin" one for the UI access control
	+ Added EBox::Module::Base::version() to get package version
	+ Fixed problem in consalidation report when accumulating results
	  from queries having a "group by table.field"
	+ Added missing US and Etc zones in timezone selector
	+ Replaced autotools with zbuildtools
	+ Refuse to restore configuration backup from version lesser than
	  2.1 unless forced
	+ Do not retrieve format.js in every graph to improve performance
	+ The purge-module scripts are always managed as root user
	+ New grep-redis tool to search for patterns in redis keys or
	  values
	+ Use partitionFileSystems method from EBox::FileSystem
2.2.4
	+ New internal 'call' command in Zentyal shell to 'auto-use' the module
	+ Zentyal shell now can execute commandline arguments
	+ Bugfix: EBox::Types::IPAddr::isEqualTo allows to change netmask now
	+ Removed some undefined concatenation and compare warnings in error.log
	+ Ignore check operation in RAID event watcher
	+ Skip IP addresses ending in .0 in EBox::Types::IPRange::addresses()
	+ Do not store in redis trailing dots in Host and DomainName types
	+ Added internal command to instance models and other improvements in shell
	+ Now the whole /etc/zentyal directory is backed up and a copy of the
	  previous contents is stored at /var/backups before restoring
	+ Removing a module with a LogWatcher no longer breaks the LogWatcher
	  Configuration page anymore
	+ Fixed error in change-hostname script it does not longer match substrings
	+ Bugfix: Show breadcrumbs even from models which live in a
	  composite
	+ HTTPLink now returns empty string if no HTTPUrlView is defined
	  in DataTable class
	+ Added mising use sentence in EBox::Event::Watcher::Base
2.2.3
	+ Bugfix: Avoid url rewrite to ebox.cgi when requesting to /slave
	+ Fixed logrotate configuration
	+ More resilient way to handle with missing indexes in _find
	+ Added more informative text when mispelling methods whose prefix
	  is an AUTOLOAD action
	+ A more resilient solution to load events components in EventDaemon
	+ Added one and two years to the purge logs periods
	+ Fixed downloads from EBox::Type::File
2.2.2
	+ Revert cookie name change to avoid session loss in upgrades
	+ Do not try to change owner before user ebox is created
2.2.1
	+ Removed obsolete references to /zentyal URL
	+ Create configuration backup directories on install to avoid warnings
	  accessing the samba share when there are no backups
	+ Log result of save changes, either successful or with warnings
	+ Changed cookie name to remove forbidden characters to avoid
	  incompatibilities with some applications
	+ Removed duplicated and incorrect auding logging for password change
	+ Fixed some non-translatable strings
	+ Create automatic bug reports under 2.2.X milestone instead of 2.2
	+ Fixed bug changing background color on selected software packages
2.1.34
	+ Volatile types called password are now also masked in audit log
	+ Adjust padding for module descriptions in basic software view
	+ Removed beta icon
2.1.33
	+ Fixed modal add problems when using unique option on the type
	+ Fixed error management in the first screen of modal add
	+ Unify software selection and progress colors in CSS
	+ Set proper message type in Configure Events model
	+ Fixed error checking permanentMessage types in templates/msg.mas
2.1.32
	+ Added progress bar colors to theme definition
	+ Remove no longer correct UTF8 decode in ProgressIndicator
	+ Fixed UTF8 double-encoding on unexpected error CGI
	+ Reviewed some subscription strings
	+ Always fork before apache restart to avoid port change problems
	+ Stop modules in the correct order (inverse dependencies order)
	+ Better logging of failed modules on restore
2.1.31
	+ Do not start managed daemons on boot if the module is disabled
	+ Better message on redis error
	+ Watch for dependencies before automatic enable of modules on first install
2.1.30
	+ Removed obsolete /ebox URL from RSS link
	+ Changed methods related with extra backup data in modules logs
	  to play along with changes in ebackup module
	+ Set a user for remote access for audit reasons
	+ Detect session loss on AJAX requests
2.1.29
	+ Startup does not fail if SIGPIPE received
2.1.28
	+ Added code to mitigate false positives on module existence
	+ Avoid error in logs full summary due to incorrect syntax in template
	+ Allow unsafe chars in EBox::Types::File to avoid problems in some browsers
	+ Reviewed some subscription strings
	+ Warning about language-packs installed works again after Global changes
	+ Show n components update when only zentyal packages are left to
	  upgrade in the system widget
	+ Do not show debconf warning when installing packages
	+ EBox::Types::IPAddr (and IPNetwork) now works with defaultValue
	+ Allow to hide menu items, separators and dashboard widgets via conf keys
2.1.27
	+ Do not create tables during Disaster Recovery installation
	+ Added new EBox::Util::Debconf::value to get debconf values
	+ DataTable controller does no longer try to get a deleted row
	  for gather elements values for audit log
	+ Check if Updates watcher can be enabled if the subscription
	  level is yet unknown
2.1.26
	+ Detection of broken packages works again after proper deletion
	  of dpkg_running file
	+ Keep first install redis server running until trigger
	+ Unified module restart for package trigger and init.d
	+ Use restart-trigger script in postinst for faster daemons restarting
	+ System -> Halt/Reboot works again after regression in 2.1.25
	+ Added framework to show warning messages after save changes
	+ Change caption of remote services link to Zentyal Cloud
	+ Do not show Cloud link if hide_cloud_link config key is defined
	+ Added widget_ignore_updates key to hide updates in the dashboard
	+ Differentiate ads from notes
	+ Allow custom message type on permanentMessage
	+ Only allow custom themes signed by Zentyal
	+ Removed /zentyal prefix from URLs
	+ Caps lock detection on login page now works again
	+ Added HiddenIfNotAble property to event watchers to be hidden if
	  it is unabled to monitor the event
	+ Dashboard values can be now error and good as well
	+ Include a new software updates widget
	+ Include a new alert for basic subscriptions informing about
	  software updates
	+ Add update-notifier-common to dependencies
	+ EBox::DataTable::enabledRows returns rows in proper order
	+ Use custom ads when available
	+ Disable bug report when hide_bug_report defined on theme
2.1.25
	+ Do not show disabled module warnings in usercorner
	+ Mask passwords and unify boolean values in audit log
	+ Do not override type attribute for EBox::Types::Text subtypes
	+ Corrected installation finished message after first install
	+ Added new disableAutocomplete attribute on DataTables
	+ Optional values can be unset
	+ Minor improvements on nmap scan
2.1.24
	+ Do not try to generate config for unconfigured services
	+ Remove unnecessary redis call getting _serviceConfigured value
	+ Safer sizes for audit log fields
	+ Fix non-translatable "show help" string
	+ Allow links to first install wizard showing a desired page
	+ Fixed bug in disk usage when we have both values greater and
	  lower than 1024 MB
	+ Always return a number in EBox::AuditLogging::isEnabled to avoid
	  issues when returning the module status
	+ Added noDataMsg attribute on DataTable to show a message when
	  there are no rows
2.1.23
	+ Removed some warnings during consolidation process
	+ Depend on libterm-readline-gnu-perl for history support in shells
	+ Fixed error trying to change the admin port with NTP enabled
	+ Fixed breadcrumb destination for full log query page
	+ Use printableActionName in DataTable setter
2.1.22
	+ Fixed parentRow method in EBox::Types::Row
	+ Added new optionalLabel flag to EBox::Types::Abstract to avoid
	  show the label on non-optional values that need to be set as
	  optional when using show/hide viewCustomizers
	+ Added initHTMLStateOrder to View::Customizer to avoid incorrect
	  initial states
	+ Improved exceptions info in CGIs to help bug reporting
	+ Do not show customActions when editing row on DataTables
2.1.21
	+ Fixed bug printing traces at Global.pm
	+ Check new dump_exceptions confkey instead of the debug one in CGIs
	+ Explicit conversion to int those values stored in our database
	  for correct dumping in reporting
	+ Quote values in update overwrite while consolidating for reporting
2.1.20
	+ Fixed regression in edition in place of booleans
	+ Better default balance of the dashboard based on the size of the widgets
	+ Added defaultSelectedType argument to PortRange
2.1.19
	+ Disable KeepAlive as it seems to give performance problems with Firefox
	  and set MaxClients value back to 1 in apache.conf
	+ Throw exceptions when calling methods not aplicable to RO instances
	+ Fixed problems when mixing read/write and read-only instances
	+ Date/Time and Timezone moved from NTP to core under System -> General
	+ Do not instance hidden widgets to improve dashboard performance
	+ New command shell with Zentyal environment at /usr/share/zentyal/shell
	+ Show warning when a language-pack is not installed
	+ Removed unnecessary dump/load operations to .bak yaml files
	+ AuditLogging and Logs constructor now receive the 'ro' parameter
	+ Do not show Audit Logging in Module Status widget
2.1.18
	+ New unificated zentyal-core.logrotate for all the internal logs
	+ Added forceEnabled option for logHelpers
	+ Moved carousel.js to wizard template
	+ Add ordering option to wizard pages
	+ Fixed cmp and isEqualTo methods for EBox::Types::IPAddr
	+ Fixed wrong Mb unit labels in Disk Usage and use GB when > 1024 MB
	+ Now global-action script can be called without progress indicator
	+ Fixed EBox::Types::File JavaScript setter code
	+ Added support for "Add new..." modal boxes in foreign selectors
	+ Each module can have now its customized purge-module script
	  that will be executed after the package is removed
	+ Added Administration Audit Logging to log sessions, configuration
	  changes, and show pending actions in save changes confirmation
	+ User name is stored in session
	+ Remove deprecated extendedRestore from the old Full Backup
2.1.17
	+ Fixed RAID event crash
	+ Added warning on models and composites when the module is disabled
	+ Fixed login page style with some languages
	+ Login page template can now be reused accepting title as parameter
	+ EBox::Types::File does not write on redis when it fails to
	  move the fail to its final destination
	+ Added quote column option for periodic log consolidation and
	  report consolidation
	+ Added exclude module option to backup restore
2.1.16
	+ Do not show incompatible navigator warning on Google Chrome
	+ Fixed syncRows override detection on DataTable find
	+ clean-conf script now deletes also state data
	+ Avoid 'undefined' message in selectors
2.1.15
	+ Move Disk Usage and RAID to the new Maintenance menu
	+ Always call syncRows on find (avoid data inconsistencies)
	+ Filename when downloading a conf backup now contains hostname
	+ Fixed bug in RAID template
	+ Set proper menu order in System menu (fixes NTP position)
	+ Fixed regresion in page size selector on DataTables
	+ Fixed legend style in Import/Export Configuration
2.1.14
	+ Fixed regresion with double quotes in HTML templates
	+ Fixed problems with libredis-perl version dependency
	+ Adding new apparmor profile management
2.1.13
	+ Better control of errors when saving changes
	+ Elements of Union type can be hidden
	+ Model elements can be hidden only in the viewer or the setter
	+ HTML attributtes are double-quoted
	+ Models can have sections of items
	+ Password view modified to show the confirmation field
	+ New multiselect type
	+ Redis backend now throws different kind of exceptions
2.1.12
	+ Revert no longer necessary parents workaround
	+ Hide action on viewCustomizer works now on DataTables
2.1.11
	+ Fixed bug which setted bad directory to models in tab view
	+ Union type: Use selected subtype on trailingText property if the
	  major type does not have the property
	+ Raise MaxClients to 2 to prevent apache slowness
2.1.10
	+ Security [ZSN-2-1]: Avoid XSS in process list widget
2.1.9
	+ Do not try to initialize redis client before EBox::init()
	+ Safer way to delete rows, deleting its id reference first
	+ Delete no longer needed workaround for gconf with "removed" attribute
	+ Fixed regression in port range setter
2.1.8
	+ Fixed regression in menu search
	+ Fixed missing messages of multi state actions
	+ Help toggler is shown if needed when dynamic content is received
	+ Fixed issue when disabling several actions at once in a data table view
	+ All the custom actions are disabled when one is clicked
	+ Submit wizard pages asynchronously and show loading indicator
	+ Added carousel.js for slide effects
2.1.7
	+ Fixed issues with wrong html attributes quotation
	+ Bugfix: volatile types can now calculate their value using other
	  the value from other elements in the row no matter their position
2.1.6
	+ Attach software.log to bug report if there are broken packages
	+ Added keyGenerator option to report queries
	+ Tuned apache conf to provide a better user experience
	+ Actions click handlers can contain custom javascript
	+ Restore configuration with force dependencies option continues
	  when modules referenced in the backup are not present
	+ Added new MultiStateAction type
2.1.5
	+ Avoid problems getting parent if the manager is uninitialized
	+ Rename some icon files with wrong extension
	+ Remove wrong optional attribute for read-only fields in Events
	+ Renamed all /EBox/ CGI URLs to /SysInfo/ for menu folder coherency
	+ Added support for custom actions in DataTables
	+ Replaced Halt/Reboot CGI with a model
	+ Message classes can be set from models
	+ Fixed error in Jabber dispatcher
	+ Show module name properly in log when restart from the dashboard fails
	+ Avoid warning when looking for inexistent PID in pidFileRunning
2.1.4
	+ Changed Component's parent/child relationships implementation
	+ Fixed WikiFormat on automatic bug report tickets
	+ Do not show available community version in Dashboard with QA
 	  updates
2.1.3
	+ Fall back to readonly data in config backup if there are unsaved changes
	+ Allow to automatically send a report in the unexpected error page
	+ Logs and Events are now submenus of the new Maintenance menu
	+ Configuration Report option is now present on the Import/Export section
	+ Require save changes operation after changing the language
	+ Added support for URL aliases via schemas/urls/*.urls files
	+ Allow to sort submenu items via 'order' attribute
	+ Automatically save changes after syncRows is called and mark the module
	  mark the module as unchanged unless it was previously changed
	+ Removed unnecessary ConfigureEvents composite
	+ Removed unnecessary code from syncRows in logs and events
	+ Restore configuration is safer when restoring /etc/zentyal files
	+ Fixed unescaped characters when showing an exception
	+ Fixed nested error page on AJAX requests
	+ Adapted dumpBackupExtraData to new expected return value
	+ Report remoteservices, when required, a change in administration
	  port
	+ Added continueOnModuleFail mode to configuration restore
	+ Fixed Firefox 4 issue when downloading backups
	+ Show scroll when needed in stacktraces (error page)
	+ More informative error messages when trying to restart locked modules
	  from the dashboard
	+ Creation of plpgsql language moved from EBox::Logs::initialSetup
	  to create-db script
	+ Redis backend now throws different kind of exceptions
	+ Avoid unnecesary warnings about PIDs
	+ Update Jabber dispatcher to use Net::XMPP with some refactoring
	+ Save changes messages are correctly shown with international charsets
	+ Support for bitmap option in RAID report
	+ Retry multiInsert line by line if there are encoding errors
	+ Adapted to new location of partitionsFileSystems in EBox::FileSystem
	+ Event messages are cleaned of null characters and truncated
	  before inserting in the database when is necessary
	+ Improve message for "Free storage space" event and send an info
	  message when a given partition is not full anymore
	+ Event messages now can contain newline characters
	+ Objects of select type are compared also by context
	+ Remove cache from optionsFromForeignModel since it produces
	  problems and it is useless
	+ Set title with server name if the server is subscribed
	+ Fix title HTML tag in views for Models and Composites
	+ Added lastEventsReport to be queried by remoteservices module
	+ Added EBox::Types::HTML type
	+ Added missing manage-logs script to the package
	+ Fixed problems with show/hide help switch and dynamic content
	+ Menus with subitems are now kept unfolded until a section on a
	  different menu is accessed
	+ Sliced restore mode fails correctly when schema file is missing,
	  added option to force restore without schema file
	+ Purge conf now purges the state keys as well
	+ Added EBox::Types::IPRange
2.1.2
	+ Now a menu folder can be closed clicking on it while is open
	+ Bugfix: cron scripts are renamed and no longer ignored by run-parts
	+ Added new EBox::Util::Nmap class implementing a nmap wrapper
2.1.1
	+ Fixed incoherency problems with 'on' and '1' in boolean indexes
	+ Move cron scripts from debian packaging to src/scripts/cron
	+ Trigger restart of logs and events when upgrading zentyal-core
	  without any other modules
	+ Don't restart apache twice when upgrading together with more modules
	+ Fixed params validation issues in addRow
2.1
	+ Replace YAML::Tiny with libyaml written in C through YAML::XS wrapper
	+ Minor bugfix: filter invalid '_' param added by Webkit-based browser
	  on EBox::CGI::Base::params() instead of _validateParams(), avoids
	  warning in zentyal.log when enabling modules
	+ All CGI urls renamed from /ebox to /zentyal
	+ New first() and deleteFirst() methods in EBox::Global to check
	  existence and delete the /var/lib/zentyal/.first file
	+ PO files are now included in the language-pack-zentyal-* packages
	+ Migrations are now always located under /usr/share/$package/migration
	  this change only affects to the events and logs migrations
	+ Delete no longer used domain and translationDomain methods/attributes
	+ Unified src/libexec and tools in the new src/scripts directory
	+ Remove the ebox- prefix on all the names of the /usr/share scripts
	+ New EBox::Util::SQL package with helpers to create and drop tables
	  from initial-setup and purge-module for each module
	+ Always drop tables when purging a package
	+ Delete 'ebox' user when purging zentyal-core
	+ Moved all SQL schemas from tools/sqllogs to schemas/sql
	+ SQL time-period tables are now located under schemas/sql/period
	+ Old ebox-clean-gconf renamed to /usr/share/zentyal/clean-conf and
	  ebox-unconfigure-module is now /usr/share/zentyal/unconfigure-module
	+ Added default implementation for enableActions, executing
	  /usr/share/zentyal-$modulename/enable-module if exists
	+ Optimization: Do not check if a row is unique if any field is unique
	+ Never call syncRows on read-only instances
	+ Big performance improvements using hashes and sets in redis
	  database to avoid calls to the keys command
	+ Delete useless calls to exists in EBox::Config::Redis
	+ New regen-redis-db tool to recreate the directory structure
	+ Renamed /etc/cron.hourly/90manageEBoxLogs to 90zentyal-manage-logs
	  and moved the actual code to /usr/share/zentyal/manage-logs
	+ Move /usr/share/ebox/zentyal-redisvi to /usr/share/zentyal/redisvi
	+ New /usr/share/zentyal/initial-setup script for modules postinst
	+ New /usr/share/zentyal/purge-module script for modules postrm
	+ Removed obsolete logs and events migrations
	+ Create plpgsql is now done on EBox::Logs::initialSetup
	+ Replace old ebox-migrate script with EBox::Module::Base::migrate
	+ Rotate duplicity-debug.log log if exists
	+ Bug fix: Port selected during installation is correctly saved
	+ Zentyal web UI is restarted if their dependencies are upgraded
	+ Bug fix: Logs don't include unrelated information now
	+ Add total in disk_usage report
	+ Bugfix: Events report by source now works again
	+ Do not include info messages in the events report
	+ Services event is triggered only after five failed checkings
	+ Do not add redundant includedir lines to /etc/sudoers
	+ Fixed encoding for strings read from redis server
	+ Support for redis-server 2.0 configuration
	+ Move core templates to /usr/share/zentyal/stubs/core
	+ Old /etc/ebox directory replaced with the new /etc/zentyal with
	  renamed core.conf, logs.conf and events.conf files
	+ Fixed broken link to alerts list
2.0.15
	+ Do not check the existence of cloud-prof package during the
	  restore since it is possible not to be installed while disaster
	  recovery process is done
	+ Renamed /etc/init.d/ebox to /etc/init.d/zentyal
	+ Use new zentyal-* package names
	+ Don't check .yaml existence for core modules
2.0.14
	+ Added compMessage in some events to distinguish among events if
	  required
	+ Make source in events non i18n
	+ After restore, set all the restored modules as changed
	+ Added module pre-checks for configuration backup
2.0.13
	+ Fixed dashboard graphs refresh
	+ Fixed module existence check when dpkg is running
	+ Fix typo in sudoers creation to make remote support work again
2.0.12
	+ Include status of packages in the downloadable bug report
	+ Bugfix: Avoid possible problems deleting redis.first file if not exist
2.0.11
	+ New methods entry_exists and st_entry_exists in config backend
2.0.10
	+ Now redis backend returns undef on get for undefined values
	+ Allow custom mason templates under /etc/ebox/stubs
	+ Better checks before restoring a configuration backup with
	  a set of modules different than the installed one
	+ Wait for 10 seconds to the child process when destroying the
	  progress indicator to avoid zombie processes
	+ Caught SIGPIPE when trying to contact Redis server and the
	  socket was already closed
	+ Do not stop redis server when restarting apache but only when
	  the service is asked to stop
	+ Improvements in import/export configuration (know before as
	  configuration backup)
	+ Improvements in ProgressIndicator
	+ Better behaviour of read-only rows with up/down arrows
	+ Added support for printableActionName in DataTable's
	+ Added information about automatic configuration backup
	+ Removed warning on non existent file digest
	+ Safer way to check if core modules exist during installation
2.0.9
	+ Treat wrong installed packages as not-existent modules
	+ Added a warning in dashboard informing about broken packages
	+ File sharing and mailfilter log event watchers works again since
	  it is managed several log tables per module
2.0.8
	+ Replaced zentyal-conf script with the more powerful zentyal-redisvi
	+ Set always the same default order for dashboard widgets
	+ Added help message to the configure widgets dialog
	+ Check for undefined values in logs consolidation
	+ Now dashboard notifies fails when restarting a service
	+ Fixed bug with some special characters in dashboard
	+ Fixed bug with some special characters in disk usage graph
2.0.7
	+ Pre-installation includes sudoers.d into sudoers file if it's not yet
	  installed
	+ Install apache-prefork instead of worker by default
	+ Rename service certificate to Zentyal Administration Web Server
2.0.6
	+ Use mod dependencies as default restore dependencies
	+ Fixed dependencies in events module
	+ Increased recursive dependency threshold to avoid
	  backup restoration problems
2.0.5
	+ Removed deprecated "Full backup" option from configuration backup
	+ Bugfix: SCP method works again after addition of SlicedBackup
	+ Added option in 90eboxpglogger.conf to disable logs consolidation
2.0.4
	+ Removed useless gconf backup during upgrade
	+ Fixed postinstall script problems during upgrade
2.0.3
	+ Added support for the sliced backup of the DB
	+ Hostname change is now visible in the form before saving changes
	+ Fixed config backend problems with _fileList call
	+ Added new bootDepends method to customize daemons boot order
	+ Added permanent message property to Composite
	+ Bugfix: Minor aesthetic fix in horizontal menu
	+ Bugfix: Disk usage is now reported in expected bytes
	+ Bugfix: Event dispatcher is not disabled when it is impossible
	  for it to dispatch the message
2.0.2
	+ Better message for the service status event
	+ Fixed modules configuration purge script
	+ Block enable module button after first click
	+ Avoid division by zero in progress indicator when total ticks is
	  zero
	+ Removed warning during postinst
	+ Added new subscription messages in logs, events and backup
2.0.1
	+ Bugfix: Login from Zentyal Cloud is passwordless again
	+ Some defensive code for the synchronization in Events models
	+ Bugfix: add EBox::Config::Redis::get to fetch scalar or list
	  values. Make GConfModule use it to avoid issues with directories
	  that have both sort of values.
1.5.14
	+ Fixed redis bug with dir keys prefix
	+ Improved login page style
	+ New login method using PAM instead of password file
	+ Allow to change admin passwords under System->General
	+ Avoid auto submit wizard forms
	+ Wizard skip buttons always available
	+ Rebranded post-installation questions
	+ Added zentyal-conf script to get/set redis config keys
1.5.13
	+ Added transition effect on first install slides
	+ Zentyal rebrand
	+ Added web page favicon
	+ Fixed already seen wizards apparition
	+ Fixed ro module creation with redis backend
	+ Use mason for links widgets
	+ Use new domain to official strings for subscriptions
1.5.12
	+ Added option to change hostname under System->General
	+ Show option "return to dashboard" when save changes fails.
1.5.11
	+ Added more tries on redis reconnection
	+ Fixed user corner access problems with redis server
	+ writeFile* methods reorganized
	+ Added cron as dependency as cron.hourly was never executed with anacron
	+ Improvements in consolidation of data for reports
1.5.10
	+ Fixed gconf to redis conversion for boolean values
1.5.9
	+ Improved migrations speed using the same perl interpreter
	+ Redis as configuration backend (instead of gconf)
	+ Improved error messages in ebox-software
	+ Set event source to 256 chars in database to adjust longer event
	  sources
	+ Progress bar AJAX updates are sent using JSON
	+ Fixed progress bar width problems
	+ Fixed top menu on wizards
	+ Improved error message when disconnecting a not connected database
	+ Abort installation if 'ebox' user already exists
	+ Bugfix: IP address is now properly registered if login fails
1.5.8
	+ Added template tableorderer.css.mas
	+ Added buttonless top menu option
	+ Bugfix: Save all modules on first installation
	+ Bugfix: General ebox database is now created if needed when
	  re/starting services
	+ Bugfix: Data to report are now uniform in number of elements per
	  value. This prevents errors when a value is present in a month and
	  not in another
	+ Bugfix: Don't show already visited wizard pages again
1.5.7
	+ Bugfix: Avoid error when RAID is not present
	+ Bugfix: Add ebox-consolidate-reportinfo call in daily cron script
	+ Bugfix: Called multiInsert and unbufferedInsert when necessary
	  after the loggerd reimplementation
	+ Bugfix: EBox::ThirdParty::Apache2::AuthCookie and
	  EBox::ThirdParty::Apache2::AuthCookie::Util package defined just
	  once
	+ Added util SystemKernel
	+ Improved progress indicator
	+ Changes in sudo generation to allow sudo for remote support user
	+ Initial setup wizards support
1.5.6
	+ Reimplementation of loggerd using inotify instead of File::Tail
1.5.5
	+ Asynchronous load of dashboard widgets for a smoother interface
1.5.4
	+ Changed dbus-check script to accept config file as a parameter
1.5.3
	+ Function _isDaemonRunning works now with snort in lucid
	+ Javascript refreshing instead of meta tag in log pages
	+ Updated links in dashboard widget
	+ Add package versions to downloadable ebox.log
	+ Fixed postgresql data dir path for disk usage with pg 8.4
	+ GUI improvements in search box
1.5.2
	+ Security [ESN-1-1]: Validate referer to avoid CSRF attacks
	+ Added reporting structure to events module
	+ Added new CGI to download the last lines of ebox.log
1.5.1
	+ Bugfix: Catch exception when upstart daemon does not exist and
	  return a stopped status
	+ Added method in logs module to dump database in behalf of
	ebackup module
	+ Bugfix: Do not check in row uniqueness for optional fields that
	are not passed as parameters
	+ Improve the output of ebox module status, to be consistent with the one
	  shown in the interface
	+ Add options to the report generation to allow queries to be more
	  flexible
	+ Events: Add possibility to enable watchers by default
	+ Bugfix: Adding a new field to a model now uses default
	  value instead of an empty value
	+ Added script and web interface for configuration report, added
	  more log files to the configuration report
1.5
	+ Use built-in authentication
	+ Use new upstart directory "init" instead of "event.d"
	+ Use new libjson-perl API
	+ Increase PerlInterpMaxRequests to 200
	+ Increase MaxRequestsPerChild (mpm-worker) to 200
	+ Fix issue with enconding in Ajax error responses
	+ Loggerd: if we don't have any file to watch we just sleep otherwise the process
	  will finish and upstart will try to start it over again and again.
	+ Make /etc/init.d/ebox depend on $network virtual facility
	+ Show uptime and users on General Information widget.
1.4.2
	+ Start services in the appropriate order (by dependencies) to fix a problem
	  when running /etc/init.d/ebox start in slaves (mail and other modules
	  were started before usersandgroups and thus failed)
1.4.1
	+ Remove network workarounds from /etc/init.d/ebox as we don't bring
	  interfaces down anymore
1.4
	+ Bug fix: i18n. setDomain in composites and models.
1.3.19
	+ Make the module dashboard widget update as the rest of the widgets
	+ Fix problem regarding translation of module names: fixes untranslated
	  module names in the dashboard, module status and everywhere else where
	  a module name is written
1.3.18
	+ Add version comparing function and use it instead of 'gt' in the
	  general widget
1.3.17
	+ Minor bug fix: check if value is defined in EBox::Type::Union
1.3.16
	+ Move enable field to first row in ConfigureDispatcherDataTable
	+ Add a warning to let users know that a module with unsaved changes
	  is disabled
	+ Remove events migration directory:
		- 0001_add_conf_configureeventtable.pl
		- 0002_add_conf_diskfree_watcher.pl
	+ Bug fix: We don't use names to stringify date to avoid issues
	  with DB insertions and localisation in event logging
	+ Bug fix: do not warn about disabled services which return false from
	  showModuleStatus()
	+ Add blank line under "Module Status"
	+ Installed and latest available versions of the core are now displayed
	  in the General Information widget
1.3.15
	+ Bug fix: Call EBox::Global::sortModulesByDependencies when
	  saving all modules and remove infinite loop in that method.
	  EBox::Global::modifiedModules now requires an argument to sort
	  its result dependending on enableDepends or depends attribute.
	+ Bug fix: keep menu folders open during page reloads
	+ Bug fix: enable the log events dispatcher by default now works
	+ Bug fix: fixed _lock function in EBox::Module::Base
	+ Bug fix: composites honor menuFolder()
	+ Add support for in-place edition for boolean types. (Closes
	  #1664)
	+ Add method to add new database table columnts to EBox::Migration::Helpers
	+ Bug fix: enable "Save Changes" button after an in-place edition
1.3.14
	+ Bug fix: fix critical bug in migration helper that caused some log
	  log tables to disappear
	+ Create events table
	+ Bug fix: log watcher works again
	+ Bug fix: delete cache if log index is not found as it could be
	  disabled
1.3.13
	+ Bug fix: critical error in EventDaemon that prevented properly start
	+ Cron script for manage logs does not run if another is already
	  running, hope that this will avoid problems with large logs
	+ Increased maximum size of message field in events
	+ Added script to purge logs
	+ Bug fix: multi-domain logs can be enabled again
1.3.12
	+ Added type for EBox::Dashboard::Value to stand out warning
	  messages in dashboard
	+ Added EBox::MigrationHelpers to include migration helpers, for now,
	  include a db table renaming one
	+ Bug fix: Fix mismatch in event table field names
	+ Bug fix: Add migration to create language plpgsql in database
	+ Bug fix: Add missing script for report log consolidation
	+ Bug fix: Don't show modules in logs if they are not configured. This
	  prevents some crashes when modules need information only available when
	  configured, such as mail which holds the vdomains in LDAP
	+ Added method EBox::Global::lastModificationTime to know when
	  eBox configuration was modified for last time
	+ Add support for breadcrumbs on the UI
	+ Bug fix: in Loggerd files are only parsed one time regardless of
	  how many LogHelper reference them
	+ Added precondition for Loggerd: it does not run if there isnt
	anything to watch
1.3.11
	+ Support customFilter in models for big tables
	+ Added EBox::Events::sendEvent method to send events using Perl
	  code (used by ebackup module)
	+ Bug fix: EBox::Type::Service::cmp now works when only the
	  protocols are different
	+ Check $self is defined in PgDBEngine::DESTROY
	+ Do not watch files in ebox-loggerd related to disabled modules and
	  other improvements in the daemon
	+ Silent some exceptions that are used for flow control
	+ Improve the message from Service Event Watcher
1.3.10
	+ Show warning when accesing the UI with unsupported browsers
	+ Add disableApparmorProfile to EBox::Module::Service
	+ Bug fix: add missing use
	+ Bug fix: Make EventDaemon more robust against malformed sent
	  events by only accepting EBox::Event objects
1.3.8
	+ Bug fix: fixed order in EBox::Global::modified modules. Now
	  Global and Backup use the same method to order the module list
	  by dependencies
1.3.7
	+ Bug fix: generate public.css and login.css in dynamic-www directory
	  which is /var/lib/zentyal/dynamicwww/css/ and not in /usr/share/ebox/www/css
	  as these files are generate every time eBox's apache is
	  restarted
	+ Bug fix: modules are restored now in the correct dependency
	  order
	+ ebox-make-backup accepts --destinaton flag to set backup's file name
	+ Add support for permanent messages to EBox::View::Customizer
1.3.6
	+ Bug fix: override _ids in EBox::Events::Watcher::Log to not return ids
	which do not exist
	+ Bug fix: fixed InverseMatchSelect type which is used by Firewall module
	+ New widget for the dashboard showing useful support information
	+ Bugfix: wrong permissions on CSS files caused problem with usercorner
	+ CSS are now templates for easier rebranding
	+ Added default.theme with eBox colors
1.3.5
	+ Bugfix: Allow unsafe characters in password type
	+ Add FollowSymLinks in eBox apache configuration. This is useful
	  if we use js libraries provided by packages
1.3.4
	+ Updated company name in the footer
	+ Bugfix: humanEventMessage works with multiple tableInfos now
	+ Add ebox-dbus-check to test if we can actually connect to dbus
1.3.4
	+ bugfix: empty cache before calling updatedRowNotify
	+ enable Log dispatcher by default and not allow users to disable
	it
	+ consolidation process continues in disabled but configured modules
	+ bugfix: Save Changes button doesn't turn red when accessing events for
	first time
1.3.2
	+ bugfix: workaround issue with dhcp configured interfaces at boot time
1.3.1
	+ bugfix: wrong regex in service status check
1.3.0
	+ bugfix: make full backup work again
1.1.30
	+ Change footer to new company holder
	+  RAID does not generate 'change in completion events, some text
	problems fixed with RAID events
	+ Report graphics had a datapoints limit dependent on the active
	time unit
	+ Apache certificate can be replaced by CA module
	+ Fixed regression in detailed report: total row now aggregates
	properly
	+ More characters allowed when changing password from web GUI
	+ Fixed regression with already used values in select types
	+ Do not a button to restart eBox's apache
	+ Fixed auth problem when dumping and restoring postgre database
1.1.20
	+ Added custom view support
	+ Bugfix: report models now can use the limit parameter in
	  reportRows() method
	+ use a regexp to fetch the PID in a pidfile, some files such as
	postfix's add tabs and spaces before the actual number
	+ Changed "pidfile" to "pidfiles" in _daemons() to allow checking more than
one (now it is a array ref instead of scalar)
	+ Modified Service.pm to support another output format for /etc/init.d daemon
status that returns [OK] instead of "running".
	+ unuformized case in menu entries and some more visual fixes
1.1.10
	+ Fix issue when there's a file managed by one module that has been modified
	  when saving changes
	+ Bugfix: events models are working again even if an event aware
	module is uninstalled and it is in a backup to restore
	+ Select.pm returns first value in options as default
       + Added 'parentModule' to model class to avoid recursive problems
	+ Added Float type
	+ Apache module allows to add configuration includes from other modules
	+ Display remote services button if subscribed
	+ Event daemon may received events through a named pipe
	+ Bugfix. SysInfo revokes its config correctly
	+ Added storer property to types in order to store the data in
	somewhere different from GConf
	+ Added protected property 'volatile' to the models to indicate
	that they store nothing in GConf but in somewhere different
	+ System Menu item element 'RAID' is always visible even when RAID
	is not installed
	+ Files in deleted rows are deleted when the changes are saved
	+ Fixed some bug whens backing and restore files
	+ Components can be subModels of the HasMany type
	+ Added EBox::Types::Text::WriteOnce type
	+ Do not use rows(), use row to force iteration over the rows and increase
	performance and reduce memory use.
	+ Do not suggest_sync after read operations in gconf
	+ Increase MaxRequestsPerChild to 200 in eBox's apache
	+ Make apache spawn only one child process
	+ Log module is backed up and restored normally because the old
	problem is not longer here
	+ Backup is more gentle with no backup files in backup directory,
	now it does not delete them
	+ HasMany  can retrieve again the model and row after the weak
	refence is garbage-collected. (Added to solve a bug in the doenload
	bundle dialog)
	+ EBox::Types::DomainName no longer accepts IP addresses as domain
	names
	+ Bugfix: modules that fail at configuration stage no longer appear as enabled
	+ Add parameter to EBox::Types::Select to disable options cache

0.12.103
	+ Bugfix: fix SQL statement to fetch last rows to consolidate
0.12.102
	+ Bugfix: consolidate logs using the last date and not starting from scratch
0.12.101
	+ Bugfix: DomainName type make comparisons case insensitive
	according to RFC 1035
0.12.100
	+ Bugfix: Never skip user's modifications if it set to true
	override user's changes
	+ EBox::Module::writeConfFile and EBox::Service scape file's path
	+ Bugfix. Configure logrotate to actually rotate ebox logs
	+ Fixed bug in ForcePurge logs model
	+ Fixed bug in DataTable: ModelManaged was called with tableName
	instead of context Name
	+ Fixing an `img` tag closed now properly and adding alternative
	text to match W3C validation in head title
	+ Backup pages now includes the size of the archive
	+ Fixed bug in ForcePurge logs model
	+ Now the modules can have more than one tableInfo for logging information
	+ Improve model debugging
	+ Improve restart debugging
	+ Backups and bug reports can be made from the command line
	+ Bugfix: `isEqualTo` is working now for `Boolean` types
	+ Bugfix: check if we must disable file modification checks in
	Manager::skipModification

0.12.99
	+ Add support for reporting
	+ Refresh logs automatically
	+ Reverse log order
	+ Remove temp file after it is downloaded with FromTempDir controller
0.12.3
	+ Bug fix: use the new API in purge method. Now purging logs is working
	again.
0.12.2
	+ Increase random string length used to generate the cookie to
	2048 bits
	+ Logs are show in inverse chronological order
0.12.1
	+ Bug fix: use unsafeParam for progress indicator or some i18 strings
	will fail when saving changes
0.12
	+ Bugfix: Don't assume timecol is 'timestamp' but defined by
	module developer. This allows to purge some logs tables again
	+ Add page titles to models
	+ Set default values when not given in `add` method in models
	+ Add method to manage page size in model
	+ Add hidden field to help with Ajax request and automated testing with
	  ANSTE
	+ Bugfix: cast sql types to filter fields in logs
	+ Bugfix: Restricted resources are back again to make RSS
	access policy work again
	+ Workaround bogus mason warnings
	+ Make postinst script less verbose
	+ Disable keepalive in eBox apache
	+ Do not run a startup script in eBox apache
	+ Set default purge time for logs stored in eBox db to 1 week
	+ Disable LogAdmin actions in `ebox-global-action` until LogAdmin
	feature is completely done
0.11.103
	+ Modify EBox::Types::HasMany to create directory based on its row
	+ Add _setRelationship method to set up relationships between models
	  and submodels
	+ Use the new EBox::Model::Row api
	+ Add help method to EBox::Types::Abstract
	+ Decrease size for percentage value in disk free watcher
	+ Increase channel link field size in RSS dispatcher
0.11.102
	+ Bugfix: cmp in EBox::Types::HostIP now sorts correctly
	+ updatedRowNotify in EBox::Model::DataTable receives old row as
	well as the recently updated row
	+ Added `override_user_modification` configuration parameter to
	avoid user modification checkings and override them without asking
	+ Added EBox::Model::Row to ease the management of data returned
	by models
	+ Added support to pre-save and post-save executable files. They
	must be placed at /etc/ebox/pre-save or /etc/ebox/post-save
	+ Added `findRow` method to ease find and set
0.11.101
	+ Bugfix: Fix memory leak in models while cloning types. Now
	cloning is controlled by clone method in types
	+ Bugfix: Union type now checks for its uniqueness
	+ DESTROY is not an autoloaded method anymore
	+ HasOne fields now may set printable value from the foreign field
	to set its value
	+ findId now searches as well using printableValue
	+ Bugfix. Minor bug found when key is an IP address in autoloaded
	methods
	+ Ordered tables may insert values at the beginning or the end of
	the table by "insertPosition" attribute
	+ Change notConfigured template to fix English and add link to the
	  module status section
	+ Add loading gif to module status actions
	+ Remove debug from ServiceInterface.pm
	+ Add support for custom separators to be used as index separators on
	  exposedMethods
	+ Bugfix. Stop eBox correctly when it's removed
	+ Improve apache-restart to make it more reliable.
0.11.100
	+ Bugfix. Fix issue with event filters and empty hashes
	+ Bugfix. Cache stuff in log and soap watcher to avoid memory leaks
	+ Bugfix. Fix bug that prevented the user from being warned when a row to
	  be deleted is being used by other model
	+ Bugfix. Add missing use of EBox::Global in State event watcher
	+ Added progress screen, now pogress screen keeps track of the changed
	  state of the modules and change the top page element properly
	+ Do not exec() to restart apache outside mod_perl
	+ Improve apache restart script
	+ Improve progress screen
0.11.99
	+ DataTable contains the property 'enableProperty' to set a column
	called 'enabled' to enable/disable rows from the user point of
	view. The 'enabled' column is put the first
	+ Added state to the RAID report instead of simpler active boolean
        + Fix bug when installing new event components and event GConf
	subtree has not changed
	+ Add RSS dispatcher to show eBox events under a RSS feed
	+ Rotate log files when they reach 10MB for 7 rotations
	+ Configurable minimum free space left for being notified by means
	of percentage
	+ Add File type including uploading and downloading
	+ Event daemon now checks if it is possible to send an event
	before actually sending it
	+ Added Action forms to perform an action without modifying
	persistent data
	+ Log queries are faster if there is no results
	+ Show no data stored when there are no logs for a domain
	+ Log watcher is added in order to notify when an event has
	happened. You can configure which log watcher you may enable and
	what you want to be notify by a determined filter and/or event.
	+ RAID watcher is added to check the RAID events that may happen
	when the RAID subsystem is configured in the eBox machine
	+ Change colour dataset in pie chart used for disk usage reporting
	+ Progress indicator now contains a returned value and error
	message as well
	+ Lock session file for HTTP session to avoid bugs
	related to multiple requests (AJAX) in a short time
	+ Upgrade runit dependency until 1.8.0 to avoid runit related
	issues
0.11
	+ Use apache2
	+ Add ebox-unblock-exec to unset signal mask before running  a executable
	+ Fix issue with multiple models and models with params.
	  This triggered a bug in DHCP when there was just one static
	  interface
	+ Fix _checkRowIsUnique and _checkFieldIsUnique
	+ Fix paging
	+ Trim long strings in log table, show tooltip with the whole string
	  and show links for URLs starting with "http://"
0.10.99
	+ Add disk usage information
	+ Show progress in backup process
	+ Add option to purge logs
	+ Create a link from /var/lib/zentyal/log to /var/log/ebox
	+ Fix bug with backup descriptions containing spaces
	+ Add removeAll method on data models
	+ Add HostIP, DomainName and Port types
	+ Add readonly forms to display static information
	+ Add Danish translation thanks to Allan Jacobsen
0.10
	+ New release
0.9.100
	+ Add checking for SOAP session opened
	+ Add EventDaemon
	+ Add Watcher and Dispatch framework to support an event
	  architecture on eBox
	+ Add volatile EBox::Types in order not to store their values
	  on GConf
	+ Add generic form
	+ Improvements on generic table
	+ Added Swedish translation

0.9.99
	+ Added Portuguese from Portugal translation
	+ Added Russian translation
	+ Bugfix: bad changed state in modules after restore

0.9.3
	+ New release

0.9.2
	+ Add browser warning when uploading files
	+ Enable/disable logging modules
0.9.1
	+ Fix backup issue with changed state
	+ Generic table supports custom ordering
0.9
	+ Added Polish translation
        + Bug in recognition of old CD-R writting devices fixed
	+ Added Aragonese translation
	+ Added Dutch translation
	+ Added German translation
	+ Added Portuguese translation

0.8.99
	+ Add data table model for generic Ajax tables
	+ Add types to be used by models
	+ Add MigrationBase and ebox-migrate to upgrade data models
	+ Some English fixes
0.8.1
	+ New release
0.8
	+ Fix backup issue related to bug reports
	+ Improved backup GUI
0.7.99
        + changed sudo stub to be more permissive
	+ added startup file to apache web server
	+ enhanced backup module
	+ added basic CD/DVD support to backup module
	+ added test stubs to simplify testing
	+ added test class in the spirit of Test::Class
	+ Html.pm now uses mason templates
0.7.1
	+ use Apache::Reload to reload modules when changed
	+ GUI consistency (#12)
	+ Fixed a bug for passwords longer than 16 chars
	+ ebox-sudoers-friendly added to not overwrite /etc/sudoers each time
0.7
	+ First public release
0.6
	+ Move to client
	+ Remove obsolete TODO list
	+ Remove firewall module from  base system
	+ Remove objects module from base system
	+ Remove network module from base system
	+ Add modInstances and modInstancesOfType
	+ Raname Base to ClientBase
	+ Remove calls to deprecated methods
	+ API documented using naturaldocs
	+ Update INSTALL
	+ Use a new method to get configkeys, now configkey reads every
	  [0.9
	+ Added Polish translation][0-9]+.conf file from the EBox::Config::etc() dir and
	  tries to get the value from the files in order.
	+ Display date in the correct languae in Summary
	+ Update debian scripts
	+ Several bugfixes
0.5.2
	+ Fix some packaging issues
0.5.1
	+ New menu system
	+ New firewall filtering rules
	+ 802.1q support

0.5
	+ New bug-free menus (actually Internet Explorer is the buggy piece
	  of... software that caused the reimplementation)
	+ Lots of small bugfixes
	+ Firewall: apply rules with no destination address to packets
	  routed through external interfaces only
	+ New debianize script
	+ Firewall: do not require port and protocol parameters as they
	  are now optional.
	+ Include SSL stuff in the dist tarball
	+ Let modules block changes in the network interfaces
	  configuration if they have references to the network config in
	  their config.
	+ Debian network configuration import script
	+ Fix the init.d script: it catches exceptions thrown by modules so that
	  it can try to start/stop all of them if an exception is thrown.
	+ Firewall: fix default policy bug in INPUT chains.
	+ Restore textdomain in exceptions
	+ New services section in the summary
	+ Added Error item to Summary. Catch exceptions from modules in
	  summary and generate error item
	+ Fix several errors with redirections and error handling in CGIs
	+ Several data validation functions were fixed, and a few others added
	+ Prevent the global module from keeping a reference to itself. And make
	  the read-only/read-write behavior of the factory consistent.
	+ Stop using ifconfig-wrapper and implement our own NetWrapper module
	  with wrappers for ifconfig and ip.
	+ Start/stop apache, network and firewall modules in first place.
	+ Ignore some network interface names such as irda, sit0, etc.
	+ The summary page uses read-only module instances.
	+ New DataInUse exception, old one renamed to DataExists.
	+ Network: do not overwrite resolv.conf if there are nameservers
	  given via dhcp.
	+ Do not set a default global policy for the ssh service.
	+ Check for forbiden characters when the parameter value is
	  requested by the CGI, this allows CGI's to handle the error,
	  and make some decissions before it happens.
	+ Create an "edit object" template and remove the object edition stuff
	  from the main objects page.
	+ Fix the apache restarting code.
	+ Network: Remove the route reordering feature, the kernel handles that
	  automatically.
	+ Fix tons of bugs in the network restarting code.
	+ Network: removed the 3rd nameserver configuration.
	+ Network: Get gateway info in the dhcp hook.
	+ Network: Removed default configuration from the gconf schema.
	+ New function for config-file generation
	+ New functions for pid file handling

0.4
	+ debian package
	+ added module to export/import configuration
	+ changes in firewall's API
	+ Added content filter based on dansguardian
	+ Added French translation
	+ Added Catalan translation
	+ Sudoers file is generated automatically based on module's needs
	+ Apache config file is generated by ebox  now
	+ Use SSL
	+ Added ebox.conf file
	+ Added module template generator

0.3
	+ Supports i18n
	+ API name consistency
	+ Use Mason for templates
	+ added tips to GUI
	+ added dhcp hooks
	+ administration port configuration
	+ Fixed bugs to IE compliant
	+ Revoke changes after logout
	+ Several bugfixes

0.2
	+ All modules are now based on gconf.
	+ Removed dependencies on xml-simple, xerces and xpath
	+ New MAC address field in Object members.
	+ Several bugfixes.

0.1
	+ Initial release<|MERGE_RESOLUTION|>--- conflicted
+++ resolved
@@ -1,5 +1,5 @@
 HEAD
-<<<<<<< HEAD
+	+ Reworked mdstat parsing, added failure_spare status
 	+ Configuration backup implicitly preserves ownership of files
 	+ Changes in styles and sizes of the save/revoke dialog
 	+ New data form row is copied from default row, avoiding letting hidden
@@ -10,9 +10,6 @@
 	+ InverseMatchSelect and InverseMatchUnion use 'not' instead of '!' to denote
 	  inverse match. This string is configurable with a type argument
 	+ Fixed types EBox::Type::InverseMatchSelect and EBox::Type::InverseMatchUnion
-=======
-	+ Reworked mdstat parsing, added failure_spare status
->>>>>>> 9ee65e93
 	+ Fixed bug in DataTable::setTypedRow() which produced an incorrect 'id'
 	  row element in DataTable::updateRowNotify()
 	+ In tableBody.mas template: decomposed table topToolbar section in methods
