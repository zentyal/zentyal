3.4
<<<<<<< HEAD
	+ Send Perl warnings to Zentyal log file in webadmin app
=======
	+ Added keepFile parameter to EBox::Downloader::CGI::FromTempDir
	+ Remove idle and dead code from EBox::Module::Service::writeConfFile
>>>>>>> 32b3dc10
	+ Added auditable property to EBox::Model::DataTable
	+ Added HAProxyPreSetConf to HaProxy::ServiceBase
	+ Moved management of webadmin certificate to HAProxy module
	+ Enable ReverseProxy middleware always
	+ MySQL is restarted before creating database
	+ Use root ownership for webadmin certificates
	+ Execute change hostname actions only if the hostname has really changed
	+ Don't expire session on finish software wizard page
	+ Fixed show help JS to avoid to have help elements with different
	  show state
	+ Use window.location.replace instead of window.location.href
	  to redirect using JS
	+ In EBox::Type::Select, use element value as printableValue for
	  unknown options or options without printableValue
	+ Save haproxy config as changed after webadmin's initialSetup
	+ Send restartUI flag to restart service when restarting a module
	  from the UI
	+ Fix calculation of page number when using go to last page control
	+ Update tracker url in dashboard widget
	+ Continue installation without ads if there is a error getting them
	+ Added EBox::WebAdmin::Middleware::SubAppAuth to validate
	  WebAdmin sub-app requests
	+ Ported restricted resources to use nginx
	+ Removed EBox::Base::upload method because that's 100% handled by Plack
	  now.
	+ Increased the buffer size for uwsgi applications to allow big submits
	  like the one from automatic error report
	+ Added a UnhandledError middleware to catch any die or exception not
	  handled by Zentyal
	+ Added a Devel::StackTrace helper view that shows pretty backtraces
	+ Enable crash reports by default
	+ Added template for download link
	+ Created EBox::Util::Certificate, refactored create-certificate
	  script
	+ Changes in haproxy port validation and allow haproxy internal services
	+ Restore AdminPort model for WebAdmin to improve usability
	+ Added EBox::Module::Config::replicationExcludeKeys()
	+ Added EBox::WebAdmin::PortObserver to be used by ha and
	  remoteservices modules by the moment
	+ Added EBox::GlobalImpl::addModuleToPostSave to save modules
	  after normal save changes process
	+ Added a way for HAProxy to retrieve the CA certificate entry that should
	  be used
	+ Added a left-right composite layout
	+ Search and pagination forms can be omitted using showFilterForm
	  and showPaginationForm properties
	+ Show nice error when global-action fails using die + scalar
	+ EBox::Util::Random now accepts a set of chars to have a random string
	+ Notify HA when a module which must have a single instance in the
	  cluster is enabled/disabled.
	+ Added enabled action to /etc/init.d/zentyal to display whether a
	  module is enabled or disabled
	+ Pass model, type and id to enabled subroutine in
	  EBox::Types::MultiStateAction to be ortoghonal to handler property
	+ Fixed JS error on showing errors in customActionClicked
	+ Added middleware to have auth based on a env variable
	+ Updated nginx to server static files directly always so apache shouldn't
	  ever get this kind of requests
	+ Use uWSGI instead of Apache mod_perl for running CGIs
	+ Updated automatic bug report URL to new bug report endpoint.
	+ Give support to custom actions without image. Those actions will
	  not appear in the legend.
	+ Added to findValueMultipleFields and findValue the nosync parameter
	+ Added support for haproxy 1.5
	+ Moved nginx to listen on localhost
	+ Integration with HA module in save changes process
	+ Added icon for new zentyal-ha module
	+ Migrate rs_verify_servers in remoteservices.conf to
	  rest_verify_servers core.conf
	+ Include basic support to free-format Template models to be
	  included in Composites
	+ Move run-pending-ops script from remoteservices to core
	+ Rename EBox::RemoteServices::RESTResult to EBox::RESTClient::Result
	+ Move EBox::RemoteServices::RESTClient to EBox::RESTClient as it
	  is used in ha and remoteservices module.
	+ Adapt init.d and upstart running checks to Ubuntu 13.10
	+ Use service instead of deprecated invoke-rc.d for init.d scripts
	+ Adapted apache configuration to 2.4
	+ Adapted EBox::Config::Redis to the new libredis-perl API
	+ Adapted redis.conf to redis 2.6
	+ Use replace instead of href to redirect in Controller::DataTable
	  (This avoids infinite loops if the user press back button)
	+ Move EBox::CGI::Downloader::* modules  to EBox::Downloader to
	  make file downloads work again
	+ Avoid division by zero while using page navigation
	+ Automatic report text formatting adapted to Redmine
	+ Fix tab selection in tabbed composite from URL path anchor,
	  for instance, /Maintenance/Events#ConfigureDispatchers
	+ Avoid errors triggered on web administration port validation
	+ ManageAdmins model now also add/removes lpadmin group
	+ Show nice error when global-action fails using die + scalar
	+ Fixed JS error on showing errors in customActionClicked
	+ Fixed rethrown of exception in restartService() and
	  EBox::CGI::Base::upload methods
	+ Remove lock file in EBox::Util::Lock::unlock()
	+ Fixed mason component root for custom stubs
	+ Fixed regression in clone action
	+ Decode to utf8 the MySQL database results
	+ Create log database using utf8 charset
	+ Better way to set MySQL password for all the root accounts
	+ Use same JSON reply file for changeRowForm and dataInUse
	+ Fixed regression in AJAX changes with raised error when a
	  data in use exception was found
	+ Fixed css error that hide information in the logs tables
	+ Use sharedscripts in zentyal-core logrotate to avoid triggering
	  in every log file
	+ Take into account view customizer on audit logging
	+ Show complex types (more than one field) in audit log
	  while editing by storing the dump of the value
	+ Fix EBox::Types::Composite::cmp to store changes when only last type
	  is modified
	+ Fixed general widget packages to avoid error on 'packages to
	  upgrade' section
	+ Fixed regression when table size is set to 'view all'
	+ Set version to 3.4
3.3.1
	+ Fixed redirects in table/form JSON replies
	+ Set automated ticket report milestone to 3.3.X
3.3
	+ Refactored module not enabled warning
	+ Add version to header logo
	+ HTML body can now have different styles based on the menu section
	+ Hide close button on saving changes and backup progess
	  dialogs. Don't allow to close it with esc key on those cases.
	+ Fix error when pageSize parameter is not supplied to the model controller
	+ Workaround against modules changed when saving all changes
	+ Recover from widget function exceptions
	+ Use the same Mason interpreter for most HTML templates
	+ Use more granular AJAX for table actions
	+ Use stand-alone AJAX call to refresh save changes button
	+ Added missing use to EBox::CGI::Base
	+ Allow to submit apport crash reports if debug=yes
	+ Switch from Error to TryCatch for exception handling
	+ Added new communityEdition() helper method in EBox::Global
	+ Add version to header logo
	+ Always reload page after saving changes
	+ Use AJAX call to refresh save change buttons
	+ Copy all the redis keys from 'conf' to 'ro' when saving changes of
	  any module to prevent incoherences
	+ Delete unused stopAllModules() and restartAllModules() in EBox::Global
	+ Workaround against modules changed when saving all changes
	+ Display remote services messages if they exist on Dashboard
	+ Recover from widget function exceptions
	+ Fixed mdstat output processing to remove "(auto-read-only)"
	+ Fixed audit logging of delete actions
	+ Fixed errors with row ID in ManageAdmins table
	+ Added missing EBox::Exceptions uses
	+ Fixed bug in selectSetter which hitted selects on DataForm with
	  'unique' option enabled
	+ EBox::WebServer::removeNginxInclude does not longer throws
	  a exception if the path to remove is not included
	+ Copy all the redis keys from 'conf' to 'ro' when saving changes of
	  any module to prevent incoherences
	+ Delete unused stopAllModules() and restartAllModules() in EBox::Global
	+ Use printableName in Configure Module popup
	+ Replace fork of Apache2::AuthCookie with libapache2-authcookie-perl
	+ Added EBox::Types::IPRange::addressesFromBeginToEnd class method
	+ Set proper trial link in advertisements
	+ Show register link in local backup when not registered
	+ Strip the 'C:\fakepath\' that chrome adds to the file input
	+ Make dump_exceptions key work also for mason exceptions
	+ Pass HTTP_PROXY system environment variable to CGIs as they are
	  used in Zentyal modules
	+ Waiting for Zentyal ready page check is more robust now
	+ Fixed error in the recursive method for getting module dependencies
	+ Fixed JS typo which disabled export backup dialog
	+ Added dbus dependency to avoid problems on some minimal installations
	+ When restoring pre-3.2 backups take in account that apache
	  module was renamed to webadmin
	+ Make sure that we always commit/discard audit of changes when we
	  save/revoke all modules
	+ Add new row attribute "disabled"
	+ Fixed JS glitch which broke the dashboard periodical updates
	+ Better check of referer which skips cloud domain if it does not exists
	+ Avoid warning when stopping a module without FirewallHelper
	+ Include contents of /etc/resolv.conf in bug report
	+ Avoid Apache error screen in login when entering through Zentyal
	  Remote using password
	+ Fix warning comparing undefined string in DomainName type
	+ Rewrite row isEqualTo method using hashElements instead of elements
	+ Only allow to move dashboard widget by its handle
	+ Do not fail if zentyal-mysql.passwd ends with a newline character
	+ Removed old migration code from 3.0 to 3.2
	+ Added Number.prototype.toTimeDiffString in format.js
	+ Added .btn-black CSS class
	+ Set version to 3.3
	+ Added enableInnoDbIfNeeded() to MyDBEngine
	+ Fix loading on custom action buttons
	+ Add icon for openchange module
	+ Add missing use statement in EBox::Types::MultiStateAction
	+ Add icon for openchange module
	+ Service type setter works again
3.2
	+ Set 3.2 versions and non-beta logo
3.1.13
	+ Added missing EBox::Gettext uses, fixes crash in view logs refresh
	+ Minor CSS style fixes
	+ Added missing use statement in EBox::Types::MultiStateAction
3.1.12
	+ Do not crash if /etc/timezone does not exist
	+ Clean /var/lib/zentyal/tmp at the first moments of boot instead of
	  when running zentyal start, this fixes problems with leftover locks
	  that affect dhclient hooks
	+ Fixed wrong case in some class names for the save changes button
	+ Fixed autoscroll in dashboard widgets
	+ Added placeholder for drag & drop of table rows
	+ No autoscroll is done when overflow happens. This makes sortable
	  work in chromium
	+ Set audit after logs when enabling in first install
	+ Avoid getting unsaved changes by using readonly instance in manage-logs
3.1.11
	+ Initial setup for webadmin is now executed in postinst
	+ Fixed webadmin port migration
3.1.10
	+ Use DATETIME type in date column for consolidation tables
	+ Summarised reports shows graphs again
	+ Events summarised report has breadcrumbs now
	+ Base EBox::Logs::Composite::SummarizedReport to let summarised
	  reports have common breadcrumbs
	+ Added migration from 3.0 (apache -> webadmin)
3.1.9
	+ Fixed in-place boolean edit with non-basic types different to Union
	+ Removed some warnings in error.log
	+ Fixed confirmation dialogs warning style
	+ Fixed configure widgets width and drop behavior
	+ Fixed regression in dashboard register link after jQuery migration
	+ Always set as changed without checking RO value, this fixes some
	  situations in which the save changes button was not enabled
	+ Fixed regression in audit log IP addresses after nginx integration
	+ Added datetime time formatter to JS graphs which show dates in X
	  axis and date and time in the tracker
	+ Fixed bug sending parameters in Zentyal.Tabs prototype
	+ Fixed side-effect in Model::Manager::_modelHasMultipleInstances() that
	  tried to load composite as model by mistake, the bug was at least
	  present sometimes when trying to generate the configuration report
	+ Throw internal exception in valueByName if elementByName is undef
	+ Added captiveportal icons to CSS
	+ Restore configuration backup from file now works again after JS
	  framework change
	+ Configuration backup download, restore and delete from the list
	  works again after the UI changes
	+ Fixed regression in tabbed composites with the jQuery changes
	+ Set proper title in dialogs when loading in an existent one
	+ Fixed regression on dashboard which allowed to move already
	  present dashboard widgets
3.1.8
	+ Always log Perl errors that are not Zentyal exceptions
	+ Move package icons from software to core as required for the menu
	+ Use dpkg --clear-avail to avoid incoherent updates information
	+ Show printableModelName in DataTables when precondition fails
	+ Fixed number of decimals in Disk Usage when unit is MB
	+ Fixed UTF-8 encoding problems in TreeView
	+ Copyright footer is now at the bottom of the menu
	+ Fixed regression on logs search caused by autoFilter changes
	+ Fix bytes formatter in graphs
	+ Simplified CSS and improved styles and icons
	+ Improved dashboard drag&drop behavior in Chrome
	+ Allow to define permanentMessage directly on models
	+ Show placeholder in dashboard widgets drag&drop
	+ Fixed crash reloading dashboard after configure widgets
	+ Only apply redirect port fix on administration port
	+ Fixed regression in user interface with DataInUse exceptions
	+ Fixed wrong behavior of software updates in dashboard widget
	+ Always show proper language name for english locales
	+ Fixed wrong redirects when using a non-default admin port
	+ Fixed regression in webadmin reload after changing the language
	+ Remove unnecessary and problematic desktop services code
	+ Added icons for disabled users.
3.1.7
	+ Avoid eval operation when using standard HtmlBlocks class
	+ Changed some code to not trigger some unnecesary warnings
	+ Fixed regression on active menu entry highlight
	+ No-committed changes does not appear in configuration changes
	  log table
	+ Added autoFilter property to method tableInfo
	+ Modules can now be marked for restart after save changes via
	  post_save_modules redis key of the global module
	+ Make all dashboards div of the same height to ease drag and drop
	+ Don't allow invalid email in create report CGI
	+ DBEngineFactory is now a singleton
	+ EBox::Util::Random mentions /dev/urandom in its error messages
	  to ease troubleshooting
	+ Assure that type's references to its row are not lost in the
	  edit form template methods
3.1.6
	+ Restyled UI
	+ Added form.js
	+ Added better 502 error page for nginx with redirect when apache is ready
	+ Always call udpateRowNotify in row update, even when the new
	  values are the same than old ones
	+ Fixed bad call to EBox::CGI::Run::urlToClass in EBox::CGi::Base
	+ Added icons for top-level menu entries and module status page
	+ Fixed bad arguments in CGI::Controller::Composite call to SUPER::new()
	+ More flexible EBox::CGI::run for inheritance
	+ Fixed encoding of parameters in confirmation dialogs
	+ Check backup integrity by listing the tar file, throw
	  InvalidData exception if the tar is corrupted
	+ Do not use hidden form fields for generating confirmation dialog JS
	+ Fixed log bugs: use correct RO mode in loggerd, fixed behaviour
	  when all log helpers are disabled, enable logs correctly when
	  added by first time to configure logs table
	+ Fixed bad interpolation in JS code in booleanInPlaceViewer.mas
	+ WizardPage CGIs can now return JSON replies as response
	+ unconfigure-module script disables also the module
	+ Restart firewall module when a firewall observer module is
	  stopped/started using zentyal init.d script
	+ Added temporary stopped state to a Service module to know if a
	  module is stopped but enabled
	+ Redirect to / from /ebox using remote access to avoid blank page
	+ Removed no longer necessary jQuery noConflict()
	+ Added combobox.js
	+ Added EBox::Model::Base as base for DataTable and the new TreeView
	+ Adapted EBox::CGI::Run for the new TreeView models
	+ Fixed DataTable row removal from the UI with 100% volatile models with
	  'ids' method overriden.
3.1.5
	+ Increased webadmin default timeout.
	+ Disable drag & drop on tables with only one row
3.1.4
	+ Don't allow to move read-only rows
	+ Better prefix for user configuration redis keys
	+ Hide disabled carousel buttons, fix modal template
	+ Fixed modal dialog template
	+ Mark save changes button as changed when moving rows
	+ Remove unused parameter in Zentyal.DataTable.changeRow
3.1.3
	+ Enhanced UI styles: dialogs, progress bars, carousel, colors and images
	+ Rows of tables can now be moved using drag & drop
	+ Added logout dialog with option of discarding changes
	+ Remember page size options per users, added 'View all' page size option
	+ Added storage of options per user
	+ Enable and/or conifgure module dependencies automatically in
	  Module Status page
	+ Adapted CGIs to new modal dialogs
	+ Ported graphs from flotr.js to flot.js
	+ Ported JS code to jQuery and jQuery-ui
	+ Removed Modalbox.js, table_orderer.js and carousel.js
	+ Left menu keyword search is now case insensitive
3.1.2
	+ Make manage administrators table resilent against invalid users
	+ Remove deprecated backup domains related from logs module
	+ Added EBox::Types::URI type
	+ Added saveReload method to use reload instead of restart to
	  reduce service downtime. Use with care and programatically
	+ Added findValueMultipleFields() to DataTable and refactor _find()
	  to allow search by multiple fields
	+ Fixed disk usage report for logs component
3.1.1
	+ Do not dump unnecessary .bak files to /var/lib/zentyal/conf
	+ Restart all the core daemons instead of only apache after logrotate
	+ Fixed graph template so it could be feed with data using decimal
	  comma, it will convert it to a JS array without problems
	+ Fixed regression parsing ModalController urls
	+ Fixed regression non-model CGIs with aliases
	+ Added a way to retrieve all Models inside a Composite and its children.
	+ Increased the size limit for file uploads.
	+ Implemented a way to include configuration files for Nginx so the SOAP
	  services are able to use Nginx for SSL.
3.1
	+ Improved the message shown when there are no changes pending to save on
	  logout.
	+ Use the X-Forwarded-Proto header for redirects construction.
	+ Added nginx as the public HTTP server of Zentyal.
	+ Renamed 'Apache' module to 'WebAdmin' module. If you need to restart the
	  web administration you must use 'service zentyal webadmin restart'.
	+ Set trac milestone for reported bugs to 3.1.X
	+ CGIs are now EBox::Module::CGI::* instead of EBox::CGI::Module::*
	+ Daemons are now disabled when configuring a module, so Zentyal can
	  manage them directly instead of being autostarted by the system
	+ EBox::Model::DataForm::formSubmitted called even where there is no
	  previous row
	+ Added Pre-Depends on mysql-server to avoid problems with upgrades
	+ Depend on mysql-server metapackage instead of mysql-server-5.5
	+ Depend on zentyal-common 3.1
3.0.20
	+ Check against inexistent path in EBox::Util::SHM::subkeys
	+ Silent diff in EBox::Types::File::isEqualTo
	+ Print correctly UTF8 characters from configuration backup description
	+ When host name is changed, update /etc/hostname
	+ Proper link to remote in configuration backup page
3.0.19
	+ Removed full restore option for restore-backup tool and
	  EBox:Backup relevant methods
	+ Optimise loading Test::Deep::NoTest to avoid test environment creation
	+ Use EBox::Module::Base::writeConfFileNoCheck to write apache
	  configuration file
	+ Log events after dispatching them in the EventDaemon and catch exception
	  to avoid crashes when mysql is already stopped
	+ Emit events on zentyal start and stop
	+ Refactor some events-related code
	+ Changed MB_widedialog CSS class to use all width available in
	  the screen
	+ Fixed a broken link to SysInfo/Composite/General when activating the
	  WebServer module.
3.0.18
	+ Pass model instance when invoking EBox::Types::Select populate function
	+ Improve dynamic editable property detection for framework types
	+ Override _validateReferer method in Desktop services CGI
	+ Don't abort configuration backup when we get a error retrieving the
	  partition table information
	+ In EBox:Model::Row, refactored elementExists and
	  elementByName to make them to have similiar code structure
	+ Improvement in test help classes and added test fakes for
	  EBox::Model::Manager and EBox::Util::SHMLock
	+ Prevented unuseful warning in
	  EBox::Model::DataTable::setDirectory when the old directory is undef
	+ Fixed unit tests under EBox/Model/t, backup configuration tests and
	  some others
	+ Remove unused method EBox::Auth::alreadyLogged()
	+ Apache::setRestrictedResource updates properly if already exists
	+ Global and Module::Config allow to set redis instance to ease testing
	+ Now EBox::GlobalImpl::lastModificationTime also checks
	  modification time of configuration files
	+ Rows in events models are now synced before running EventDaemon
	+ Better way of checking if event daemon is needed
3.0.17
	+ Allow numeric zero as search filter
	+ When filtering rows don't match agains link urls or hidden values
	+ Avoid CA file check when removing it from Apache module
	+ Silent removeCA and removeInclude exceptions when removing
	  non-existant element
	+ Fixed rollback operation in redis config backend
	+ Desktop services CGI now only returns JSON responses
	+ Log error when dynamic loading a class fails in
	  ConfigureDispatchers model
	+ Update total ticks dynamically in progress indicator if ticks overflow
3.0.16
	+ Fixed regression in boolean in-place edit with Union types
	+ Added some missing timezones to EBox::Types::TimeZone
	+ Add a new method to DBEngine 'checkForColumn' to retrieve columns
	  definition from a given table
	+ Reload models info in model manager if new modules are installed
3.0.15
	+ Make sure that halt/reboot button can be clicked only once
	+ Cleaner way of disabling dependant modules when the parent is disabled,
	  avoiding unnecessary calls to enableService each time the module status
	  page is loaded.
	+ Show confirmation dialog when trying to change host or domain
	  if zentyal-samba is installed and provisioned
	+ Modified data table controller so edit boolean in place reuses
	  the code of regular edits, avoiding getting incorrect read-only
	  values from cache
3.0.14
	+ Allow search filters with a leading '*'
	+ Better error reporting when choosing a bad search filter
	+ External exceptions from _print method are caught correctly in CGIs
	+ EBox::CGI::run now supports correct handling of APR::Error
	+ Fixed dashboard check updates ajax requests in Chrome
	+ Fixed errors with zero digits components in time type
3.0.13
	+ Better warning if size file is missing in a backup when
	  restoring it
	+ Fixed table cache behaviour on cache miss in logs module
	+ Fix wrong button label when deleting rows in 'datainuse' template
	+ Removed unused method EBox::Model::DataTable::_tailoredOrder
	+ Added force default mode and permission to writeConfFileNoCheck(),
	  writeFile() and derivatives
	+ Fixed bug in EBox:::Logs::CGI::Index with internationalized
	  parameter names
	+ DataTables with sortedBy are now orderer alphabetically with
	  proper case treatment
	+ Display messages in model even when there are not elements and
	  table body is not shown
3.0.12
	+ Improve change-hostname script, delete all references to current name
	+ Faster dashboard loading with asynchronous check of software updates
	+ Workaround for when the progress id parameter has been lost
	+ Fixed problems calling upstart coomands from cron jobs with wrong PATH
	+ Decode CGI unsafeParams as utf8
	+ Avoid double encoding when printing JSON response in EBox::CGI::Base
	+ Remove warning in EBox::Menu::Folder when currentfolder is not defined
	+ Removed unnecesary and misleading method new from EBox::Auth package
3.0.11
	+ Avoid flickering loading pages when switching between menu entries
	+ Incorrect regular expression in logs search page are correctly handled
	+ Fix input badly hidden in the logs screen
	+ reloadTable from DataTable now remove cached fields as well
3.0.10
	+ Fixed unsafe characters error when getting title of progress
	  indicator in progress dialog
	+ Added use utf8 to dashboard template to fix look of closable messages
3.0.9
	+ Adapted file downloads to the new utf8 fixes
	+ Write backup files in raw mode to avoid utf8 problems
	+ Print always utf8 in STDOUT on all CGIs
	+ Decode CGI params of values entered at the interface as utf8
	+ Proper encode/decode of utf8 with also pretty JSON
	+ Fixed utf8 decoding in date shown at dashboard
	+ Removed old workarounds for utf8 problems
	+ Added new recoveryEnabled() helper method to Module::Base
	+ Added recoveryDomainName() method to SyncProvider interface
	+ Restore backup can now install missing modules in Disaster Recovery
	+ Show specific slides when installing a commercial edition
	+ Redirect to proper CGI after login in disaster recovery mode
	+ Removed old debconf workaround for first stage installation
	+ Log redis start message as debug instead of info to avoid flood
	+ Use unsafeParam in EBox::CGI::Base::paramsAsHash
	+ EBox::Module::Service does not raise exception and logs
	  nothing when using init.d status
	+ Fixed glitch in backup CGI which sometimes showed
	  the modal dialog with a incorrect template
3.0.8
	+ Use path for default name in SyncFolders::Folder
	+ Do not restrict characters in data table searchs
	+ Fixed automatic bug report regression
	+ Fixed refresh of the table and temporal control states
	  in customActionClicked callback
	+ Modified modalbox-zentyal.js to accept wideDialog parameter
	+ Fixed template method in MultiStateAction to return the default
	  template when it is not any supplied to the object
	+ Fixed sendInPlaceBooleanValue method from table-helper.js; it
	  aborted because bad parameters of Ajax.Updater
	+ Fixed bug that made that the lock was shared between owners
	+ Some fixes in the function to add the rule for desktops services
	  to the firewall
	+ Delete obsolete EBox::CGI::MenuCSS package
3.0.7
	+ Add new EBox::Module::Service::Observer to notify modules about
	  changes in the service status
	+ Administration accounts management reflects the changes in
	  system accounts in ids() or row() method call
	+ Some fixes in the RAID event watcher
	+ foreignModelInstance returns undef if foreignModel is
	  undef. This happens when a module has been uninstalled and it is
	  referenced in other installed module (events)
	+ loggerd shows loaded LogHelpers when in debug mode
	+ Added additional info to events from RAID watcher
	+ Use sudo to remove temporal files/diectories in backup, avoiding
	  permissions errors
	+ Added exception for cloud-prof module to events dependencies
3.0.6
	+ Skip keys deleted in cache in Redis::_keys()
	+ Fixed events modules dependencies to depend on any module which
	  provides watchers or dispatchers
	+ Always call enableActions before enableService when configuring modules
	+ Added needsSaveAfterConfig state to service modules
	+ Better exceptions logging in EBox::CGI::Run
	+ Fixed 'element not exists' error when enabling a log watcher
	+ Scroll up when showing modal dialog
	+ Added fqdnChanged methods to SysInfo::Observer
	+ Fixed SSL configuration conflicts betwen SOAPClient and RESTClient
3.0.5
	+ Template ajax/simpleModalDialog.mas can now accept text
	+ Used poweroff instead of halt to assure that system is powered
	  off after halt
	+ Fixed log audit database insert error when halting or rebooting
	+ Added time-based closable notification messages
	+ Adapted to new EBox::setLocaleEnvironment method
	+ EBox::Type::File now allows ebox user to own files in directories
	  which are not writable by him
	+ Removed cron daily invocation of deprecated report scripts
3.0.4
	+ Added EBox::SyncFolders interface
	+ Fixed invokation of tar for backup of model files
	+ New observer for sysinfo module to notify modules implementing the
	  SysInfo::Observer interface when the host name or host domain is
	  changed by the user, before and after the change takes effect
	+ Stop and start apache after language change to force environment reload
	+ Reload page after language change
	+ EBox::Module::Service::isRunning() skips daemons whose precondition fail
	+ Fixed undefined reference in DataTable controller for log audit
	+ Added and used serviceId field for service certificates
	+ Fixed SQL quoting of column names in unbuffered inserts and consolidation
3.0.3
	+ Fixed bug which prevented highlight of selected item in menu
	+ Fixed base class of event dispatcher to be compatible with the
	  changes dispatcher configuration table
	+ Fixed event daemon to use dumped variables
	+ Fixed need of double-click when closing menu items in some cases
	+ Fixed logs consolidation to avoid high CPU usage
	+ In view log table: correctly align previous and first page buttons
	+ Improve host name and domain validation.
	+ Forbidden the use of a qualified hostname in change hostname form
	+ Update samba hostname-dependent fields when hostname is changed
	+ Confirmation dialog when the local domain is changed and with a
	  warning if local domain which ends in .local
3.0.2
	+ The synchronization of redis cache refuses with log message to set
	  undefined values
	+ Fixed wrong sql statement which cause unwanted logs purge
	+ DataForm does not check for uniqueness of its fields, as it only
	  contains a single row
	+ In ConfigureLogs, restored printable names for log domains
	+ Fixed dashboard update error on modules widget, counter-graph
	  widget and widget without sections
	+ Better way to fix non-root warnings during boot without interfering
	  on manual restart commands in the shell
3.0.1
	+ Properly set default language as the first element of the Select to
	  avoid its loss on the first apache restart
	+ Set milestone to 3.0.X when creating tickets in trac.zentyal.org
	+ Removed forced setting of LANG variables in mod_perl which made progress
	  indicator fail when using any language different to English
	+ Removed some frequent undef warnings
	+ Added executeOnBrothers method to EBox::Model::Component
	+ Fixed repetition of 'add' and 'number change' events in RAID watcher
	+ Fixed incorrect display of edit button in tables without editField action
	+ Cache MySQL password to avoid reading it all the time
	+ Fixed request came from non-root user warnings during boot
	+ Send info event in Runit watcher only if the service was down
	  MAX_DOWN_PERIODS
3.0
	+ Removed beta logo
	+ Set 'firstInstall' flag on modules when installing during initial install
	+ Set 'restoringBackup' flag on modules when restoring backup
	+ Call enableService after initialSetup while restoring backup
	+ Registration link in widget now have appropiate content when either
	  remoteservices or software are not installed
	+ Fixed style for disabled buttons
	+ Composite and DataTable viewers recover from errors in pageTitle method
	+ Fixed intermitent failure in progress when there are no slides
	+ Rollback redis transaction on otherwise instead finally block
	+ Members of the 'admin' group can now login again on Zentyal
	+ Multi-admin management for commercial editions
	+ First and last move row buttons are now disabled instead of hidden
	+ In save changes dialog set focus always in the 'save' button
	+ Fixed i18n problem in some cases where environment variables
	  were different than the selected locale on Zentyal UI, now
	  LANG and LC_MESSAGES are explicitly passed to mod_perl
	+ Reviewed registration strings
	+ Added template attribute to MultiStateAction to provide any kind
	  of HTML to display an action
	+ Changed icon, name and link for Zentyal Remote
	+ Fixed some compatibility issues with Internet Explorer 9
	+ Show warning with Internet Explorer 8 or older
	+ Improved dashboard buttons colors
2.3.24
	+ Do not cache undef values in EBox::Config::Redis::get()
	+ Code fix on subscription retrieval for Updates event
	+ Update validate referer to new Remote Services module API
	+ In-place booleans now properly mark the module as changed
	+ Do not try to read slides if software module is not installed
	+ Fixed wrong call in Events::isEnabledDispatcher()
	+ Updated 'created by' footer
2.3.23
	+ Change the default domain name from 'zentyal.lan' to
	  'zentyal-domain.lan'
	+ Changes in first enable to avoid letting modules unsaved
	+ Type File now accepts spaces in the file name
	+ Added setTimezone method to MyDBEngine
	+ Enable consolidation after reviewing and pruning
	+ Code typo fix in Events::isEnabledWatcher
	+ Remove all report code from core
	+ Move SysInfo report related to remoteservices module
	+ Fixed regression which removed scroll bars from popups
	+ New carousel transition for the installation slides
	+ Added option to not show final notes in progress bar
	+ EBox::Model::Component::modelGetter does not die when trying to
	  get a model for an uninstalled module
	+ Added previous/next buttons to manually switch installation slides
	+ New installation slides format
	+ Added compatibility with MS Internet Explorer >= 8
2.3.22
	+ Changed first installation workflow and wizard infraestructure
	+ Improved firewall icons
	+ Set hover style for configure rules button in firewall
	+ Do not disable InnoDB in mysql if there are other databases
	+ Progress indicator no longer calls showAds if it is undefined
	+ Send cache headers on static files to improve browsing speed
	+ Added foreignNoSyncRows and foreignFilter options to EBox::Types::Select
	+ Improved settings icon
	+ Fixed modalboxes style
	+ Improve host domain validation. Single label domains are not allowed.
2.3.21
	+ Fixes on notifyActions
	+ Check for isDaemonRunning now compatible with asterisk status
	+ Fixed warning call in EBox::Types::HasMany
2.3.20
	+ New look & feel for the web interface
	+ Adjust slides transition timeout during installation
	+ Audit changes table in save changes popup has scroll and better style
	+ Model messages are printed below model title
	+ noDataMsg now allows to add elements if it makes sense
	+ Fixed ajax/form.mas to avoid phantom change button
	+ EBox::Model::Manager::_setupModelDepends uses full paths so the
	  dependecies can discriminate between models with the same name
	+ Default row addition in DataForm does not fires validateTypedRow
	+ Code typo fix in change administration port model
	+ Set only Remote as option to export/import configuration to a
	  remote site
	+ Return undef in HasMany type when a model is not longer
	  available due to being uninstalled
	+ Added onclick atribute to the link.mas template
	+ Fix exception raising when no event component is found
	+ table_ordered.js : more robust trClick event method
	+ Changed dashboard JS which sometimes halted widget updates
	+ Added popup dialogs for import/export configuration
	+ Changes in styles and sizes of the save/revoke dialog
	+ Removed redudant code in ConfigureWatchers::syncRows which made module
	  to have an incorrect modified state
	+ Dont show in bug report removed packages with configuration
	  held as broken packages
	+ DataTable::size() now calls to syncRows()
	+ EBox::Module::Config::set_list quivalent now has the same
	  behaviour than EBox::Module::Config::set
2.3.19
	+ Manually set up models for events to take into account the
	  dynamic models from the log watcher filtering models
	+ Fixed warnings when deleting a row which is referenced in other model
	+ Disable HTML form autocompletion in admin password change model
	+ Fixed incorrect non-editable warnings in change date and time model
	+ Fixed parsing value bug in EBox::Types::Date and EBox::Types::Time
	+ Reworked mdstat parsing, added failure_spare status
	+ Configuration backup implicitly preserves ownership of files
	+ Changes in styles and sizes of the save/revoke dialog
	+ New data form row is copied from default row, avoiding letting hidden
	  fields without its default value and causing missing fields errors
	+ Always fill abstract type with its default value, this avoids
	  errors with hidden fields with default value
	+ Different page to show errors when there are broken software packages
	+ InverseMatchSelect and InverseMatchUnion use 'not' instead of '!' to
	  denote inverse match. This string is configurable with a type argument
	+ Fixed types EBox::Type::InverseMatchSelect and InverseMatchUnion
	+ Fixed bug in DataTable::setTypedRow() which produced an incorrect 'id'
	  row element in DataTable::updateRowNotify()
	+ In tableBody.mas template: decomposed table topToolbar section in methods
	+ Fixed bug in discard changes dialog
	+ Confirmation dialogs now use styled modalboxes
	+ Do not reload page after save changes dialog if operation is successful
	+ Maintenance menu is now kept open when visiting the logs index page
2.3.18
	+ Manual clone of row in DataTable::setTypedRow to avoid segfault
	+ Avoid undef warnings in EBox::Model::DataTable::_find when the
	  element value is undef
	+ Fixed kill of ebox processes during postrm
	+ Set MySQL root password in create-db script and added mysql script
	  to /usr/share/zentyal for easy access to the zentyal database
	+ Increased timeout redirecting to wizards on installation to 5 seconds
	  to avoid problems on some slow or loaded machines
	+ Save changes dialog do not appear if there are no changes
	+ Delete no longer needed duplicated code
	+ Do not go to save changes after a regular package installation
	  they are saved only in the first install
	+ Progress bar in installation refactored
2.3.17
	+ Do not use modal box for save changes during installation
	+ Hidden fields in DataTables are no longer considered compulsory
	+ Select type has now its own viewer that allows use of filter function
	+ User is now enabled together with the rest of modules on first install
2.3.16
	+ Fix 'oldRow' parameter in UpdatedRowNotify
	+ Use Clone::Fast instead of Clone
	+ Modal dialog for the save and discard changes operations
	+ Use a different lock file for the usercorner redis
	+ Improved look of tables when checkAll controls are present
	+ Better icons for clone action
	+ Added confirmation dialog feature to models; added confirmation
	  dialog to change hostname model
	+ Dynamic default values are now properly updated when adding a row
	+ Kill processes owned by the ebox user before trying to delete it
	+ Do not use sudo to call status command at EBox::Service::running
	+ Fixed regression setting default CSS class in notes
2.3.15
	+ Added missing call to updateRowNotify in DataForms
	+ Fixed silent error in EBox::Types::File templates for non-readable
	  by ebox files
	+ Use pkill instead of killall in postinst
	+ Use unset instead of delete_dir when removing rows
	+ Do not set order list for DataForms
	+ Only try to clean tmp dir on global system start
2.3.14
	+ Error message for failure in package cache creation
	+ Fixed regression when showing a data table in a modal view
	+ Do not do a redis transaction for network module init actions
	+ Fixed EBox::Module::Config::st_unset()
	+ Allowed error class in msg template
2.3.13
	+ Fixed problems in EventDaemon with JSON and blessed references
	+ More crashes avoided when watchers or dispatchers doesn't exist
	+ Proper RAID watcher reimplementation using the new state API
	+ EBox::Config::Redis singleton has now a instance() method instead of new()
	+ Deleted wrong use in ForcePurge model
2.3.12
	+ Fixed problem with watchers and dispatchers after a module deletion
	+ Fixed EBox::Model::DataTable::_checkFieldIsUnique, it failed when the
	  printableValue of the element was different to its value
	+ Fixed separation between Add table link and table body
	+ Adaptation of EventDaemon to model and field changes
	+ Disabled logs consolidation on purge until it is reworked, fixed
	  missing use in purge logs model
	+ Fixed Componet::parentRow, it not longer tries to get a row with
	  undefined id
	+ Fix typo in ConfigureLogs model
	+ Mark files for removing before deleting the row from backend in
	  removeRow
	+ The Includes directives are set just for the main virtual host
	+ Fixed EventDaemon crash
2.3.11
	+ Mark files for removing before deleting the row from backend in removeRow
	+ Dashboard widgets now always read the information from RO
	+ Enable actions are now executed before enableService()
	+ Fixed regression which prevented update of the administration service
	  port when it was changed in the interface
	+ New EBox::Model::Composite::componentNames() for dynamic composites
	+ Remove _exposedMethods() feature to reduce use of AUTOLOAD
	+ Removed any message set in the model in syncRows method
	+ Added global() method to modules and components to get a coherent
	  read-write or read-only instance depending on the context
	+ Removed Model::Report and Composite::Report namespaces to simplify model
	  management and specification
	+ New redis key naming, with $mod/conf/*, $mod/state and $mod/ro/* replacing
	  /ebox/modules/$mod/*, /ebox/state/$mod/* and /ebox-ro/modules/$mod/*
	+ Removed unnecessary parentComposite methods in EBox::Model::Component
	+ Only mark modules as changed when data has really changed
	+ EBox::Global::modChange() throws exception if instance is readonly
	+ New get_state() and set_state() methods, st_* methods are kept for
	  backwards compatibility, but they are deprecated
	+ Simplified events module internals with Watcher and Dispatcher providers
	+ Model Manager is now able to properly manage read-only instances
	+ Composites can now use parentModule() like Models
	+ Renamed old EBox::GConfModule to EBox::Module::Config
	+ Unified model and composite management in the new EBox::Model::Manager
	+ Model and composites are loaded on demand to reduce memory consumption
	+ Model and composite information is now stored in .yaml schemas
	+ ModelProvider and CompositeProvider are no longer necessary
	+ Simplified DataForm using more code from DataTable
	+ Adapted RAID and restrictedResources() to the new JSON objects in redis
	+ Remove unused override modifications code
	+ Added /usr/share/zentyal/redis-cli wrapper for low-level debugging
	+ Use simpler "key: value" format for dumps instead of YAML
	+ Row id prefixes are now better chosen to avoid confusion
	+ Use JSON instead of list and hash redis types (some operations,
	  specially on lists, are up to 50% faster and caching is much simpler)
	+ Store rows as hashes instead of separated keys
	+ Remove deprecated all_dirs and all_entries methods
	+ Remove obsolete EBox::Order package
	+ Remove no longer needed redis directory tree sets
	+ Fixed isEqualTo() method on EBox::Types::Time
	+ EBox::Types::Abstract now provides default implementations of fields(),
	  _storeInGConf() and _restoreFromHash() using the new _attrs() method
	+ Remove indexes on DataTables to reduce complexity, no longer needed
	+ Simplified ProgressIndicator implementation using shared memory
	+ New EBox::Util::SHMLock package
	+ Implemented transactions for redis operations
	+ Replace old MVC cache system with a new low-level redis one
	+ Delete no longer necessary regen-redis-db tool
	+ Added new checkAll property to DataTable description to allow
	  multiple check/uncheck of boolean columns
2.3.10
	+ Added Desktop::ServiceProvider to allow modules to implement
	  requests from Zentyal desktop
	+ Added VirtualHost to manage desktop requests to Zentyal server
	+ Fix EventDaemon in the transition to MySQL
	+ Send EventDaemon errors to new rotated log file /var/log/zentyal/events.err
	+ Send an event to Zentyal Cloud when the updates are up-to-date
	+ Send an info event when modules come back to running
	+ Include additional info for current event watchers
	+ Fixed RAID report for some cases of spare devices and bitmaps
	+ Fixed log purge, SQL call must be a statement not a query
	+ Fixed regex syntax in user log queries
	+ Added missing "use Filesys::Df" to SysInfo
	+ Disabled consolidation by default until is fixed or reimplemented
	+ Fixed regresion in full log page for events
	+ Added clone action to data tables
	+ Fixed regression in modal popup when showing element table
	+ Added new type EBox::Types::KrbRealm
	+ Fix broken packages when dist-upgrading from old versions: stop ebox
	  owned processes before changing home directory
	+ Log the start and finish of start/stop modules actions
	+ Added usesPort() method to apache module
2.3.9
	+ Enable SSLInsecureRenegotiation to avoid master -> slave SOAP handsake
	  problems
	+ Added validateRowRemoval method to EBox::Model::DataTable
	+ Use rm -rf instead of remove_tree to avoid chdir permission problems
	+ Avoid problems restarting apache when .pid file does not exist
	+ Do not use graceful on apache to allow proper change of listen port
	+ Simplified apache restart mechanism and avoid some problems
2.3.8
	+ Create tables using MyISAM engine by default
	+ Delete obsolete 'admin' table
2.3.7
	+ Fixed printableName for apache module and remove entry in status widget
	+ Merged tableBodyWithoutActions.mas into tableBody.mas
	+ Removed tableBodyWithoutEdit.mas because it is no longer used
	+ Better form validation message when there are no ids for
	  foreign rows in select control with add new popup
	+ Fixed branding of RSS channel items
	+ Fixed destination path when copying zentyal.cnf to /etc/mysql/conf.d
	+ Packaging fixes for precise
2.3.6
	+ Switch from CGIs to models in System -> General
	+ New value() and setValue() methods in DataForm::setValue() for cleaner
	  code avoiding use of AUTOLOAD
	+ Added new EBox::Types::Time, EBox::Types::Date and EBox::Types::TimeZone
	+ Added new attribute 'enabled' to the Action and MultiStateAction types
	  to allow disabling an action. Accepts a scalar or a CODE ref
	+ The 'defaultValue' parameter of the types now accept a CODE ref that
	  returns the default value.
2.3.5
	+ Added force parameter in validateTypedRow
	+ Fixed 'hidden' on types when using method references
	+ Removed some console problematic characters from Util::Random::generate
	+ Added methods to manage apache CA certificates
	+ Use IO::Socket::SSL for SOAPClient connections
	+ Removed apache rewrite from old slaves implementation
	+ Do not show RSS image if custom_prefix defined
2.3.4
	+ Avoid 'negative radius' error in DiskUsage chart
	+ Fixed call to partitionFileSystems in EBox::SysInfo::logReportInfo
	+ Log audit does not ignore fields which their values could be interpreted
	  as boolean false
	+ Avoid ebox.cgi failure when showing certain strings in the error template
	+ Do not calculate md5 digests if override_user_modification is enabled
	+ Clean /var/lib/zentyal/tmp on boot
	+ Stop apache gracefully and delete unused code in Apache.pm
	+ Cache contents of module.yaml files in Global
2.3.3
	+ The editable attribute of the types now accept a reference to a function
	  to dinamically enable or disable the field.
	+ In progress bar CGIs AJAX call checks the availability of the
	  next page before loading it
	+ Replaced community logo
	+ Adapted messages in the UI for new editions
	+ Changed cookie name to remove forbidden characters to avoid
	  incompatibilities with some applications
	+ Added methods to enable/disable restart triggers
2.3.2
	+ Fixed redis unix socket permissions problem with usercorner
	+ Get row ids without safe characters checking
	+ Added EBox::Util::Random as random string generator
	+ Set log level to debug when cannot compute md5 for a nonexistent file
	+ Filtering in tables is now case insensitive
	+ ProgressIndicator no longer leaves zombie processes in the system
	+ Implemented mysqldump for logs database
	+ Remove zentyal-events cron script which should not be longer necessary
	+ Bugfix: set executable permissions to cron scripts and example hooks
	+ Added a global method to retrieve installed server edition
	+ Log also duration and compMessage to events.log
2.3.1
	+ Updated Standards-Version to 3.9.2
	+ Fixed JS client side table sorting issue due to Prototype
	  library upgrade
	+ Disable InnoDB by default to reduce memory consumption of MySQL
	+ Now events are logged in a new file (events.log) in a more
	  human-readable format
	+ Added legend to DataTables with custom actions
	+ Changed JS to allow the restore of the action cell when a delete
	  action fails
	+ Set milestone to 3.0 when creating bug reports in the trac
	+ Avoid temporal modelInstance errors when adding or removing
	  modules with LogWatchers or LogDispatcher
	+ Unallow administration port change when the port is in use
2.3
	+ Do not launch a passwordless redis instance during first install
	+ New 'types' field in LogObserver and storers/acquirers to store special
	  types like IPs or MACs in an space-efficient way
	+ Use MySQL for the logs database instead of PostgreSQL
	+ Bugfix: logs database is now properly recreated after purge & install
	+ Avoid use of AUTOLOAD to execute redis commands, improves performance
	+ Use UNIX socket to connect to redis for better performance and
	  update default redis 2.2 settings
	+ Use "sudo" group instead of "admin" one for the UI access control
	+ Added EBox::Module::Base::version() to get package version
	+ Fixed problem in consalidation report when accumulating results
	  from queries having a "group by table.field"
	+ Added missing US and Etc zones in timezone selector
	+ Replaced autotools with zbuildtools
	+ Refuse to restore configuration backup from version lesser than
	  2.1 unless forced
	+ Do not retrieve format.js in every graph to improve performance
	+ The purge-module scripts are always managed as root user
	+ New grep-redis tool to search for patterns in redis keys or
	  values
	+ Use partitionFileSystems method from EBox::FileSystem
2.2.4
	+ New internal 'call' command in Zentyal shell to 'auto-use' the module
	+ Zentyal shell now can execute commandline arguments
	+ Bugfix: EBox::Types::IPAddr::isEqualTo allows to change netmask now
	+ Removed some undefined concatenation and compare warnings in error.log
	+ Ignore check operation in RAID event watcher
	+ Skip IP addresses ending in .0 in EBox::Types::IPRange::addresses()
	+ Do not store in redis trailing dots in Host and DomainName types
	+ Added internal command to instance models and other improvements in shell
	+ Now the whole /etc/zentyal directory is backed up and a copy of the
	  previous contents is stored at /var/backups before restoring
	+ Removing a module with a LogWatcher no longer breaks the LogWatcher
	  Configuration page anymore
	+ Fixed error in change-hostname script it does not longer match substrings
	+ Bugfix: Show breadcrumbs even from models which live in a
	  composite
	+ HTTPLink now returns empty string if no HTTPUrlView is defined
	  in DataTable class
	+ Added mising use sentence in EBox::Event::Watcher::Base
2.2.3
	+ Bugfix: Avoid url rewrite to ebox.cgi when requesting to /slave
	+ Fixed logrotate configuration
	+ More resilient way to handle with missing indexes in _find
	+ Added more informative text when mispelling methods whose prefix
	  is an AUTOLOAD action
	+ A more resilient solution to load events components in EventDaemon
	+ Added one and two years to the purge logs periods
	+ Fixed downloads from EBox::Type::File
2.2.2
	+ Revert cookie name change to avoid session loss in upgrades
	+ Do not try to change owner before user ebox is created
2.2.1
	+ Removed obsolete references to /zentyal URL
	+ Create configuration backup directories on install to avoid warnings
	  accessing the samba share when there are no backups
	+ Log result of save changes, either successful or with warnings
	+ Changed cookie name to remove forbidden characters to avoid
	  incompatibilities with some applications
	+ Removed duplicated and incorrect auding logging for password change
	+ Fixed some non-translatable strings
	+ Create automatic bug reports under 2.2.X milestone instead of 2.2
	+ Fixed bug changing background color on selected software packages
2.1.34
	+ Volatile types called password are now also masked in audit log
	+ Adjust padding for module descriptions in basic software view
	+ Removed beta icon
2.1.33
	+ Fixed modal add problems when using unique option on the type
	+ Fixed error management in the first screen of modal add
	+ Unify software selection and progress colors in CSS
	+ Set proper message type in Configure Events model
	+ Fixed error checking permanentMessage types in templates/msg.mas
2.1.32
	+ Added progress bar colors to theme definition
	+ Remove no longer correct UTF8 decode in ProgressIndicator
	+ Fixed UTF8 double-encoding on unexpected error CGI
	+ Reviewed some subscription strings
	+ Always fork before apache restart to avoid port change problems
	+ Stop modules in the correct order (inverse dependencies order)
	+ Better logging of failed modules on restore
2.1.31
	+ Do not start managed daemons on boot if the module is disabled
	+ Better message on redis error
	+ Watch for dependencies before automatic enable of modules on first install
2.1.30
	+ Removed obsolete /ebox URL from RSS link
	+ Changed methods related with extra backup data in modules logs
	  to play along with changes in ebackup module
	+ Set a user for remote access for audit reasons
	+ Detect session loss on AJAX requests
2.1.29
	+ Startup does not fail if SIGPIPE received
2.1.28
	+ Added code to mitigate false positives on module existence
	+ Avoid error in logs full summary due to incorrect syntax in template
	+ Allow unsafe chars in EBox::Types::File to avoid problems in some browsers
	+ Reviewed some subscription strings
	+ Warning about language-packs installed works again after Global changes
	+ Show n components update when only zentyal packages are left to
	  upgrade in the system widget
	+ Do not show debconf warning when installing packages
	+ EBox::Types::IPAddr (and IPNetwork) now works with defaultValue
	+ Allow to hide menu items, separators and dashboard widgets via conf keys
2.1.27
	+ Do not create tables during Disaster Recovery installation
	+ Added new EBox::Util::Debconf::value to get debconf values
	+ DataTable controller does no longer try to get a deleted row
	  for gather elements values for audit log
	+ Check if Updates watcher can be enabled if the subscription
	  level is yet unknown
2.1.26
	+ Detection of broken packages works again after proper deletion
	  of dpkg_running file
	+ Keep first install redis server running until trigger
	+ Unified module restart for package trigger and init.d
	+ Use restart-trigger script in postinst for faster daemons restarting
	+ System -> Halt/Reboot works again after regression in 2.1.25
	+ Added framework to show warning messages after save changes
	+ Change caption of remote services link to Zentyal Cloud
	+ Do not show Cloud link if hide_cloud_link config key is defined
	+ Added widget_ignore_updates key to hide updates in the dashboard
	+ Differentiate ads from notes
	+ Allow custom message type on permanentMessage
	+ Only allow custom themes signed by Zentyal
	+ Removed /zentyal prefix from URLs
	+ Caps lock detection on login page now works again
	+ Added HiddenIfNotAble property to event watchers to be hidden if
	  it is unabled to monitor the event
	+ Dashboard values can be now error and good as well
	+ Include a new software updates widget
	+ Include a new alert for basic subscriptions informing about
	  software updates
	+ Add update-notifier-common to dependencies
	+ EBox::DataTable::enabledRows returns rows in proper order
	+ Use custom ads when available
	+ Disable bug report when hide_bug_report defined on theme
2.1.25
	+ Do not show disabled module warnings in usercorner
	+ Mask passwords and unify boolean values in audit log
	+ Do not override type attribute for EBox::Types::Text subtypes
	+ Corrected installation finished message after first install
	+ Added new disableAutocomplete attribute on DataTables
	+ Optional values can be unset
	+ Minor improvements on nmap scan
2.1.24
	+ Do not try to generate config for unconfigured services
	+ Remove unnecessary redis call getting _serviceConfigured value
	+ Safer sizes for audit log fields
	+ Fix non-translatable "show help" string
	+ Allow links to first install wizard showing a desired page
	+ Fixed bug in disk usage when we have both values greater and
	  lower than 1024 MB
	+ Always return a number in EBox::AuditLogging::isEnabled to avoid
	  issues when returning the module status
	+ Added noDataMsg attribute on DataTable to show a message when
	  there are no rows
2.1.23
	+ Removed some warnings during consolidation process
	+ Depend on libterm-readline-gnu-perl for history support in shells
	+ Fixed error trying to change the admin port with NTP enabled
	+ Fixed breadcrumb destination for full log query page
	+ Use printableActionName in DataTable setter
2.1.22
	+ Fixed parentRow method in EBox::Types::Row
	+ Added new optionalLabel flag to EBox::Types::Abstract to avoid
	  show the label on non-optional values that need to be set as
	  optional when using show/hide viewCustomizers
	+ Added initHTMLStateOrder to View::Customizer to avoid incorrect
	  initial states
	+ Improved exceptions info in CGIs to help bug reporting
	+ Do not show customActions when editing row on DataTables
2.1.21
	+ Fixed bug printing traces at Global.pm
	+ Check new dump_exceptions confkey instead of the debug one in CGIs
	+ Explicit conversion to int those values stored in our database
	  for correct dumping in reporting
	+ Quote values in update overwrite while consolidating for reporting
2.1.20
	+ Fixed regression in edition in place of booleans
	+ Better default balance of the dashboard based on the size of the widgets
	+ Added defaultSelectedType argument to PortRange
2.1.19
	+ Disable KeepAlive as it seems to give performance problems with Firefox
	  and set MaxClients value back to 1 in apache.conf
	+ Throw exceptions when calling methods not aplicable to RO instances
	+ Fixed problems when mixing read/write and read-only instances
	+ Date/Time and Timezone moved from NTP to core under System -> General
	+ Do not instance hidden widgets to improve dashboard performance
	+ New command shell with Zentyal environment at /usr/share/zentyal/shell
	+ Show warning when a language-pack is not installed
	+ Removed unnecessary dump/load operations to .bak yaml files
	+ AuditLogging and Logs constructor now receive the 'ro' parameter
	+ Do not show Audit Logging in Module Status widget
2.1.18
	+ New unificated zentyal-core.logrotate for all the internal logs
	+ Added forceEnabled option for logHelpers
	+ Moved carousel.js to wizard template
	+ Add ordering option to wizard pages
	+ Fixed cmp and isEqualTo methods for EBox::Types::IPAddr
	+ Fixed wrong Mb unit labels in Disk Usage and use GB when > 1024 MB
	+ Now global-action script can be called without progress indicator
	+ Fixed EBox::Types::File JavaScript setter code
	+ Added support for "Add new..." modal boxes in foreign selectors
	+ Each module can have now its customized purge-module script
	  that will be executed after the package is removed
	+ Added Administration Audit Logging to log sessions, configuration
	  changes, and show pending actions in save changes confirmation
	+ User name is stored in session
	+ Remove deprecated extendedRestore from the old Full Backup
2.1.17
	+ Fixed RAID event crash
	+ Added warning on models and composites when the module is disabled
	+ Fixed login page style with some languages
	+ Login page template can now be reused accepting title as parameter
	+ EBox::Types::File does not write on redis when it fails to
	  move the fail to its final destination
	+ Added quote column option for periodic log consolidation and
	  report consolidation
	+ Added exclude module option to backup restore
2.1.16
	+ Do not show incompatible navigator warning on Google Chrome
	+ Fixed syncRows override detection on DataTable find
	+ clean-conf script now deletes also state data
	+ Avoid 'undefined' message in selectors
2.1.15
	+ Move Disk Usage and RAID to the new Maintenance menu
	+ Always call syncRows on find (avoid data inconsistencies)
	+ Filename when downloading a conf backup now contains hostname
	+ Fixed bug in RAID template
	+ Set proper menu order in System menu (fixes NTP position)
	+ Fixed regresion in page size selector on DataTables
	+ Fixed legend style in Import/Export Configuration
2.1.14
	+ Fixed regresion with double quotes in HTML templates
	+ Fixed problems with libredis-perl version dependency
	+ Adding new apparmor profile management
2.1.13
	+ Better control of errors when saving changes
	+ Elements of Union type can be hidden
	+ Model elements can be hidden only in the viewer or the setter
	+ HTML attributtes are double-quoted
	+ Models can have sections of items
	+ Password view modified to show the confirmation field
	+ New multiselect type
	+ Redis backend now throws different kind of exceptions
2.1.12
	+ Revert no longer necessary parents workaround
	+ Hide action on viewCustomizer works now on DataTables
2.1.11
	+ Fixed bug which setted bad directory to models in tab view
	+ Union type: Use selected subtype on trailingText property if the
	  major type does not have the property
	+ Raise MaxClients to 2 to prevent apache slowness
2.1.10
	+ Security [ZSN-2-1]: Avoid XSS in process list widget
2.1.9
	+ Do not try to initialize redis client before EBox::init()
	+ Safer way to delete rows, deleting its id reference first
	+ Delete no longer needed workaround for gconf with "removed" attribute
	+ Fixed regression in port range setter
2.1.8
	+ Fixed regression in menu search
	+ Fixed missing messages of multi state actions
	+ Help toggler is shown if needed when dynamic content is received
	+ Fixed issue when disabling several actions at once in a data table view
	+ All the custom actions are disabled when one is clicked
	+ Submit wizard pages asynchronously and show loading indicator
	+ Added carousel.js for slide effects
2.1.7
	+ Fixed issues with wrong html attributes quotation
	+ Bugfix: volatile types can now calculate their value using other
	  the value from other elements in the row no matter their position
2.1.6
	+ Attach software.log to bug report if there are broken packages
	+ Added keyGenerator option to report queries
	+ Tuned apache conf to provide a better user experience
	+ Actions click handlers can contain custom javascript
	+ Restore configuration with force dependencies option continues
	  when modules referenced in the backup are not present
	+ Added new MultiStateAction type
2.1.5
	+ Avoid problems getting parent if the manager is uninitialized
	+ Rename some icon files with wrong extension
	+ Remove wrong optional attribute for read-only fields in Events
	+ Renamed all /EBox/ CGI URLs to /SysInfo/ for menu folder coherency
	+ Added support for custom actions in DataTables
	+ Replaced Halt/Reboot CGI with a model
	+ Message classes can be set from models
	+ Fixed error in Jabber dispatcher
	+ Show module name properly in log when restart from the dashboard fails
	+ Avoid warning when looking for inexistent PID in pidFileRunning
2.1.4
	+ Changed Component's parent/child relationships implementation
	+ Fixed WikiFormat on automatic bug report tickets
	+ Do not show available community version in Dashboard with QA
 	  updates
2.1.3
	+ Fall back to readonly data in config backup if there are unsaved changes
	+ Allow to automatically send a report in the unexpected error page
	+ Logs and Events are now submenus of the new Maintenance menu
	+ Configuration Report option is now present on the Import/Export section
	+ Require save changes operation after changing the language
	+ Added support for URL aliases via schemas/urls/*.urls files
	+ Allow to sort submenu items via 'order' attribute
	+ Automatically save changes after syncRows is called and mark the module
	  mark the module as unchanged unless it was previously changed
	+ Removed unnecessary ConfigureEvents composite
	+ Removed unnecessary code from syncRows in logs and events
	+ Restore configuration is safer when restoring /etc/zentyal files
	+ Fixed unescaped characters when showing an exception
	+ Fixed nested error page on AJAX requests
	+ Adapted dumpBackupExtraData to new expected return value
	+ Report remoteservices, when required, a change in administration
	  port
	+ Added continueOnModuleFail mode to configuration restore
	+ Fixed Firefox 4 issue when downloading backups
	+ Show scroll when needed in stacktraces (error page)
	+ More informative error messages when trying to restart locked modules
	  from the dashboard
	+ Creation of plpgsql language moved from EBox::Logs::initialSetup
	  to create-db script
	+ Redis backend now throws different kind of exceptions
	+ Avoid unnecesary warnings about PIDs
	+ Update Jabber dispatcher to use Net::XMPP with some refactoring
	+ Save changes messages are correctly shown with international charsets
	+ Support for bitmap option in RAID report
	+ Retry multiInsert line by line if there are encoding errors
	+ Adapted to new location of partitionsFileSystems in EBox::FileSystem
	+ Event messages are cleaned of null characters and truncated
	  before inserting in the database when is necessary
	+ Improve message for "Free storage space" event and send an info
	  message when a given partition is not full anymore
	+ Event messages now can contain newline characters
	+ Objects of select type are compared also by context
	+ Remove cache from optionsFromForeignModel since it produces
	  problems and it is useless
	+ Set title with server name if the server is subscribed
	+ Fix title HTML tag in views for Models and Composites
	+ Added lastEventsReport to be queried by remoteservices module
	+ Added EBox::Types::HTML type
	+ Added missing manage-logs script to the package
	+ Fixed problems with show/hide help switch and dynamic content
	+ Menus with subitems are now kept unfolded until a section on a
	  different menu is accessed
	+ Sliced restore mode fails correctly when schema file is missing,
	  added option to force restore without schema file
	+ Purge conf now purges the state keys as well
	+ Added EBox::Types::IPRange
2.1.2
	+ Now a menu folder can be closed clicking on it while is open
	+ Bugfix: cron scripts are renamed and no longer ignored by run-parts
	+ Added new EBox::Util::Nmap class implementing a nmap wrapper
2.1.1
	+ Fixed incoherency problems with 'on' and '1' in boolean indexes
	+ Move cron scripts from debian packaging to src/scripts/cron
	+ Trigger restart of logs and events when upgrading zentyal-core
	  without any other modules
	+ Don't restart apache twice when upgrading together with more modules
	+ Fixed params validation issues in addRow
2.1
	+ Replace YAML::Tiny with libyaml written in C through YAML::XS wrapper
	+ Minor bugfix: filter invalid '_' param added by Webkit-based browser
	  on EBox::CGI::Base::params() instead of _validateParams(), avoids
	  warning in zentyal.log when enabling modules
	+ All CGI urls renamed from /ebox to /zentyal
	+ New first() and deleteFirst() methods in EBox::Global to check
	  existence and delete the /var/lib/zentyal/.first file
	+ PO files are now included in the language-pack-zentyal-* packages
	+ Migrations are now always located under /usr/share/$package/migration
	  this change only affects to the events and logs migrations
	+ Delete no longer used domain and translationDomain methods/attributes
	+ Unified src/libexec and tools in the new src/scripts directory
	+ Remove the ebox- prefix on all the names of the /usr/share scripts
	+ New EBox::Util::SQL package with helpers to create and drop tables
	  from initial-setup and purge-module for each module
	+ Always drop tables when purging a package
	+ Delete 'ebox' user when purging zentyal-core
	+ Moved all SQL schemas from tools/sqllogs to schemas/sql
	+ SQL time-period tables are now located under schemas/sql/period
	+ Old ebox-clean-gconf renamed to /usr/share/zentyal/clean-conf and
	  ebox-unconfigure-module is now /usr/share/zentyal/unconfigure-module
	+ Added default implementation for enableActions, executing
	  /usr/share/zentyal-$modulename/enable-module if exists
	+ Optimization: Do not check if a row is unique if any field is unique
	+ Never call syncRows on read-only instances
	+ Big performance improvements using hashes and sets in redis
	  database to avoid calls to the keys command
	+ Delete useless calls to exists in EBox::Config::Redis
	+ New regen-redis-db tool to recreate the directory structure
	+ Renamed /etc/cron.hourly/90manageEBoxLogs to 90zentyal-manage-logs
	  and moved the actual code to /usr/share/zentyal/manage-logs
	+ Move /usr/share/ebox/zentyal-redisvi to /usr/share/zentyal/redisvi
	+ New /usr/share/zentyal/initial-setup script for modules postinst
	+ New /usr/share/zentyal/purge-module script for modules postrm
	+ Removed obsolete logs and events migrations
	+ Create plpgsql is now done on EBox::Logs::initialSetup
	+ Replace old ebox-migrate script with EBox::Module::Base::migrate
	+ Rotate duplicity-debug.log log if exists
	+ Bug fix: Port selected during installation is correctly saved
	+ Zentyal web UI is restarted if their dependencies are upgraded
	+ Bug fix: Logs don't include unrelated information now
	+ Add total in disk_usage report
	+ Bugfix: Events report by source now works again
	+ Do not include info messages in the events report
	+ Services event is triggered only after five failed checkings
	+ Do not add redundant includedir lines to /etc/sudoers
	+ Fixed encoding for strings read from redis server
	+ Support for redis-server 2.0 configuration
	+ Move core templates to /usr/share/zentyal/stubs/core
	+ Old /etc/ebox directory replaced with the new /etc/zentyal with
	  renamed core.conf, logs.conf and events.conf files
	+ Fixed broken link to alerts list
2.0.15
	+ Do not check the existence of cloud-prof package during the
	  restore since it is possible not to be installed while disaster
	  recovery process is done
	+ Renamed /etc/init.d/ebox to /etc/init.d/zentyal
	+ Use new zentyal-* package names
	+ Don't check .yaml existence for core modules
2.0.14
	+ Added compMessage in some events to distinguish among events if
	  required
	+ Make source in events non i18n
	+ After restore, set all the restored modules as changed
	+ Added module pre-checks for configuration backup
2.0.13
	+ Fixed dashboard graphs refresh
	+ Fixed module existence check when dpkg is running
	+ Fix typo in sudoers creation to make remote support work again
2.0.12
	+ Include status of packages in the downloadable bug report
	+ Bugfix: Avoid possible problems deleting redis.first file if not exist
2.0.11
	+ New methods entry_exists and st_entry_exists in config backend
2.0.10
	+ Now redis backend returns undef on get for undefined values
	+ Allow custom mason templates under /etc/ebox/stubs
	+ Better checks before restoring a configuration backup with
	  a set of modules different than the installed one
	+ Wait for 10 seconds to the child process when destroying the
	  progress indicator to avoid zombie processes
	+ Caught SIGPIPE when trying to contact Redis server and the
	  socket was already closed
	+ Do not stop redis server when restarting apache but only when
	  the service is asked to stop
	+ Improvements in import/export configuration (know before as
	  configuration backup)
	+ Improvements in ProgressIndicator
	+ Better behaviour of read-only rows with up/down arrows
	+ Added support for printableActionName in DataTable's
	+ Added information about automatic configuration backup
	+ Removed warning on non existent file digest
	+ Safer way to check if core modules exist during installation
2.0.9
	+ Treat wrong installed packages as not-existent modules
	+ Added a warning in dashboard informing about broken packages
	+ File sharing and mailfilter log event watchers works again since
	  it is managed several log tables per module
2.0.8
	+ Replaced zentyal-conf script with the more powerful zentyal-redisvi
	+ Set always the same default order for dashboard widgets
	+ Added help message to the configure widgets dialog
	+ Check for undefined values in logs consolidation
	+ Now dashboard notifies fails when restarting a service
	+ Fixed bug with some special characters in dashboard
	+ Fixed bug with some special characters in disk usage graph
2.0.7
	+ Pre-installation includes sudoers.d into sudoers file if it's not yet
	  installed
	+ Install apache-prefork instead of worker by default
	+ Rename service certificate to Zentyal Administration Web Server
2.0.6
	+ Use mod dependencies as default restore dependencies
	+ Fixed dependencies in events module
	+ Increased recursive dependency threshold to avoid
	  backup restoration problems
2.0.5
	+ Removed deprecated "Full backup" option from configuration backup
	+ Bugfix: SCP method works again after addition of SlicedBackup
	+ Added option in 90eboxpglogger.conf to disable logs consolidation
2.0.4
	+ Removed useless gconf backup during upgrade
	+ Fixed postinstall script problems during upgrade
2.0.3
	+ Added support for the sliced backup of the DB
	+ Hostname change is now visible in the form before saving changes
	+ Fixed config backend problems with _fileList call
	+ Added new bootDepends method to customize daemons boot order
	+ Added permanent message property to Composite
	+ Bugfix: Minor aesthetic fix in horizontal menu
	+ Bugfix: Disk usage is now reported in expected bytes
	+ Bugfix: Event dispatcher is not disabled when it is impossible
	  for it to dispatch the message
2.0.2
	+ Better message for the service status event
	+ Fixed modules configuration purge script
	+ Block enable module button after first click
	+ Avoid division by zero in progress indicator when total ticks is
	  zero
	+ Removed warning during postinst
	+ Added new subscription messages in logs, events and backup
2.0.1
	+ Bugfix: Login from Zentyal Cloud is passwordless again
	+ Some defensive code for the synchronization in Events models
	+ Bugfix: add EBox::Config::Redis::get to fetch scalar or list
	  values. Make GConfModule use it to avoid issues with directories
	  that have both sort of values.
1.5.14
	+ Fixed redis bug with dir keys prefix
	+ Improved login page style
	+ New login method using PAM instead of password file
	+ Allow to change admin passwords under System->General
	+ Avoid auto submit wizard forms
	+ Wizard skip buttons always available
	+ Rebranded post-installation questions
	+ Added zentyal-conf script to get/set redis config keys
1.5.13
	+ Added transition effect on first install slides
	+ Zentyal rebrand
	+ Added web page favicon
	+ Fixed already seen wizards apparition
	+ Fixed ro module creation with redis backend
	+ Use mason for links widgets
	+ Use new domain to official strings for subscriptions
1.5.12
	+ Added option to change hostname under System->General
	+ Show option "return to dashboard" when save changes fails.
1.5.11
	+ Added more tries on redis reconnection
	+ Fixed user corner access problems with redis server
	+ writeFile* methods reorganized
	+ Added cron as dependency as cron.hourly was never executed with anacron
	+ Improvements in consolidation of data for reports
1.5.10
	+ Fixed gconf to redis conversion for boolean values
1.5.9
	+ Improved migrations speed using the same perl interpreter
	+ Redis as configuration backend (instead of gconf)
	+ Improved error messages in ebox-software
	+ Set event source to 256 chars in database to adjust longer event
	  sources
	+ Progress bar AJAX updates are sent using JSON
	+ Fixed progress bar width problems
	+ Fixed top menu on wizards
	+ Improved error message when disconnecting a not connected database
	+ Abort installation if 'ebox' user already exists
	+ Bugfix: IP address is now properly registered if login fails
1.5.8
	+ Added template tableorderer.css.mas
	+ Added buttonless top menu option
	+ Bugfix: Save all modules on first installation
	+ Bugfix: General ebox database is now created if needed when
	  re/starting services
	+ Bugfix: Data to report are now uniform in number of elements per
	  value. This prevents errors when a value is present in a month and
	  not in another
	+ Bugfix: Don't show already visited wizard pages again
1.5.7
	+ Bugfix: Avoid error when RAID is not present
	+ Bugfix: Add ebox-consolidate-reportinfo call in daily cron script
	+ Bugfix: Called multiInsert and unbufferedInsert when necessary
	  after the loggerd reimplementation
	+ Bugfix: EBox::ThirdParty::Apache2::AuthCookie and
	  EBox::ThirdParty::Apache2::AuthCookie::Util package defined just
	  once
	+ Added util SystemKernel
	+ Improved progress indicator
	+ Changes in sudo generation to allow sudo for remote support user
	+ Initial setup wizards support
1.5.6
	+ Reimplementation of loggerd using inotify instead of File::Tail
1.5.5
	+ Asynchronous load of dashboard widgets for a smoother interface
1.5.4
	+ Changed dbus-check script to accept config file as a parameter
1.5.3
	+ Function _isDaemonRunning works now with snort in lucid
	+ Javascript refreshing instead of meta tag in log pages
	+ Updated links in dashboard widget
	+ Add package versions to downloadable ebox.log
	+ Fixed postgresql data dir path for disk usage with pg 8.4
	+ GUI improvements in search box
1.5.2
	+ Security [ESN-1-1]: Validate referer to avoid CSRF attacks
	+ Added reporting structure to events module
	+ Added new CGI to download the last lines of ebox.log
1.5.1
	+ Bugfix: Catch exception when upstart daemon does not exist and
	  return a stopped status
	+ Added method in logs module to dump database in behalf of
	ebackup module
	+ Bugfix: Do not check in row uniqueness for optional fields that
	are not passed as parameters
	+ Improve the output of ebox module status, to be consistent with the one
	  shown in the interface
	+ Add options to the report generation to allow queries to be more
	  flexible
	+ Events: Add possibility to enable watchers by default
	+ Bugfix: Adding a new field to a model now uses default
	  value instead of an empty value
	+ Added script and web interface for configuration report, added
	  more log files to the configuration report
1.5
	+ Use built-in authentication
	+ Use new upstart directory "init" instead of "event.d"
	+ Use new libjson-perl API
	+ Increase PerlInterpMaxRequests to 200
	+ Increase MaxRequestsPerChild (mpm-worker) to 200
	+ Fix issue with enconding in Ajax error responses
	+ Loggerd: if we don't have any file to watch we just sleep otherwise the process
	  will finish and upstart will try to start it over again and again.
	+ Make /etc/init.d/ebox depend on $network virtual facility
	+ Show uptime and users on General Information widget.
1.4.2
	+ Start services in the appropriate order (by dependencies) to fix a problem
	  when running /etc/init.d/ebox start in slaves (mail and other modules
	  were started before usersandgroups and thus failed)
1.4.1
	+ Remove network workarounds from /etc/init.d/ebox as we don't bring
	  interfaces down anymore
1.4
	+ Bug fix: i18n. setDomain in composites and models.
1.3.19
	+ Make the module dashboard widget update as the rest of the widgets
	+ Fix problem regarding translation of module names: fixes untranslated
	  module names in the dashboard, module status and everywhere else where
	  a module name is written
1.3.18
	+ Add version comparing function and use it instead of 'gt' in the
	  general widget
1.3.17
	+ Minor bug fix: check if value is defined in EBox::Type::Union
1.3.16
	+ Move enable field to first row in ConfigureDispatcherDataTable
	+ Add a warning to let users know that a module with unsaved changes
	  is disabled
	+ Remove events migration directory:
		- 0001_add_conf_configureeventtable.pl
		- 0002_add_conf_diskfree_watcher.pl
	+ Bug fix: We don't use names to stringify date to avoid issues
	  with DB insertions and localisation in event logging
	+ Bug fix: do not warn about disabled services which return false from
	  showModuleStatus()
	+ Add blank line under "Module Status"
	+ Installed and latest available versions of the core are now displayed
	  in the General Information widget
1.3.15
	+ Bug fix: Call EBox::Global::sortModulesByDependencies when
	  saving all modules and remove infinite loop in that method.
	  EBox::Global::modifiedModules now requires an argument to sort
	  its result dependending on enableDepends or depends attribute.
	+ Bug fix: keep menu folders open during page reloads
	+ Bug fix: enable the log events dispatcher by default now works
	+ Bug fix: fixed _lock function in EBox::Module::Base
	+ Bug fix: composites honor menuFolder()
	+ Add support for in-place edition for boolean types. (Closes
	  #1664)
	+ Add method to add new database table columnts to EBox::Migration::Helpers
	+ Bug fix: enable "Save Changes" button after an in-place edition
1.3.14
	+ Bug fix: fix critical bug in migration helper that caused some log
	  log tables to disappear
	+ Create events table
	+ Bug fix: log watcher works again
	+ Bug fix: delete cache if log index is not found as it could be
	  disabled
1.3.13
	+ Bug fix: critical error in EventDaemon that prevented properly start
	+ Cron script for manage logs does not run if another is already
	  running, hope that this will avoid problems with large logs
	+ Increased maximum size of message field in events
	+ Added script to purge logs
	+ Bug fix: multi-domain logs can be enabled again
1.3.12
	+ Added type for EBox::Dashboard::Value to stand out warning
	  messages in dashboard
	+ Added EBox::MigrationHelpers to include migration helpers, for now,
	  include a db table renaming one
	+ Bug fix: Fix mismatch in event table field names
	+ Bug fix: Add migration to create language plpgsql in database
	+ Bug fix: Add missing script for report log consolidation
	+ Bug fix: Don't show modules in logs if they are not configured. This
	  prevents some crashes when modules need information only available when
	  configured, such as mail which holds the vdomains in LDAP
	+ Added method EBox::Global::lastModificationTime to know when
	  eBox configuration was modified for last time
	+ Add support for breadcrumbs on the UI
	+ Bug fix: in Loggerd files are only parsed one time regardless of
	  how many LogHelper reference them
	+ Added precondition for Loggerd: it does not run if there isnt
	anything to watch
1.3.11
	+ Support customFilter in models for big tables
	+ Added EBox::Events::sendEvent method to send events using Perl
	  code (used by ebackup module)
	+ Bug fix: EBox::Type::Service::cmp now works when only the
	  protocols are different
	+ Check $self is defined in PgDBEngine::DESTROY
	+ Do not watch files in ebox-loggerd related to disabled modules and
	  other improvements in the daemon
	+ Silent some exceptions that are used for flow control
	+ Improve the message from Service Event Watcher
1.3.10
	+ Show warning when accesing the UI with unsupported browsers
	+ Add disableApparmorProfile to EBox::Module::Service
	+ Bug fix: add missing use
	+ Bug fix: Make EventDaemon more robust against malformed sent
	  events by only accepting EBox::Event objects
1.3.8
	+ Bug fix: fixed order in EBox::Global::modified modules. Now
	  Global and Backup use the same method to order the module list
	  by dependencies
1.3.7
	+ Bug fix: generate public.css and login.css in dynamic-www directory
	  which is /var/lib/zentyal/dynamicwww/css/ and not in /usr/share/ebox/www/css
	  as these files are generate every time eBox's apache is
	  restarted
	+ Bug fix: modules are restored now in the correct dependency
	  order
	+ ebox-make-backup accepts --destinaton flag to set backup's file name
	+ Add support for permanent messages to EBox::View::Customizer
1.3.6
	+ Bug fix: override _ids in EBox::Events::Watcher::Log to not return ids
	which do not exist
	+ Bug fix: fixed InverseMatchSelect type which is used by Firewall module
	+ New widget for the dashboard showing useful support information
	+ Bugfix: wrong permissions on CSS files caused problem with usercorner
	+ CSS are now templates for easier rebranding
	+ Added default.theme with eBox colors
1.3.5
	+ Bugfix: Allow unsafe characters in password type
	+ Add FollowSymLinks in eBox apache configuration. This is useful
	  if we use js libraries provided by packages
1.3.4
	+ Updated company name in the footer
	+ Bugfix: humanEventMessage works with multiple tableInfos now
	+ Add ebox-dbus-check to test if we can actually connect to dbus
1.3.4
	+ bugfix: empty cache before calling updatedRowNotify
	+ enable Log dispatcher by default and not allow users to disable
	it
	+ consolidation process continues in disabled but configured modules
	+ bugfix: Save Changes button doesn't turn red when accessing events for
	first time
1.3.2
	+ bugfix: workaround issue with dhcp configured interfaces at boot time
1.3.1
	+ bugfix: wrong regex in service status check
1.3.0
	+ bugfix: make full backup work again
1.1.30
	+ Change footer to new company holder
	+  RAID does not generate 'change in completion events, some text
	problems fixed with RAID events
	+ Report graphics had a datapoints limit dependent on the active
	time unit
	+ Apache certificate can be replaced by CA module
	+ Fixed regression in detailed report: total row now aggregates
	properly
	+ More characters allowed when changing password from web GUI
	+ Fixed regression with already used values in select types
	+ Do not a button to restart eBox's apache
	+ Fixed auth problem when dumping and restoring postgre database
1.1.20
	+ Added custom view support
	+ Bugfix: report models now can use the limit parameter in
	  reportRows() method
	+ use a regexp to fetch the PID in a pidfile, some files such as
	postfix's add tabs and spaces before the actual number
	+ Changed "pidfile" to "pidfiles" in _daemons() to allow checking more than
one (now it is a array ref instead of scalar)
	+ Modified Service.pm to support another output format for /etc/init.d daemon
status that returns [OK] instead of "running".
	+ unuformized case in menu entries and some more visual fixes
1.1.10
	+ Fix issue when there's a file managed by one module that has been modified
	  when saving changes
	+ Bugfix: events models are working again even if an event aware
	module is uninstalled and it is in a backup to restore
	+ Select.pm returns first value in options as default
       + Added 'parentModule' to model class to avoid recursive problems
	+ Added Float type
	+ Apache module allows to add configuration includes from other modules
	+ Display remote services button if subscribed
	+ Event daemon may received events through a named pipe
	+ Bugfix. SysInfo revokes its config correctly
	+ Added storer property to types in order to store the data in
	somewhere different from GConf
	+ Added protected property 'volatile' to the models to indicate
	that they store nothing in GConf but in somewhere different
	+ System Menu item element 'RAID' is always visible even when RAID
	is not installed
	+ Files in deleted rows are deleted when the changes are saved
	+ Fixed some bug whens backing and restore files
	+ Components can be subModels of the HasMany type
	+ Added EBox::Types::Text::WriteOnce type
	+ Do not use rows(), use row to force iteration over the rows and increase
	performance and reduce memory use.
	+ Do not suggest_sync after read operations in gconf
	+ Increase MaxRequestsPerChild to 200 in eBox's apache
	+ Make apache spawn only one child process
	+ Log module is backed up and restored normally because the old
	problem is not longer here
	+ Backup is more gentle with no backup files in backup directory,
	now it does not delete them
	+ HasMany  can retrieve again the model and row after the weak
	refence is garbage-collected. (Added to solve a bug in the doenload
	bundle dialog)
	+ EBox::Types::DomainName no longer accepts IP addresses as domain
	names
	+ Bugfix: modules that fail at configuration stage no longer appear as enabled
	+ Add parameter to EBox::Types::Select to disable options cache

0.12.103
	+ Bugfix: fix SQL statement to fetch last rows to consolidate
0.12.102
	+ Bugfix: consolidate logs using the last date and not starting from scratch
0.12.101
	+ Bugfix: DomainName type make comparisons case insensitive
	according to RFC 1035
0.12.100
	+ Bugfix: Never skip user's modifications if it set to true
	override user's changes
	+ EBox::Module::writeConfFile and EBox::Service scape file's path
	+ Bugfix. Configure logrotate to actually rotate ebox logs
	+ Fixed bug in ForcePurge logs model
	+ Fixed bug in DataTable: ModelManaged was called with tableName
	instead of context Name
	+ Fixing an `img` tag closed now properly and adding alternative
	text to match W3C validation in head title
	+ Backup pages now includes the size of the archive
	+ Fixed bug in ForcePurge logs model
	+ Now the modules can have more than one tableInfo for logging information
	+ Improve model debugging
	+ Improve restart debugging
	+ Backups and bug reports can be made from the command line
	+ Bugfix: `isEqualTo` is working now for `Boolean` types
	+ Bugfix: check if we must disable file modification checks in
	Manager::skipModification

0.12.99
	+ Add support for reporting
	+ Refresh logs automatically
	+ Reverse log order
	+ Remove temp file after it is downloaded with FromTempDir controller
0.12.3
	+ Bug fix: use the new API in purge method. Now purging logs is working
	again.
0.12.2
	+ Increase random string length used to generate the cookie to
	2048 bits
	+ Logs are show in inverse chronological order
0.12.1
	+ Bug fix: use unsafeParam for progress indicator or some i18 strings
	will fail when saving changes
0.12
	+ Bugfix: Don't assume timecol is 'timestamp' but defined by
	module developer. This allows to purge some logs tables again
	+ Add page titles to models
	+ Set default values when not given in `add` method in models
	+ Add method to manage page size in model
	+ Add hidden field to help with Ajax request and automated testing with
	  ANSTE
	+ Bugfix: cast sql types to filter fields in logs
	+ Bugfix: Restricted resources are back again to make RSS
	access policy work again
	+ Workaround bogus mason warnings
	+ Make postinst script less verbose
	+ Disable keepalive in eBox apache
	+ Do not run a startup script in eBox apache
	+ Set default purge time for logs stored in eBox db to 1 week
	+ Disable LogAdmin actions in `ebox-global-action` until LogAdmin
	feature is completely done
0.11.103
	+ Modify EBox::Types::HasMany to create directory based on its row
	+ Add _setRelationship method to set up relationships between models
	  and submodels
	+ Use the new EBox::Model::Row api
	+ Add help method to EBox::Types::Abstract
	+ Decrease size for percentage value in disk free watcher
	+ Increase channel link field size in RSS dispatcher
0.11.102
	+ Bugfix: cmp in EBox::Types::HostIP now sorts correctly
	+ updatedRowNotify in EBox::Model::DataTable receives old row as
	well as the recently updated row
	+ Added `override_user_modification` configuration parameter to
	avoid user modification checkings and override them without asking
	+ Added EBox::Model::Row to ease the management of data returned
	by models
	+ Added support to pre-save and post-save executable files. They
	must be placed at /etc/ebox/pre-save or /etc/ebox/post-save
	+ Added `findRow` method to ease find and set
0.11.101
	+ Bugfix: Fix memory leak in models while cloning types. Now
	cloning is controlled by clone method in types
	+ Bugfix: Union type now checks for its uniqueness
	+ DESTROY is not an autoloaded method anymore
	+ HasOne fields now may set printable value from the foreign field
	to set its value
	+ findId now searches as well using printableValue
	+ Bugfix. Minor bug found when key is an IP address in autoloaded
	methods
	+ Ordered tables may insert values at the beginning or the end of
	the table by "insertPosition" attribute
	+ Change notConfigured template to fix English and add link to the
	  module status section
	+ Add loading gif to module status actions
	+ Remove debug from ServiceInterface.pm
	+ Add support for custom separators to be used as index separators on
	  exposedMethods
	+ Bugfix. Stop eBox correctly when it's removed
	+ Improve apache-restart to make it more reliable.
0.11.100
	+ Bugfix. Fix issue with event filters and empty hashes
	+ Bugfix. Cache stuff in log and soap watcher to avoid memory leaks
	+ Bugfix. Fix bug that prevented the user from being warned when a row to
	  be deleted is being used by other model
	+ Bugfix. Add missing use of EBox::Global in State event watcher
	+ Added progress screen, now pogress screen keeps track of the changed
	  state of the modules and change the top page element properly
	+ Do not exec() to restart apache outside mod_perl
	+ Improve apache restart script
	+ Improve progress screen
0.11.99
	+ DataTable contains the property 'enableProperty' to set a column
	called 'enabled' to enable/disable rows from the user point of
	view. The 'enabled' column is put the first
	+ Added state to the RAID report instead of simpler active boolean
        + Fix bug when installing new event components and event GConf
	subtree has not changed
	+ Add RSS dispatcher to show eBox events under a RSS feed
	+ Rotate log files when they reach 10MB for 7 rotations
	+ Configurable minimum free space left for being notified by means
	of percentage
	+ Add File type including uploading and downloading
	+ Event daemon now checks if it is possible to send an event
	before actually sending it
	+ Added Action forms to perform an action without modifying
	persistent data
	+ Log queries are faster if there is no results
	+ Show no data stored when there are no logs for a domain
	+ Log watcher is added in order to notify when an event has
	happened. You can configure which log watcher you may enable and
	what you want to be notify by a determined filter and/or event.
	+ RAID watcher is added to check the RAID events that may happen
	when the RAID subsystem is configured in the eBox machine
	+ Change colour dataset in pie chart used for disk usage reporting
	+ Progress indicator now contains a returned value and error
	message as well
	+ Lock session file for HTTP session to avoid bugs
	related to multiple requests (AJAX) in a short time
	+ Upgrade runit dependency until 1.8.0 to avoid runit related
	issues
0.11
	+ Use apache2
	+ Add ebox-unblock-exec to unset signal mask before running  a executable
	+ Fix issue with multiple models and models with params.
	  This triggered a bug in DHCP when there was just one static
	  interface
	+ Fix _checkRowIsUnique and _checkFieldIsUnique
	+ Fix paging
	+ Trim long strings in log table, show tooltip with the whole string
	  and show links for URLs starting with "http://"
0.10.99
	+ Add disk usage information
	+ Show progress in backup process
	+ Add option to purge logs
	+ Create a link from /var/lib/zentyal/log to /var/log/ebox
	+ Fix bug with backup descriptions containing spaces
	+ Add removeAll method on data models
	+ Add HostIP, DomainName and Port types
	+ Add readonly forms to display static information
	+ Add Danish translation thanks to Allan Jacobsen
0.10
	+ New release
0.9.100
	+ Add checking for SOAP session opened
	+ Add EventDaemon
	+ Add Watcher and Dispatch framework to support an event
	  architecture on eBox
	+ Add volatile EBox::Types in order not to store their values
	  on GConf
	+ Add generic form
	+ Improvements on generic table
	+ Added Swedish translation

0.9.99
	+ Added Portuguese from Portugal translation
	+ Added Russian translation
	+ Bugfix: bad changed state in modules after restore

0.9.3
	+ New release

0.9.2
	+ Add browser warning when uploading files
	+ Enable/disable logging modules
0.9.1
	+ Fix backup issue with changed state
	+ Generic table supports custom ordering
0.9
	+ Added Polish translation
        + Bug in recognition of old CD-R writting devices fixed
	+ Added Aragonese translation
	+ Added Dutch translation
	+ Added German translation
	+ Added Portuguese translation

0.8.99
	+ Add data table model for generic Ajax tables
	+ Add types to be used by models
	+ Add MigrationBase and ebox-migrate to upgrade data models
	+ Some English fixes
0.8.1
	+ New release
0.8
	+ Fix backup issue related to bug reports
	+ Improved backup GUI
0.7.99
        + changed sudo stub to be more permissive
	+ added startup file to apache web server
	+ enhanced backup module
	+ added basic CD/DVD support to backup module
	+ added test stubs to simplify testing
	+ added test class in the spirit of Test::Class
	+ Html.pm now uses mason templates
0.7.1
	+ use Apache::Reload to reload modules when changed
	+ GUI consistency (#12)
	+ Fixed a bug for passwords longer than 16 chars
	+ ebox-sudoers-friendly added to not overwrite /etc/sudoers each time
0.7
	+ First public release
0.6
	+ Move to client
	+ Remove obsolete TODO list
	+ Remove firewall module from  base system
	+ Remove objects module from base system
	+ Remove network module from base system
	+ Add modInstances and modInstancesOfType
	+ Raname Base to ClientBase
	+ Remove calls to deprecated methods
	+ API documented using naturaldocs
	+ Update INSTALL
	+ Use a new method to get configkeys, now configkey reads every
	  [0.9
	+ Added Polish translation][0-9]+.conf file from the EBox::Config::etc() dir and
	  tries to get the value from the files in order.
	+ Display date in the correct languae in Summary
	+ Update debian scripts
	+ Several bugfixes
0.5.2
	+ Fix some packaging issues
0.5.1
	+ New menu system
	+ New firewall filtering rules
	+ 802.1q support

0.5
	+ New bug-free menus (actually Internet Explorer is the buggy piece
	  of... software that caused the reimplementation)
	+ Lots of small bugfixes
	+ Firewall: apply rules with no destination address to packets
	  routed through external interfaces only
	+ New debianize script
	+ Firewall: do not require port and protocol parameters as they
	  are now optional.
	+ Include SSL stuff in the dist tarball
	+ Let modules block changes in the network interfaces
	  configuration if they have references to the network config in
	  their config.
	+ Debian network configuration import script
	+ Fix the init.d script: it catches exceptions thrown by modules so that
	  it can try to start/stop all of them if an exception is thrown.
	+ Firewall: fix default policy bug in INPUT chains.
	+ Restore textdomain in exceptions
	+ New services section in the summary
	+ Added Error item to Summary. Catch exceptions from modules in
	  summary and generate error item
	+ Fix several errors with redirections and error handling in CGIs
	+ Several data validation functions were fixed, and a few others added
	+ Prevent the global module from keeping a reference to itself. And make
	  the read-only/read-write behavior of the factory consistent.
	+ Stop using ifconfig-wrapper and implement our own NetWrapper module
	  with wrappers for ifconfig and ip.
	+ Start/stop apache, network and firewall modules in first place.
	+ Ignore some network interface names such as irda, sit0, etc.
	+ The summary page uses read-only module instances.
	+ New DataInUse exception, old one renamed to DataExists.
	+ Network: do not overwrite resolv.conf if there are nameservers
	  given via dhcp.
	+ Do not set a default global policy for the ssh service.
	+ Check for forbiden characters when the parameter value is
	  requested by the CGI, this allows CGI's to handle the error,
	  and make some decissions before it happens.
	+ Create an "edit object" template and remove the object edition stuff
	  from the main objects page.
	+ Fix the apache restarting code.
	+ Network: Remove the route reordering feature, the kernel handles that
	  automatically.
	+ Fix tons of bugs in the network restarting code.
	+ Network: removed the 3rd nameserver configuration.
	+ Network: Get gateway info in the dhcp hook.
	+ Network: Removed default configuration from the gconf schema.
	+ New function for config-file generation
	+ New functions for pid file handling

0.4
	+ debian package
	+ added module to export/import configuration
	+ changes in firewall's API
	+ Added content filter based on dansguardian
	+ Added French translation
	+ Added Catalan translation
	+ Sudoers file is generated automatically based on module's needs
	+ Apache config file is generated by ebox  now
	+ Use SSL
	+ Added ebox.conf file
	+ Added module template generator

0.3
	+ Supports i18n
	+ API name consistency
	+ Use Mason for templates
	+ added tips to GUI
	+ added dhcp hooks
	+ administration port configuration
	+ Fixed bugs to IE compliant
	+ Revoke changes after logout
	+ Several bugfixes

0.2
	+ All modules are now based on gconf.
	+ Removed dependencies on xml-simple, xerces and xpath
	+ New MAC address field in Object members.
	+ Several bugfixes.

0.1
	+ Initial release<|MERGE_RESOLUTION|>--- conflicted
+++ resolved
@@ -1,10 +1,7 @@
 3.4
-<<<<<<< HEAD
 	+ Send Perl warnings to Zentyal log file in webadmin app
-=======
 	+ Added keepFile parameter to EBox::Downloader::CGI::FromTempDir
 	+ Remove idle and dead code from EBox::Module::Service::writeConfFile
->>>>>>> 32b3dc10
 	+ Added auditable property to EBox::Model::DataTable
 	+ Added HAProxyPreSetConf to HaProxy::ServiceBase
 	+ Moved management of webadmin certificate to HAProxy module
