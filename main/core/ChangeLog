HEAD
<<<<<<< HEAD
	+ Use UNIX socket to connect to redis for better performance and
	  update default redis 2.2 settings
	+ Use MySQL for the logs database instead of PostgreSQL
	+ Use "sudo" group instead of "admin" one for the UI access control
	+ Added EBox::Module::Base::version() to get package version
	+ Fixed problem in consalidation report when accumulating results
	  from queries having a "group by table.field"
	+ Added missing US and Etc zones in timezone selector
=======
	+ Avoid use of AUTOLOAD to execute redis commands, improves performance
>>>>>>> c209a058
	+ Replaced autotools with zbuildtools
	+ Refuse to restore configuration backup from version lesser than
	  2.1 unless forced
	+ Do not retrieve format.js in every graph to improve performance
	+ The purge-module scripts are always managed as root user
	+ New grep-redis tool to search for patterns in redis keys or
	  values
	+ Use partitionFileSystems method from EBox::FileSystem
2.2.4
	+ New internal 'call' command in Zentyal shell to 'auto-use' the module
	+ Zentyal shell now can execute commandline arguments
	+ Bugfix: EBox::Types::IPAddr::isEqualTo allows to change netmask now
	+ Removed some undefined concatenation and compare warnings in error.log
	+ Ignore check operation in RAID event watcher
	+ Skip IP addresses ending in .0 in EBox::Types::IPRange::addresses()
	+ Do not store in redis trailing dots in Host and DomainName types
	+ Added internal command to instance models and other improvements in shell
	+ Now the whole /etc/zentyal directory is backed up and a copy of the
	  previous contents is stored at /var/backups before restoring
	+ Removing a module with a LogWatcher no longer breaks the LogWatcher
	  Configuration page anymore
	+ Fixed error in change-hostname script it does not longer match substrings
	+ Bugfix: Show breadcrumbs even from models which live in a
	  composite
	+ HTTPLink now returns empty string if no HTTPUrlView is defined
	  in DataTable class
	+ Added mising use sentence in EBox::Event::Watcher::Base
2.2.3
	+ Bugfix: Avoid url rewrite to ebox.cgi when requesting to /slave
	+ Fixed logrotate configuration
	+ More resilient way to handle with missing indexes in _find
	+ Added more informative text when mispelling methods whose prefix
	  is an AUTOLOAD action
	+ A more resilient solution to load events components in EventDaemon
	+ Added one and two years to the purge logs periods
	+ Fixed downloads from EBox::Type::File
2.2.2
	+ Revert cookie name change to avoid session loss in upgrades
	+ Do not try to change owner before user ebox is created
2.2.1
	+ Removed obsolete references to /zentyal URL
	+ Create configuration backup directories on install to avoid warnings
	  accessing the samba share when there are no backups
	+ Log result of save changes, either successful or with warnings
	+ Changed cookie name to remove forbidden characters to avoid
	  incompatibilities with some applications
	+ Removed duplicated and incorrect auding logging for password change
	+ Fixed some non-translatable strings
	+ Create automatic bug reports under 2.2.X milestone instead of 2.2
	+ Fixed bug changing background color on selected software packages
2.1.34
	+ Volatile types called password are now also masked in audit log
	+ Adjust padding for module descriptions in basic software view
	+ Removed beta icon
2.1.33
	+ Fixed modal add problems when using unique option on the type
	+ Fixed error management in the first screen of modal add
	+ Unify software selection and progress colors in CSS
	+ Set proper message type in Configure Events model
	+ Fixed error checking permanentMessage types in templates/msg.mas
2.1.32
	+ Added progress bar colors to theme definition
	+ Remove no longer correct UTF8 decode in ProgressIndicator
	+ Fixed UTF8 double-encoding on unexpected error CGI
	+ Reviewed some subscription strings
	+ Always fork before apache restart to avoid port change problems
	+ Stop modules in the correct order (inverse dependencies order)
	+ Better logging of failed modules on restore
2.1.31
	+ Do not start managed daemons on boot if the module is disabled
	+ Better message on redis error
	+ Watch for dependencies before automatic enable of modules on first install
2.1.30
	+ Removed obsolete /ebox URL from RSS link
	+ Changed methods related with extra backup data in modules logs
	  to play along with changes in ebackup module
	+ Set a user for remote access for audit reasons
	+ Detect session loss on AJAX requests
2.1.29
	+ Startup does not fail if SIGPIPE received
2.1.28
	+ Added code to mitigate false positives on module existence
	+ Avoid error in logs full summary due to incorrect syntax in template
	+ Allow unsafe chars in EBox::Types::File to avoid problems in some browsers
	+ Reviewed some subscription strings
	+ Warning about language-packs installed works again after Global changes
	+ Show n components update when only zentyal packages are left to
	  upgrade in the system widget
	+ Do not show debconf warning when installing packages
	+ EBox::Types::IPAddr (and IPNetwork) now works with defaultValue
	+ Allow to hide menu items, separators and dashboard widgets via conf keys
2.1.27
	+ Do not create tables during Disaster Recovery installation
	+ Added new EBox::Util::Debconf::value to get debconf values
	+ DataTable controller does no longer try to get a deleted row
	  for gather elements values for audit log
	+ Check if Updates watcher can be enabled if the subscription
	  level is yet unknown
2.1.26
	+ Detection of broken packages works again after proper deletion
	  of dpkg_running file
	+ Keep first install redis server running until trigger
	+ Unified module restart for package trigger and init.d
	+ Use restart-trigger script in postinst for faster daemons restarting
	+ System -> Halt/Reboot works again after regression in 2.1.25
	+ Added framework to show warning messages after save changes
	+ Change caption of remote services link to Zentyal Cloud
	+ Do not show Cloud link if hide_cloud_link config key is defined
	+ Added widget_ignore_updates key to hide updates in the dashboard
	+ Differentiate ads from notes
	+ Allow custom message type on permanentMessage
	+ Only allow custom themes signed by Zentyal
	+ Removed /zentyal prefix from URLs
	+ Caps lock detection on login page now works again
	+ Added HiddenIfNotAble property to event watchers to be hidden if
	  it is unabled to monitor the event
	+ Dashboard values can be now error and good as well
	+ Include a new software updates widget
	+ Include a new alert for basic subscriptions informing about
	  software updates
	+ Add update-notifier-common to dependencies
	+ EBox::DataTable::enabledRows returns rows in proper order
	+ Use custom ads when available
	+ Disable bug report when hide_bug_report defined on theme
2.1.25
	+ Do not show disabled module warnings in usercorner
	+ Mask passwords and unify boolean values in audit log
	+ Do not override type attribute for EBox::Types::Text subtypes
	+ Corrected installation finished message after first install
	+ Added new disableAutocomplete attribute on DataTables
	+ Optional values can be unset
	+ Minor improvements on nmap scan
2.1.24
	+ Do not try to generate config for unconfigured services
	+ Remove unnecessary redis call getting _serviceConfigured value
	+ Safer sizes for audit log fields
	+ Fix non-translatable "show help" string
	+ Allow links to first install wizard showing a desired page
	+ Fixed bug in disk usage when we have both values greater and
	  lower than 1024 MB
	+ Always return a number in EBox::AuditLogging::isEnabled to avoid
	  issues when returning the module status
	+ Added noDataMsg attribute on DataTable to show a message when
	  there are no rows
2.1.23
	+ Removed some warnings during consolidation process
	+ Depend on libterm-readline-gnu-perl for history support in shells
	+ Fixed error trying to change the admin port with NTP enabled
	+ Fixed breadcrumb destination for full log query page
	+ Use printableActionName in DataTable setter
2.1.22
	+ Fixed parentRow method in EBox::Types::Row
	+ Added new optionalLabel flag to EBox::Types::Abstract to avoid
	  show the label on non-optional values that need to be set as
	  optional when using show/hide viewCustomizers
	+ Added initHTMLStateOrder to View::Customizer to avoid incorrect
	  initial states
	+ Improved exceptions info in CGIs to help bug reporting
	+ Do not show customActions when editing row on DataTables
2.1.21
	+ Fixed bug printing traces at Global.pm
	+ Check new dump_exceptions confkey instead of the debug one in CGIs
	+ Explicit conversion to int those values stored in our database
	  for correct dumping in reporting
	+ Quote values in update overwrite while consolidating for reporting
2.1.20
	+ Fixed regression in edition in place of booleans
	+ Better default balance of the dashboard based on the size of the widgets
	+ Added defaultSelectedType argument to PortRange
2.1.19
	+ Disable KeepAlive as it seems to give performance problems with Firefox
	  and set MaxClients value back to 1 in apache.conf
	+ Throw exceptions when calling methods not aplicable to RO instances
	+ Fixed problems when mixing read/write and read-only instances
	+ Date/Time and Timezone moved from NTP to core under System -> General
	+ Do not instance hidden widgets to improve dashboard performance
	+ New command shell with Zentyal environment at /usr/share/zentyal/shell
	+ Show warning when a language-pack is not installed
	+ Removed unnecessary dump/load operations to .bak yaml files
	+ AuditLogging and Logs constructor now receive the 'ro' parameter
	+ Do not show Audit Logging in Module Status widget
2.1.18
	+ New unificated zentyal-core.logrotate for all the internal logs
	+ Added forceEnabled option for logHelpers
	+ Moved carousel.js to wizard template
	+ Add ordering option to wizard pages
	+ Fixed cmp and isEqualTo methods for EBox::Types::IPAddr
	+ Fixed wrong Mb unit labels in Disk Usage and use GB when > 1024 MB
	+ Now global-action script can be called without progress indicator
	+ Fixed EBox::Types::File JavaScript setter code
	+ Added support for "Add new..." modal boxes in foreign selectors
	+ Each module can have now its customized purge-module script
	  that will be executed after the package is removed
	+ Added Administration Audit Logging to log sessions, configuration
	  changes, and show pending actions in save changes confirmation
	+ User name is stored in session
	+ Remove deprecated extendedRestore from the old Full Backup
2.1.17
	+ Fixed RAID event crash
	+ Added warning on models and composites when the module is disabled
	+ Fixed login page style with some languages
	+ Login page template can now be reused accepting title as parameter
	+ EBox::Types::File does not write on redis when it fails to
	  move the fail to its final destination
	+ Added quote column option for periodic log consolidation and
	  report consolidation
	+ Added exclude module option to backup restore
2.1.16
	+ Do not show incompatible navigator warning on Google Chrome
	+ Fixed syncRows override detection on DataTable find
	+ clean-conf script now deletes also state data
	+ Avoid 'undefined' message in selectors
2.1.15
	+ Move Disk Usage and RAID to the new Maintenance menu
	+ Always call syncRows on find (avoid data inconsistencies)
	+ Filename when downloading a conf backup now contains hostname
	+ Fixed bug in RAID template
	+ Set proper menu order in System menu (fixes NTP position)
	+ Fixed regresion in page size selector on DataTables
	+ Fixed legend style in Import/Export Configuration
2.1.14
	+ Fixed regresion with double quotes in HTML templates
	+ Fixed problems with libredis-perl version dependency
	+ Adding new apparmor profile management
2.1.13
	+ Better control of errors when saving changes
	+ Elements of Union type can be hidden
	+ Model elements can be hidden only in the viewer or the setter
	+ HTML attributtes are double-quoted
	+ Models can have sections of items
	+ Password view modified to show the confirmation field
	+ New multiselect type
	+ Redis backend now throws different kind of exceptions
2.1.12
	+ Revert no longer necessary parents workaround
	+ Hide action on viewCustomizer works now on DataTables
2.1.11
	+ Fixed bug which setted bad directory to models in tab view
	+ Union type: Use selected subtype on trailingText property if the
	  major type does not have the property
	+ Raise MaxClients to 2 to prevent apache slowness
2.1.10
	+ Security [ZSN-2-1]: Avoid XSS in process list widget
2.1.9
	+ Do not try to initialize redis client before EBox::init()
	+ Safer way to delete rows, deleting its id reference first
	+ Delete no longer needed workaround for gconf with "removed" attribute
	+ Fixed regression in port range setter
2.1.8
	+ Fixed regression in menu search
	+ Fixed missing messages of multi state actions
	+ Help toggler is shown if needed when dynamic content is received
	+ Fixed issue when disabling several actions at once in a data table view
	+ All the custom actions are disabled when one is clicked
	+ Submit wizard pages asynchronously and show loading indicator
	+ Added carousel.js for slide effects
2.1.7
	+ Fixed issues with wrong html attributes quotation
	+ Bugfix: volatile types can now calculate their value using other
	  the value from other elements in the row no matter their position
2.1.6
	+ Attach software.log to bug report if there are broken packages
	+ Added keyGenerator option to report queries
	+ Tuned apache conf to provide a better user experience
	+ Actions click handlers can contain custom javascript
	+ Restore configuration with force dependencies option continues
	  when modules referenced in the backup are not present
	+ Added new MultiStateAction type
2.1.5
	+ Avoid problems getting parent if the manager is uninitialized
	+ Rename some icon files with wrong extension
	+ Remove wrong optional attribute for read-only fields in Events
	+ Renamed all /EBox/ CGI URLs to /SysInfo/ for menu folder coherency
	+ Added support for custom actions in DataTables
	+ Replaced Halt/Reboot CGI with a model
	+ Message classes can be set from models
	+ Fixed error in Jabber dispatcher
	+ Show module name properly in log when restart from the dashboard fails
	+ Avoid warning when looking for inexistent PID in pidFileRunning
2.1.4
	+ Changed Component's parent/child relationships implementation
	+ Fixed WikiFormat on automatic bug report tickets
	+ Do not show available community version in Dashboard with QA
 	  updates
2.1.3
	+ Fall back to readonly data in config backup if there are unsaved changes
	+ Allow to automatically send a report in the unexpected error page
	+ Logs and Events are now submenus of the new Maintenance menu
	+ Configuration Report option is now present on the Import/Export section
	+ Require save changes operation after changing the language
	+ Added support for URL aliases via schemas/urls/*.urls files
	+ Allow to sort submenu items via 'order' attribute
	+ Automatically save changes after syncRows is called and mark the module
	  mark the module as unchanged unless it was previously changed
	+ Removed unnecessary ConfigureEvents composite
	+ Removed unnecessary code from syncRows in logs and events
	+ Restore configuration is safer when restoring /etc/zentyal files
	+ Fixed unescaped characters when showing an exception
	+ Fixed nested error page on AJAX requests
	+ Adapted dumpBackupExtraData to new expected return value
	+ Report remoteservices, when required, a change in administration
	  port
	+ Added continueOnModuleFail mode to configuration restore
	+ Fixed Firefox 4 issue when downloading backups
	+ Show scroll when needed in stacktraces (error page)
	+ More informative error messages when trying to restart locked modules
	  from the dashboard
	+ Creation of plpgsql language moved from EBox::Logs::initialSetup
	  to create-db script
	+ Redis backend now throws different kind of exceptions
	+ Avoid unnecesary warnings about PIDs
	+ Update Jabber dispatcher to use Net::XMPP with some refactoring
	+ Save changes messages are correctly shown with international charsets
	+ Support for bitmap option in RAID report
	+ Retry multiInsert line by line if there are encoding errors
	+ Adapted to new location of partitionsFileSystems in EBox::FileSystem
	+ Event messages are cleaned of null characters and truncated
	  before inserting in the database when is necessary
	+ Improve message for "Free storage space" event and send an info
	  message when a given partition is not full anymore
	+ Event messages now can contain newline characters
	+ Objects of select type are compared also by context
	+ Remove cache from optionsFromForeignModel since it produces
	  problems and it is useless
	+ Set title with server name if the server is subscribed
	+ Fix title HTML tag in views for Models and Composites
	+ Added lastEventsReport to be queried by remoteservices module
	+ Added EBox::Types::HTML type
	+ Added missing manage-logs script to the package
	+ Fixed problems with show/hide help switch and dynamic content
	+ Menus with subitems are now kept unfolded until a section on a
	  different menu is accessed
	+ Sliced restore mode fails correctly when schema file is missing,
	  added option to force restore without schema file
	+ Purge conf now purges the state keys as well
	+ Added EBox::Types::IPRange
2.1.2
	+ Now a menu folder can be closed clicking on it while is open
	+ Bugfix: cron scripts are renamed and no longer ignored by run-parts
	+ Added new EBox::Util::Nmap class implementing a nmap wrapper
2.1.1
	+ Fixed incoherency problems with 'on' and '1' in boolean indexes
	+ Move cron scripts from debian packaging to src/scripts/cron
	+ Trigger restart of logs and events when upgrading zentyal-core
	  without any other modules
	+ Don't restart apache twice when upgrading together with more modules
	+ Fixed params validation issues in addRow
2.1
	+ Replace YAML::Tiny with libyaml written in C through YAML::XS wrapper
	+ Minor bugfix: filter invalid '_' param added by Webkit-based browser
	  on EBox::CGI::Base::params() instead of _validateParams(), avoids
	  warning in zentyal.log when enabling modules
	+ All CGI urls renamed from /ebox to /zentyal
	+ New first() and deleteFirst() methods in EBox::Global to check
	  existence and delete the /var/lib/zentyal/.first file
	+ PO files are now included in the language-pack-zentyal-* packages
	+ Migrations are now always located under /usr/share/$package/migration
	  this change only affects to the events and logs migrations
	+ Delete no longer used domain and translationDomain methods/attributes
	+ Unified src/libexec and tools in the new src/scripts directory
	+ Remove the ebox- prefix on all the names of the /usr/share scripts
	+ New EBox::Util::SQL package with helpers to create and drop tables
	  from initial-setup and purge-module for each module
	+ Always drop tables when purging a package
	+ Delete 'ebox' user when purging zentyal-core
	+ Moved all SQL schemas from tools/sqllogs to schemas/sql
	+ SQL time-period tables are now located under schemas/sql/period
	+ Old ebox-clean-gconf renamed to /usr/share/zentyal/clean-conf and
	  ebox-unconfigure-module is now /usr/share/zentyal/unconfigure-module
	+ Added default implementation for enableActions, executing
	  /usr/share/zentyal-$modulename/enable-module if exists
	+ Optimization: Do not check if a row is unique if any field is unique
	+ Never call syncRows on read-only instances
	+ Big performance improvements using hashes and sets in redis
	  database to avoid calls to the keys command
	+ Delete useless calls to exists in EBox::Config::Redis
	+ New regen-redis-db tool to recreate the directory structure
	+ Renamed /etc/cron.hourly/90manageEBoxLogs to 90zentyal-manage-logs
	  and moved the actual code to /usr/share/zentyal/manage-logs
	+ Move /usr/share/ebox/zentyal-redisvi to /usr/share/zentyal/redisvi
	+ New /usr/share/zentyal/initial-setup script for modules postinst
	+ New /usr/share/zentyal/purge-module script for modules postrm
	+ Removed obsolete logs and events migrations
	+ Create plpgsql is now done on EBox::Logs::initialSetup
	+ Replace old ebox-migrate script with EBox::Module::Base::migrate
	+ Rotate duplicity-debug.log log if exists
	+ Bug fix: Port selected during installation is correctly saved
	+ Zentyal web UI is restarted if their dependencies are upgraded
	+ Bug fix: Logs don't include unrelated information now
	+ Add total in disk_usage report
	+ Bugfix: Events report by source now works again
	+ Do not include info messages in the events report
	+ Services event is triggered only after five failed checkings
	+ Do not add redundant includedir lines to /etc/sudoers
	+ Fixed encoding for strings read from redis server
	+ Support for redis-server 2.0 configuration
	+ Move core templates to /usr/share/zentyal/stubs/core
	+ Old /etc/ebox directory replaced with the new /etc/zentyal with
	  renamed core.conf, logs.conf and events.conf files
	+ Fixed broken link to alerts list
2.0.15
	+ Do not check the existence of cloud-prof package during the
	  restore since it is possible not to be installed while disaster
	  recovery process is done
	+ Renamed /etc/init.d/ebox to /etc/init.d/zentyal
	+ Use new zentyal-* package names
	+ Don't check .yaml existence for core modules
2.0.14
	+ Added compMessage in some events to distinguish among events if
	  required
	+ Make source in events non i18n
	+ After restore, set all the restored modules as changed
	+ Added module pre-checks for configuration backup
2.0.13
	+ Fixed dashboard graphs refresh
	+ Fixed module existence check when dpkg is running
	+ Fix typo in sudoers creation to make remote support work again
2.0.12
	+ Include status of packages in the downloadable bug report
	+ Bugfix: Avoid possible problems deleting redis.first file if not exist
2.0.11
	+ New methods entry_exists and st_entry_exists in config backend
2.0.10
	+ Now redis backend returns undef on get for undefined values
	+ Allow custom mason templates under /etc/ebox/stubs
	+ Better checks before restoring a configuration backup with
	  a set of modules different than the installed one
	+ Wait for 10 seconds to the child process when destroying the
	  progress indicator to avoid zombie processes
	+ Caught SIGPIPE when trying to contact Redis server and the
	  socket was already closed
	+ Do not stop redis server when restarting apache but only when
	  the service is asked to stop
	+ Improvements in import/export configuration (know before as
	  configuration backup)
	+ Improvements in ProgressIndicator
	+ Better behaviour of read-only rows with up/down arrows
	+ Added support for printableActionName in DataTable's
	+ Added information about automatic configuration backup
	+ Removed warning on non existent file digest
	+ Safer way to check if core modules exist during installation
2.0.9
	+ Treat wrong installed packages as not-existent modules
	+ Added a warning in dashboard informing about broken packages
	+ File sharing and mailfilter log event watchers works again since
	  it is managed several log tables per module
2.0.8
	+ Replaced zentyal-conf script with the more powerful zentyal-redisvi
	+ Set always the same default order for dashboard widgets
	+ Added help message to the configure widgets dialog
	+ Check for undefined values in logs consolidation
	+ Now dashboard notifies fails when restarting a service
	+ Fixed bug with some special characters in dashboard
	+ Fixed bug with some special characters in disk usage graph
2.0.7
	+ Pre-installation includes sudoers.d into sudoers file if it's not yet
	  installed
	+ Install apache-prefork instead of worker by default
	+ Rename service certificate to Zentyal Administration Web Server
2.0.6
	+ Use mod dependencies as default restore dependencies
	+ Fixed dependencies in events module
	+ Increased recursive dependency threshold to avoid
	  backup restoration problems
2.0.5
	+ Removed deprecated "Full backup" option from configuration backup
	+ Bugfix: SCP method works again after addition of SlicedBackup
	+ Added option in 90eboxpglogger.conf to disable logs consolidation
2.0.4
	+ Removed useless gconf backup during upgrade
	+ Fixed postinstall script problems during upgrade
2.0.3
	+ Added support for the sliced backup of the DB
	+ Hostname change is now visible in the form before saving changes
	+ Fixed config backend problems with _fileList call
	+ Added new bootDepends method to customize daemons boot order
	+ Added permanent message property to Composite
	+ Bugfix: Minor aesthetic fix in horizontal menu
	+ Bugfix: Disk usage is now reported in expected bytes
	+ Bugfix: Event dispatcher is not disabled when it is impossible
	  for it to dispatch the message
2.0.2
	+ Better message for the service status event
	+ Fixed modules configuration purge script
	+ Block enable module button after first click
	+ Avoid division by zero in progress indicator when total ticks is
	  zero
	+ Removed warning during postinst
	+ Added new subscription messages in logs, events and backup
2.0.1
	+ Bugfix: Login from Zentyal Cloud is passwordless again
	+ Some defensive code for the synchronization in Events models
	+ Bugfix: add EBox::Config::Redis::get to fetch scalar or list
	  values. Make GConfModule use it to avoid issues with directories
	  that have both sort of values.
1.5.14
	+ Fixed redis bug with dir keys prefix
	+ Improved login page style
	+ New login method using PAM instead of password file
	+ Allow to change admin passwords under System->General
	+ Avoid auto submit wizard forms
	+ Wizard skip buttons always available
	+ Rebranded post-installation questions
	+ Added zentyal-conf script to get/set redis config keys
1.5.13
	+ Added transition effect on first install slides
	+ Zentyal rebrand
	+ Added web page favicon
	+ Fixed already seen wizards apparition
	+ Fixed ro module creation with redis backend
	+ Use mason for links widgets
	+ Use new domain to official strings for subscriptions
1.5.12
	+ Added option to change hostname under System->General
	+ Show option "return to dashboard" when save changes fails.
1.5.11
	+ Added more tries on redis reconnection
	+ Fixed user corner access problems with redis server
	+ writeFile* methods reorganized
	+ Added cron as dependency as cron.hourly was never executed with anacron
	+ Improvements in consolidation of data for reports
1.5.10
	+ Fixed gconf to redis conversion for boolean values
1.5.9
	+ Improved migrations speed using the same perl interpreter
	+ Redis as configuration backend (instead of gconf)
	+ Improved error messages in ebox-software
	+ Set event source to 256 chars in database to adjust longer event
	  sources
	+ Progress bar AJAX updates are sent using JSON
	+ Fixed progress bar width problems
	+ Fixed top menu on wizards
	+ Improved error message when disconnecting a not connected database
	+ Abort installation if 'ebox' user already exists
	+ Bugfix: IP address is now properly registered if login fails
1.5.8
	+ Added template tableorderer.css.mas
	+ Added buttonless top menu option
	+ Bugfix: Save all modules on first installation
	+ Bugfix: General ebox database is now created if needed when
	  re/starting services
	+ Bugfix: Data to report are now uniform in number of elements per
	  value. This prevents errors when a value is present in a month and
	  not in another
	+ Bugfix: Don't show already visited wizard pages again
1.5.7
	+ Bugfix: Avoid error when RAID is not present
	+ Bugfix: Add ebox-consolidate-reportinfo call in daily cron script
	+ Bugfix: Called multiInsert and unbufferedInsert when necessary
	  after the loggerd reimplementation
	+ Bugfix: EBox::ThirdParty::Apache2::AuthCookie and
	  EBox::ThirdParty::Apache2::AuthCookie::Util package defined just
	  once
	+ Added util SystemKernel
	+ Improved progress indicator
	+ Changes in sudo generation to allow sudo for remote support user
	+ Initial setup wizards support
1.5.6
	+ Reimplementation of loggerd using inotify instead of File::Tail
1.5.5
	+ Asynchronous load of dashboard widgets for a smoother interface
1.5.4
	+ Changed dbus-check script to accept config file as a parameter
1.5.3
	+ Function _isDaemonRunning works now with snort in lucid
	+ Javascript refreshing instead of meta tag in log pages
	+ Updated links in dashboard widget
	+ Add package versions to downloadable ebox.log
	+ Fixed postgresql data dir path for disk usage with pg 8.4
	+ GUI improvements in search box
1.5.2
	+ Security [ESN-1-1]: Validate referer to avoid CSRF attacks
	+ Added reporting structure to events module
	+ Added new CGI to download the last lines of ebox.log
1.5.1
	+ Bugfix: Catch exception when upstart daemon does not exist and
	  return a stopped status
	+ Added method in logs module to dump database in behalf of
	ebackup module
	+ Bugfix: Do not check in row uniqueness for optional fields that
	are not passed as parameters
	+ Improve the output of ebox module status, to be consistent with the one
	  shown in the interface
	+ Add options to the report generation to allow queries to be more
	  flexible
	+ Events: Add possibility to enable watchers by default
	+ Bugfix: Adding a new field to a model now uses default
	  value instead of an empty value
	+ Added script and web interface for configuration report, added
	  more log files to the configuration report
1.5
	+ Use built-in authentication
	+ Use new upstart directory "init" instead of "event.d"
	+ Use new libjson-perl API
	+ Increase PerlInterpMaxRequests to 200
	+ Increase MaxRequestsPerChild (mpm-worker) to 200
	+ Fix issue with enconding in Ajax error responses
	+ Loggerd: if we don't have any file to watch we just sleep otherwise the process
	  will finish and upstart will try to start it over again and again.
	+ Make /etc/init.d/ebox depend on $network virtual facility
	+ Show uptime and users on General Information widget. 
1.4.2
	+ Start services in the appropriate order (by dependencies) to fix a problem
	  when running /etc/init.d/ebox start in slaves (mail and other modules
	  were started before usersandgroups and thus failed)
1.4.1
	+ Remove network workarounds from /etc/init.d/ebox as we don't bring
	  interfaces down anymore
1.4
	+ Bug fix: i18n. setDomain in composites and models.
1.3.19
	+ Make the module dashboard widget update as the rest of the widgets
	+ Fix problem regarding translation of module names: fixes untranslated
	  module names in the dashboard, module status and everywhere else where
	  a module name is written
1.3.18
	+ Add version comparing function and use it instead of 'gt' in the
	  general widget
1.3.17
	+ Minor bug fix: check if value is defined in EBox::Type::Union
1.3.16
	+ Move enable field to first row in ConfigureDispatcherDataTable
	+ Add a warning to let users know that a module with unsaved changes
	  is disabled
	+ Remove events migration directory:
		- 0001_add_conf_configureeventtable.pl
		- 0002_add_conf_diskfree_watcher.pl
	+ Bug fix: We don't use names to stringify date to avoid issues
	  with DB insertions and localisation in event logging
	+ Bug fix: do not warn about disabled services which return false from
	  showModuleStatus()
	+ Add blank line under "Module Status"
	+ Installed and latest available versions of the core are now displayed
	  in the General Information widget
1.3.15
	+ Bug fix: Call EBox::Global::sortModulesByDependencies when
	  saving all modules and remove infinite loop in that method.
	  EBox::Global::modifiedModules now requires an argument to sort
	  its result dependending on enableDepends or depends attribute.
	+ Bug fix: keep menu folders open during page reloads
	+ Bug fix: enable the log events dispatcher by default now works
	+ Bug fix: fixed _lock function in EBox::Module::Base
	+ Bug fix: composites honor menuFolder()
	+ Add support for in-place edition for boolean types. (Closes
	  #1664)
	+ Add method to add new database table columnts to EBox::Migration::Helpers
	+ Bug fix: enable "Save Changes" button after an in-place edition
1.3.14
	+ Bug fix: fix critical bug in migration helper that caused some log
	  log tables to disappear
	+ Create events table
	+ Bug fix: log watcher works again
	+ Bug fix: delete cache if log index is not found as it could be
	  disabled
1.3.13
	+ Bug fix: critical error in EventDaemon that prevented properly start
	+ Cron script for manage logs does not run if another is already
	  running, hope that this will avoid problems with large logs
	+ Increased maximum size of message field in events
	+ Added script to purge logs
	+ Bug fix: multi-domain logs can be enabled again
1.3.12
	+ Added type for EBox::Dashboard::Value to stand out warning
	  messages in dashboard
	+ Added EBox::MigrationHelpers to include migration helpers, for now,
	  include a db table renaming one
	+ Bug fix: Fix mismatch in event table field names
	+ Bug fix: Add migration to create language plpgsql in database
	+ Bug fix: Add missing script for report log consolidation
	+ Bug fix: Don't show modules in logs if they are not configured. This
	  prevents some crashes when modules need information only available when
	  configured, such as mail which holds the vdomains in LDAP
	+ Added method EBox::Global::lastModificationTime to know when
	  eBox configuration was modified for last time
	+ Add support for breadcrumbs on the UI
	+ Bug fix: in Loggerd files are only parsed one time regardless of
	  how many LogHelper reference them
	+ Added precondition for Loggerd: it does not run if there isnt
	anything to watch
1.3.11
	+ Support customFilter in models for big tables
	+ Added EBox::Events::sendEvent method to send events using Perl
	  code (used by ebackup module)
	+ Bug fix: EBox::Type::Service::cmp now works when only the
	  protocols are different
	+ Check $self is defined in PgDBEngine::DESTROY
	+ Do not watch files in ebox-loggerd related to disabled modules and
	  other improvements in the daemon
	+ Silent some exceptions that are used for flow control
	+ Improve the message from Service Event Watcher
1.3.10
	+ Show warning when accesing the UI with unsupported browsers
	+ Add disableApparmorProfile to EBox::Module::Service
	+ Bug fix: add missing use
	+ Bug fix: Make EventDaemon more robust against malformed sent
	  events by only accepting EBox::Event objects
1.3.8
	+ Bug fix: fixed order in EBox::Global::modified modules. Now
	  Global and Backup use the same method to order the module list
	  by dependencies
1.3.7
	+ Bug fix: generate public.css and login.css in dynamic-www directory
	  which is /var/lib/zentyal/dynamicwww/css/ and not in /usr/share/ebox/www/css
	  as these files are generate every time eBox's apache is
	  restarted
	+ Bug fix: modules are restored now in the correct dependency
	  order
	+ ebox-make-backup accepts --destinaton flag to set backup's file name
	+ Add support for permanent messages to EBox::View::Customizer
1.3.6
	+ Bug fix: override _ids in EBox::Events::Watcher::Log to not return ids
	which do not exist
	+ Bug fix: fixed InverseMatchSelect type which is used by Firewall module
	+ New widget for the dashboard showing useful support information
	+ Bugfix: wrong permissions on CSS files caused problem with usercorner
	+ CSS are now templates for easier rebranding
	+ Added default.theme with eBox colors
1.3.5
	+ Bugfix: Allow unsafe characters in password type
	+ Add FollowSymLinks in eBox apache configuration. This is useful
	  if we use js libraries provided by packages
1.3.4
	+ Updated company name in the footer
	+ Bugfix: humanEventMessage works with multiple tableInfos now
	+ Add ebox-dbus-check to test if we can actually connect to dbus
1.3.4
	+ bugfix: empty cache before calling updatedRowNotify
	+ enable Log dispatcher by default and not allow users to disable
	it
	+ consolidation process continues in disabled but configured modules
	+ bugfix: Save Changes button doesn't turn red when accessing events for
	first time
1.3.2
	+ bugfix: workaround issue with dhcp configured interfaces at boot time
1.3.1
	+ bugfix: wrong regex in service status check
1.3.0
	+ bugfix: make full backup work again
1.1.30
	+ Change footer to new company holder
	+  RAID does not generate 'change in completion events, some text
	problems fixed with RAID events
	+ Report graphics had a datapoints limit dependent on the active
	time unit
	+ Apache certificate can be replaced by CA module
	+ Fixed regression in detailed report: total row now aggregates
	properly
	+ More characters allowed when changing password from web GUI
	+ Fixed regression with already used values in select types
	+ Do not a button to restart eBox's apache
	+ Fixed auth problem when dumping and restoring postgre database
1.1.20
	+ Added custom view support
	+ Bugfix: report models now can use the limit parameter in
	  reportRows() method
	+ use a regexp to fetch the PID in a pidfile, some files such as
	postfix's add tabs and spaces before the actual number
	+ Changed "pidfile" to "pidfiles" in _daemons() to allow checking more than
one (now it is a array ref instead of scalar)
	+ Modified Service.pm to support another output format for /etc/init.d daemon
status that returns [OK] instead of "running".
	+ unuformized case in menu entries and some more visual fixes
1.1.10
	+ Fix issue when there's a file managed by one module that has been modified
	  when saving changes
	+ Bugfix: events models are working again even if an event aware
	module is uninstalled and it is in a backup to restore
	+ Select.pm returns first value in options as default
       + Added 'parentModule' to model class to avoid recursive problems
	+ Added Float type
	+ Apache module allows to add configuration includes from other modules
	+ Display remote services button if subscribed
	+ Event daemon may received events through a named pipe
	+ Bugfix. SysInfo revokes its config correctly
	+ Added storer property to types in order to store the data in
	somewhere different from GConf
	+ Added protected property 'volatile' to the models to indicate
	that they store nothing in GConf but in somewhere different
	+ System Menu item element 'RAID' is always visible even when RAID
	is not installed
	+ Files in deleted rows are deleted when the changes are saved
	+ Fixed some bug whens backing and restore files
	+ Components can be subModels of the HasMany type
	+ Added EBox::Types::Text::WriteOnce type
	+ Do not use rows(), use row to force iteration over the rows and increase
	performance and reduce memory use.
	+ Do not suggest_sync after read operations in gconf
	+ Increase MaxRequestsPerChild to 200 in eBox's apache
	+ Make apache spawn only one child process
	+ Log module is backed up and restored normally because the old
	problem is not longer here
	+ Backup is more gentle with no backup files in backup directory,
	now it does not delete them
	+ HasMany  can retrieve again the model and row after the weak
	refence is garbage-collected. (Added to solve a bug in the doenload
	bundle dialog)
	+ EBox::Types::DomainName no longer accepts IP addresses as domain
	names
	+ Bugfix: modules that fail at configuration stage no longer appear as enabled
	+ Add parameter to EBox::Types::Select to disable options cache

0.12.103
	+ Bugfix: fix SQL statement to fetch last rows to consolidate
0.12.102
	+ Bugfix: consolidate logs using the last date and not starting from scratch 
0.12.101
	+ Bugfix: DomainName type make comparisons case insensitive
	according to RFC 1035
0.12.100
	+ Bugfix: Never skip user's modifications if it set to true
	override user's changes
	+ EBox::Module::writeConfFile and EBox::Service scape file's path
	+ Bugfix. Configure logrotate to actually rotate ebox logs
	+ Fixed bug in ForcePurge logs model
	+ Fixed bug in DataTable: ModelManaged was called with tableName
	instead of context Name
	+ Fixing an `img` tag closed now properly and adding alternative
	text to match W3C validation in head title
	+ Backup pages now includes the size of the archive
	+ Fixed bug in ForcePurge logs model
	+ Now the modules can have more than one tableInfo for logging information
	+ Improve model debugging 
	+ Improve restart debugging
	+ Backups and bug reports can be made from the command line
	+ Bugfix: `isEqualTo` is working now for `Boolean` types
	+ Bugfix: check if we must disable file modification checks in
	Manager::skipModification

0.12.99
	+ Add support for reporting
	+ Refresh logs automatically
	+ Reverse log order
	+ Remove temp file after it is downloaded with FromTempDir controller
0.12.3
	+ Bug fix: use the new API in purge method. Now purging logs is working
	again.
0.12.2
	+ Increase random string length used to generate the cookie to
	2048 bits
	+ Logs are show in inverse chronological order
0.12.1
	+ Bug fix: use unsafeParam for progress indicator or some i18 strings
	will fail when saving changes
0.12
	+ Bugfix: Don't assume timecol is 'timestamp' but defined by
	module developer. This allows to purge some logs tables again
	+ Add page titles to models
	+ Set default values when not given in `add` method in models
	+ Add method to manage page size in model
	+ Add hidden field to help with Ajax request and automated testing with
	  ANSTE
	+ Bugfix: cast sql types to filter fields in logs
	+ Bugfix: Restricted resources are back again to make RSS
	access policy work again
	+ Workaround bogus mason warnings
	+ Make postinst script less verbose
	+ Disable keepalive in eBox apache
	+ Do not run a startup script in eBox apache
	+ Set default purge time for logs stored in eBox db to 1 week
	+ Disable LogAdmin actions in `ebox-global-action` until LogAdmin
	feature is completely done
0.11.103
	+ Modify EBox::Types::HasMany to create directory based on its row 
	+ Add _setRelationship method to set up relationships between models
	  and submodels
	+ Use the new EBox::Model::Row api
	+ Add help method to EBox::Types::Abstract
	+ Decrease size for percentage value in disk free watcher
	+ Increase channel link field size in RSS dispatcher
0.11.102
	+ Bugfix: cmp in EBox::Types::HostIP now sorts correctly
	+ updatedRowNotify in EBox::Model::DataTable receives old row as
	well as the recently updated row
	+ Added `override_user_modification` configuration parameter to
	avoid user modification checkings and override them without asking
	+ Added EBox::Model::Row to ease the management of data returned
	by models
	+ Added support to pre-save and post-save executable files. They
	must be placed at /etc/ebox/pre-save or /etc/ebox/post-save
	+ Added `findRow` method to ease find and set
0.11.101
	+ Bugfix: Fix memory leak in models while cloning types. Now
	cloning is controlled by clone method in types
	+ Bugfix: Union type now checks for its uniqueness
	+ DESTROY is not an autoloaded method anymore
	+ HasOne fields now may set printable value from the foreign field
	to set its value
	+ findId now searches as well using printableValue
	+ Bugfix. Minor bug found when key is an IP address in autoloaded
	methods
	+ Ordered tables may insert values at the beginning or the end of
	the table by "insertPosition" attribute
	+ Change notConfigured template to fix English and add link to the
	  module status section
	+ Add loading gif to module status actions
	+ Remove debug from ServiceInterface.pm
	+ Add support for custom separators to be used as index separators on
	  exposedMethods
	+ Bugfix. Stop eBox correctly when it's removed
	+ Improve apache-restart to make it more reliable.
0.11.100
	+ Bugfix. Fix issue with event filters and empty hashes
	+ Bugfix. Cache stuff in log and soap watcher to avoid memory leaks
	+ Bugfix. Fix bug that prevented the user from being warned when a row to
	  be deleted is being used by other model
	+ Bugfix. Add missing use of EBox::Global in State event watcher
	+ Added progress screen, now pogress screen keeps track of the changed
	  state of the modules and change the top page element properly
	+ Do not exec() to restart apache outside mod_perl
	+ Improve apache restart script
	+ Improve progress screen 
0.11.99
	+ DataTable contains the property 'enableProperty' to set a column
	called 'enabled' to enable/disable rows from the user point of
	view. The 'enabled' column is put the first
	+ Added state to the RAID report instead of simpler active boolean
        + Fix bug when installing new event components and event GConf
	subtree has not changed
	+ Add RSS dispatcher to show eBox events under a RSS feed
	+ Rotate log files when they reach 10MB for 7 rotations
	+ Configurable minimum free space left for being notified by means
	of percentage
	+ Add File type including uploading and downloading
	+ Event daemon now checks if it is possible to send an event
	before actually sending it
	+ Added Action forms to perform an action without modifying
	persistent data
	+ Log queries are faster if there is no results
	+ Show no data stored when there are no logs for a domain
	+ Log watcher is added in order to notify when an event has
	happened. You can configure which log watcher you may enable and
	what you want to be notify by a determined filter and/or event.
	+ RAID watcher is added to check the RAID events that may happen
	when the RAID subsystem is configured in the eBox machine
	+ Change colour dataset in pie chart used for disk usage reporting
	+ Progress indicator now contains a returned value and error
	message as well
	+ Lock session file for HTTP session to avoid bugs
	related to multiple requests (AJAX) in a short time
	+ Upgrade runit dependency until 1.8.0 to avoid runit related
	issues
0.11
	+ Use apache2
	+ Add ebox-unblock-exec to unset signal mask before running  a executable
	+ Fix issue with multiple models and models with params.
	  This triggered a bug in DHCP when there was just one static
	  interface
	+ Fix _checkRowIsUnique and _checkFieldIsUnique 
	+ Fix paging 
	+ Trim long strings in log table, show tooltip with the whole string
	  and show links for URLs starting with "http://"
0.10.99
	+ Add disk usage information
	+ Show progress in backup process
	+ Add option to purge logs
	+ Create a link from /var/lib/zentyal/log to /var/log/ebox
	+ Fix bug with backup descriptions containing spaces
	+ Add removeAll method on data models
	+ Add HostIP, DomainName and Port types
	+ Add readonly forms to display static information
	+ Add Danish translation thanks to Allan Jacobsen
0.10
	+ New release
0.9.100
	+ Add checking for SOAP session opened
	+ Add EventDaemon
	+ Add Watcher and Dispatch framework to support an event
	  architecture on eBox
	+ Add volatile EBox::Types in order not to store their values 
	  on GConf
	+ Add generic form
	+ Improvements on generic table
	+ Added Swedish translation

0.9.99
	+ Added Portuguese from Portugal translation
	+ Added Russian translation
	+ Bugfix: bad changed state in modules after restore

0.9.3
	+ New release

0.9.2
	+ Add browser warning when uploading files
	+ Enable/disable logging modules
0.9.1
	+ Fix backup issue with changed state
	+ Generic table supports custom ordering
0.9
	+ Added Polish translation
        + Bug in recognition of old CD-R writting devices fixed
	+ Added Aragonese translation
	+ Added Dutch translation
	+ Added German translation
	+ Added Portuguese translation

0.8.99
	+ Add data table model for generic Ajax tables
	+ Add types to be used by models
	+ Add MigrationBase and ebox-migrate to upgrade data models
	+ Some English fixes
0.8.1
	+ New release
0.8
	+ Fix backup issue related to bug reports
	+ Improved backup GUI
0.7.99
        + changed sudo stub to be more permissive
	+ added startup file to apache web server
	+ enhanced backup module
	+ added basic CD/DVD support to backup module
	+ added test stubs to simplify testing
	+ added test class in the spirit of Test::Class
	+ Html.pm now uses mason templates
0.7.1
	+ use Apache::Reload to reload modules when changed
	+ GUI consistency (#12)
	+ Fixed a bug for passwords longer than 16 chars
	+ ebox-sudoers-friendly added to not overwrite /etc/sudoers each time
0.7
	+ First public release
0.6
	+ Move to client
	+ Remove obsolete TODO list
	+ Remove firewall module from  base system
	+ Remove objects module from base system
	+ Remove network module from base system
	+ Add modInstances and modInstancesOfType
	+ Raname Base to ClientBase
	+ Remove calls to deprecated methods
	+ API documented using naturaldocs
	+ Update INSTALL
	+ Use a new method to get configkeys, now configkey reads every
	  [0.9
	+ Added Polish translation][0-9]+.conf file from the EBox::Config::etc() dir and 
	  tries to get the value from the files in order.
	+ Display date in the correct languae in Summary
	+ Update debian scripts
	+ Several bugfixes
0.5.2
	+ Fix some packaging issues
0.5.1
	+ New menu system
	+ New firewall filtering rules
	+ 802.1q support

0.5
	+ New bug-free menus (actually Internet Explorer is the buggy piece
	  of... software that caused the reimplementation)
	+ Lots of small bugfixes
	+ Firewall: apply rules with no destination address to packets
	  routed through external interfaces only
	+ New debianize script
	+ Firewall: do not require port and protocol parameters as they
	  are now optional.
	+ Include SSL stuff in the dist tarball
	+ Let modules block changes in the network interfaces
	  configuration if they have references to the network config in
	  their config.
	+ Debian network configuration import script
	+ Fix the init.d script: it catches exceptions thrown by modules so that
	  it can try to start/stop all of them if an exception is thrown.
	+ Firewall: fix default policy bug in INPUT chains.
	+ Restore textdomain in exceptions
	+ New services section in the summary
	+ Added Error item to Summary. Catch exceptions from modules in
	  summary and generate error item
	+ Fix several errors with redirections and error handling in CGIs
	+ Several data validation functions were fixed, and a few others added
	+ Prevent the global module from keeping a reference to itself. And make
	  the read-only/read-write behavior of the factory consistent.
	+ Stop using ifconfig-wrapper and implement our own NetWrapper module
	  with wrappers for ifconfig and ip.
	+ Start/stop apache, network and firewall modules in first place.
	+ Ignore some network interface names such as irda, sit0, etc.
	+ The summary page uses read-only module instances.
	+ New DataInUse exception, old one renamed to DataExists.
	+ Network: do not overwrite resolv.conf if there are nameservers
	  given via dhcp.
	+ Do not set a default global policy for the ssh service.
	+ Check for forbiden characters when the parameter value is
	  requested by the CGI, this allows CGI's to handle the error,
	  and make some decissions before it happens.
	+ Create an "edit object" template and remove the object edition stuff
	  from the main objects page.
	+ Fix the apache restarting code.
	+ Network: Remove the route reordering feature, the kernel handles that
	  automatically.
	+ Fix tons of bugs in the network restarting code.
	+ Network: removed the 3rd nameserver configuration.
	+ Network: Get gateway info in the dhcp hook.
	+ Network: Removed default configuration from the gconf schema.
	+ New function for config-file generation
	+ New functions for pid file handling

0.4
	+ debian package
	+ added module to export/import configuration
	+ changes in firewall's API
	+ Added content filter based on dansguardian
	+ Added French translation
	+ Added Catalan translation
	+ Sudoers file is generated automatically based on module's needs
	+ Apache config file is generated by ebox  now
	+ Use SSL
	+ Added ebox.conf file
	+ Added module template generator

0.3
	+ Supports i18n
	+ API name consistency
	+ Use Mason for templates
	+ added tips to GUI 
	+ added dhcp hooks
	+ administration port configuration 
	+ Fixed bugs to IE compliant
	+ Revoke changes after logout
	+ Several bugfixes

0.2
	+ All modules are now based on gconf.
	+ Removed dependencies on xml-simple, xerces and xpath
	+ New MAC address field in Object members.
	+ Several bugfixes.

0.1
	+ Initial release<|MERGE_RESOLUTION|>--- conflicted
+++ resolved
@@ -1,5 +1,5 @@
 HEAD
-<<<<<<< HEAD
+	+ Avoid use of AUTOLOAD to execute redis commands, improves performance
 	+ Use UNIX socket to connect to redis for better performance and
 	  update default redis 2.2 settings
 	+ Use MySQL for the logs database instead of PostgreSQL
@@ -8,9 +8,6 @@
 	+ Fixed problem in consalidation report when accumulating results
 	  from queries having a "group by table.field"
 	+ Added missing US and Etc zones in timezone selector
-=======
-	+ Avoid use of AUTOLOAD to execute redis commands, improves performance
->>>>>>> c209a058
 	+ Replaced autotools with zbuildtools
 	+ Refuse to restore configuration backup from version lesser than
 	  2.1 unless forced
