HEAD
<<<<<<< HEAD
	+ More usable change administrator password model
=======
	+ Avoid errors triggered on web administration port validation
	+ ManageAdmins model now also add/removes lpadmin group
>>>>>>> 8627afc7
3.2.7
	+ Remove lock file in EBox::Util::Lock::unlock()
	+ Decode to utf8 the MySQL database results
	+ Create log database using utf8 charset
	+ Better way to set MySQL password for all the root accounts
	+ Use sharedscripts in zentyal-core logrotate to avoid triggering
	  in every log file
	+ Take into account view customizer on audit logging
	+ Show complex types (more than one field) in audit log
	  while editing by storing the dump of the value
	+ Fix EBox::Types::Composite::cmp to store changes when only last type
	  is modified
3.2.6
	+ Show confirmation dialog before upgrading to 3.3
	+ Fixed general widget packages to avoid error on 'packages to
	  upgrade' section
3.2.5
	+ Upgrade to 3.3 notification in dashboard
	+ Added new communityEdition() helper method in EBox::Global
	+ Add version to header logo
	+ Always reload page after saving changes
	+ Use AJAX call to refresh save change buttons
	+ Copy all the redis keys from 'conf' to 'ro' when saving changes of
	  any module to prevent incoherences
	+ Delete unused stopAllModules() and restartAllModules() in EBox::Global
	+ Workaround against modules changed when saving all changes
	+ Display remote services messages if they exist on Dashboard
	+ Recover from widget function exceptions
	+ Fixed mdstat output processing to remove "(auto-read-only)"
	+ Fixed audit logging of delete actions
	+ Fixed errors with row ID in ManageAdmins table
	+ Added missing EBox::Exceptions uses
	+ Fixed bug in selectSetter which hitted selects on DataForm with
	  'unique' option enabled
	+ Added EBox::Types::IPRange::addressesFromBeginToEnd class method
3.2.4
	+ Set proper trial link in advertisements
	+ Show register link in local backup when not registered
	+ Strip the 'C:\fakepath\' that chrome adds to the file input
	+ Make dump_exceptions key work also for mason exceptions
	+ Pass HTTP_PROXY system environment variable to CGIs as they are
	  used in Zentyal modules
	+ Waiting for Zentyal ready page check is more robust now
3.2.3
	+ Fixed error in the recursive method for getting module dependencies
	+ Fixed JS typo which disabled export backup dialog
	+ Added dbus dependency to avoid problems on some minimal installations
3.2.2
	+ When restoring pre-3.2 backups take in account that apache
	  module was renamed to webadmin
	+ Make sure that we always commit/discard audit of changes when we
	  save/revoke all modules
	+ Add new row attribute "disabled"
	+ Fixed JS glitch which broke the dashboard periodical updates
	+ Better check of referer which skips cloud domain if it does not exists
	+ Avoid warning when stopping a module without FirewallHelper
3.2.1
	+ Include contents of /etc/resolv.conf in bug report
	+ Avoid Apache error screen in login when entering through Zentyal
	  Remote using password
	+ Fix warning comparing undefined string in DomainName type
	+ Rewrite row isEqualTo method using hashElements instead of elements
	+ Only allow to move dashboard widget by its handle
	+ Service type setter works again
3.2
	+ Set 3.2 versions and non-beta logo
3.1.13
	+ Added missing EBox::Gettext uses, fixes crash in view logs refresh
	+ Minor CSS style fixes
	+ Added missing use statement in EBox::Types::MultiStateAction
3.1.12
	+ Do not crash if /etc/timezone does not exist
	+ Clean /var/lib/zentyal/tmp at the first moments of boot instead of
	  when running zentyal start, this fixes problems with leftover locks
	  that affect dhclient hooks
	+ Fixed wrong case in some class names for the save changes button
	+ Fixed autoscroll in dashboard widgets
	+ Added placeholder for drag & drop of table rows
	+ No autoscroll is done when overflow happens. This makes sortable
	  work in chromium
	+ Set audit after logs when enabling in first install
	+ Avoid getting unsaved changes by using readonly instance in manage-logs
3.1.11
	+ Initial setup for webadmin is now executed in postinst
	+ Fixed webadmin port migration
3.1.10
	+ Use DATETIME type in date column for consolidation tables
	+ Summarised reports shows graphs again
	+ Events summarised report has breadcrumbs now
	+ Base EBox::Logs::Composite::SummarizedReport to let summarised
	  reports have common breadcrumbs
	+ Added migration from 3.0 (apache -> webadmin)
3.1.9
	+ Fixed in-place boolean edit with non-basic types different to Union
	+ Removed some warnings in error.log
	+ Fixed confirmation dialogs warning style
	+ Fixed configure widgets width and drop behavior
	+ Fixed regression in dashboard register link after jQuery migration
	+ Always set as changed without checking RO value, this fixes some
	  situations in which the save changes button was not enabled
	+ Fixed regression in audit log IP addresses after nginx integration
	+ Added datetime time formatter to JS graphs which show dates in X
	  axis and date and time in the tracker
	+ Fixed bug sending parameters in Zentyal.Tabs prototype
	+ Fixed side-effect in Model::Manager::_modelHasMultipleInstances() that
	  tried to load composite as model by mistake, the bug was at least
	  present sometimes when trying to generate the configuration report
	+ Throw internal exception in valueByName if elementByName is undef
	+ Added captiveportal icons to CSS
	+ Restore configuration backup from file now works again after JS
	  framework change
	+ Configuration backup download, restore and delete from the list
	  works again after the UI changes
	+ Fixed regression in tabbed composites with the jQuery changes
	+ Set proper title in dialogs when loading in an existent one
	+ Fixed regression on dashboard which allowed to move already
	  present dashboard widgets
3.1.8
	+ Always log Perl errors that are not Zentyal exceptions
	+ Move package icons from software to core as required for the menu
	+ Use dpkg --clear-avail to avoid incoherent updates information
	+ Show printableModelName in DataTables when precondition fails
	+ Fixed number of decimals in Disk Usage when unit is MB
	+ Fixed UTF-8 encoding problems in TreeView
	+ Copyright footer is now at the bottom of the menu
	+ Fixed regression on logs search caused by autoFilter changes
	+ Fix bytes formatter in graphs
	+ Simplified CSS and improved styles and icons
	+ Improved dashboard drag&drop behavior in Chrome
	+ Allow to define permanentMessage directly on models
	+ Show placeholder in dashboard widgets drag&drop
	+ Fixed crash reloading dashboard after configure widgets
	+ Only apply redirect port fix on administration port
	+ Fixed regression in user interface with DataInUse exceptions
	+ Fixed wrong behavior of software updates in dashboard widget
	+ Always show proper language name for english locales
	+ Fixed wrong redirects when using a non-default admin port
	+ Fixed regression in webadmin reload after changing the language
	+ Remove unnecessary and problematic desktop services code
	+ Added icons for disabled users.
3.1.7
	+ Avoid eval operation when using standard HtmlBlocks class
	+ Changed some code to not trigger some unnecesary warnings
	+ Fixed regression on active menu entry highlight
	+ No-committed changes does not appear in configuration changes
	  log table
	+ Added autoFilter property to method tableInfo
	+ Modules can now be marked for restart after save changes via
	  post_save_modules redis key of the global module
	+ Make all dashboards div of the same height to ease drag and drop
	+ Don't allow invalid email in create report CGI
	+ DBEngineFactory is now a singleton
	+ EBox::Util::Random mentions /dev/urandom in its error messages
	  to ease troubleshooting
	+ Assure that type's references to its row are not lost in the
	  edit form template methods
3.1.6
	+ Restyled UI
	+ Added form.js
	+ Added better 502 error page for nginx with redirect when apache is ready
	+ Always call udpateRowNotify in row update, even when the new
	  values are the same than old ones
	+ Fixed bad call to EBox::CGI::Run::urlToClass in EBox::CGi::Base
	+ Added icons for top-level menu entries and module status page
	+ Fixed bad arguments in CGI::Controller::Composite call to SUPER::new()
	+ More flexible EBox::CGI::run for inheritance
	+ Fixed encoding of parameters in confirmation dialogs
	+ Check backup integrity by listing the tar file, throw
	  InvalidData exception if the tar is corrupted
	+ Do not use hidden form fields for generating confirmation dialog JS
	+ Fixed log bugs: use correct RO mode in loggerd, fixed behaviour
	  when all log helpers are disabled, enable logs correctly when
	  added by first time to configure logs table
	+ Fixed bad interpolation in JS code in booleanInPlaceViewer.mas
	+ WizardPage CGIs can now return JSON replies as response
	+ unconfigure-module script disables also the module
	+ Restart firewall module when a firewall observer module is
	  stopped/started using zentyal init.d script
	+ Added temporary stopped state to a Service module to know if a
	  module is stopped but enabled
	+ Redirect to / from /ebox using remote access to avoid blank page
	+ Removed no longer necessary jQuery noConflict()
	+ Added combobox.js
	+ Added EBox::Model::Base as base for DataTable and the new TreeView
	+ Adapted EBox::CGI::Run for the new TreeView models
	+ Fixed DataTable row removal from the UI with 100% volatile models with
	  'ids' method overriden.
3.1.5
	+ Increased webadmin default timeout.
	+ Disable drag & drop on tables with only one row
3.1.4
	+ Don't allow to move read-only rows
	+ Better prefix for user configuration redis keys
	+ Hide disabled carousel buttons, fix modal template
	+ Fixed modal dialog template
	+ Mark save changes button as changed when moving rows
	+ Remove unused parameter in Zentyal.DataTable.changeRow
3.1.3
	+ Enhanced UI styles: dialogs, progress bars, carousel, colors and images
	+ Rows of tables can now be moved using drag & drop
	+ Added logout dialog with option of discarding changes
	+ Remember page size options per users, added 'View all' page size option
	+ Added storage of options per user
	+ Enable and/or conifgure module dependencies automatically in
	  Module Status page
	+ Adapted CGIs to new modal dialogs
	+ Ported graphs from flotr.js to flot.js
	+ Ported JS code to jQuery and jQuery-ui
	+ Removed Modalbox.js, table_orderer.js and carousel.js
	+ Left menu keyword search is now case insensitive
3.1.2
	+ Make manage administrators table resilent against invalid users
	+ Remove deprecated backup domains related from logs module
	+ Added EBox::Types::URI type
	+ Added saveReload method to use reload instead of restart to
	  reduce service downtime. Use with care and programatically
	+ Added findValueMultipleFields() to DataTable and refactor _find()
	  to allow search by multiple fields
	+ Fixed disk usage report for logs component
3.1.1
	+ Do not dump unnecessary .bak files to /var/lib/zentyal/conf
	+ Restart all the core daemons instead of only apache after logrotate
	+ Fixed graph template so it could be feed with data using decimal
	  comma, it will convert it to a JS array without problems
	+ Fixed regression parsing ModalController urls
	+ Fixed regression non-model CGIs with aliases
	+ Added a way to retrieve all Models inside a Composite and its children.
	+ Increased the size limit for file uploads.
	+ Implemented a way to include configuration files for Nginx so the SOAP
	  services are able to use Nginx for SSL.
3.1
	+ Improved the message shown when there are no changes pending to save on
	  logout.
	+ Use the X-Forwarded-Proto header for redirects construction.
	+ Added nginx as the public HTTP server of Zentyal.
	+ Renamed 'Apache' module to 'WebAdmin' module. If you need to restart the
	  web administration you must use 'service zentyal webadmin restart'.
	+ Set trac milestone for reported bugs to 3.1.X
	+ CGIs are now EBox::Module::CGI::* instead of EBox::CGI::Module::*
	+ Daemons are now disabled when configuring a module, so Zentyal can
	  manage them directly instead of being autostarted by the system
	+ EBox::Model::DataForm::formSubmitted called even where there is no
	  previous row
	+ Added Pre-Depends on mysql-server to avoid problems with upgrades
	+ Depend on mysql-server metapackage instead of mysql-server-5.5
	+ Depend on zentyal-common 3.1
3.0.20
	+ Check against inexistent path in EBox::Util::SHM::subkeys
	+ Silent diff in EBox::Types::File::isEqualTo
	+ Print correctly UTF8 characters from configuration backup description
	+ When host name is changed, update /etc/hostname
	+ Proper link to remote in configuration backup page
3.0.19
	+ Removed full restore option for restore-backup tool and
	  EBox:Backup relevant methods
	+ Optimise loading Test::Deep::NoTest to avoid test environment creation
	+ Use EBox::Module::Base::writeConfFileNoCheck to write apache
	  configuration file
	+ Log events after dispatching them in the EventDaemon and catch exception
	  to avoid crashes when mysql is already stopped
	+ Emit events on zentyal start and stop
	+ Refactor some events-related code
	+ Changed MB_widedialog CSS class to use all width available in
	  the screen
	+ Fixed a broken link to SysInfo/Composite/General when activating the
	  WebServer module.
3.0.18
	+ Pass model instance when invoking EBox::Types::Select populate function
	+ Improve dynamic editable property detection for framework types
	+ Override _validateReferer method in Desktop services CGI
	+ Don't abort configuration backup when we get a error retrieving the
	  partition table information
	+ In EBox:Model::Row, refactored elementExists and
	  elementByName to make them to have similiar code structure
	+ Improvement in test help classes and added test fakes for
	  EBox::Model::Manager and EBox::Util::SHMLock
	+ Prevented unuseful warning in
	  EBox::Model::DataTable::setDirectory when the old directory is undef
	+ Fixed unit tests under EBox/Model/t, backup configuration tests and
	  some others
	+ Remove unused method EBox::Auth::alreadyLogged()
	+ Apache::setRestrictedResource updates properly if already exists
	+ Global and Module::Config allow to set redis instance to ease testing
	+ Now EBox::GlobalImpl::lastModificationTime also checks
	  modification time of configuration files
	+ Rows in events models are now synced before running EventDaemon
	+ Better way of checking if event daemon is needed
3.0.17
	+ Allow numeric zero as search filter
	+ When filtering rows don't match agains link urls or hidden values
	+ Avoid CA file check when removing it from Apache module
	+ Silent removeCA and removeInclude exceptions when removing
	  non-existant element
	+ Fixed rollback operation in redis config backend
	+ Desktop services CGI now only returns JSON responses
	+ Log error when dynamic loading a class fails in
	  ConfigureDispatchers model
	+ Update total ticks dynamically in progress indicator if ticks overflow
3.0.16
	+ Fixed regression in boolean in-place edit with Union types
	+ Added some missing timezones to EBox::Types::TimeZone
	+ Add a new method to DBEngine 'checkForColumn' to retrieve columns
	  definition from a given table
	+ Reload models info in model manager if new modules are installed
3.0.15
	+ Make sure that halt/reboot button can be clicked only once
	+ Cleaner way of disabling dependant modules when the parent is disabled,
	  avoiding unnecessary calls to enableService each time the module status
	  page is loaded.
	+ Show confirmation dialog when trying to change host or domain
	  if zentyal-samba is installed and provisioned
	+ Modified data table controller so edit boolean in place reuses
	  the code of regular edits, avoiding getting incorrect read-only
	  values from cache
3.0.14
	+ Allow search filters with a leading '*'
	+ Better error reporting when choosing a bad search filter
	+ External exceptions from _print method are caught correctly in CGIs
	+ EBox::CGI::run now supports correct handling of APR::Error
	+ Fixed dashboard check updates ajax requests in Chrome
	+ Fixed errors with zero digits components in time type
3.0.13
	+ Better warning if size file is missing in a backup when
	  restoring it
	+ Fixed table cache behaviour on cache miss in logs module
	+ Fix wrong button label when deleting rows in 'datainuse' template
	+ Removed unused method EBox::Model::DataTable::_tailoredOrder
	+ Added force default mode and permission to writeConfFileNoCheck(),
	  writeFile() and derivatives
	+ Fixed bug in EBox:::Logs::CGI::Index with internationalized
	  parameter names
	+ DataTables with sortedBy are now orderer alphabetically with
	  proper case treatment
	+ Display messages in model even when there are not elements and
	  table body is not shown
3.0.12
	+ Improve change-hostname script, delete all references to current name
	+ Faster dashboard loading with asynchronous check of software updates
	+ Workaround for when the progress id parameter has been lost
	+ Fixed problems calling upstart coomands from cron jobs with wrong PATH
	+ Decode CGI unsafeParams as utf8
	+ Avoid double encoding when printing JSON response in EBox::CGI::Base
	+ Remove warning in EBox::Menu::Folder when currentfolder is not defined
	+ Removed unnecesary and misleading method new from EBox::Auth package
3.0.11
	+ Avoid flickering loading pages when switching between menu entries
	+ Incorrect regular expression in logs search page are correctly handled
	+ Fix input badly hidden in the logs screen
	+ reloadTable from DataTable now remove cached fields as well
3.0.10
	+ Fixed unsafe characters error when getting title of progress
	  indicator in progress dialog
	+ Added use utf8 to dashboard template to fix look of closable messages
3.0.9
	+ Adapted file downloads to the new utf8 fixes
	+ Write backup files in raw mode to avoid utf8 problems
	+ Print always utf8 in STDOUT on all CGIs
	+ Decode CGI params of values entered at the interface as utf8
	+ Proper encode/decode of utf8 with also pretty JSON
	+ Fixed utf8 decoding in date shown at dashboard
	+ Removed old workarounds for utf8 problems
	+ Added new recoveryEnabled() helper method to Module::Base
	+ Added recoveryDomainName() method to SyncProvider interface
	+ Restore backup can now install missing modules in Disaster Recovery
	+ Show specific slides when installing a commercial edition
	+ Redirect to proper CGI after login in disaster recovery mode
	+ Removed old debconf workaround for first stage installation
	+ Log redis start message as debug instead of info to avoid flood
	+ Use unsafeParam in EBox::CGI::Base::paramsAsHash
	+ EBox::Module::Service does not raise exception and logs
	  nothing when using init.d status
	+ Fixed glitch in backup CGI which sometimes showed
	  the modal dialog with a incorrect template
3.0.8
	+ Use path for default name in SyncFolders::Folder
	+ Do not restrict characters in data table searchs
	+ Fixed automatic bug report regression
	+ Fixed refresh of the table and temporal control states
	  in customActionClicked callback
	+ Modified modalbox-zentyal.js to accept wideDialog parameter
	+ Fixed template method in MultiStateAction to return the default
	  template when it is not any supplied to the object
	+ Fixed sendInPlaceBooleanValue method from table-helper.js; it
	  aborted because bad parameters of Ajax.Updater
	+ Fixed bug that made that the lock was shared between owners
	+ Some fixes in the function to add the rule for desktops services
	  to the firewall
	+ Delete obsolete EBox::CGI::MenuCSS package
3.0.7
	+ Add new EBox::Module::Service::Observer to notify modules about
	  changes in the service status
	+ Administration accounts management reflects the changes in
	  system accounts in ids() or row() method call
	+ Some fixes in the RAID event watcher
	+ foreignModelInstance returns undef if foreignModel is
	  undef. This happens when a module has been uninstalled and it is
	  referenced in other installed module (events)
	+ loggerd shows loaded LogHelpers when in debug mode
	+ Added additional info to events from RAID watcher
	+ Use sudo to remove temporal files/diectories in backup, avoiding
	  permissions errors
	+ Added exception for cloud-prof module to events dependencies
3.0.6
	+ Skip keys deleted in cache in Redis::_keys()
	+ Fixed events modules dependencies to depend on any module which
	  provides watchers or dispatchers
	+ Always call enableActions before enableService when configuring modules
	+ Added needsSaveAfterConfig state to service modules
	+ Better exceptions logging in EBox::CGI::Run
	+ Fixed 'element not exists' error when enabling a log watcher
	+ Scroll up when showing modal dialog
	+ Added fqdnChanged methods to SysInfo::Observer
	+ Fixed SSL configuration conflicts betwen SOAPClient and RESTClient
3.0.5
	+ Template ajax/simpleModalDialog.mas can now accept text
	+ Used poweroff instead of halt to assure that system is powered
	  off after halt
	+ Fixed log audit database insert error when halting or rebooting
	+ Added time-based closable notification messages
	+ Adapted to new EBox::setLocaleEnvironment method
	+ EBox::Type::File now allows ebox user to own files in directories
	  which are not writable by him
	+ Removed cron daily invocation of deprecated report scripts
3.0.4
	+ Added EBox::SyncFolders interface
	+ Fixed invokation of tar for backup of model files
	+ New observer for sysinfo module to notify modules implementing the
	  SysInfo::Observer interface when the host name or host domain is
	  changed by the user, before and after the change takes effect
	+ Stop and start apache after language change to force environment reload
	+ Reload page after language change
	+ EBox::Module::Service::isRunning() skips daemons whose precondition fail
	+ Fixed undefined reference in DataTable controller for log audit
	+ Added and used serviceId field for service certificates
	+ Fixed SQL quoting of column names in unbuffered inserts and consolidation
3.0.3
	+ Fixed bug which prevented highlight of selected item in menu
	+ Fixed base class of event dispatcher to be compatible with the
	  changes dispatcher configuration table
	+ Fixed event daemon to use dumped variables
	+ Fixed need of double-click when closing menu items in some cases
	+ Fixed logs consolidation to avoid high CPU usage
	+ In view log table: correctly align previous and first page buttons
	+ Improve host name and domain validation.
	+ Forbidden the use of a qualified hostname in change hostname form
	+ Update samba hostname-dependent fields when hostname is changed
	+ Confirmation dialog when the local domain is changed and with a
	  warning if local domain which ends in .local
3.0.2
	+ The synchronization of redis cache refuses with log message to set
	  undefined values
	+ Fixed wrong sql statement which cause unwanted logs purge
	+ DataForm does not check for uniqueness of its fields, as it only
	  contains a single row
	+ In ConfigureLogs, restored printable names for log domains
	+ Fixed dashboard update error on modules widget, counter-graph
	  widget and widget without sections
	+ Better way to fix non-root warnings during boot without interfering
	  on manual restart commands in the shell
3.0.1
	+ Properly set default language as the first element of the Select to
	  avoid its loss on the first apache restart
	+ Set milestone to 3.0.X when creating tickets in trac.zentyal.org
	+ Removed forced setting of LANG variables in mod_perl which made progress
	  indicator fail when using any language different to English
	+ Removed some frequent undef warnings
	+ Added executeOnBrothers method to EBox::Model::Component
	+ Fixed repetition of 'add' and 'number change' events in RAID watcher
	+ Fixed incorrect display of edit button in tables without editField action
	+ Cache MySQL password to avoid reading it all the time
	+ Fixed request came from non-root user warnings during boot
	+ Send info event in Runit watcher only if the service was down
	  MAX_DOWN_PERIODS
3.0
	+ Removed beta logo
	+ Set 'firstInstall' flag on modules when installing during initial install
	+ Set 'restoringBackup' flag on modules when restoring backup
	+ Call enableService after initialSetup while restoring backup
	+ Registration link in widget now have appropiate content when either
	  remoteservices or software are not installed
	+ Fixed style for disabled buttons
	+ Composite and DataTable viewers recover from errors in pageTitle method
	+ Fixed intermitent failure in progress when there are no slides
	+ Rollback redis transaction on otherwise instead finally block
	+ Members of the 'admin' group can now login again on Zentyal
	+ Multi-admin management for commercial editions
	+ First and last move row buttons are now disabled instead of hidden
	+ In save changes dialog set focus always in the 'save' button
	+ Fixed i18n problem in some cases where environment variables
	  were different than the selected locale on Zentyal UI, now
	  LANG and LC_MESSAGES are explicitly passed to mod_perl
	+ Reviewed registration strings
	+ Added template attribute to MultiStateAction to provide any kind
	  of HTML to display an action
	+ Changed icon, name and link for Zentyal Remote
	+ Fixed some compatibility issues with Internet Explorer 9
	+ Show warning with Internet Explorer 8 or older
	+ Improved dashboard buttons colors
2.3.24
	+ Do not cache undef values in EBox::Config::Redis::get()
	+ Code fix on subscription retrieval for Updates event
	+ Update validate referer to new Remote Services module API
	+ In-place booleans now properly mark the module as changed
	+ Do not try to read slides if software module is not installed
	+ Fixed wrong call in Events::isEnabledDispatcher()
	+ Updated 'created by' footer
2.3.23
	+ Change the default domain name from 'zentyal.lan' to
	  'zentyal-domain.lan'
	+ Changes in first enable to avoid letting modules unsaved
	+ Type File now accepts spaces in the file name
	+ Added setTimezone method to MyDBEngine
	+ Enable consolidation after reviewing and pruning
	+ Code typo fix in Events::isEnabledWatcher
	+ Remove all report code from core
	+ Move SysInfo report related to remoteservices module
	+ Fixed regression which removed scroll bars from popups
	+ New carousel transition for the installation slides
	+ Added option to not show final notes in progress bar
	+ EBox::Model::Component::modelGetter does not die when trying to
	  get a model for an uninstalled module
	+ Added previous/next buttons to manually switch installation slides
	+ New installation slides format
	+ Added compatibility with MS Internet Explorer >= 8
2.3.22
	+ Changed first installation workflow and wizard infraestructure
	+ Improved firewall icons
	+ Set hover style for configure rules button in firewall
	+ Do not disable InnoDB in mysql if there are other databases
	+ Progress indicator no longer calls showAds if it is undefined
	+ Send cache headers on static files to improve browsing speed
	+ Added foreignNoSyncRows and foreignFilter options to EBox::Types::Select
	+ Improved settings icon
	+ Fixed modalboxes style
	+ Improve host domain validation. Single label domains are not allowed.
2.3.21
	+ Fixes on notifyActions
	+ Check for isDaemonRunning now compatible with asterisk status
	+ Fixed warning call in EBox::Types::HasMany
2.3.20
	+ New look & feel for the web interface
	+ Adjust slides transition timeout during installation
	+ Audit changes table in save changes popup has scroll and better style
	+ Model messages are printed below model title
	+ noDataMsg now allows to add elements if it makes sense
	+ Fixed ajax/form.mas to avoid phantom change button
	+ EBox::Model::Manager::_setupModelDepends uses full paths so the
	  dependecies can discriminate between models with the same name
	+ Default row addition in DataForm does not fires validateTypedRow
	+ Code typo fix in change administration port model
	+ Set only Remote as option to export/import configuration to a
	  remote site
	+ Return undef in HasMany type when a model is not longer
	  available due to being uninstalled
	+ Added onclick atribute to the link.mas template
	+ Fix exception raising when no event component is found
	+ table_ordered.js : more robust trClick event method
	+ Changed dashboard JS which sometimes halted widget updates
	+ Added popup dialogs for import/export configuration
	+ Changes in styles and sizes of the save/revoke dialog
	+ Removed redudant code in ConfigureWatchers::syncRows which made module
	  to have an incorrect modified state
	+ Dont show in bug report removed packages with configuration
	  held as broken packages
	+ DataTable::size() now calls to syncRows()
	+ EBox::Module::Config::set_list quivalent now has the same
	  behaviour than EBox::Module::Config::set
2.3.19
	+ Manually set up models for events to take into account the
	  dynamic models from the log watcher filtering models
	+ Fixed warnings when deleting a row which is referenced in other model
	+ Disable HTML form autocompletion in admin password change model
	+ Fixed incorrect non-editable warnings in change date and time model
	+ Fixed parsing value bug in EBox::Types::Date and EBox::Types::Time
	+ Reworked mdstat parsing, added failure_spare status
	+ Configuration backup implicitly preserves ownership of files
	+ Changes in styles and sizes of the save/revoke dialog
	+ New data form row is copied from default row, avoiding letting hidden
	  fields without its default value and causing missing fields errors
	+ Always fill abstract type with its default value, this avoids
	  errors with hidden fields with default value
	+ Different page to show errors when there are broken software packages
	+ InverseMatchSelect and InverseMatchUnion use 'not' instead of '!' to
	  denote inverse match. This string is configurable with a type argument
	+ Fixed types EBox::Type::InverseMatchSelect and InverseMatchUnion
	+ Fixed bug in DataTable::setTypedRow() which produced an incorrect 'id'
	  row element in DataTable::updateRowNotify()
	+ In tableBody.mas template: decomposed table topToolbar section in methods
	+ Fixed bug in discard changes dialog
	+ Confirmation dialogs now use styled modalboxes
	+ Do not reload page after save changes dialog if operation is successful
	+ Maintenance menu is now kept open when visiting the logs index page
2.3.18
	+ Manual clone of row in DataTable::setTypedRow to avoid segfault
	+ Avoid undef warnings in EBox::Model::DataTable::_find when the
	  element value is undef
	+ Fixed kill of ebox processes during postrm
	+ Set MySQL root password in create-db script and added mysql script
	  to /usr/share/zentyal for easy access to the zentyal database
	+ Increased timeout redirecting to wizards on installation to 5 seconds
	  to avoid problems on some slow or loaded machines
	+ Save changes dialog do not appear if there are no changes
	+ Delete no longer needed duplicated code
	+ Do not go to save changes after a regular package installation
	  they are saved only in the first install
	+ Progress bar in installation refactored
2.3.17
	+ Do not use modal box for save changes during installation
	+ Hidden fields in DataTables are no longer considered compulsory
	+ Select type has now its own viewer that allows use of filter function
	+ User is now enabled together with the rest of modules on first install
2.3.16
	+ Fix 'oldRow' parameter in UpdatedRowNotify
	+ Use Clone::Fast instead of Clone
	+ Modal dialog for the save and discard changes operations
	+ Use a different lock file for the usercorner redis
	+ Improved look of tables when checkAll controls are present
	+ Better icons for clone action
	+ Added confirmation dialog feature to models; added confirmation
	  dialog to change hostname model
	+ Dynamic default values are now properly updated when adding a row
	+ Kill processes owned by the ebox user before trying to delete it
	+ Do not use sudo to call status command at EBox::Service::running
	+ Fixed regression setting default CSS class in notes
2.3.15
	+ Added missing call to updateRowNotify in DataForms
	+ Fixed silent error in EBox::Types::File templates for non-readable
	  by ebox files
	+ Use pkill instead of killall in postinst
	+ Use unset instead of delete_dir when removing rows
	+ Do not set order list for DataForms
	+ Only try to clean tmp dir on global system start
2.3.14
	+ Error message for failure in package cache creation
	+ Fixed regression when showing a data table in a modal view
	+ Do not do a redis transaction for network module init actions
	+ Fixed EBox::Module::Config::st_unset()
	+ Allowed error class in msg template
2.3.13
	+ Fixed problems in EventDaemon with JSON and blessed references
	+ More crashes avoided when watchers or dispatchers doesn't exist
	+ Proper RAID watcher reimplementation using the new state API
	+ EBox::Config::Redis singleton has now a instance() method instead of new()
	+ Deleted wrong use in ForcePurge model
2.3.12
	+ Fixed problem with watchers and dispatchers after a module deletion
	+ Fixed EBox::Model::DataTable::_checkFieldIsUnique, it failed when the
	  printableValue of the element was different to its value
	+ Fixed separation between Add table link and table body
	+ Adaptation of EventDaemon to model and field changes
	+ Disabled logs consolidation on purge until it is reworked, fixed
	  missing use in purge logs model
	+ Fixed Componet::parentRow, it not longer tries to get a row with
	  undefined id
	+ Fix typo in ConfigureLogs model
	+ Mark files for removing before deleting the row from backend in
	  removeRow
	+ The Includes directives are set just for the main virtual host
	+ Fixed EventDaemon crash
2.3.11
	+ Mark files for removing before deleting the row from backend in removeRow
	+ Dashboard widgets now always read the information from RO
	+ Enable actions are now executed before enableService()
	+ Fixed regression which prevented update of the administration service
	  port when it was changed in the interface
	+ New EBox::Model::Composite::componentNames() for dynamic composites
	+ Remove _exposedMethods() feature to reduce use of AUTOLOAD
	+ Removed any message set in the model in syncRows method
	+ Added global() method to modules and components to get a coherent
	  read-write or read-only instance depending on the context
	+ Removed Model::Report and Composite::Report namespaces to simplify model
	  management and specification
	+ New redis key naming, with $mod/conf/*, $mod/state and $mod/ro/* replacing
	  /ebox/modules/$mod/*, /ebox/state/$mod/* and /ebox-ro/modules/$mod/*
	+ Removed unnecessary parentComposite methods in EBox::Model::Component
	+ Only mark modules as changed when data has really changed
	+ EBox::Global::modChange() throws exception if instance is readonly
	+ New get_state() and set_state() methods, st_* methods are kept for
	  backwards compatibility, but they are deprecated
	+ Simplified events module internals with Watcher and Dispatcher providers
	+ Model Manager is now able to properly manage read-only instances
	+ Composites can now use parentModule() like Models
	+ Renamed old EBox::GConfModule to EBox::Module::Config
	+ Unified model and composite management in the new EBox::Model::Manager
	+ Model and composites are loaded on demand to reduce memory consumption
	+ Model and composite information is now stored in .yaml schemas
	+ ModelProvider and CompositeProvider are no longer necessary
	+ Simplified DataForm using more code from DataTable
	+ Adapted RAID and restrictedResources() to the new JSON objects in redis
	+ Remove unused override modifications code
	+ Added /usr/share/zentyal/redis-cli wrapper for low-level debugging
	+ Use simpler "key: value" format for dumps instead of YAML
	+ Row id prefixes are now better chosen to avoid confusion
	+ Use JSON instead of list and hash redis types (some operations,
	  specially on lists, are up to 50% faster and caching is much simpler)
	+ Store rows as hashes instead of separated keys
	+ Remove deprecated all_dirs and all_entries methods
	+ Remove obsolete EBox::Order package
	+ Remove no longer needed redis directory tree sets
	+ Fixed isEqualTo() method on EBox::Types::Time
	+ EBox::Types::Abstract now provides default implementations of fields(),
	  _storeInGConf() and _restoreFromHash() using the new _attrs() method
	+ Remove indexes on DataTables to reduce complexity, no longer needed
	+ Simplified ProgressIndicator implementation using shared memory
	+ New EBox::Util::SHMLock package
	+ Implemented transactions for redis operations
	+ Replace old MVC cache system with a new low-level redis one
	+ Delete no longer necessary regen-redis-db tool
	+ Added new checkAll property to DataTable description to allow
	  multiple check/uncheck of boolean columns
2.3.10
	+ Added Desktop::ServiceProvider to allow modules to implement
	  requests from Zentyal desktop
	+ Added VirtualHost to manage desktop requests to Zentyal server
	+ Fix EventDaemon in the transition to MySQL
	+ Send EventDaemon errors to new rotated log file /var/log/zentyal/events.err
	+ Send an event to Zentyal Cloud when the updates are up-to-date
	+ Send an info event when modules come back to running
	+ Include additional info for current event watchers
	+ Fixed RAID report for some cases of spare devices and bitmaps
	+ Fixed log purge, SQL call must be a statement not a query
	+ Fixed regex syntax in user log queries
	+ Added missing "use Filesys::Df" to SysInfo
	+ Disabled consolidation by default until is fixed or reimplemented
	+ Fixed regresion in full log page for events
	+ Added clone action to data tables
	+ Fixed regression in modal popup when showing element table
	+ Added new type EBox::Types::KrbRealm
	+ Fix broken packages when dist-upgrading from old versions: stop ebox
	  owned processes before changing home directory
	+ Log the start and finish of start/stop modules actions
	+ Added usesPort() method to apache module
2.3.9
	+ Enable SSLInsecureRenegotiation to avoid master -> slave SOAP handsake
	  problems
	+ Added validateRowRemoval method to EBox::Model::DataTable
	+ Use rm -rf instead of remove_tree to avoid chdir permission problems
	+ Avoid problems restarting apache when .pid file does not exist
	+ Do not use graceful on apache to allow proper change of listen port
	+ Simplified apache restart mechanism and avoid some problems
2.3.8
	+ Create tables using MyISAM engine by default
	+ Delete obsolete 'admin' table
2.3.7
	+ Fixed printableName for apache module and remove entry in status widget
	+ Merged tableBodyWithoutActions.mas into tableBody.mas
	+ Removed tableBodyWithoutEdit.mas because it is no longer used
	+ Better form validation message when there are no ids for
	  foreign rows in select control with add new popup
	+ Fixed branding of RSS channel items
	+ Fixed destination path when copying zentyal.cnf to /etc/mysql/conf.d
	+ Packaging fixes for precise
2.3.6
	+ Switch from CGIs to models in System -> General
	+ New value() and setValue() methods in DataForm::setValue() for cleaner
	  code avoiding use of AUTOLOAD
	+ Added new EBox::Types::Time, EBox::Types::Date and EBox::Types::TimeZone
	+ Added new attribute 'enabled' to the Action and MultiStateAction types
	  to allow disabling an action. Accepts a scalar or a CODE ref
	+ The 'defaultValue' parameter of the types now accept a CODE ref that
	  returns the default value.
2.3.5
	+ Added force parameter in validateTypedRow
	+ Fixed 'hidden' on types when using method references
	+ Removed some console problematic characters from Util::Random::generate
	+ Added methods to manage apache CA certificates
	+ Use IO::Socket::SSL for SOAPClient connections
	+ Removed apache rewrite from old slaves implementation
	+ Do not show RSS image if custom_prefix defined
2.3.4
	+ Avoid 'negative radius' error in DiskUsage chart
	+ Fixed call to partitionFileSystems in EBox::SysInfo::logReportInfo
	+ Log audit does not ignore fields which their values could be interpreted
	  as boolean false
	+ Avoid ebox.cgi failure when showing certain strings in the error template
	+ Do not calculate md5 digests if override_user_modification is enabled
	+ Clean /var/lib/zentyal/tmp on boot
	+ Stop apache gracefully and delete unused code in Apache.pm
	+ Cache contents of module.yaml files in Global
2.3.3
	+ The editable attribute of the types now accept a reference to a function
	  to dinamically enable or disable the field.
	+ In progress bar CGIs AJAX call checks the availability of the
	  next page before loading it
	+ Replaced community logo
	+ Adapted messages in the UI for new editions
	+ Changed cookie name to remove forbidden characters to avoid
	  incompatibilities with some applications
	+ Added methods to enable/disable restart triggers
2.3.2
	+ Fixed redis unix socket permissions problem with usercorner
	+ Get row ids without safe characters checking
	+ Added EBox::Util::Random as random string generator
	+ Set log level to debug when cannot compute md5 for a nonexistent file
	+ Filtering in tables is now case insensitive
	+ ProgressIndicator no longer leaves zombie processes in the system
	+ Implemented mysqldump for logs database
	+ Remove zentyal-events cron script which should not be longer necessary
	+ Bugfix: set executable permissions to cron scripts and example hooks
	+ Added a global method to retrieve installed server edition
	+ Log also duration and compMessage to events.log
2.3.1
	+ Updated Standards-Version to 3.9.2
	+ Fixed JS client side table sorting issue due to Prototype
	  library upgrade
	+ Disable InnoDB by default to reduce memory consumption of MySQL
	+ Now events are logged in a new file (events.log) in a more
	  human-readable format
	+ Added legend to DataTables with custom actions
	+ Changed JS to allow the restore of the action cell when a delete
	  action fails
	+ Set milestone to 3.0 when creating bug reports in the trac
	+ Avoid temporal modelInstance errors when adding or removing
	  modules with LogWatchers or LogDispatcher
	+ Unallow administration port change when the port is in use
2.3
	+ Do not launch a passwordless redis instance during first install
	+ New 'types' field in LogObserver and storers/acquirers to store special
	  types like IPs or MACs in an space-efficient way
	+ Use MySQL for the logs database instead of PostgreSQL
	+ Bugfix: logs database is now properly recreated after purge & install
	+ Avoid use of AUTOLOAD to execute redis commands, improves performance
	+ Use UNIX socket to connect to redis for better performance and
	  update default redis 2.2 settings
	+ Use "sudo" group instead of "admin" one for the UI access control
	+ Added EBox::Module::Base::version() to get package version
	+ Fixed problem in consalidation report when accumulating results
	  from queries having a "group by table.field"
	+ Added missing US and Etc zones in timezone selector
	+ Replaced autotools with zbuildtools
	+ Refuse to restore configuration backup from version lesser than
	  2.1 unless forced
	+ Do not retrieve format.js in every graph to improve performance
	+ The purge-module scripts are always managed as root user
	+ New grep-redis tool to search for patterns in redis keys or
	  values
	+ Use partitionFileSystems method from EBox::FileSystem
2.2.4
	+ New internal 'call' command in Zentyal shell to 'auto-use' the module
	+ Zentyal shell now can execute commandline arguments
	+ Bugfix: EBox::Types::IPAddr::isEqualTo allows to change netmask now
	+ Removed some undefined concatenation and compare warnings in error.log
	+ Ignore check operation in RAID event watcher
	+ Skip IP addresses ending in .0 in EBox::Types::IPRange::addresses()
	+ Do not store in redis trailing dots in Host and DomainName types
	+ Added internal command to instance models and other improvements in shell
	+ Now the whole /etc/zentyal directory is backed up and a copy of the
	  previous contents is stored at /var/backups before restoring
	+ Removing a module with a LogWatcher no longer breaks the LogWatcher
	  Configuration page anymore
	+ Fixed error in change-hostname script it does not longer match substrings
	+ Bugfix: Show breadcrumbs even from models which live in a
	  composite
	+ HTTPLink now returns empty string if no HTTPUrlView is defined
	  in DataTable class
	+ Added mising use sentence in EBox::Event::Watcher::Base
2.2.3
	+ Bugfix: Avoid url rewrite to ebox.cgi when requesting to /slave
	+ Fixed logrotate configuration
	+ More resilient way to handle with missing indexes in _find
	+ Added more informative text when mispelling methods whose prefix
	  is an AUTOLOAD action
	+ A more resilient solution to load events components in EventDaemon
	+ Added one and two years to the purge logs periods
	+ Fixed downloads from EBox::Type::File
2.2.2
	+ Revert cookie name change to avoid session loss in upgrades
	+ Do not try to change owner before user ebox is created
2.2.1
	+ Removed obsolete references to /zentyal URL
	+ Create configuration backup directories on install to avoid warnings
	  accessing the samba share when there are no backups
	+ Log result of save changes, either successful or with warnings
	+ Changed cookie name to remove forbidden characters to avoid
	  incompatibilities with some applications
	+ Removed duplicated and incorrect auding logging for password change
	+ Fixed some non-translatable strings
	+ Create automatic bug reports under 2.2.X milestone instead of 2.2
	+ Fixed bug changing background color on selected software packages
2.1.34
	+ Volatile types called password are now also masked in audit log
	+ Adjust padding for module descriptions in basic software view
	+ Removed beta icon
2.1.33
	+ Fixed modal add problems when using unique option on the type
	+ Fixed error management in the first screen of modal add
	+ Unify software selection and progress colors in CSS
	+ Set proper message type in Configure Events model
	+ Fixed error checking permanentMessage types in templates/msg.mas
2.1.32
	+ Added progress bar colors to theme definition
	+ Remove no longer correct UTF8 decode in ProgressIndicator
	+ Fixed UTF8 double-encoding on unexpected error CGI
	+ Reviewed some subscription strings
	+ Always fork before apache restart to avoid port change problems
	+ Stop modules in the correct order (inverse dependencies order)
	+ Better logging of failed modules on restore
2.1.31
	+ Do not start managed daemons on boot if the module is disabled
	+ Better message on redis error
	+ Watch for dependencies before automatic enable of modules on first install
2.1.30
	+ Removed obsolete /ebox URL from RSS link
	+ Changed methods related with extra backup data in modules logs
	  to play along with changes in ebackup module
	+ Set a user for remote access for audit reasons
	+ Detect session loss on AJAX requests
2.1.29
	+ Startup does not fail if SIGPIPE received
2.1.28
	+ Added code to mitigate false positives on module existence
	+ Avoid error in logs full summary due to incorrect syntax in template
	+ Allow unsafe chars in EBox::Types::File to avoid problems in some browsers
	+ Reviewed some subscription strings
	+ Warning about language-packs installed works again after Global changes
	+ Show n components update when only zentyal packages are left to
	  upgrade in the system widget
	+ Do not show debconf warning when installing packages
	+ EBox::Types::IPAddr (and IPNetwork) now works with defaultValue
	+ Allow to hide menu items, separators and dashboard widgets via conf keys
2.1.27
	+ Do not create tables during Disaster Recovery installation
	+ Added new EBox::Util::Debconf::value to get debconf values
	+ DataTable controller does no longer try to get a deleted row
	  for gather elements values for audit log
	+ Check if Updates watcher can be enabled if the subscription
	  level is yet unknown
2.1.26
	+ Detection of broken packages works again after proper deletion
	  of dpkg_running file
	+ Keep first install redis server running until trigger
	+ Unified module restart for package trigger and init.d
	+ Use restart-trigger script in postinst for faster daemons restarting
	+ System -> Halt/Reboot works again after regression in 2.1.25
	+ Added framework to show warning messages after save changes
	+ Change caption of remote services link to Zentyal Cloud
	+ Do not show Cloud link if hide_cloud_link config key is defined
	+ Added widget_ignore_updates key to hide updates in the dashboard
	+ Differentiate ads from notes
	+ Allow custom message type on permanentMessage
	+ Only allow custom themes signed by Zentyal
	+ Removed /zentyal prefix from URLs
	+ Caps lock detection on login page now works again
	+ Added HiddenIfNotAble property to event watchers to be hidden if
	  it is unabled to monitor the event
	+ Dashboard values can be now error and good as well
	+ Include a new software updates widget
	+ Include a new alert for basic subscriptions informing about
	  software updates
	+ Add update-notifier-common to dependencies
	+ EBox::DataTable::enabledRows returns rows in proper order
	+ Use custom ads when available
	+ Disable bug report when hide_bug_report defined on theme
2.1.25
	+ Do not show disabled module warnings in usercorner
	+ Mask passwords and unify boolean values in audit log
	+ Do not override type attribute for EBox::Types::Text subtypes
	+ Corrected installation finished message after first install
	+ Added new disableAutocomplete attribute on DataTables
	+ Optional values can be unset
	+ Minor improvements on nmap scan
2.1.24
	+ Do not try to generate config for unconfigured services
	+ Remove unnecessary redis call getting _serviceConfigured value
	+ Safer sizes for audit log fields
	+ Fix non-translatable "show help" string
	+ Allow links to first install wizard showing a desired page
	+ Fixed bug in disk usage when we have both values greater and
	  lower than 1024 MB
	+ Always return a number in EBox::AuditLogging::isEnabled to avoid
	  issues when returning the module status
	+ Added noDataMsg attribute on DataTable to show a message when
	  there are no rows
2.1.23
	+ Removed some warnings during consolidation process
	+ Depend on libterm-readline-gnu-perl for history support in shells
	+ Fixed error trying to change the admin port with NTP enabled
	+ Fixed breadcrumb destination for full log query page
	+ Use printableActionName in DataTable setter
2.1.22
	+ Fixed parentRow method in EBox::Types::Row
	+ Added new optionalLabel flag to EBox::Types::Abstract to avoid
	  show the label on non-optional values that need to be set as
	  optional when using show/hide viewCustomizers
	+ Added initHTMLStateOrder to View::Customizer to avoid incorrect
	  initial states
	+ Improved exceptions info in CGIs to help bug reporting
	+ Do not show customActions when editing row on DataTables
2.1.21
	+ Fixed bug printing traces at Global.pm
	+ Check new dump_exceptions confkey instead of the debug one in CGIs
	+ Explicit conversion to int those values stored in our database
	  for correct dumping in reporting
	+ Quote values in update overwrite while consolidating for reporting
2.1.20
	+ Fixed regression in edition in place of booleans
	+ Better default balance of the dashboard based on the size of the widgets
	+ Added defaultSelectedType argument to PortRange
2.1.19
	+ Disable KeepAlive as it seems to give performance problems with Firefox
	  and set MaxClients value back to 1 in apache.conf
	+ Throw exceptions when calling methods not aplicable to RO instances
	+ Fixed problems when mixing read/write and read-only instances
	+ Date/Time and Timezone moved from NTP to core under System -> General
	+ Do not instance hidden widgets to improve dashboard performance
	+ New command shell with Zentyal environment at /usr/share/zentyal/shell
	+ Show warning when a language-pack is not installed
	+ Removed unnecessary dump/load operations to .bak yaml files
	+ AuditLogging and Logs constructor now receive the 'ro' parameter
	+ Do not show Audit Logging in Module Status widget
2.1.18
	+ New unificated zentyal-core.logrotate for all the internal logs
	+ Added forceEnabled option for logHelpers
	+ Moved carousel.js to wizard template
	+ Add ordering option to wizard pages
	+ Fixed cmp and isEqualTo methods for EBox::Types::IPAddr
	+ Fixed wrong Mb unit labels in Disk Usage and use GB when > 1024 MB
	+ Now global-action script can be called without progress indicator
	+ Fixed EBox::Types::File JavaScript setter code
	+ Added support for "Add new..." modal boxes in foreign selectors
	+ Each module can have now its customized purge-module script
	  that will be executed after the package is removed
	+ Added Administration Audit Logging to log sessions, configuration
	  changes, and show pending actions in save changes confirmation
	+ User name is stored in session
	+ Remove deprecated extendedRestore from the old Full Backup
2.1.17
	+ Fixed RAID event crash
	+ Added warning on models and composites when the module is disabled
	+ Fixed login page style with some languages
	+ Login page template can now be reused accepting title as parameter
	+ EBox::Types::File does not write on redis when it fails to
	  move the fail to its final destination
	+ Added quote column option for periodic log consolidation and
	  report consolidation
	+ Added exclude module option to backup restore
2.1.16
	+ Do not show incompatible navigator warning on Google Chrome
	+ Fixed syncRows override detection on DataTable find
	+ clean-conf script now deletes also state data
	+ Avoid 'undefined' message in selectors
2.1.15
	+ Move Disk Usage and RAID to the new Maintenance menu
	+ Always call syncRows on find (avoid data inconsistencies)
	+ Filename when downloading a conf backup now contains hostname
	+ Fixed bug in RAID template
	+ Set proper menu order in System menu (fixes NTP position)
	+ Fixed regresion in page size selector on DataTables
	+ Fixed legend style in Import/Export Configuration
2.1.14
	+ Fixed regresion with double quotes in HTML templates
	+ Fixed problems with libredis-perl version dependency
	+ Adding new apparmor profile management
2.1.13
	+ Better control of errors when saving changes
	+ Elements of Union type can be hidden
	+ Model elements can be hidden only in the viewer or the setter
	+ HTML attributtes are double-quoted
	+ Models can have sections of items
	+ Password view modified to show the confirmation field
	+ New multiselect type
	+ Redis backend now throws different kind of exceptions
2.1.12
	+ Revert no longer necessary parents workaround
	+ Hide action on viewCustomizer works now on DataTables
2.1.11
	+ Fixed bug which setted bad directory to models in tab view
	+ Union type: Use selected subtype on trailingText property if the
	  major type does not have the property
	+ Raise MaxClients to 2 to prevent apache slowness
2.1.10
	+ Security [ZSN-2-1]: Avoid XSS in process list widget
2.1.9
	+ Do not try to initialize redis client before EBox::init()
	+ Safer way to delete rows, deleting its id reference first
	+ Delete no longer needed workaround for gconf with "removed" attribute
	+ Fixed regression in port range setter
2.1.8
	+ Fixed regression in menu search
	+ Fixed missing messages of multi state actions
	+ Help toggler is shown if needed when dynamic content is received
	+ Fixed issue when disabling several actions at once in a data table view
	+ All the custom actions are disabled when one is clicked
	+ Submit wizard pages asynchronously and show loading indicator
	+ Added carousel.js for slide effects
2.1.7
	+ Fixed issues with wrong html attributes quotation
	+ Bugfix: volatile types can now calculate their value using other
	  the value from other elements in the row no matter their position
2.1.6
	+ Attach software.log to bug report if there are broken packages
	+ Added keyGenerator option to report queries
	+ Tuned apache conf to provide a better user experience
	+ Actions click handlers can contain custom javascript
	+ Restore configuration with force dependencies option continues
	  when modules referenced in the backup are not present
	+ Added new MultiStateAction type
2.1.5
	+ Avoid problems getting parent if the manager is uninitialized
	+ Rename some icon files with wrong extension
	+ Remove wrong optional attribute for read-only fields in Events
	+ Renamed all /EBox/ CGI URLs to /SysInfo/ for menu folder coherency
	+ Added support for custom actions in DataTables
	+ Replaced Halt/Reboot CGI with a model
	+ Message classes can be set from models
	+ Fixed error in Jabber dispatcher
	+ Show module name properly in log when restart from the dashboard fails
	+ Avoid warning when looking for inexistent PID in pidFileRunning
2.1.4
	+ Changed Component's parent/child relationships implementation
	+ Fixed WikiFormat on automatic bug report tickets
	+ Do not show available community version in Dashboard with QA
 	  updates
2.1.3
	+ Fall back to readonly data in config backup if there are unsaved changes
	+ Allow to automatically send a report in the unexpected error page
	+ Logs and Events are now submenus of the new Maintenance menu
	+ Configuration Report option is now present on the Import/Export section
	+ Require save changes operation after changing the language
	+ Added support for URL aliases via schemas/urls/*.urls files
	+ Allow to sort submenu items via 'order' attribute
	+ Automatically save changes after syncRows is called and mark the module
	  mark the module as unchanged unless it was previously changed
	+ Removed unnecessary ConfigureEvents composite
	+ Removed unnecessary code from syncRows in logs and events
	+ Restore configuration is safer when restoring /etc/zentyal files
	+ Fixed unescaped characters when showing an exception
	+ Fixed nested error page on AJAX requests
	+ Adapted dumpBackupExtraData to new expected return value
	+ Report remoteservices, when required, a change in administration
	  port
	+ Added continueOnModuleFail mode to configuration restore
	+ Fixed Firefox 4 issue when downloading backups
	+ Show scroll when needed in stacktraces (error page)
	+ More informative error messages when trying to restart locked modules
	  from the dashboard
	+ Creation of plpgsql language moved from EBox::Logs::initialSetup
	  to create-db script
	+ Redis backend now throws different kind of exceptions
	+ Avoid unnecesary warnings about PIDs
	+ Update Jabber dispatcher to use Net::XMPP with some refactoring
	+ Save changes messages are correctly shown with international charsets
	+ Support for bitmap option in RAID report
	+ Retry multiInsert line by line if there are encoding errors
	+ Adapted to new location of partitionsFileSystems in EBox::FileSystem
	+ Event messages are cleaned of null characters and truncated
	  before inserting in the database when is necessary
	+ Improve message for "Free storage space" event and send an info
	  message when a given partition is not full anymore
	+ Event messages now can contain newline characters
	+ Objects of select type are compared also by context
	+ Remove cache from optionsFromForeignModel since it produces
	  problems and it is useless
	+ Set title with server name if the server is subscribed
	+ Fix title HTML tag in views for Models and Composites
	+ Added lastEventsReport to be queried by remoteservices module
	+ Added EBox::Types::HTML type
	+ Added missing manage-logs script to the package
	+ Fixed problems with show/hide help switch and dynamic content
	+ Menus with subitems are now kept unfolded until a section on a
	  different menu is accessed
	+ Sliced restore mode fails correctly when schema file is missing,
	  added option to force restore without schema file
	+ Purge conf now purges the state keys as well
	+ Added EBox::Types::IPRange
2.1.2
	+ Now a menu folder can be closed clicking on it while is open
	+ Bugfix: cron scripts are renamed and no longer ignored by run-parts
	+ Added new EBox::Util::Nmap class implementing a nmap wrapper
2.1.1
	+ Fixed incoherency problems with 'on' and '1' in boolean indexes
	+ Move cron scripts from debian packaging to src/scripts/cron
	+ Trigger restart of logs and events when upgrading zentyal-core
	  without any other modules
	+ Don't restart apache twice when upgrading together with more modules
	+ Fixed params validation issues in addRow
2.1
	+ Replace YAML::Tiny with libyaml written in C through YAML::XS wrapper
	+ Minor bugfix: filter invalid '_' param added by Webkit-based browser
	  on EBox::CGI::Base::params() instead of _validateParams(), avoids
	  warning in zentyal.log when enabling modules
	+ All CGI urls renamed from /ebox to /zentyal
	+ New first() and deleteFirst() methods in EBox::Global to check
	  existence and delete the /var/lib/zentyal/.first file
	+ PO files are now included in the language-pack-zentyal-* packages
	+ Migrations are now always located under /usr/share/$package/migration
	  this change only affects to the events and logs migrations
	+ Delete no longer used domain and translationDomain methods/attributes
	+ Unified src/libexec and tools in the new src/scripts directory
	+ Remove the ebox- prefix on all the names of the /usr/share scripts
	+ New EBox::Util::SQL package with helpers to create and drop tables
	  from initial-setup and purge-module for each module
	+ Always drop tables when purging a package
	+ Delete 'ebox' user when purging zentyal-core
	+ Moved all SQL schemas from tools/sqllogs to schemas/sql
	+ SQL time-period tables are now located under schemas/sql/period
	+ Old ebox-clean-gconf renamed to /usr/share/zentyal/clean-conf and
	  ebox-unconfigure-module is now /usr/share/zentyal/unconfigure-module
	+ Added default implementation for enableActions, executing
	  /usr/share/zentyal-$modulename/enable-module if exists
	+ Optimization: Do not check if a row is unique if any field is unique
	+ Never call syncRows on read-only instances
	+ Big performance improvements using hashes and sets in redis
	  database to avoid calls to the keys command
	+ Delete useless calls to exists in EBox::Config::Redis
	+ New regen-redis-db tool to recreate the directory structure
	+ Renamed /etc/cron.hourly/90manageEBoxLogs to 90zentyal-manage-logs
	  and moved the actual code to /usr/share/zentyal/manage-logs
	+ Move /usr/share/ebox/zentyal-redisvi to /usr/share/zentyal/redisvi
	+ New /usr/share/zentyal/initial-setup script for modules postinst
	+ New /usr/share/zentyal/purge-module script for modules postrm
	+ Removed obsolete logs and events migrations
	+ Create plpgsql is now done on EBox::Logs::initialSetup
	+ Replace old ebox-migrate script with EBox::Module::Base::migrate
	+ Rotate duplicity-debug.log log if exists
	+ Bug fix: Port selected during installation is correctly saved
	+ Zentyal web UI is restarted if their dependencies are upgraded
	+ Bug fix: Logs don't include unrelated information now
	+ Add total in disk_usage report
	+ Bugfix: Events report by source now works again
	+ Do not include info messages in the events report
	+ Services event is triggered only after five failed checkings
	+ Do not add redundant includedir lines to /etc/sudoers
	+ Fixed encoding for strings read from redis server
	+ Support for redis-server 2.0 configuration
	+ Move core templates to /usr/share/zentyal/stubs/core
	+ Old /etc/ebox directory replaced with the new /etc/zentyal with
	  renamed core.conf, logs.conf and events.conf files
	+ Fixed broken link to alerts list
2.0.15
	+ Do not check the existence of cloud-prof package during the
	  restore since it is possible not to be installed while disaster
	  recovery process is done
	+ Renamed /etc/init.d/ebox to /etc/init.d/zentyal
	+ Use new zentyal-* package names
	+ Don't check .yaml existence for core modules
2.0.14
	+ Added compMessage in some events to distinguish among events if
	  required
	+ Make source in events non i18n
	+ After restore, set all the restored modules as changed
	+ Added module pre-checks for configuration backup
2.0.13
	+ Fixed dashboard graphs refresh
	+ Fixed module existence check when dpkg is running
	+ Fix typo in sudoers creation to make remote support work again
2.0.12
	+ Include status of packages in the downloadable bug report
	+ Bugfix: Avoid possible problems deleting redis.first file if not exist
2.0.11
	+ New methods entry_exists and st_entry_exists in config backend
2.0.10
	+ Now redis backend returns undef on get for undefined values
	+ Allow custom mason templates under /etc/ebox/stubs
	+ Better checks before restoring a configuration backup with
	  a set of modules different than the installed one
	+ Wait for 10 seconds to the child process when destroying the
	  progress indicator to avoid zombie processes
	+ Caught SIGPIPE when trying to contact Redis server and the
	  socket was already closed
	+ Do not stop redis server when restarting apache but only when
	  the service is asked to stop
	+ Improvements in import/export configuration (know before as
	  configuration backup)
	+ Improvements in ProgressIndicator
	+ Better behaviour of read-only rows with up/down arrows
	+ Added support for printableActionName in DataTable's
	+ Added information about automatic configuration backup
	+ Removed warning on non existent file digest
	+ Safer way to check if core modules exist during installation
2.0.9
	+ Treat wrong installed packages as not-existent modules
	+ Added a warning in dashboard informing about broken packages
	+ File sharing and mailfilter log event watchers works again since
	  it is managed several log tables per module
2.0.8
	+ Replaced zentyal-conf script with the more powerful zentyal-redisvi
	+ Set always the same default order for dashboard widgets
	+ Added help message to the configure widgets dialog
	+ Check for undefined values in logs consolidation
	+ Now dashboard notifies fails when restarting a service
	+ Fixed bug with some special characters in dashboard
	+ Fixed bug with some special characters in disk usage graph
2.0.7
	+ Pre-installation includes sudoers.d into sudoers file if it's not yet
	  installed
	+ Install apache-prefork instead of worker by default
	+ Rename service certificate to Zentyal Administration Web Server
2.0.6
	+ Use mod dependencies as default restore dependencies
	+ Fixed dependencies in events module
	+ Increased recursive dependency threshold to avoid
	  backup restoration problems
2.0.5
	+ Removed deprecated "Full backup" option from configuration backup
	+ Bugfix: SCP method works again after addition of SlicedBackup
	+ Added option in 90eboxpglogger.conf to disable logs consolidation
2.0.4
	+ Removed useless gconf backup during upgrade
	+ Fixed postinstall script problems during upgrade
2.0.3
	+ Added support for the sliced backup of the DB
	+ Hostname change is now visible in the form before saving changes
	+ Fixed config backend problems with _fileList call
	+ Added new bootDepends method to customize daemons boot order
	+ Added permanent message property to Composite
	+ Bugfix: Minor aesthetic fix in horizontal menu
	+ Bugfix: Disk usage is now reported in expected bytes
	+ Bugfix: Event dispatcher is not disabled when it is impossible
	  for it to dispatch the message
2.0.2
	+ Better message for the service status event
	+ Fixed modules configuration purge script
	+ Block enable module button after first click
	+ Avoid division by zero in progress indicator when total ticks is
	  zero
	+ Removed warning during postinst
	+ Added new subscription messages in logs, events and backup
2.0.1
	+ Bugfix: Login from Zentyal Cloud is passwordless again
	+ Some defensive code for the synchronization in Events models
	+ Bugfix: add EBox::Config::Redis::get to fetch scalar or list
	  values. Make GConfModule use it to avoid issues with directories
	  that have both sort of values.
1.5.14
	+ Fixed redis bug with dir keys prefix
	+ Improved login page style
	+ New login method using PAM instead of password file
	+ Allow to change admin passwords under System->General
	+ Avoid auto submit wizard forms
	+ Wizard skip buttons always available
	+ Rebranded post-installation questions
	+ Added zentyal-conf script to get/set redis config keys
1.5.13
	+ Added transition effect on first install slides
	+ Zentyal rebrand
	+ Added web page favicon
	+ Fixed already seen wizards apparition
	+ Fixed ro module creation with redis backend
	+ Use mason for links widgets
	+ Use new domain to official strings for subscriptions
1.5.12
	+ Added option to change hostname under System->General
	+ Show option "return to dashboard" when save changes fails.
1.5.11
	+ Added more tries on redis reconnection
	+ Fixed user corner access problems with redis server
	+ writeFile* methods reorganized
	+ Added cron as dependency as cron.hourly was never executed with anacron
	+ Improvements in consolidation of data for reports
1.5.10
	+ Fixed gconf to redis conversion for boolean values
1.5.9
	+ Improved migrations speed using the same perl interpreter
	+ Redis as configuration backend (instead of gconf)
	+ Improved error messages in ebox-software
	+ Set event source to 256 chars in database to adjust longer event
	  sources
	+ Progress bar AJAX updates are sent using JSON
	+ Fixed progress bar width problems
	+ Fixed top menu on wizards
	+ Improved error message when disconnecting a not connected database
	+ Abort installation if 'ebox' user already exists
	+ Bugfix: IP address is now properly registered if login fails
1.5.8
	+ Added template tableorderer.css.mas
	+ Added buttonless top menu option
	+ Bugfix: Save all modules on first installation
	+ Bugfix: General ebox database is now created if needed when
	  re/starting services
	+ Bugfix: Data to report are now uniform in number of elements per
	  value. This prevents errors when a value is present in a month and
	  not in another
	+ Bugfix: Don't show already visited wizard pages again
1.5.7
	+ Bugfix: Avoid error when RAID is not present
	+ Bugfix: Add ebox-consolidate-reportinfo call in daily cron script
	+ Bugfix: Called multiInsert and unbufferedInsert when necessary
	  after the loggerd reimplementation
	+ Bugfix: EBox::ThirdParty::Apache2::AuthCookie and
	  EBox::ThirdParty::Apache2::AuthCookie::Util package defined just
	  once
	+ Added util SystemKernel
	+ Improved progress indicator
	+ Changes in sudo generation to allow sudo for remote support user
	+ Initial setup wizards support
1.5.6
	+ Reimplementation of loggerd using inotify instead of File::Tail
1.5.5
	+ Asynchronous load of dashboard widgets for a smoother interface
1.5.4
	+ Changed dbus-check script to accept config file as a parameter
1.5.3
	+ Function _isDaemonRunning works now with snort in lucid
	+ Javascript refreshing instead of meta tag in log pages
	+ Updated links in dashboard widget
	+ Add package versions to downloadable ebox.log
	+ Fixed postgresql data dir path for disk usage with pg 8.4
	+ GUI improvements in search box
1.5.2
	+ Security [ESN-1-1]: Validate referer to avoid CSRF attacks
	+ Added reporting structure to events module
	+ Added new CGI to download the last lines of ebox.log
1.5.1
	+ Bugfix: Catch exception when upstart daemon does not exist and
	  return a stopped status
	+ Added method in logs module to dump database in behalf of
	ebackup module
	+ Bugfix: Do not check in row uniqueness for optional fields that
	are not passed as parameters
	+ Improve the output of ebox module status, to be consistent with the one
	  shown in the interface
	+ Add options to the report generation to allow queries to be more
	  flexible
	+ Events: Add possibility to enable watchers by default
	+ Bugfix: Adding a new field to a model now uses default
	  value instead of an empty value
	+ Added script and web interface for configuration report, added
	  more log files to the configuration report
1.5
	+ Use built-in authentication
	+ Use new upstart directory "init" instead of "event.d"
	+ Use new libjson-perl API
	+ Increase PerlInterpMaxRequests to 200
	+ Increase MaxRequestsPerChild (mpm-worker) to 200
	+ Fix issue with enconding in Ajax error responses
	+ Loggerd: if we don't have any file to watch we just sleep otherwise the process
	  will finish and upstart will try to start it over again and again.
	+ Make /etc/init.d/ebox depend on $network virtual facility
	+ Show uptime and users on General Information widget.
1.4.2
	+ Start services in the appropriate order (by dependencies) to fix a problem
	  when running /etc/init.d/ebox start in slaves (mail and other modules
	  were started before usersandgroups and thus failed)
1.4.1
	+ Remove network workarounds from /etc/init.d/ebox as we don't bring
	  interfaces down anymore
1.4
	+ Bug fix: i18n. setDomain in composites and models.
1.3.19
	+ Make the module dashboard widget update as the rest of the widgets
	+ Fix problem regarding translation of module names: fixes untranslated
	  module names in the dashboard, module status and everywhere else where
	  a module name is written
1.3.18
	+ Add version comparing function and use it instead of 'gt' in the
	  general widget
1.3.17
	+ Minor bug fix: check if value is defined in EBox::Type::Union
1.3.16
	+ Move enable field to first row in ConfigureDispatcherDataTable
	+ Add a warning to let users know that a module with unsaved changes
	  is disabled
	+ Remove events migration directory:
		- 0001_add_conf_configureeventtable.pl
		- 0002_add_conf_diskfree_watcher.pl
	+ Bug fix: We don't use names to stringify date to avoid issues
	  with DB insertions and localisation in event logging
	+ Bug fix: do not warn about disabled services which return false from
	  showModuleStatus()
	+ Add blank line under "Module Status"
	+ Installed and latest available versions of the core are now displayed
	  in the General Information widget
1.3.15
	+ Bug fix: Call EBox::Global::sortModulesByDependencies when
	  saving all modules and remove infinite loop in that method.
	  EBox::Global::modifiedModules now requires an argument to sort
	  its result dependending on enableDepends or depends attribute.
	+ Bug fix: keep menu folders open during page reloads
	+ Bug fix: enable the log events dispatcher by default now works
	+ Bug fix: fixed _lock function in EBox::Module::Base
	+ Bug fix: composites honor menuFolder()
	+ Add support for in-place edition for boolean types. (Closes
	  #1664)
	+ Add method to add new database table columnts to EBox::Migration::Helpers
	+ Bug fix: enable "Save Changes" button after an in-place edition
1.3.14
	+ Bug fix: fix critical bug in migration helper that caused some log
	  log tables to disappear
	+ Create events table
	+ Bug fix: log watcher works again
	+ Bug fix: delete cache if log index is not found as it could be
	  disabled
1.3.13
	+ Bug fix: critical error in EventDaemon that prevented properly start
	+ Cron script for manage logs does not run if another is already
	  running, hope that this will avoid problems with large logs
	+ Increased maximum size of message field in events
	+ Added script to purge logs
	+ Bug fix: multi-domain logs can be enabled again
1.3.12
	+ Added type for EBox::Dashboard::Value to stand out warning
	  messages in dashboard
	+ Added EBox::MigrationHelpers to include migration helpers, for now,
	  include a db table renaming one
	+ Bug fix: Fix mismatch in event table field names
	+ Bug fix: Add migration to create language plpgsql in database
	+ Bug fix: Add missing script for report log consolidation
	+ Bug fix: Don't show modules in logs if they are not configured. This
	  prevents some crashes when modules need information only available when
	  configured, such as mail which holds the vdomains in LDAP
	+ Added method EBox::Global::lastModificationTime to know when
	  eBox configuration was modified for last time
	+ Add support for breadcrumbs on the UI
	+ Bug fix: in Loggerd files are only parsed one time regardless of
	  how many LogHelper reference them
	+ Added precondition for Loggerd: it does not run if there isnt
	anything to watch
1.3.11
	+ Support customFilter in models for big tables
	+ Added EBox::Events::sendEvent method to send events using Perl
	  code (used by ebackup module)
	+ Bug fix: EBox::Type::Service::cmp now works when only the
	  protocols are different
	+ Check $self is defined in PgDBEngine::DESTROY
	+ Do not watch files in ebox-loggerd related to disabled modules and
	  other improvements in the daemon
	+ Silent some exceptions that are used for flow control
	+ Improve the message from Service Event Watcher
1.3.10
	+ Show warning when accesing the UI with unsupported browsers
	+ Add disableApparmorProfile to EBox::Module::Service
	+ Bug fix: add missing use
	+ Bug fix: Make EventDaemon more robust against malformed sent
	  events by only accepting EBox::Event objects
1.3.8
	+ Bug fix: fixed order in EBox::Global::modified modules. Now
	  Global and Backup use the same method to order the module list
	  by dependencies
1.3.7
	+ Bug fix: generate public.css and login.css in dynamic-www directory
	  which is /var/lib/zentyal/dynamicwww/css/ and not in /usr/share/ebox/www/css
	  as these files are generate every time eBox's apache is
	  restarted
	+ Bug fix: modules are restored now in the correct dependency
	  order
	+ ebox-make-backup accepts --destinaton flag to set backup's file name
	+ Add support for permanent messages to EBox::View::Customizer
1.3.6
	+ Bug fix: override _ids in EBox::Events::Watcher::Log to not return ids
	which do not exist
	+ Bug fix: fixed InverseMatchSelect type which is used by Firewall module
	+ New widget for the dashboard showing useful support information
	+ Bugfix: wrong permissions on CSS files caused problem with usercorner
	+ CSS are now templates for easier rebranding
	+ Added default.theme with eBox colors
1.3.5
	+ Bugfix: Allow unsafe characters in password type
	+ Add FollowSymLinks in eBox apache configuration. This is useful
	  if we use js libraries provided by packages
1.3.4
	+ Updated company name in the footer
	+ Bugfix: humanEventMessage works with multiple tableInfos now
	+ Add ebox-dbus-check to test if we can actually connect to dbus
1.3.4
	+ bugfix: empty cache before calling updatedRowNotify
	+ enable Log dispatcher by default and not allow users to disable
	it
	+ consolidation process continues in disabled but configured modules
	+ bugfix: Save Changes button doesn't turn red when accessing events for
	first time
1.3.2
	+ bugfix: workaround issue with dhcp configured interfaces at boot time
1.3.1
	+ bugfix: wrong regex in service status check
1.3.0
	+ bugfix: make full backup work again
1.1.30
	+ Change footer to new company holder
	+  RAID does not generate 'change in completion events, some text
	problems fixed with RAID events
	+ Report graphics had a datapoints limit dependent on the active
	time unit
	+ Apache certificate can be replaced by CA module
	+ Fixed regression in detailed report: total row now aggregates
	properly
	+ More characters allowed when changing password from web GUI
	+ Fixed regression with already used values in select types
	+ Do not a button to restart eBox's apache
	+ Fixed auth problem when dumping and restoring postgre database
1.1.20
	+ Added custom view support
	+ Bugfix: report models now can use the limit parameter in
	  reportRows() method
	+ use a regexp to fetch the PID in a pidfile, some files such as
	postfix's add tabs and spaces before the actual number
	+ Changed "pidfile" to "pidfiles" in _daemons() to allow checking more than
one (now it is a array ref instead of scalar)
	+ Modified Service.pm to support another output format for /etc/init.d daemon
status that returns [OK] instead of "running".
	+ unuformized case in menu entries and some more visual fixes
1.1.10
	+ Fix issue when there's a file managed by one module that has been modified
	  when saving changes
	+ Bugfix: events models are working again even if an event aware
	module is uninstalled and it is in a backup to restore
	+ Select.pm returns first value in options as default
       + Added 'parentModule' to model class to avoid recursive problems
	+ Added Float type
	+ Apache module allows to add configuration includes from other modules
	+ Display remote services button if subscribed
	+ Event daemon may received events through a named pipe
	+ Bugfix. SysInfo revokes its config correctly
	+ Added storer property to types in order to store the data in
	somewhere different from GConf
	+ Added protected property 'volatile' to the models to indicate
	that they store nothing in GConf but in somewhere different
	+ System Menu item element 'RAID' is always visible even when RAID
	is not installed
	+ Files in deleted rows are deleted when the changes are saved
	+ Fixed some bug whens backing and restore files
	+ Components can be subModels of the HasMany type
	+ Added EBox::Types::Text::WriteOnce type
	+ Do not use rows(), use row to force iteration over the rows and increase
	performance and reduce memory use.
	+ Do not suggest_sync after read operations in gconf
	+ Increase MaxRequestsPerChild to 200 in eBox's apache
	+ Make apache spawn only one child process
	+ Log module is backed up and restored normally because the old
	problem is not longer here
	+ Backup is more gentle with no backup files in backup directory,
	now it does not delete them
	+ HasMany  can retrieve again the model and row after the weak
	refence is garbage-collected. (Added to solve a bug in the doenload
	bundle dialog)
	+ EBox::Types::DomainName no longer accepts IP addresses as domain
	names
	+ Bugfix: modules that fail at configuration stage no longer appear as enabled
	+ Add parameter to EBox::Types::Select to disable options cache

0.12.103
	+ Bugfix: fix SQL statement to fetch last rows to consolidate
0.12.102
	+ Bugfix: consolidate logs using the last date and not starting from scratch
0.12.101
	+ Bugfix: DomainName type make comparisons case insensitive
	according to RFC 1035
0.12.100
	+ Bugfix: Never skip user's modifications if it set to true
	override user's changes
	+ EBox::Module::writeConfFile and EBox::Service scape file's path
	+ Bugfix. Configure logrotate to actually rotate ebox logs
	+ Fixed bug in ForcePurge logs model
	+ Fixed bug in DataTable: ModelManaged was called with tableName
	instead of context Name
	+ Fixing an `img` tag closed now properly and adding alternative
	text to match W3C validation in head title
	+ Backup pages now includes the size of the archive
	+ Fixed bug in ForcePurge logs model
	+ Now the modules can have more than one tableInfo for logging information
	+ Improve model debugging
	+ Improve restart debugging
	+ Backups and bug reports can be made from the command line
	+ Bugfix: `isEqualTo` is working now for `Boolean` types
	+ Bugfix: check if we must disable file modification checks in
	Manager::skipModification

0.12.99
	+ Add support for reporting
	+ Refresh logs automatically
	+ Reverse log order
	+ Remove temp file after it is downloaded with FromTempDir controller
0.12.3
	+ Bug fix: use the new API in purge method. Now purging logs is working
	again.
0.12.2
	+ Increase random string length used to generate the cookie to
	2048 bits
	+ Logs are show in inverse chronological order
0.12.1
	+ Bug fix: use unsafeParam for progress indicator or some i18 strings
	will fail when saving changes
0.12
	+ Bugfix: Don't assume timecol is 'timestamp' but defined by
	module developer. This allows to purge some logs tables again
	+ Add page titles to models
	+ Set default values when not given in `add` method in models
	+ Add method to manage page size in model
	+ Add hidden field to help with Ajax request and automated testing with
	  ANSTE
	+ Bugfix: cast sql types to filter fields in logs
	+ Bugfix: Restricted resources are back again to make RSS
	access policy work again
	+ Workaround bogus mason warnings
	+ Make postinst script less verbose
	+ Disable keepalive in eBox apache
	+ Do not run a startup script in eBox apache
	+ Set default purge time for logs stored in eBox db to 1 week
	+ Disable LogAdmin actions in `ebox-global-action` until LogAdmin
	feature is completely done
0.11.103
	+ Modify EBox::Types::HasMany to create directory based on its row
	+ Add _setRelationship method to set up relationships between models
	  and submodels
	+ Use the new EBox::Model::Row api
	+ Add help method to EBox::Types::Abstract
	+ Decrease size for percentage value in disk free watcher
	+ Increase channel link field size in RSS dispatcher
0.11.102
	+ Bugfix: cmp in EBox::Types::HostIP now sorts correctly
	+ updatedRowNotify in EBox::Model::DataTable receives old row as
	well as the recently updated row
	+ Added `override_user_modification` configuration parameter to
	avoid user modification checkings and override them without asking
	+ Added EBox::Model::Row to ease the management of data returned
	by models
	+ Added support to pre-save and post-save executable files. They
	must be placed at /etc/ebox/pre-save or /etc/ebox/post-save
	+ Added `findRow` method to ease find and set
0.11.101
	+ Bugfix: Fix memory leak in models while cloning types. Now
	cloning is controlled by clone method in types
	+ Bugfix: Union type now checks for its uniqueness
	+ DESTROY is not an autoloaded method anymore
	+ HasOne fields now may set printable value from the foreign field
	to set its value
	+ findId now searches as well using printableValue
	+ Bugfix. Minor bug found when key is an IP address in autoloaded
	methods
	+ Ordered tables may insert values at the beginning or the end of
	the table by "insertPosition" attribute
	+ Change notConfigured template to fix English and add link to the
	  module status section
	+ Add loading gif to module status actions
	+ Remove debug from ServiceInterface.pm
	+ Add support for custom separators to be used as index separators on
	  exposedMethods
	+ Bugfix. Stop eBox correctly when it's removed
	+ Improve apache-restart to make it more reliable.
0.11.100
	+ Bugfix. Fix issue with event filters and empty hashes
	+ Bugfix. Cache stuff in log and soap watcher to avoid memory leaks
	+ Bugfix. Fix bug that prevented the user from being warned when a row to
	  be deleted is being used by other model
	+ Bugfix. Add missing use of EBox::Global in State event watcher
	+ Added progress screen, now pogress screen keeps track of the changed
	  state of the modules and change the top page element properly
	+ Do not exec() to restart apache outside mod_perl
	+ Improve apache restart script
	+ Improve progress screen
0.11.99
	+ DataTable contains the property 'enableProperty' to set a column
	called 'enabled' to enable/disable rows from the user point of
	view. The 'enabled' column is put the first
	+ Added state to the RAID report instead of simpler active boolean
        + Fix bug when installing new event components and event GConf
	subtree has not changed
	+ Add RSS dispatcher to show eBox events under a RSS feed
	+ Rotate log files when they reach 10MB for 7 rotations
	+ Configurable minimum free space left for being notified by means
	of percentage
	+ Add File type including uploading and downloading
	+ Event daemon now checks if it is possible to send an event
	before actually sending it
	+ Added Action forms to perform an action without modifying
	persistent data
	+ Log queries are faster if there is no results
	+ Show no data stored when there are no logs for a domain
	+ Log watcher is added in order to notify when an event has
	happened. You can configure which log watcher you may enable and
	what you want to be notify by a determined filter and/or event.
	+ RAID watcher is added to check the RAID events that may happen
	when the RAID subsystem is configured in the eBox machine
	+ Change colour dataset in pie chart used for disk usage reporting
	+ Progress indicator now contains a returned value and error
	message as well
	+ Lock session file for HTTP session to avoid bugs
	related to multiple requests (AJAX) in a short time
	+ Upgrade runit dependency until 1.8.0 to avoid runit related
	issues
0.11
	+ Use apache2
	+ Add ebox-unblock-exec to unset signal mask before running  a executable
	+ Fix issue with multiple models and models with params.
	  This triggered a bug in DHCP when there was just one static
	  interface
	+ Fix _checkRowIsUnique and _checkFieldIsUnique
	+ Fix paging
	+ Trim long strings in log table, show tooltip with the whole string
	  and show links for URLs starting with "http://"
0.10.99
	+ Add disk usage information
	+ Show progress in backup process
	+ Add option to purge logs
	+ Create a link from /var/lib/zentyal/log to /var/log/ebox
	+ Fix bug with backup descriptions containing spaces
	+ Add removeAll method on data models
	+ Add HostIP, DomainName and Port types
	+ Add readonly forms to display static information
	+ Add Danish translation thanks to Allan Jacobsen
0.10
	+ New release
0.9.100
	+ Add checking for SOAP session opened
	+ Add EventDaemon
	+ Add Watcher and Dispatch framework to support an event
	  architecture on eBox
	+ Add volatile EBox::Types in order not to store their values
	  on GConf
	+ Add generic form
	+ Improvements on generic table
	+ Added Swedish translation

0.9.99
	+ Added Portuguese from Portugal translation
	+ Added Russian translation
	+ Bugfix: bad changed state in modules after restore

0.9.3
	+ New release

0.9.2
	+ Add browser warning when uploading files
	+ Enable/disable logging modules
0.9.1
	+ Fix backup issue with changed state
	+ Generic table supports custom ordering
0.9
	+ Added Polish translation
        + Bug in recognition of old CD-R writting devices fixed
	+ Added Aragonese translation
	+ Added Dutch translation
	+ Added German translation
	+ Added Portuguese translation

0.8.99
	+ Add data table model for generic Ajax tables
	+ Add types to be used by models
	+ Add MigrationBase and ebox-migrate to upgrade data models
	+ Some English fixes
0.8.1
	+ New release
0.8
	+ Fix backup issue related to bug reports
	+ Improved backup GUI
0.7.99
        + changed sudo stub to be more permissive
	+ added startup file to apache web server
	+ enhanced backup module
	+ added basic CD/DVD support to backup module
	+ added test stubs to simplify testing
	+ added test class in the spirit of Test::Class
	+ Html.pm now uses mason templates
0.7.1
	+ use Apache::Reload to reload modules when changed
	+ GUI consistency (#12)
	+ Fixed a bug for passwords longer than 16 chars
	+ ebox-sudoers-friendly added to not overwrite /etc/sudoers each time
0.7
	+ First public release
0.6
	+ Move to client
	+ Remove obsolete TODO list
	+ Remove firewall module from  base system
	+ Remove objects module from base system
	+ Remove network module from base system
	+ Add modInstances and modInstancesOfType
	+ Raname Base to ClientBase
	+ Remove calls to deprecated methods
	+ API documented using naturaldocs
	+ Update INSTALL
	+ Use a new method to get configkeys, now configkey reads every
	  [0.9
	+ Added Polish translation][0-9]+.conf file from the EBox::Config::etc() dir and
	  tries to get the value from the files in order.
	+ Display date in the correct languae in Summary
	+ Update debian scripts
	+ Several bugfixes
0.5.2
	+ Fix some packaging issues
0.5.1
	+ New menu system
	+ New firewall filtering rules
	+ 802.1q support

0.5
	+ New bug-free menus (actually Internet Explorer is the buggy piece
	  of... software that caused the reimplementation)
	+ Lots of small bugfixes
	+ Firewall: apply rules with no destination address to packets
	  routed through external interfaces only
	+ New debianize script
	+ Firewall: do not require port and protocol parameters as they
	  are now optional.
	+ Include SSL stuff in the dist tarball
	+ Let modules block changes in the network interfaces
	  configuration if they have references to the network config in
	  their config.
	+ Debian network configuration import script
	+ Fix the init.d script: it catches exceptions thrown by modules so that
	  it can try to start/stop all of them if an exception is thrown.
	+ Firewall: fix default policy bug in INPUT chains.
	+ Restore textdomain in exceptions
	+ New services section in the summary
	+ Added Error item to Summary. Catch exceptions from modules in
	  summary and generate error item
	+ Fix several errors with redirections and error handling in CGIs
	+ Several data validation functions were fixed, and a few others added
	+ Prevent the global module from keeping a reference to itself. And make
	  the read-only/read-write behavior of the factory consistent.
	+ Stop using ifconfig-wrapper and implement our own NetWrapper module
	  with wrappers for ifconfig and ip.
	+ Start/stop apache, network and firewall modules in first place.
	+ Ignore some network interface names such as irda, sit0, etc.
	+ The summary page uses read-only module instances.
	+ New DataInUse exception, old one renamed to DataExists.
	+ Network: do not overwrite resolv.conf if there are nameservers
	  given via dhcp.
	+ Do not set a default global policy for the ssh service.
	+ Check for forbiden characters when the parameter value is
	  requested by the CGI, this allows CGI's to handle the error,
	  and make some decissions before it happens.
	+ Create an "edit object" template and remove the object edition stuff
	  from the main objects page.
	+ Fix the apache restarting code.
	+ Network: Remove the route reordering feature, the kernel handles that
	  automatically.
	+ Fix tons of bugs in the network restarting code.
	+ Network: removed the 3rd nameserver configuration.
	+ Network: Get gateway info in the dhcp hook.
	+ Network: Removed default configuration from the gconf schema.
	+ New function for config-file generation
	+ New functions for pid file handling

0.4
	+ debian package
	+ added module to export/import configuration
	+ changes in firewall's API
	+ Added content filter based on dansguardian
	+ Added French translation
	+ Added Catalan translation
	+ Sudoers file is generated automatically based on module's needs
	+ Apache config file is generated by ebox  now
	+ Use SSL
	+ Added ebox.conf file
	+ Added module template generator

0.3
	+ Supports i18n
	+ API name consistency
	+ Use Mason for templates
	+ added tips to GUI
	+ added dhcp hooks
	+ administration port configuration
	+ Fixed bugs to IE compliant
	+ Revoke changes after logout
	+ Several bugfixes

0.2
	+ All modules are now based on gconf.
	+ Removed dependencies on xml-simple, xerces and xpath
	+ New MAC address field in Object members.
	+ Several bugfixes.

0.1
	+ Initial release<|MERGE_RESOLUTION|>--- conflicted
+++ resolved
@@ -1,10 +1,7 @@
 HEAD
-<<<<<<< HEAD
 	+ More usable change administrator password model
-=======
 	+ Avoid errors triggered on web administration port validation
 	+ ManageAdmins model now also add/removes lpadmin group
->>>>>>> 8627afc7
 3.2.7
 	+ Remove lock file in EBox::Util::Lock::unlock()
 	+ Decode to utf8 the MySQL database results
