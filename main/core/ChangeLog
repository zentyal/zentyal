HEAD
<<<<<<< HEAD
	+ Create log database using utf8 charset
	+ Decode to utf8 the results of search in logs
=======
	+ Better way to set MySQL password for all the root accounts
	+ Use sharedscripts in zentyal-core logrotate to avoid triggering
	  in every log file
	+ Take into account view customizer on audit logging
	+ Show complex types (more than one field) in audit log
	  while editing by storing the dump of the value
>>>>>>> 7d15cbc6
	+ Fix EBox::Types::Composite::cmp to store changes when only last type
	  is modified
3.2.6
	+ Show confirmation dialog before upgrading to 3.3
	+ Fixed general widget packages to avoid error on 'packages to
	  upgrade' section
3.2.5
	+ Upgrade to 3.3 notification in dashboard
	+ Added new communityEdition() helper method in EBox::Global
	+ Add version to header logo
	+ Always reload page after saving changes
	+ Use AJAX call to refresh save change buttons
	+ Copy all the redis keys from 'conf' to 'ro' when saving changes of
	  any module to prevent incoherences
	+ Delete unused stopAllModules() and restartAllModules() in EBox::Global
	+ Workaround against modules changed when saving all changes
	+ Display remote services messages if they exist on Dashboard
	+ Recover from widget function exceptions
	+ Fixed mdstat output processing to remove "(auto-read-only)"
	+ Fixed audit logging of delete actions
	+ Fixed errors with row ID in ManageAdmins table
	+ Added missing EBox::Exceptions uses
	+ Fixed bug in selectSetter which hitted selects on DataForm with
	  'unique' option enabled
	+ Added EBox::Types::IPRange::addressesFromBeginToEnd class method
3.2.4
	+ Set proper trial link in advertisements
	+ Show register link in local backup when not registered
	+ Strip the 'C:\fakepath\' that chrome adds to the file input
	+ Make dump_exceptions key work also for mason exceptions
	+ Pass HTTP_PROXY system environment variable to CGIs as they are
	  used in Zentyal modules
	+ Waiting for Zentyal ready page check is more robust now
3.2.3
	+ Fixed error in the recursive method for getting module dependencies
	+ Fixed JS typo which disabled export backup dialog
	+ Added dbus dependency to avoid problems on some minimal installations
3.2.2
	+ When restoring pre-3.2 backups take in account that apache
	  module was renamed to webadmin
	+ Make sure that we always commit/discard audit of changes when we
	  save/revoke all modules
	+ Add new row attribute "disabled"
	+ Fixed JS glitch which broke the dashboard periodical updates
	+ Better check of referer which skips cloud domain if it does not exists
	+ Avoid warning when stopping a module without FirewallHelper
3.2.1
	+ Include contents of /etc/resolv.conf in bug report
	+ Avoid Apache error screen in login when entering through Zentyal
	  Remote using password
	+ Fix warning comparing undefined string in DomainName type
	+ Rewrite row isEqualTo method using hashElements instead of elements
	+ Only allow to move dashboard widget by its handle
	+ Service type setter works again
3.2
	+ Set 3.2 versions and non-beta logo
3.1.13
	+ Added missing EBox::Gettext uses, fixes crash in view logs refresh
	+ Minor CSS style fixes
	+ Added missing use statement in EBox::Types::MultiStateAction
3.1.12
	+ Do not crash if /etc/timezone does not exist
	+ Clean /var/lib/zentyal/tmp at the first moments of boot instead of
	  when running zentyal start, this fixes problems with leftover locks
	  that affect dhclient hooks
	+ Fixed wrong case in some class names for the save changes button
	+ Fixed autoscroll in dashboard widgets
	+ Added placeholder for drag & drop of table rows
	+ No autoscroll is done when overflow happens. This makes sortable
	  work in chromium
	+ Set audit after logs when enabling in first install
	+ Avoid getting unsaved changes by using readonly instance in manage-logs
3.1.11
	+ Initial setup for webadmin is now executed in postinst
	+ Fixed webadmin port migration
3.1.10
	+ Use DATETIME type in date column for consolidation tables
	+ Summarised reports shows graphs again
	+ Events summarised report has breadcrumbs now
	+ Base EBox::Logs::Composite::SummarizedReport to let summarised
	  reports have common breadcrumbs
	+ Added migration from 3.0 (apache -> webadmin)
3.1.9
	+ Fixed in-place boolean edit with non-basic types different to Union
	+ Removed some warnings in error.log
	+ Fixed confirmation dialogs warning style
	+ Fixed configure widgets width and drop behavior
	+ Fixed regression in dashboard register link after jQuery migration
	+ Always set as changed without checking RO value, this fixes some
	  situations in which the save changes button was not enabled
	+ Fixed regression in audit log IP addresses after nginx integration
	+ Added datetime time formatter to JS graphs which show dates in X
	  axis and date and time in the tracker
	+ Fixed bug sending parameters in Zentyal.Tabs prototype
	+ Fixed side-effect in Model::Manager::_modelHasMultipleInstances() that
	  tried to load composite as model by mistake, the bug was at least
	  present sometimes when trying to generate the configuration report
	+ Throw internal exception in valueByName if elementByName is undef
	+ Added captiveportal icons to CSS
	+ Restore configuration backup from file now works again after JS
	  framework change
	+ Configuration backup download, restore and delete from the list
	  works again after the UI changes
	+ Fixed regression in tabbed composites with the jQuery changes
	+ Set proper title in dialogs when loading in an existent one
	+ Fixed regression on dashboard which allowed to move already
	  present dashboard widgets
3.1.8
	+ Always log Perl errors that are not Zentyal exceptions
	+ Move package icons from software to core as required for the menu
	+ Use dpkg --clear-avail to avoid incoherent updates information
	+ Show printableModelName in DataTables when precondition fails
	+ Fixed number of decimals in Disk Usage when unit is MB
	+ Fixed UTF-8 encoding problems in TreeView
	+ Copyright footer is now at the bottom of the menu
	+ Fixed regression on logs search caused by autoFilter changes
	+ Fix bytes formatter in graphs
	+ Simplified CSS and improved styles and icons
	+ Improved dashboard drag&drop behavior in Chrome
	+ Allow to define permanentMessage directly on models
	+ Show placeholder in dashboard widgets drag&drop
	+ Fixed crash reloading dashboard after configure widgets
	+ Only apply redirect port fix on administration port
	+ Fixed regression in user interface with DataInUse exceptions
	+ Fixed wrong behavior of software updates in dashboard widget
	+ Always show proper language name for english locales
	+ Fixed wrong redirects when using a non-default admin port
	+ Fixed regression in webadmin reload after changing the language
	+ Remove unnecessary and problematic desktop services code
	+ Added icons for disabled users.
3.1.7
	+ Avoid eval operation when using standard HtmlBlocks class
	+ Changed some code to not trigger some unnecesary warnings
	+ Fixed regression on active menu entry highlight
	+ No-committed changes does not appear in configuration changes
	  log table
	+ Added autoFilter property to method tableInfo
	+ Modules can now be marked for restart after save changes via
	  post_save_modules redis key of the global module
	+ Make all dashboards div of the same height to ease drag and drop
	+ Don't allow invalid email in create report CGI
	+ DBEngineFactory is now a singleton
	+ EBox::Util::Random mentions /dev/urandom in its error messages
	  to ease troubleshooting
	+ Assure that type's references to its row are not lost in the
	  edit form template methods
3.1.6
	+ Restyled UI
	+ Added form.js
	+ Added better 502 error page for nginx with redirect when apache is ready
	+ Always call udpateRowNotify in row update, even when the new
	  values are the same than old ones
	+ Fixed bad call to EBox::CGI::Run::urlToClass in EBox::CGi::Base
	+ Added icons for top-level menu entries and module status page
	+ Fixed bad arguments in CGI::Controller::Composite call to SUPER::new()
	+ More flexible EBox::CGI::run for inheritance
	+ Fixed encoding of parameters in confirmation dialogs
	+ Check backup integrity by listing the tar file, throw
	  InvalidData exception if the tar is corrupted
	+ Do not use hidden form fields for generating confirmation dialog JS
	+ Fixed log bugs: use correct RO mode in loggerd, fixed behaviour
	  when all log helpers are disabled, enable logs correctly when
	  added by first time to configure logs table
	+ Fixed bad interpolation in JS code in booleanInPlaceViewer.mas
	+ WizardPage CGIs can now return JSON replies as response
	+ unconfigure-module script disables also the module
	+ Restart firewall module when a firewall observer module is
	  stopped/started using zentyal init.d script
	+ Added temporary stopped state to a Service module to know if a
	  module is stopped but enabled
	+ Redirect to / from /ebox using remote access to avoid blank page
	+ Removed no longer necessary jQuery noConflict()
	+ Added combobox.js
	+ Added EBox::Model::Base as base for DataTable and the new TreeView
	+ Adapted EBox::CGI::Run for the new TreeView models
	+ Fixed DataTable row removal from the UI with 100% volatile models with
	  'ids' method overriden.
3.1.5
	+ Increased webadmin default timeout.
	+ Disable drag & drop on tables with only one row
3.1.4
	+ Don't allow to move read-only rows
	+ Better prefix for user configuration redis keys
	+ Hide disabled carousel buttons, fix modal template
	+ Fixed modal dialog template
	+ Mark save changes button as changed when moving rows
	+ Remove unused parameter in Zentyal.DataTable.changeRow
3.1.3
	+ Enhanced UI styles: dialogs, progress bars, carousel, colors and images
	+ Rows of tables can now be moved using drag & drop
	+ Added logout dialog with option of discarding changes
	+ Remember page size options per users, added 'View all' page size option
	+ Added storage of options per user
	+ Enable and/or conifgure module dependencies automatically in
	  Module Status page
	+ Adapted CGIs to new modal dialogs
	+ Ported graphs from flotr.js to flot.js
	+ Ported JS code to jQuery and jQuery-ui
	+ Removed Modalbox.js, table_orderer.js and carousel.js
	+ Left menu keyword search is now case insensitive
3.1.2
	+ Make manage administrators table resilent against invalid users
	+ Remove deprecated backup domains related from logs module
	+ Added EBox::Types::URI type
	+ Added saveReload method to use reload instead of restart to
	  reduce service downtime. Use with care and programatically
	+ Added findValueMultipleFields() to DataTable and refactor _find()
	  to allow search by multiple fields
	+ Fixed disk usage report for logs component
3.1.1
	+ Do not dump unnecessary .bak files to /var/lib/zentyal/conf
	+ Restart all the core daemons instead of only apache after logrotate
	+ Fixed graph template so it could be feed with data using decimal
	  comma, it will convert it to a JS array without problems
	+ Fixed regression parsing ModalController urls
	+ Fixed regression non-model CGIs with aliases
	+ Added a way to retrieve all Models inside a Composite and its children.
	+ Increased the size limit for file uploads.
	+ Implemented a way to include configuration files for Nginx so the SOAP
	  services are able to use Nginx for SSL.
3.1
	+ Improved the message shown when there are no changes pending to save on
	  logout.
	+ Use the X-Forwarded-Proto header for redirects construction.
	+ Added nginx as the public HTTP server of Zentyal.
	+ Renamed 'Apache' module to 'WebAdmin' module. If you need to restart the
	  web administration you must use 'service zentyal webadmin restart'.
	+ Set trac milestone for reported bugs to 3.1.X
	+ CGIs are now EBox::Module::CGI::* instead of EBox::CGI::Module::*
	+ Daemons are now disabled when configuring a module, so Zentyal can
	  manage them directly instead of being autostarted by the system
	+ EBox::Model::DataForm::formSubmitted called even where there is no
	  previous row
	+ Added Pre-Depends on mysql-server to avoid problems with upgrades
	+ Depend on mysql-server metapackage instead of mysql-server-5.5
	+ Depend on zentyal-common 3.1
3.0.20
	+ Check against inexistent path in EBox::Util::SHM::subkeys
	+ Silent diff in EBox::Types::File::isEqualTo
	+ Print correctly UTF8 characters from configuration backup description
	+ When host name is changed, update /etc/hostname
	+ Proper link to remote in configuration backup page
3.0.19
	+ Removed full restore option for restore-backup tool and
	  EBox:Backup relevant methods
	+ Optimise loading Test::Deep::NoTest to avoid test environment creation
	+ Use EBox::Module::Base::writeConfFileNoCheck to write apache
	  configuration file
	+ Log events after dispatching them in the EventDaemon and catch exception
	  to avoid crashes when mysql is already stopped
	+ Emit events on zentyal start and stop
	+ Refactor some events-related code
	+ Changed MB_widedialog CSS class to use all width available in
	  the screen
	+ Fixed a broken link to SysInfo/Composite/General when activating the
	  WebServer module.
3.0.18
	+ Pass model instance when invoking EBox::Types::Select populate function
	+ Improve dynamic editable property detection for framework types
	+ Override _validateReferer method in Desktop services CGI
	+ Don't abort configuration backup when we get a error retrieving the
	  partition table information
	+ In EBox:Model::Row, refactored elementExists and
	  elementByName to make them to have similiar code structure
	+ Improvement in test help classes and added test fakes for
	  EBox::Model::Manager and EBox::Util::SHMLock
	+ Prevented unuseful warning in
	  EBox::Model::DataTable::setDirectory when the old directory is undef
	+ Fixed unit tests under EBox/Model/t, backup configuration tests and
	  some others
	+ Remove unused method EBox::Auth::alreadyLogged()
	+ Apache::setRestrictedResource updates properly if already exists
	+ Global and Module::Config allow to set redis instance to ease testing
	+ Now EBox::GlobalImpl::lastModificationTime also checks
	  modification time of configuration files
	+ Rows in events models are now synced before running EventDaemon
	+ Better way of checking if event daemon is needed
3.0.17
	+ Allow numeric zero as search filter
	+ When filtering rows don't match agains link urls or hidden values
	+ Avoid CA file check when removing it from Apache module
	+ Silent removeCA and removeInclude exceptions when removing
	  non-existant element
	+ Fixed rollback operation in redis config backend
	+ Desktop services CGI now only returns JSON responses
	+ Log error when dynamic loading a class fails in
	  ConfigureDispatchers model
	+ Update total ticks dynamically in progress indicator if ticks overflow
3.0.16
	+ Fixed regression in boolean in-place edit with Union types
	+ Added some missing timezones to EBox::Types::TimeZone
	+ Add a new method to DBEngine 'checkForColumn' to retrieve columns
	  definition from a given table
	+ Reload models info in model manager if new modules are installed
3.0.15
	+ Make sure that halt/reboot button can be clicked only once
	+ Cleaner way of disabling dependant modules when the parent is disabled,
	  avoiding unnecessary calls to enableService each time the module status
	  page is loaded.
	+ Show confirmation dialog when trying to change host or domain
	  if zentyal-samba is installed and provisioned
	+ Modified data table controller so edit boolean in place reuses
	  the code of regular edits, avoiding getting incorrect read-only
	  values from cache
3.0.14
	+ Allow search filters with a leading '*'
	+ Better error reporting when choosing a bad search filter
	+ External exceptions from _print method are caught correctly in CGIs
	+ EBox::CGI::run now supports correct handling of APR::Error
	+ Fixed dashboard check updates ajax requests in Chrome
	+ Fixed errors with zero digits components in time type
3.0.13
	+ Better warning if size file is missing in a backup when
	  restoring it
	+ Fixed table cache behaviour on cache miss in logs module
	+ Fix wrong button label when deleting rows in 'datainuse' template
	+ Removed unused method EBox::Model::DataTable::_tailoredOrder
	+ Added force default mode and permission to writeConfFileNoCheck(),
	  writeFile() and derivatives
	+ Fixed bug in EBox:::Logs::CGI::Index with internationalized
	  parameter names
	+ DataTables with sortedBy are now orderer alphabetically with
	  proper case treatment
	+ Display messages in model even when there are not elements and
	  table body is not shown
3.0.12
	+ Improve change-hostname script, delete all references to current name
	+ Faster dashboard loading with asynchronous check of software updates
	+ Workaround for when the progress id parameter has been lost
	+ Fixed problems calling upstart coomands from cron jobs with wrong PATH
	+ Decode CGI unsafeParams as utf8
	+ Avoid double encoding when printing JSON response in EBox::CGI::Base
	+ Remove warning in EBox::Menu::Folder when currentfolder is not defined
	+ Removed unnecesary and misleading method new from EBox::Auth package
3.0.11
	+ Avoid flickering loading pages when switching between menu entries
	+ Incorrect regular expression in logs search page are correctly handled
	+ Fix input badly hidden in the logs screen
	+ reloadTable from DataTable now remove cached fields as well
3.0.10
	+ Fixed unsafe characters error when getting title of progress
	  indicator in progress dialog
	+ Added use utf8 to dashboard template to fix look of closable messages
3.0.9
	+ Adapted file downloads to the new utf8 fixes
	+ Write backup files in raw mode to avoid utf8 problems
	+ Print always utf8 in STDOUT on all CGIs
	+ Decode CGI params of values entered at the interface as utf8
	+ Proper encode/decode of utf8 with also pretty JSON
	+ Fixed utf8 decoding in date shown at dashboard
	+ Removed old workarounds for utf8 problems
	+ Added new recoveryEnabled() helper method to Module::Base
	+ Added recoveryDomainName() method to SyncProvider interface
	+ Restore backup can now install missing modules in Disaster Recovery
	+ Show specific slides when installing a commercial edition
	+ Redirect to proper CGI after login in disaster recovery mode
	+ Removed old debconf workaround for first stage installation
	+ Log redis start message as debug instead of info to avoid flood
	+ Use unsafeParam in EBox::CGI::Base::paramsAsHash
	+ EBox::Module::Service does not raise exception and logs
	  nothing when using init.d status
	+ Fixed glitch in backup CGI which sometimes showed
	  the modal dialog with a incorrect template
3.0.8
	+ Use path for default name in SyncFolders::Folder
	+ Do not restrict characters in data table searchs
	+ Fixed automatic bug report regression
	+ Fixed refresh of the table and temporal control states
	  in customActionClicked callback
	+ Modified modalbox-zentyal.js to accept wideDialog parameter
	+ Fixed template method in MultiStateAction to return the default
	  template when it is not any supplied to the object
	+ Fixed sendInPlaceBooleanValue method from table-helper.js; it
	  aborted because bad parameters of Ajax.Updater
	+ Fixed bug that made that the lock was shared between owners
	+ Some fixes in the function to add the rule for desktops services
	  to the firewall
	+ Delete obsolete EBox::CGI::MenuCSS package
3.0.7
	+ Add new EBox::Module::Service::Observer to notify modules about
	  changes in the service status
	+ Administration accounts management reflects the changes in
	  system accounts in ids() or row() method call
	+ Some fixes in the RAID event watcher
	+ foreignModelInstance returns undef if foreignModel is
	  undef. This happens when a module has been uninstalled and it is
	  referenced in other installed module (events)
	+ loggerd shows loaded LogHelpers when in debug mode
	+ Added additional info to events from RAID watcher
	+ Use sudo to remove temporal files/diectories in backup, avoiding
	  permissions errors
	+ Added exception for cloud-prof module to events dependencies
3.0.6
	+ Skip keys deleted in cache in Redis::_keys()
	+ Fixed events modules dependencies to depend on any module which
	  provides watchers or dispatchers
	+ Always call enableActions before enableService when configuring modules
	+ Added needsSaveAfterConfig state to service modules
	+ Better exceptions logging in EBox::CGI::Run
	+ Fixed 'element not exists' error when enabling a log watcher
	+ Scroll up when showing modal dialog
	+ Added fqdnChanged methods to SysInfo::Observer
	+ Fixed SSL configuration conflicts betwen SOAPClient and RESTClient
3.0.5
	+ Template ajax/simpleModalDialog.mas can now accept text
	+ Used poweroff instead of halt to assure that system is powered
	  off after halt
	+ Fixed log audit database insert error when halting or rebooting
	+ Added time-based closable notification messages
	+ Adapted to new EBox::setLocaleEnvironment method
	+ EBox::Type::File now allows ebox user to own files in directories
	  which are not writable by him
	+ Removed cron daily invocation of deprecated report scripts
3.0.4
	+ Added EBox::SyncFolders interface
	+ Fixed invokation of tar for backup of model files
	+ New observer for sysinfo module to notify modules implementing the
	  SysInfo::Observer interface when the host name or host domain is
	  changed by the user, before and after the change takes effect
	+ Stop and start apache after language change to force environment reload
	+ Reload page after language change
	+ EBox::Module::Service::isRunning() skips daemons whose precondition fail
	+ Fixed undefined reference in DataTable controller for log audit
	+ Added and used serviceId field for service certificates
	+ Fixed SQL quoting of column names in unbuffered inserts and consolidation
3.0.3
	+ Fixed bug which prevented highlight of selected item in menu
	+ Fixed base class of event dispatcher to be compatible with the
	  changes dispatcher configuration table
	+ Fixed event daemon to use dumped variables
	+ Fixed need of double-click when closing menu items in some cases
	+ Fixed logs consolidation to avoid high CPU usage
	+ In view log table: correctly align previous and first page buttons
	+ Improve host name and domain validation.
	+ Forbidden the use of a qualified hostname in change hostname form
	+ Update samba hostname-dependent fields when hostname is changed
	+ Confirmation dialog when the local domain is changed and with a
	  warning if local domain which ends in .local
3.0.2
	+ The synchronization of redis cache refuses with log message to set
	  undefined values
	+ Fixed wrong sql statement which cause unwanted logs purge
	+ DataForm does not check for uniqueness of its fields, as it only
	  contains a single row
	+ In ConfigureLogs, restored printable names for log domains
	+ Fixed dashboard update error on modules widget, counter-graph
	  widget and widget without sections
	+ Better way to fix non-root warnings during boot without interfering
	  on manual restart commands in the shell
3.0.1
	+ Properly set default language as the first element of the Select to
	  avoid its loss on the first apache restart
	+ Set milestone to 3.0.X when creating tickets in trac.zentyal.org
	+ Removed forced setting of LANG variables in mod_perl which made progress
	  indicator fail when using any language different to English
	+ Removed some frequent undef warnings
	+ Added executeOnBrothers method to EBox::Model::Component
	+ Fixed repetition of 'add' and 'number change' events in RAID watcher
	+ Fixed incorrect display of edit button in tables without editField action
	+ Cache MySQL password to avoid reading it all the time
	+ Fixed request came from non-root user warnings during boot
	+ Send info event in Runit watcher only if the service was down
	  MAX_DOWN_PERIODS
3.0
	+ Removed beta logo
	+ Set 'firstInstall' flag on modules when installing during initial install
	+ Set 'restoringBackup' flag on modules when restoring backup
	+ Call enableService after initialSetup while restoring backup
	+ Registration link in widget now have appropiate content when either
	  remoteservices or software are not installed
	+ Fixed style for disabled buttons
	+ Composite and DataTable viewers recover from errors in pageTitle method
	+ Fixed intermitent failure in progress when there are no slides
	+ Rollback redis transaction on otherwise instead finally block
	+ Members of the 'admin' group can now login again on Zentyal
	+ Multi-admin management for commercial editions
	+ First and last move row buttons are now disabled instead of hidden
	+ In save changes dialog set focus always in the 'save' button
	+ Fixed i18n problem in some cases where environment variables
	  were different than the selected locale on Zentyal UI, now
	  LANG and LC_MESSAGES are explicitly passed to mod_perl
	+ Reviewed registration strings
	+ Added template attribute to MultiStateAction to provide any kind
	  of HTML to display an action
	+ Changed icon, name and link for Zentyal Remote
	+ Fixed some compatibility issues with Internet Explorer 9
	+ Show warning with Internet Explorer 8 or older
	+ Improved dashboard buttons colors
2.3.24
	+ Do not cache undef values in EBox::Config::Redis::get()
	+ Code fix on subscription retrieval for Updates event
	+ Update validate referer to new Remote Services module API
	+ In-place booleans now properly mark the module as changed
	+ Do not try to read slides if software module is not installed
	+ Fixed wrong call in Events::isEnabledDispatcher()
	+ Updated 'created by' footer
2.3.23
	+ Change the default domain name from 'zentyal.lan' to
	  'zentyal-domain.lan'
	+ Changes in first enable to avoid letting modules unsaved
	+ Type File now accepts spaces in the file name
	+ Added setTimezone method to MyDBEngine
	+ Enable consolidation after reviewing and pruning
	+ Code typo fix in Events::isEnabledWatcher
	+ Remove all report code from core
	+ Move SysInfo report related to remoteservices module
	+ Fixed regression which removed scroll bars from popups
	+ New carousel transition for the installation slides
	+ Added option to not show final notes in progress bar
	+ EBox::Model::Component::modelGetter does not die when trying to
	  get a model for an uninstalled module
	+ Added previous/next buttons to manually switch installation slides
	+ New installation slides format
	+ Added compatibility with MS Internet Explorer >= 8
2.3.22
	+ Changed first installation workflow and wizard infraestructure
	+ Improved firewall icons
	+ Set hover style for configure rules button in firewall
	+ Do not disable InnoDB in mysql if there are other databases
	+ Progress indicator no longer calls showAds if it is undefined
	+ Send cache headers on static files to improve browsing speed
	+ Added foreignNoSyncRows and foreignFilter options to EBox::Types::Select
	+ Improved settings icon
	+ Fixed modalboxes style
	+ Improve host domain validation. Single label domains are not allowed.
2.3.21
	+ Fixes on notifyActions
	+ Check for isDaemonRunning now compatible with asterisk status
	+ Fixed warning call in EBox::Types::HasMany
2.3.20
	+ New look & feel for the web interface
	+ Adjust slides transition timeout during installation
	+ Audit changes table in save changes popup has scroll and better style
	+ Model messages are printed below model title
	+ noDataMsg now allows to add elements if it makes sense
	+ Fixed ajax/form.mas to avoid phantom change button
	+ EBox::Model::Manager::_setupModelDepends uses full paths so the
	  dependecies can discriminate between models with the same name
	+ Default row addition in DataForm does not fires validateTypedRow
	+ Code typo fix in change administration port model
	+ Set only Remote as option to export/import configuration to a
	  remote site
	+ Return undef in HasMany type when a model is not longer
	  available due to being uninstalled
	+ Added onclick atribute to the link.mas template
	+ Fix exception raising when no event component is found
	+ table_ordered.js : more robust trClick event method
	+ Changed dashboard JS which sometimes halted widget updates
	+ Added popup dialogs for import/export configuration
	+ Changes in styles and sizes of the save/revoke dialog
	+ Removed redudant code in ConfigureWatchers::syncRows which made module
	  to have an incorrect modified state
	+ Dont show in bug report removed packages with configuration
	  held as broken packages
	+ DataTable::size() now calls to syncRows()
	+ EBox::Module::Config::set_list quivalent now has the same
	  behaviour than EBox::Module::Config::set
2.3.19
	+ Manually set up models for events to take into account the
	  dynamic models from the log watcher filtering models
	+ Fixed warnings when deleting a row which is referenced in other model
	+ Disable HTML form autocompletion in admin password change model
	+ Fixed incorrect non-editable warnings in change date and time model
	+ Fixed parsing value bug in EBox::Types::Date and EBox::Types::Time
	+ Reworked mdstat parsing, added failure_spare status
	+ Configuration backup implicitly preserves ownership of files
	+ Changes in styles and sizes of the save/revoke dialog
	+ New data form row is copied from default row, avoiding letting hidden
	  fields without its default value and causing missing fields errors
	+ Always fill abstract type with its default value, this avoids
	  errors with hidden fields with default value
	+ Different page to show errors when there are broken software packages
	+ InverseMatchSelect and InverseMatchUnion use 'not' instead of '!' to
	  denote inverse match. This string is configurable with a type argument
	+ Fixed types EBox::Type::InverseMatchSelect and InverseMatchUnion
	+ Fixed bug in DataTable::setTypedRow() which produced an incorrect 'id'
	  row element in DataTable::updateRowNotify()
	+ In tableBody.mas template: decomposed table topToolbar section in methods
	+ Fixed bug in discard changes dialog
	+ Confirmation dialogs now use styled modalboxes
	+ Do not reload page after save changes dialog if operation is successful
	+ Maintenance menu is now kept open when visiting the logs index page
2.3.18
	+ Manual clone of row in DataTable::setTypedRow to avoid segfault
	+ Avoid undef warnings in EBox::Model::DataTable::_find when the
	  element value is undef
	+ Fixed kill of ebox processes during postrm
	+ Set MySQL root password in create-db script and added mysql script
	  to /usr/share/zentyal for easy access to the zentyal database
	+ Increased timeout redirecting to wizards on installation to 5 seconds
	  to avoid problems on some slow or loaded machines
	+ Save changes dialog do not appear if there are no changes
	+ Delete no longer needed duplicated code
	+ Do not go to save changes after a regular package installation
	  they are saved only in the first install
	+ Progress bar in installation refactored
2.3.17
	+ Do not use modal box for save changes during installation
	+ Hidden fields in DataTables are no longer considered compulsory
	+ Select type has now its own viewer that allows use of filter function
	+ User is now enabled together with the rest of modules on first install
2.3.16
	+ Fix 'oldRow' parameter in UpdatedRowNotify
	+ Use Clone::Fast instead of Clone
	+ Modal dialog for the save and discard changes operations
	+ Use a different lock file for the usercorner redis
	+ Improved look of tables when checkAll controls are present
	+ Better icons for clone action
	+ Added confirmation dialog feature to models; added confirmation
	  dialog to change hostname model
	+ Dynamic default values are now properly updated when adding a row
	+ Kill processes owned by the ebox user before trying to delete it
	+ Do not use sudo to call status command at EBox::Service::running
	+ Fixed regression setting default CSS class in notes
2.3.15
	+ Added missing call to updateRowNotify in DataForms
	+ Fixed silent error in EBox::Types::File templates for non-readable
	  by ebox files
	+ Use pkill instead of killall in postinst
	+ Use unset instead of delete_dir when removing rows
	+ Do not set order list for DataForms
	+ Only try to clean tmp dir on global system start
2.3.14
	+ Error message for failure in package cache creation
	+ Fixed regression when showing a data table in a modal view
	+ Do not do a redis transaction for network module init actions
	+ Fixed EBox::Module::Config::st_unset()
	+ Allowed error class in msg template
2.3.13
	+ Fixed problems in EventDaemon with JSON and blessed references
	+ More crashes avoided when watchers or dispatchers doesn't exist
	+ Proper RAID watcher reimplementation using the new state API
	+ EBox::Config::Redis singleton has now a instance() method instead of new()
	+ Deleted wrong use in ForcePurge model
2.3.12
	+ Fixed problem with watchers and dispatchers after a module deletion
	+ Fixed EBox::Model::DataTable::_checkFieldIsUnique, it failed when the
	  printableValue of the element was different to its value
	+ Fixed separation between Add table link and table body
	+ Adaptation of EventDaemon to model and field changes
	+ Disabled logs consolidation on purge until it is reworked, fixed
	  missing use in purge logs model
	+ Fixed Componet::parentRow, it not longer tries to get a row with
	  undefined id
	+ Fix typo in ConfigureLogs model
	+ Mark files for removing before deleting the row from backend in
	  removeRow
	+ The Includes directives are set just for the main virtual host
	+ Fixed EventDaemon crash
2.3.11
	+ Mark files for removing before deleting the row from backend in removeRow
	+ Dashboard widgets now always read the information from RO
	+ Enable actions are now executed before enableService()
	+ Fixed regression which prevented update of the administration service
	  port when it was changed in the interface
	+ New EBox::Model::Composite::componentNames() for dynamic composites
	+ Remove _exposedMethods() feature to reduce use of AUTOLOAD
	+ Removed any message set in the model in syncRows method
	+ Added global() method to modules and components to get a coherent
	  read-write or read-only instance depending on the context
	+ Removed Model::Report and Composite::Report namespaces to simplify model
	  management and specification
	+ New redis key naming, with $mod/conf/*, $mod/state and $mod/ro/* replacing
	  /ebox/modules/$mod/*, /ebox/state/$mod/* and /ebox-ro/modules/$mod/*
	+ Removed unnecessary parentComposite methods in EBox::Model::Component
	+ Only mark modules as changed when data has really changed
	+ EBox::Global::modChange() throws exception if instance is readonly
	+ New get_state() and set_state() methods, st_* methods are kept for
	  backwards compatibility, but they are deprecated
	+ Simplified events module internals with Watcher and Dispatcher providers
	+ Model Manager is now able to properly manage read-only instances
	+ Composites can now use parentModule() like Models
	+ Renamed old EBox::GConfModule to EBox::Module::Config
	+ Unified model and composite management in the new EBox::Model::Manager
	+ Model and composites are loaded on demand to reduce memory consumption
	+ Model and composite information is now stored in .yaml schemas
	+ ModelProvider and CompositeProvider are no longer necessary
	+ Simplified DataForm using more code from DataTable
	+ Adapted RAID and restrictedResources() to the new JSON objects in redis
	+ Remove unused override modifications code
	+ Added /usr/share/zentyal/redis-cli wrapper for low-level debugging
	+ Use simpler "key: value" format for dumps instead of YAML
	+ Row id prefixes are now better chosen to avoid confusion
	+ Use JSON instead of list and hash redis types (some operations,
	  specially on lists, are up to 50% faster and caching is much simpler)
	+ Store rows as hashes instead of separated keys
	+ Remove deprecated all_dirs and all_entries methods
	+ Remove obsolete EBox::Order package
	+ Remove no longer needed redis directory tree sets
	+ Fixed isEqualTo() method on EBox::Types::Time
	+ EBox::Types::Abstract now provides default implementations of fields(),
	  _storeInGConf() and _restoreFromHash() using the new _attrs() method
	+ Remove indexes on DataTables to reduce complexity, no longer needed
	+ Simplified ProgressIndicator implementation using shared memory
	+ New EBox::Util::SHMLock package
	+ Implemented transactions for redis operations
	+ Replace old MVC cache system with a new low-level redis one
	+ Delete no longer necessary regen-redis-db tool
	+ Added new checkAll property to DataTable description to allow
	  multiple check/uncheck of boolean columns
2.3.10
	+ Added Desktop::ServiceProvider to allow modules to implement
	  requests from Zentyal desktop
	+ Added VirtualHost to manage desktop requests to Zentyal server
	+ Fix EventDaemon in the transition to MySQL
	+ Send EventDaemon errors to new rotated log file /var/log/zentyal/events.err
	+ Send an event to Zentyal Cloud when the updates are up-to-date
	+ Send an info event when modules come back to running
	+ Include additional info for current event watchers
	+ Fixed RAID report for some cases of spare devices and bitmaps
	+ Fixed log purge, SQL call must be a statement not a query
	+ Fixed regex syntax in user log queries
	+ Added missing "use Filesys::Df" to SysInfo
	+ Disabled consolidation by default until is fixed or reimplemented
	+ Fixed regresion in full log page for events
	+ Added clone action to data tables
	+ Fixed regression in modal popup when showing element table
	+ Added new type EBox::Types::KrbRealm
	+ Fix broken packages when dist-upgrading from old versions: stop ebox
	  owned processes before changing home directory
	+ Log the start and finish of start/stop modules actions
	+ Added usesPort() method to apache module
2.3.9
	+ Enable SSLInsecureRenegotiation to avoid master -> slave SOAP handsake
	  problems
	+ Added validateRowRemoval method to EBox::Model::DataTable
	+ Use rm -rf instead of remove_tree to avoid chdir permission problems
	+ Avoid problems restarting apache when .pid file does not exist
	+ Do not use graceful on apache to allow proper change of listen port
	+ Simplified apache restart mechanism and avoid some problems
2.3.8
	+ Create tables using MyISAM engine by default
	+ Delete obsolete 'admin' table
2.3.7
	+ Fixed printableName for apache module and remove entry in status widget
	+ Merged tableBodyWithoutActions.mas into tableBody.mas
	+ Removed tableBodyWithoutEdit.mas because it is no longer used
	+ Better form validation message when there are no ids for
	  foreign rows in select control with add new popup
	+ Fixed branding of RSS channel items
	+ Fixed destination path when copying zentyal.cnf to /etc/mysql/conf.d
	+ Packaging fixes for precise
2.3.6
	+ Switch from CGIs to models in System -> General
	+ New value() and setValue() methods in DataForm::setValue() for cleaner
	  code avoiding use of AUTOLOAD
	+ Added new EBox::Types::Time, EBox::Types::Date and EBox::Types::TimeZone
	+ Added new attribute 'enabled' to the Action and MultiStateAction types
	  to allow disabling an action. Accepts a scalar or a CODE ref
	+ The 'defaultValue' parameter of the types now accept a CODE ref that
	  returns the default value.
2.3.5
	+ Added force parameter in validateTypedRow
	+ Fixed 'hidden' on types when using method references
	+ Removed some console problematic characters from Util::Random::generate
	+ Added methods to manage apache CA certificates
	+ Use IO::Socket::SSL for SOAPClient connections
	+ Removed apache rewrite from old slaves implementation
	+ Do not show RSS image if custom_prefix defined
2.3.4
	+ Avoid 'negative radius' error in DiskUsage chart
	+ Fixed call to partitionFileSystems in EBox::SysInfo::logReportInfo
	+ Log audit does not ignore fields which their values could be interpreted
	  as boolean false
	+ Avoid ebox.cgi failure when showing certain strings in the error template
	+ Do not calculate md5 digests if override_user_modification is enabled
	+ Clean /var/lib/zentyal/tmp on boot
	+ Stop apache gracefully and delete unused code in Apache.pm
	+ Cache contents of module.yaml files in Global
2.3.3
	+ The editable attribute of the types now accept a reference to a function
	  to dinamically enable or disable the field.
	+ In progress bar CGIs AJAX call checks the availability of the
	  next page before loading it
	+ Replaced community logo
	+ Adapted messages in the UI for new editions
	+ Changed cookie name to remove forbidden characters to avoid
	  incompatibilities with some applications
	+ Added methods to enable/disable restart triggers
2.3.2
	+ Fixed redis unix socket permissions problem with usercorner
	+ Get row ids without safe characters checking
	+ Added EBox::Util::Random as random string generator
	+ Set log level to debug when cannot compute md5 for a nonexistent file
	+ Filtering in tables is now case insensitive
	+ ProgressIndicator no longer leaves zombie processes in the system
	+ Implemented mysqldump for logs database
	+ Remove zentyal-events cron script which should not be longer necessary
	+ Bugfix: set executable permissions to cron scripts and example hooks
	+ Added a global method to retrieve installed server edition
	+ Log also duration and compMessage to events.log
2.3.1
	+ Updated Standards-Version to 3.9.2
	+ Fixed JS client side table sorting issue due to Prototype
	  library upgrade
	+ Disable InnoDB by default to reduce memory consumption of MySQL
	+ Now events are logged in a new file (events.log) in a more
	  human-readable format
	+ Added legend to DataTables with custom actions
	+ Changed JS to allow the restore of the action cell when a delete
	  action fails
	+ Set milestone to 3.0 when creating bug reports in the trac
	+ Avoid temporal modelInstance errors when adding or removing
	  modules with LogWatchers or LogDispatcher
	+ Unallow administration port change when the port is in use
2.3
	+ Do not launch a passwordless redis instance during first install
	+ New 'types' field in LogObserver and storers/acquirers to store special
	  types like IPs or MACs in an space-efficient way
	+ Use MySQL for the logs database instead of PostgreSQL
	+ Bugfix: logs database is now properly recreated after purge & install
	+ Avoid use of AUTOLOAD to execute redis commands, improves performance
	+ Use UNIX socket to connect to redis for better performance and
	  update default redis 2.2 settings
	+ Use "sudo" group instead of "admin" one for the UI access control
	+ Added EBox::Module::Base::version() to get package version
	+ Fixed problem in consalidation report when accumulating results
	  from queries having a "group by table.field"
	+ Added missing US and Etc zones in timezone selector
	+ Replaced autotools with zbuildtools
	+ Refuse to restore configuration backup from version lesser than
	  2.1 unless forced
	+ Do not retrieve format.js in every graph to improve performance
	+ The purge-module scripts are always managed as root user
	+ New grep-redis tool to search for patterns in redis keys or
	  values
	+ Use partitionFileSystems method from EBox::FileSystem
2.2.4
	+ New internal 'call' command in Zentyal shell to 'auto-use' the module
	+ Zentyal shell now can execute commandline arguments
	+ Bugfix: EBox::Types::IPAddr::isEqualTo allows to change netmask now
	+ Removed some undefined concatenation and compare warnings in error.log
	+ Ignore check operation in RAID event watcher
	+ Skip IP addresses ending in .0 in EBox::Types::IPRange::addresses()
	+ Do not store in redis trailing dots in Host and DomainName types
	+ Added internal command to instance models and other improvements in shell
	+ Now the whole /etc/zentyal directory is backed up and a copy of the
	  previous contents is stored at /var/backups before restoring
	+ Removing a module with a LogWatcher no longer breaks the LogWatcher
	  Configuration page anymore
	+ Fixed error in change-hostname script it does not longer match substrings
	+ Bugfix: Show breadcrumbs even from models which live in a
	  composite
	+ HTTPLink now returns empty string if no HTTPUrlView is defined
	  in DataTable class
	+ Added mising use sentence in EBox::Event::Watcher::Base
2.2.3
	+ Bugfix: Avoid url rewrite to ebox.cgi when requesting to /slave
	+ Fixed logrotate configuration
	+ More resilient way to handle with missing indexes in _find
	+ Added more informative text when mispelling methods whose prefix
	  is an AUTOLOAD action
	+ A more resilient solution to load events components in EventDaemon
	+ Added one and two years to the purge logs periods
	+ Fixed downloads from EBox::Type::File
2.2.2
	+ Revert cookie name change to avoid session loss in upgrades
	+ Do not try to change owner before user ebox is created
2.2.1
	+ Removed obsolete references to /zentyal URL
	+ Create configuration backup directories on install to avoid warnings
	  accessing the samba share when there are no backups
	+ Log result of save changes, either successful or with warnings
	+ Changed cookie name to remove forbidden characters to avoid
	  incompatibilities with some applications
	+ Removed duplicated and incorrect auding logging for password change
	+ Fixed some non-translatable strings
	+ Create automatic bug reports under 2.2.X milestone instead of 2.2
	+ Fixed bug changing background color on selected software packages
2.1.34
	+ Volatile types called password are now also masked in audit log
	+ Adjust padding for module descriptions in basic software view
	+ Removed beta icon
2.1.33
	+ Fixed modal add problems when using unique option on the type
	+ Fixed error management in the first screen of modal add
	+ Unify software selection and progress colors in CSS
	+ Set proper message type in Configure Events model
	+ Fixed error checking permanentMessage types in templates/msg.mas
2.1.32
	+ Added progress bar colors to theme definition
	+ Remove no longer correct UTF8 decode in ProgressIndicator
	+ Fixed UTF8 double-encoding on unexpected error CGI
	+ Reviewed some subscription strings
	+ Always fork before apache restart to avoid port change problems
	+ Stop modules in the correct order (inverse dependencies order)
	+ Better logging of failed modules on restore
2.1.31
	+ Do not start managed daemons on boot if the module is disabled
	+ Better message on redis error
	+ Watch for dependencies before automatic enable of modules on first install
2.1.30
	+ Removed obsolete /ebox URL from RSS link
	+ Changed methods related with extra backup data in modules logs
	  to play along with changes in ebackup module
	+ Set a user for remote access for audit reasons
	+ Detect session loss on AJAX requests
2.1.29
	+ Startup does not fail if SIGPIPE received
2.1.28
	+ Added code to mitigate false positives on module existence
	+ Avoid error in logs full summary due to incorrect syntax in template
	+ Allow unsafe chars in EBox::Types::File to avoid problems in some browsers
	+ Reviewed some subscription strings
	+ Warning about language-packs installed works again after Global changes
	+ Show n components update when only zentyal packages are left to
	  upgrade in the system widget
	+ Do not show debconf warning when installing packages
	+ EBox::Types::IPAddr (and IPNetwork) now works with defaultValue
	+ Allow to hide menu items, separators and dashboard widgets via conf keys
2.1.27
	+ Do not create tables during Disaster Recovery installation
	+ Added new EBox::Util::Debconf::value to get debconf values
	+ DataTable controller does no longer try to get a deleted row
	  for gather elements values for audit log
	+ Check if Updates watcher can be enabled if the subscription
	  level is yet unknown
2.1.26
	+ Detection of broken packages works again after proper deletion
	  of dpkg_running file
	+ Keep first install redis server running until trigger
	+ Unified module restart for package trigger and init.d
	+ Use restart-trigger script in postinst for faster daemons restarting
	+ System -> Halt/Reboot works again after regression in 2.1.25
	+ Added framework to show warning messages after save changes
	+ Change caption of remote services link to Zentyal Cloud
	+ Do not show Cloud link if hide_cloud_link config key is defined
	+ Added widget_ignore_updates key to hide updates in the dashboard
	+ Differentiate ads from notes
	+ Allow custom message type on permanentMessage
	+ Only allow custom themes signed by Zentyal
	+ Removed /zentyal prefix from URLs
	+ Caps lock detection on login page now works again
	+ Added HiddenIfNotAble property to event watchers to be hidden if
	  it is unabled to monitor the event
	+ Dashboard values can be now error and good as well
	+ Include a new software updates widget
	+ Include a new alert for basic subscriptions informing about
	  software updates
	+ Add update-notifier-common to dependencies
	+ EBox::DataTable::enabledRows returns rows in proper order
	+ Use custom ads when available
	+ Disable bug report when hide_bug_report defined on theme
2.1.25
	+ Do not show disabled module warnings in usercorner
	+ Mask passwords and unify boolean values in audit log
	+ Do not override type attribute for EBox::Types::Text subtypes
	+ Corrected installation finished message after first install
	+ Added new disableAutocomplete attribute on DataTables
	+ Optional values can be unset
	+ Minor improvements on nmap scan
2.1.24
	+ Do not try to generate config for unconfigured services
	+ Remove unnecessary redis call getting _serviceConfigured value
	+ Safer sizes for audit log fields
	+ Fix non-translatable "show help" string
	+ Allow links to first install wizard showing a desired page
	+ Fixed bug in disk usage when we have both values greater and
	  lower than 1024 MB
	+ Always return a number in EBox::AuditLogging::isEnabled to avoid
	  issues when returning the module status
	+ Added noDataMsg attribute on DataTable to show a message when
	  there are no rows
2.1.23
	+ Removed some warnings during consolidation process
	+ Depend on libterm-readline-gnu-perl for history support in shells
	+ Fixed error trying to change the admin port with NTP enabled
	+ Fixed breadcrumb destination for full log query page
	+ Use printableActionName in DataTable setter
2.1.22
	+ Fixed parentRow method in EBox::Types::Row
	+ Added new optionalLabel flag to EBox::Types::Abstract to avoid
	  show the label on non-optional values that need to be set as
	  optional when using show/hide viewCustomizers
	+ Added initHTMLStateOrder to View::Customizer to avoid incorrect
	  initial states
	+ Improved exceptions info in CGIs to help bug reporting
	+ Do not show customActions when editing row on DataTables
2.1.21
	+ Fixed bug printing traces at Global.pm
	+ Check new dump_exceptions confkey instead of the debug one in CGIs
	+ Explicit conversion to int those values stored in our database
	  for correct dumping in reporting
	+ Quote values in update overwrite while consolidating for reporting
2.1.20
	+ Fixed regression in edition in place of booleans
	+ Better default balance of the dashboard based on the size of the widgets
	+ Added defaultSelectedType argument to PortRange
2.1.19
	+ Disable KeepAlive as it seems to give performance problems with Firefox
	  and set MaxClients value back to 1 in apache.conf
	+ Throw exceptions when calling methods not aplicable to RO instances
	+ Fixed problems when mixing read/write and read-only instances
	+ Date/Time and Timezone moved from NTP to core under System -> General
	+ Do not instance hidden widgets to improve dashboard performance
	+ New command shell with Zentyal environment at /usr/share/zentyal/shell
	+ Show warning when a language-pack is not installed
	+ Removed unnecessary dump/load operations to .bak yaml files
	+ AuditLogging and Logs constructor now receive the 'ro' parameter
	+ Do not show Audit Logging in Module Status widget
2.1.18
	+ New unificated zentyal-core.logrotate for all the internal logs
	+ Added forceEnabled option for logHelpers
	+ Moved carousel.js to wizard template
	+ Add ordering option to wizard pages
	+ Fixed cmp and isEqualTo methods for EBox::Types::IPAddr
	+ Fixed wrong Mb unit labels in Disk Usage and use GB when > 1024 MB
	+ Now global-action script can be called without progress indicator
	+ Fixed EBox::Types::File JavaScript setter code
	+ Added support for "Add new..." modal boxes in foreign selectors
	+ Each module can have now its customized purge-module script
	  that will be executed after the package is removed
	+ Added Administration Audit Logging to log sessions, configuration
	  changes, and show pending actions in save changes confirmation
	+ User name is stored in session
	+ Remove deprecated extendedRestore from the old Full Backup
2.1.17
	+ Fixed RAID event crash
	+ Added warning on models and composites when the module is disabled
	+ Fixed login page style with some languages
	+ Login page template can now be reused accepting title as parameter
	+ EBox::Types::File does not write on redis when it fails to
	  move the fail to its final destination
	+ Added quote column option for periodic log consolidation and
	  report consolidation
	+ Added exclude module option to backup restore
2.1.16
	+ Do not show incompatible navigator warning on Google Chrome
	+ Fixed syncRows override detection on DataTable find
	+ clean-conf script now deletes also state data
	+ Avoid 'undefined' message in selectors
2.1.15
	+ Move Disk Usage and RAID to the new Maintenance menu
	+ Always call syncRows on find (avoid data inconsistencies)
	+ Filename when downloading a conf backup now contains hostname
	+ Fixed bug in RAID template
	+ Set proper menu order in System menu (fixes NTP position)
	+ Fixed regresion in page size selector on DataTables
	+ Fixed legend style in Import/Export Configuration
2.1.14
	+ Fixed regresion with double quotes in HTML templates
	+ Fixed problems with libredis-perl version dependency
	+ Adding new apparmor profile management
2.1.13
	+ Better control of errors when saving changes
	+ Elements of Union type can be hidden
	+ Model elements can be hidden only in the viewer or the setter
	+ HTML attributtes are double-quoted
	+ Models can have sections of items
	+ Password view modified to show the confirmation field
	+ New multiselect type
	+ Redis backend now throws different kind of exceptions
2.1.12
	+ Revert no longer necessary parents workaround
	+ Hide action on viewCustomizer works now on DataTables
2.1.11
	+ Fixed bug which setted bad directory to models in tab view
	+ Union type: Use selected subtype on trailingText property if the
	  major type does not have the property
	+ Raise MaxClients to 2 to prevent apache slowness
2.1.10
	+ Security [ZSN-2-1]: Avoid XSS in process list widget
2.1.9
	+ Do not try to initialize redis client before EBox::init()
	+ Safer way to delete rows, deleting its id reference first
	+ Delete no longer needed workaround for gconf with "removed" attribute
	+ Fixed regression in port range setter
2.1.8
	+ Fixed regression in menu search
	+ Fixed missing messages of multi state actions
	+ Help toggler is shown if needed when dynamic content is received
	+ Fixed issue when disabling several actions at once in a data table view
	+ All the custom actions are disabled when one is clicked
	+ Submit wizard pages asynchronously and show loading indicator
	+ Added carousel.js for slide effects
2.1.7
	+ Fixed issues with wrong html attributes quotation
	+ Bugfix: volatile types can now calculate their value using other
	  the value from other elements in the row no matter their position
2.1.6
	+ Attach software.log to bug report if there are broken packages
	+ Added keyGenerator option to report queries
	+ Tuned apache conf to provide a better user experience
	+ Actions click handlers can contain custom javascript
	+ Restore configuration with force dependencies option continues
	  when modules referenced in the backup are not present
	+ Added new MultiStateAction type
2.1.5
	+ Avoid problems getting parent if the manager is uninitialized
	+ Rename some icon files with wrong extension
	+ Remove wrong optional attribute for read-only fields in Events
	+ Renamed all /EBox/ CGI URLs to /SysInfo/ for menu folder coherency
	+ Added support for custom actions in DataTables
	+ Replaced Halt/Reboot CGI with a model
	+ Message classes can be set from models
	+ Fixed error in Jabber dispatcher
	+ Show module name properly in log when restart from the dashboard fails
	+ Avoid warning when looking for inexistent PID in pidFileRunning
2.1.4
	+ Changed Component's parent/child relationships implementation
	+ Fixed WikiFormat on automatic bug report tickets
	+ Do not show available community version in Dashboard with QA
 	  updates
2.1.3
	+ Fall back to readonly data in config backup if there are unsaved changes
	+ Allow to automatically send a report in the unexpected error page
	+ Logs and Events are now submenus of the new Maintenance menu
	+ Configuration Report option is now present on the Import/Export section
	+ Require save changes operation after changing the language
	+ Added support for URL aliases via schemas/urls/*.urls files
	+ Allow to sort submenu items via 'order' attribute
	+ Automatically save changes after syncRows is called and mark the module
	  mark the module as unchanged unless it was previously changed
	+ Removed unnecessary ConfigureEvents composite
	+ Removed unnecessary code from syncRows in logs and events
	+ Restore configuration is safer when restoring /etc/zentyal files
	+ Fixed unescaped characters when showing an exception
	+ Fixed nested error page on AJAX requests
	+ Adapted dumpBackupExtraData to new expected return value
	+ Report remoteservices, when required, a change in administration
	  port
	+ Added continueOnModuleFail mode to configuration restore
	+ Fixed Firefox 4 issue when downloading backups
	+ Show scroll when needed in stacktraces (error page)
	+ More informative error messages when trying to restart locked modules
	  from the dashboard
	+ Creation of plpgsql language moved from EBox::Logs::initialSetup
	  to create-db script
	+ Redis backend now throws different kind of exceptions
	+ Avoid unnecesary warnings about PIDs
	+ Update Jabber dispatcher to use Net::XMPP with some refactoring
	+ Save changes messages are correctly shown with international charsets
	+ Support for bitmap option in RAID report
	+ Retry multiInsert line by line if there are encoding errors
	+ Adapted to new location of partitionsFileSystems in EBox::FileSystem
	+ Event messages are cleaned of null characters and truncated
	  before inserting in the database when is necessary
	+ Improve message for "Free storage space" event and send an info
	  message when a given partition is not full anymore
	+ Event messages now can contain newline characters
	+ Objects of select type are compared also by context
	+ Remove cache from optionsFromForeignModel since it produces
	  problems and it is useless
	+ Set title with server name if the server is subscribed
	+ Fix title HTML tag in views for Models and Composites
	+ Added lastEventsReport to be queried by remoteservices module
	+ Added EBox::Types::HTML type
	+ Added missing manage-logs script to the package
	+ Fixed problems with show/hide help switch and dynamic content
	+ Menus with subitems are now kept unfolded until a section on a
	  different menu is accessed
	+ Sliced restore mode fails correctly when schema file is missing,
	  added option to force restore without schema file
	+ Purge conf now purges the state keys as well
	+ Added EBox::Types::IPRange
2.1.2
	+ Now a menu folder can be closed clicking on it while is open
	+ Bugfix: cron scripts are renamed and no longer ignored by run-parts
	+ Added new EBox::Util::Nmap class implementing a nmap wrapper
2.1.1
	+ Fixed incoherency problems with 'on' and '1' in boolean indexes
	+ Move cron scripts from debian packaging to src/scripts/cron
	+ Trigger restart of logs and events when upgrading zentyal-core
	  without any other modules
	+ Don't restart apache twice when upgrading together with more modules
	+ Fixed params validation issues in addRow
2.1
	+ Replace YAML::Tiny with libyaml written in C through YAML::XS wrapper
	+ Minor bugfix: filter invalid '_' param added by Webkit-based browser
	  on EBox::CGI::Base::params() instead of _validateParams(), avoids
	  warning in zentyal.log when enabling modules
	+ All CGI urls renamed from /ebox to /zentyal
	+ New first() and deleteFirst() methods in EBox::Global to check
	  existence and delete the /var/lib/zentyal/.first file
	+ PO files are now included in the language-pack-zentyal-* packages
	+ Migrations are now always located under /usr/share/$package/migration
	  this change only affects to the events and logs migrations
	+ Delete no longer used domain and translationDomain methods/attributes
	+ Unified src/libexec and tools in the new src/scripts directory
	+ Remove the ebox- prefix on all the names of the /usr/share scripts
	+ New EBox::Util::SQL package with helpers to create and drop tables
	  from initial-setup and purge-module for each module
	+ Always drop tables when purging a package
	+ Delete 'ebox' user when purging zentyal-core
	+ Moved all SQL schemas from tools/sqllogs to schemas/sql
	+ SQL time-period tables are now located under schemas/sql/period
	+ Old ebox-clean-gconf renamed to /usr/share/zentyal/clean-conf and
	  ebox-unconfigure-module is now /usr/share/zentyal/unconfigure-module
	+ Added default implementation for enableActions, executing
	  /usr/share/zentyal-$modulename/enable-module if exists
	+ Optimization: Do not check if a row is unique if any field is unique
	+ Never call syncRows on read-only instances
	+ Big performance improvements using hashes and sets in redis
	  database to avoid calls to the keys command
	+ Delete useless calls to exists in EBox::Config::Redis
	+ New regen-redis-db tool to recreate the directory structure
	+ Renamed /etc/cron.hourly/90manageEBoxLogs to 90zentyal-manage-logs
	  and moved the actual code to /usr/share/zentyal/manage-logs
	+ Move /usr/share/ebox/zentyal-redisvi to /usr/share/zentyal/redisvi
	+ New /usr/share/zentyal/initial-setup script for modules postinst
	+ New /usr/share/zentyal/purge-module script for modules postrm
	+ Removed obsolete logs and events migrations
	+ Create plpgsql is now done on EBox::Logs::initialSetup
	+ Replace old ebox-migrate script with EBox::Module::Base::migrate
	+ Rotate duplicity-debug.log log if exists
	+ Bug fix: Port selected during installation is correctly saved
	+ Zentyal web UI is restarted if their dependencies are upgraded
	+ Bug fix: Logs don't include unrelated information now
	+ Add total in disk_usage report
	+ Bugfix: Events report by source now works again
	+ Do not include info messages in the events report
	+ Services event is triggered only after five failed checkings
	+ Do not add redundant includedir lines to /etc/sudoers
	+ Fixed encoding for strings read from redis server
	+ Support for redis-server 2.0 configuration
	+ Move core templates to /usr/share/zentyal/stubs/core
	+ Old /etc/ebox directory replaced with the new /etc/zentyal with
	  renamed core.conf, logs.conf and events.conf files
	+ Fixed broken link to alerts list
2.0.15
	+ Do not check the existence of cloud-prof package during the
	  restore since it is possible not to be installed while disaster
	  recovery process is done
	+ Renamed /etc/init.d/ebox to /etc/init.d/zentyal
	+ Use new zentyal-* package names
	+ Don't check .yaml existence for core modules
2.0.14
	+ Added compMessage in some events to distinguish among events if
	  required
	+ Make source in events non i18n
	+ After restore, set all the restored modules as changed
	+ Added module pre-checks for configuration backup
2.0.13
	+ Fixed dashboard graphs refresh
	+ Fixed module existence check when dpkg is running
	+ Fix typo in sudoers creation to make remote support work again
2.0.12
	+ Include status of packages in the downloadable bug report
	+ Bugfix: Avoid possible problems deleting redis.first file if not exist
2.0.11
	+ New methods entry_exists and st_entry_exists in config backend
2.0.10
	+ Now redis backend returns undef on get for undefined values
	+ Allow custom mason templates under /etc/ebox/stubs
	+ Better checks before restoring a configuration backup with
	  a set of modules different than the installed one
	+ Wait for 10 seconds to the child process when destroying the
	  progress indicator to avoid zombie processes
	+ Caught SIGPIPE when trying to contact Redis server and the
	  socket was already closed
	+ Do not stop redis server when restarting apache but only when
	  the service is asked to stop
	+ Improvements in import/export configuration (know before as
	  configuration backup)
	+ Improvements in ProgressIndicator
	+ Better behaviour of read-only rows with up/down arrows
	+ Added support for printableActionName in DataTable's
	+ Added information about automatic configuration backup
	+ Removed warning on non existent file digest
	+ Safer way to check if core modules exist during installation
2.0.9
	+ Treat wrong installed packages as not-existent modules
	+ Added a warning in dashboard informing about broken packages
	+ File sharing and mailfilter log event watchers works again since
	  it is managed several log tables per module
2.0.8
	+ Replaced zentyal-conf script with the more powerful zentyal-redisvi
	+ Set always the same default order for dashboard widgets
	+ Added help message to the configure widgets dialog
	+ Check for undefined values in logs consolidation
	+ Now dashboard notifies fails when restarting a service
	+ Fixed bug with some special characters in dashboard
	+ Fixed bug with some special characters in disk usage graph
2.0.7
	+ Pre-installation includes sudoers.d into sudoers file if it's not yet
	  installed
	+ Install apache-prefork instead of worker by default
	+ Rename service certificate to Zentyal Administration Web Server
2.0.6
	+ Use mod dependencies as default restore dependencies
	+ Fixed dependencies in events module
	+ Increased recursive dependency threshold to avoid
	  backup restoration problems
2.0.5
	+ Removed deprecated "Full backup" option from configuration backup
	+ Bugfix: SCP method works again after addition of SlicedBackup
	+ Added option in 90eboxpglogger.conf to disable logs consolidation
2.0.4
	+ Removed useless gconf backup during upgrade
	+ Fixed postinstall script problems during upgrade
2.0.3
	+ Added support for the sliced backup of the DB
	+ Hostname change is now visible in the form before saving changes
	+ Fixed config backend problems with _fileList call
	+ Added new bootDepends method to customize daemons boot order
	+ Added permanent message property to Composite
	+ Bugfix: Minor aesthetic fix in horizontal menu
	+ Bugfix: Disk usage is now reported in expected bytes
	+ Bugfix: Event dispatcher is not disabled when it is impossible
	  for it to dispatch the message
2.0.2
	+ Better message for the service status event
	+ Fixed modules configuration purge script
	+ Block enable module button after first click
	+ Avoid division by zero in progress indicator when total ticks is
	  zero
	+ Removed warning during postinst
	+ Added new subscription messages in logs, events and backup
2.0.1
	+ Bugfix: Login from Zentyal Cloud is passwordless again
	+ Some defensive code for the synchronization in Events models
	+ Bugfix: add EBox::Config::Redis::get to fetch scalar or list
	  values. Make GConfModule use it to avoid issues with directories
	  that have both sort of values.
1.5.14
	+ Fixed redis bug with dir keys prefix
	+ Improved login page style
	+ New login method using PAM instead of password file
	+ Allow to change admin passwords under System->General
	+ Avoid auto submit wizard forms
	+ Wizard skip buttons always available
	+ Rebranded post-installation questions
	+ Added zentyal-conf script to get/set redis config keys
1.5.13
	+ Added transition effect on first install slides
	+ Zentyal rebrand
	+ Added web page favicon
	+ Fixed already seen wizards apparition
	+ Fixed ro module creation with redis backend
	+ Use mason for links widgets
	+ Use new domain to official strings for subscriptions
1.5.12
	+ Added option to change hostname under System->General
	+ Show option "return to dashboard" when save changes fails.
1.5.11
	+ Added more tries on redis reconnection
	+ Fixed user corner access problems with redis server
	+ writeFile* methods reorganized
	+ Added cron as dependency as cron.hourly was never executed with anacron
	+ Improvements in consolidation of data for reports
1.5.10
	+ Fixed gconf to redis conversion for boolean values
1.5.9
	+ Improved migrations speed using the same perl interpreter
	+ Redis as configuration backend (instead of gconf)
	+ Improved error messages in ebox-software
	+ Set event source to 256 chars in database to adjust longer event
	  sources
	+ Progress bar AJAX updates are sent using JSON
	+ Fixed progress bar width problems
	+ Fixed top menu on wizards
	+ Improved error message when disconnecting a not connected database
	+ Abort installation if 'ebox' user already exists
	+ Bugfix: IP address is now properly registered if login fails
1.5.8
	+ Added template tableorderer.css.mas
	+ Added buttonless top menu option
	+ Bugfix: Save all modules on first installation
	+ Bugfix: General ebox database is now created if needed when
	  re/starting services
	+ Bugfix: Data to report are now uniform in number of elements per
	  value. This prevents errors when a value is present in a month and
	  not in another
	+ Bugfix: Don't show already visited wizard pages again
1.5.7
	+ Bugfix: Avoid error when RAID is not present
	+ Bugfix: Add ebox-consolidate-reportinfo call in daily cron script
	+ Bugfix: Called multiInsert and unbufferedInsert when necessary
	  after the loggerd reimplementation
	+ Bugfix: EBox::ThirdParty::Apache2::AuthCookie and
	  EBox::ThirdParty::Apache2::AuthCookie::Util package defined just
	  once
	+ Added util SystemKernel
	+ Improved progress indicator
	+ Changes in sudo generation to allow sudo for remote support user
	+ Initial setup wizards support
1.5.6
	+ Reimplementation of loggerd using inotify instead of File::Tail
1.5.5
	+ Asynchronous load of dashboard widgets for a smoother interface
1.5.4
	+ Changed dbus-check script to accept config file as a parameter
1.5.3
	+ Function _isDaemonRunning works now with snort in lucid
	+ Javascript refreshing instead of meta tag in log pages
	+ Updated links in dashboard widget
	+ Add package versions to downloadable ebox.log
	+ Fixed postgresql data dir path for disk usage with pg 8.4
	+ GUI improvements in search box
1.5.2
	+ Security [ESN-1-1]: Validate referer to avoid CSRF attacks
	+ Added reporting structure to events module
	+ Added new CGI to download the last lines of ebox.log
1.5.1
	+ Bugfix: Catch exception when upstart daemon does not exist and
	  return a stopped status
	+ Added method in logs module to dump database in behalf of
	ebackup module
	+ Bugfix: Do not check in row uniqueness for optional fields that
	are not passed as parameters
	+ Improve the output of ebox module status, to be consistent with the one
	  shown in the interface
	+ Add options to the report generation to allow queries to be more
	  flexible
	+ Events: Add possibility to enable watchers by default
	+ Bugfix: Adding a new field to a model now uses default
	  value instead of an empty value
	+ Added script and web interface for configuration report, added
	  more log files to the configuration report
1.5
	+ Use built-in authentication
	+ Use new upstart directory "init" instead of "event.d"
	+ Use new libjson-perl API
	+ Increase PerlInterpMaxRequests to 200
	+ Increase MaxRequestsPerChild (mpm-worker) to 200
	+ Fix issue with enconding in Ajax error responses
	+ Loggerd: if we don't have any file to watch we just sleep otherwise the process
	  will finish and upstart will try to start it over again and again.
	+ Make /etc/init.d/ebox depend on $network virtual facility
	+ Show uptime and users on General Information widget.
1.4.2
	+ Start services in the appropriate order (by dependencies) to fix a problem
	  when running /etc/init.d/ebox start in slaves (mail and other modules
	  were started before usersandgroups and thus failed)
1.4.1
	+ Remove network workarounds from /etc/init.d/ebox as we don't bring
	  interfaces down anymore
1.4
	+ Bug fix: i18n. setDomain in composites and models.
1.3.19
	+ Make the module dashboard widget update as the rest of the widgets
	+ Fix problem regarding translation of module names: fixes untranslated
	  module names in the dashboard, module status and everywhere else where
	  a module name is written
1.3.18
	+ Add version comparing function and use it instead of 'gt' in the
	  general widget
1.3.17
	+ Minor bug fix: check if value is defined in EBox::Type::Union
1.3.16
	+ Move enable field to first row in ConfigureDispatcherDataTable
	+ Add a warning to let users know that a module with unsaved changes
	  is disabled
	+ Remove events migration directory:
		- 0001_add_conf_configureeventtable.pl
		- 0002_add_conf_diskfree_watcher.pl
	+ Bug fix: We don't use names to stringify date to avoid issues
	  with DB insertions and localisation in event logging
	+ Bug fix: do not warn about disabled services which return false from
	  showModuleStatus()
	+ Add blank line under "Module Status"
	+ Installed and latest available versions of the core are now displayed
	  in the General Information widget
1.3.15
	+ Bug fix: Call EBox::Global::sortModulesByDependencies when
	  saving all modules and remove infinite loop in that method.
	  EBox::Global::modifiedModules now requires an argument to sort
	  its result dependending on enableDepends or depends attribute.
	+ Bug fix: keep menu folders open during page reloads
	+ Bug fix: enable the log events dispatcher by default now works
	+ Bug fix: fixed _lock function in EBox::Module::Base
	+ Bug fix: composites honor menuFolder()
	+ Add support for in-place edition for boolean types. (Closes
	  #1664)
	+ Add method to add new database table columnts to EBox::Migration::Helpers
	+ Bug fix: enable "Save Changes" button after an in-place edition
1.3.14
	+ Bug fix: fix critical bug in migration helper that caused some log
	  log tables to disappear
	+ Create events table
	+ Bug fix: log watcher works again
	+ Bug fix: delete cache if log index is not found as it could be
	  disabled
1.3.13
	+ Bug fix: critical error in EventDaemon that prevented properly start
	+ Cron script for manage logs does not run if another is already
	  running, hope that this will avoid problems with large logs
	+ Increased maximum size of message field in events
	+ Added script to purge logs
	+ Bug fix: multi-domain logs can be enabled again
1.3.12
	+ Added type for EBox::Dashboard::Value to stand out warning
	  messages in dashboard
	+ Added EBox::MigrationHelpers to include migration helpers, for now,
	  include a db table renaming one
	+ Bug fix: Fix mismatch in event table field names
	+ Bug fix: Add migration to create language plpgsql in database
	+ Bug fix: Add missing script for report log consolidation
	+ Bug fix: Don't show modules in logs if they are not configured. This
	  prevents some crashes when modules need information only available when
	  configured, such as mail which holds the vdomains in LDAP
	+ Added method EBox::Global::lastModificationTime to know when
	  eBox configuration was modified for last time
	+ Add support for breadcrumbs on the UI
	+ Bug fix: in Loggerd files are only parsed one time regardless of
	  how many LogHelper reference them
	+ Added precondition for Loggerd: it does not run if there isnt
	anything to watch
1.3.11
	+ Support customFilter in models for big tables
	+ Added EBox::Events::sendEvent method to send events using Perl
	  code (used by ebackup module)
	+ Bug fix: EBox::Type::Service::cmp now works when only the
	  protocols are different
	+ Check $self is defined in PgDBEngine::DESTROY
	+ Do not watch files in ebox-loggerd related to disabled modules and
	  other improvements in the daemon
	+ Silent some exceptions that are used for flow control
	+ Improve the message from Service Event Watcher
1.3.10
	+ Show warning when accesing the UI with unsupported browsers
	+ Add disableApparmorProfile to EBox::Module::Service
	+ Bug fix: add missing use
	+ Bug fix: Make EventDaemon more robust against malformed sent
	  events by only accepting EBox::Event objects
1.3.8
	+ Bug fix: fixed order in EBox::Global::modified modules. Now
	  Global and Backup use the same method to order the module list
	  by dependencies
1.3.7
	+ Bug fix: generate public.css and login.css in dynamic-www directory
	  which is /var/lib/zentyal/dynamicwww/css/ and not in /usr/share/ebox/www/css
	  as these files are generate every time eBox's apache is
	  restarted
	+ Bug fix: modules are restored now in the correct dependency
	  order
	+ ebox-make-backup accepts --destinaton flag to set backup's file name
	+ Add support for permanent messages to EBox::View::Customizer
1.3.6
	+ Bug fix: override _ids in EBox::Events::Watcher::Log to not return ids
	which do not exist
	+ Bug fix: fixed InverseMatchSelect type which is used by Firewall module
	+ New widget for the dashboard showing useful support information
	+ Bugfix: wrong permissions on CSS files caused problem with usercorner
	+ CSS are now templates for easier rebranding
	+ Added default.theme with eBox colors
1.3.5
	+ Bugfix: Allow unsafe characters in password type
	+ Add FollowSymLinks in eBox apache configuration. This is useful
	  if we use js libraries provided by packages
1.3.4
	+ Updated company name in the footer
	+ Bugfix: humanEventMessage works with multiple tableInfos now
	+ Add ebox-dbus-check to test if we can actually connect to dbus
1.3.4
	+ bugfix: empty cache before calling updatedRowNotify
	+ enable Log dispatcher by default and not allow users to disable
	it
	+ consolidation process continues in disabled but configured modules
	+ bugfix: Save Changes button doesn't turn red when accessing events for
	first time
1.3.2
	+ bugfix: workaround issue with dhcp configured interfaces at boot time
1.3.1
	+ bugfix: wrong regex in service status check
1.3.0
	+ bugfix: make full backup work again
1.1.30
	+ Change footer to new company holder
	+  RAID does not generate 'change in completion events, some text
	problems fixed with RAID events
	+ Report graphics had a datapoints limit dependent on the active
	time unit
	+ Apache certificate can be replaced by CA module
	+ Fixed regression in detailed report: total row now aggregates
	properly
	+ More characters allowed when changing password from web GUI
	+ Fixed regression with already used values in select types
	+ Do not a button to restart eBox's apache
	+ Fixed auth problem when dumping and restoring postgre database
1.1.20
	+ Added custom view support
	+ Bugfix: report models now can use the limit parameter in
	  reportRows() method
	+ use a regexp to fetch the PID in a pidfile, some files such as
	postfix's add tabs and spaces before the actual number
	+ Changed "pidfile" to "pidfiles" in _daemons() to allow checking more than
one (now it is a array ref instead of scalar)
	+ Modified Service.pm to support another output format for /etc/init.d daemon
status that returns [OK] instead of "running".
	+ unuformized case in menu entries and some more visual fixes
1.1.10
	+ Fix issue when there's a file managed by one module that has been modified
	  when saving changes
	+ Bugfix: events models are working again even if an event aware
	module is uninstalled and it is in a backup to restore
	+ Select.pm returns first value in options as default
       + Added 'parentModule' to model class to avoid recursive problems
	+ Added Float type
	+ Apache module allows to add configuration includes from other modules
	+ Display remote services button if subscribed
	+ Event daemon may received events through a named pipe
	+ Bugfix. SysInfo revokes its config correctly
	+ Added storer property to types in order to store the data in
	somewhere different from GConf
	+ Added protected property 'volatile' to the models to indicate
	that they store nothing in GConf but in somewhere different
	+ System Menu item element 'RAID' is always visible even when RAID
	is not installed
	+ Files in deleted rows are deleted when the changes are saved
	+ Fixed some bug whens backing and restore files
	+ Components can be subModels of the HasMany type
	+ Added EBox::Types::Text::WriteOnce type
	+ Do not use rows(), use row to force iteration over the rows and increase
	performance and reduce memory use.
	+ Do not suggest_sync after read operations in gconf
	+ Increase MaxRequestsPerChild to 200 in eBox's apache
	+ Make apache spawn only one child process
	+ Log module is backed up and restored normally because the old
	problem is not longer here
	+ Backup is more gentle with no backup files in backup directory,
	now it does not delete them
	+ HasMany  can retrieve again the model and row after the weak
	refence is garbage-collected. (Added to solve a bug in the doenload
	bundle dialog)
	+ EBox::Types::DomainName no longer accepts IP addresses as domain
	names
	+ Bugfix: modules that fail at configuration stage no longer appear as enabled
	+ Add parameter to EBox::Types::Select to disable options cache

0.12.103
	+ Bugfix: fix SQL statement to fetch last rows to consolidate
0.12.102
	+ Bugfix: consolidate logs using the last date and not starting from scratch
0.12.101
	+ Bugfix: DomainName type make comparisons case insensitive
	according to RFC 1035
0.12.100
	+ Bugfix: Never skip user's modifications if it set to true
	override user's changes
	+ EBox::Module::writeConfFile and EBox::Service scape file's path
	+ Bugfix. Configure logrotate to actually rotate ebox logs
	+ Fixed bug in ForcePurge logs model
	+ Fixed bug in DataTable: ModelManaged was called with tableName
	instead of context Name
	+ Fixing an `img` tag closed now properly and adding alternative
	text to match W3C validation in head title
	+ Backup pages now includes the size of the archive
	+ Fixed bug in ForcePurge logs model
	+ Now the modules can have more than one tableInfo for logging information
	+ Improve model debugging
	+ Improve restart debugging
	+ Backups and bug reports can be made from the command line
	+ Bugfix: `isEqualTo` is working now for `Boolean` types
	+ Bugfix: check if we must disable file modification checks in
	Manager::skipModification

0.12.99
	+ Add support for reporting
	+ Refresh logs automatically
	+ Reverse log order
	+ Remove temp file after it is downloaded with FromTempDir controller
0.12.3
	+ Bug fix: use the new API in purge method. Now purging logs is working
	again.
0.12.2
	+ Increase random string length used to generate the cookie to
	2048 bits
	+ Logs are show in inverse chronological order
0.12.1
	+ Bug fix: use unsafeParam for progress indicator or some i18 strings
	will fail when saving changes
0.12
	+ Bugfix: Don't assume timecol is 'timestamp' but defined by
	module developer. This allows to purge some logs tables again
	+ Add page titles to models
	+ Set default values when not given in `add` method in models
	+ Add method to manage page size in model
	+ Add hidden field to help with Ajax request and automated testing with
	  ANSTE
	+ Bugfix: cast sql types to filter fields in logs
	+ Bugfix: Restricted resources are back again to make RSS
	access policy work again
	+ Workaround bogus mason warnings
	+ Make postinst script less verbose
	+ Disable keepalive in eBox apache
	+ Do not run a startup script in eBox apache
	+ Set default purge time for logs stored in eBox db to 1 week
	+ Disable LogAdmin actions in `ebox-global-action` until LogAdmin
	feature is completely done
0.11.103
	+ Modify EBox::Types::HasMany to create directory based on its row
	+ Add _setRelationship method to set up relationships between models
	  and submodels
	+ Use the new EBox::Model::Row api
	+ Add help method to EBox::Types::Abstract
	+ Decrease size for percentage value in disk free watcher
	+ Increase channel link field size in RSS dispatcher
0.11.102
	+ Bugfix: cmp in EBox::Types::HostIP now sorts correctly
	+ updatedRowNotify in EBox::Model::DataTable receives old row as
	well as the recently updated row
	+ Added `override_user_modification` configuration parameter to
	avoid user modification checkings and override them without asking
	+ Added EBox::Model::Row to ease the management of data returned
	by models
	+ Added support to pre-save and post-save executable files. They
	must be placed at /etc/ebox/pre-save or /etc/ebox/post-save
	+ Added `findRow` method to ease find and set
0.11.101
	+ Bugfix: Fix memory leak in models while cloning types. Now
	cloning is controlled by clone method in types
	+ Bugfix: Union type now checks for its uniqueness
	+ DESTROY is not an autoloaded method anymore
	+ HasOne fields now may set printable value from the foreign field
	to set its value
	+ findId now searches as well using printableValue
	+ Bugfix. Minor bug found when key is an IP address in autoloaded
	methods
	+ Ordered tables may insert values at the beginning or the end of
	the table by "insertPosition" attribute
	+ Change notConfigured template to fix English and add link to the
	  module status section
	+ Add loading gif to module status actions
	+ Remove debug from ServiceInterface.pm
	+ Add support for custom separators to be used as index separators on
	  exposedMethods
	+ Bugfix. Stop eBox correctly when it's removed
	+ Improve apache-restart to make it more reliable.
0.11.100
	+ Bugfix. Fix issue with event filters and empty hashes
	+ Bugfix. Cache stuff in log and soap watcher to avoid memory leaks
	+ Bugfix. Fix bug that prevented the user from being warned when a row to
	  be deleted is being used by other model
	+ Bugfix. Add missing use of EBox::Global in State event watcher
	+ Added progress screen, now pogress screen keeps track of the changed
	  state of the modules and change the top page element properly
	+ Do not exec() to restart apache outside mod_perl
	+ Improve apache restart script
	+ Improve progress screen
0.11.99
	+ DataTable contains the property 'enableProperty' to set a column
	called 'enabled' to enable/disable rows from the user point of
	view. The 'enabled' column is put the first
	+ Added state to the RAID report instead of simpler active boolean
        + Fix bug when installing new event components and event GConf
	subtree has not changed
	+ Add RSS dispatcher to show eBox events under a RSS feed
	+ Rotate log files when they reach 10MB for 7 rotations
	+ Configurable minimum free space left for being notified by means
	of percentage
	+ Add File type including uploading and downloading
	+ Event daemon now checks if it is possible to send an event
	before actually sending it
	+ Added Action forms to perform an action without modifying
	persistent data
	+ Log queries are faster if there is no results
	+ Show no data stored when there are no logs for a domain
	+ Log watcher is added in order to notify when an event has
	happened. You can configure which log watcher you may enable and
	what you want to be notify by a determined filter and/or event.
	+ RAID watcher is added to check the RAID events that may happen
	when the RAID subsystem is configured in the eBox machine
	+ Change colour dataset in pie chart used for disk usage reporting
	+ Progress indicator now contains a returned value and error
	message as well
	+ Lock session file for HTTP session to avoid bugs
	related to multiple requests (AJAX) in a short time
	+ Upgrade runit dependency until 1.8.0 to avoid runit related
	issues
0.11
	+ Use apache2
	+ Add ebox-unblock-exec to unset signal mask before running  a executable
	+ Fix issue with multiple models and models with params.
	  This triggered a bug in DHCP when there was just one static
	  interface
	+ Fix _checkRowIsUnique and _checkFieldIsUnique
	+ Fix paging
	+ Trim long strings in log table, show tooltip with the whole string
	  and show links for URLs starting with "http://"
0.10.99
	+ Add disk usage information
	+ Show progress in backup process
	+ Add option to purge logs
	+ Create a link from /var/lib/zentyal/log to /var/log/ebox
	+ Fix bug with backup descriptions containing spaces
	+ Add removeAll method on data models
	+ Add HostIP, DomainName and Port types
	+ Add readonly forms to display static information
	+ Add Danish translation thanks to Allan Jacobsen
0.10
	+ New release
0.9.100
	+ Add checking for SOAP session opened
	+ Add EventDaemon
	+ Add Watcher and Dispatch framework to support an event
	  architecture on eBox
	+ Add volatile EBox::Types in order not to store their values
	  on GConf
	+ Add generic form
	+ Improvements on generic table
	+ Added Swedish translation

0.9.99
	+ Added Portuguese from Portugal translation
	+ Added Russian translation
	+ Bugfix: bad changed state in modules after restore

0.9.3
	+ New release

0.9.2
	+ Add browser warning when uploading files
	+ Enable/disable logging modules
0.9.1
	+ Fix backup issue with changed state
	+ Generic table supports custom ordering
0.9
	+ Added Polish translation
        + Bug in recognition of old CD-R writting devices fixed
	+ Added Aragonese translation
	+ Added Dutch translation
	+ Added German translation
	+ Added Portuguese translation

0.8.99
	+ Add data table model for generic Ajax tables
	+ Add types to be used by models
	+ Add MigrationBase and ebox-migrate to upgrade data models
	+ Some English fixes
0.8.1
	+ New release
0.8
	+ Fix backup issue related to bug reports
	+ Improved backup GUI
0.7.99
        + changed sudo stub to be more permissive
	+ added startup file to apache web server
	+ enhanced backup module
	+ added basic CD/DVD support to backup module
	+ added test stubs to simplify testing
	+ added test class in the spirit of Test::Class
	+ Html.pm now uses mason templates
0.7.1
	+ use Apache::Reload to reload modules when changed
	+ GUI consistency (#12)
	+ Fixed a bug for passwords longer than 16 chars
	+ ebox-sudoers-friendly added to not overwrite /etc/sudoers each time
0.7
	+ First public release
0.6
	+ Move to client
	+ Remove obsolete TODO list
	+ Remove firewall module from  base system
	+ Remove objects module from base system
	+ Remove network module from base system
	+ Add modInstances and modInstancesOfType
	+ Raname Base to ClientBase
	+ Remove calls to deprecated methods
	+ API documented using naturaldocs
	+ Update INSTALL
	+ Use a new method to get configkeys, now configkey reads every
	  [0.9
	+ Added Polish translation][0-9]+.conf file from the EBox::Config::etc() dir and
	  tries to get the value from the files in order.
	+ Display date in the correct languae in Summary
	+ Update debian scripts
	+ Several bugfixes
0.5.2
	+ Fix some packaging issues
0.5.1
	+ New menu system
	+ New firewall filtering rules
	+ 802.1q support

0.5
	+ New bug-free menus (actually Internet Explorer is the buggy piece
	  of... software that caused the reimplementation)
	+ Lots of small bugfixes
	+ Firewall: apply rules with no destination address to packets
	  routed through external interfaces only
	+ New debianize script
	+ Firewall: do not require port and protocol parameters as they
	  are now optional.
	+ Include SSL stuff in the dist tarball
	+ Let modules block changes in the network interfaces
	  configuration if they have references to the network config in
	  their config.
	+ Debian network configuration import script
	+ Fix the init.d script: it catches exceptions thrown by modules so that
	  it can try to start/stop all of them if an exception is thrown.
	+ Firewall: fix default policy bug in INPUT chains.
	+ Restore textdomain in exceptions
	+ New services section in the summary
	+ Added Error item to Summary. Catch exceptions from modules in
	  summary and generate error item
	+ Fix several errors with redirections and error handling in CGIs
	+ Several data validation functions were fixed, and a few others added
	+ Prevent the global module from keeping a reference to itself. And make
	  the read-only/read-write behavior of the factory consistent.
	+ Stop using ifconfig-wrapper and implement our own NetWrapper module
	  with wrappers for ifconfig and ip.
	+ Start/stop apache, network and firewall modules in first place.
	+ Ignore some network interface names such as irda, sit0, etc.
	+ The summary page uses read-only module instances.
	+ New DataInUse exception, old one renamed to DataExists.
	+ Network: do not overwrite resolv.conf if there are nameservers
	  given via dhcp.
	+ Do not set a default global policy for the ssh service.
	+ Check for forbiden characters when the parameter value is
	  requested by the CGI, this allows CGI's to handle the error,
	  and make some decissions before it happens.
	+ Create an "edit object" template and remove the object edition stuff
	  from the main objects page.
	+ Fix the apache restarting code.
	+ Network: Remove the route reordering feature, the kernel handles that
	  automatically.
	+ Fix tons of bugs in the network restarting code.
	+ Network: removed the 3rd nameserver configuration.
	+ Network: Get gateway info in the dhcp hook.
	+ Network: Removed default configuration from the gconf schema.
	+ New function for config-file generation
	+ New functions for pid file handling

0.4
	+ debian package
	+ added module to export/import configuration
	+ changes in firewall's API
	+ Added content filter based on dansguardian
	+ Added French translation
	+ Added Catalan translation
	+ Sudoers file is generated automatically based on module's needs
	+ Apache config file is generated by ebox  now
	+ Use SSL
	+ Added ebox.conf file
	+ Added module template generator

0.3
	+ Supports i18n
	+ API name consistency
	+ Use Mason for templates
	+ added tips to GUI
	+ added dhcp hooks
	+ administration port configuration
	+ Fixed bugs to IE compliant
	+ Revoke changes after logout
	+ Several bugfixes

0.2
	+ All modules are now based on gconf.
	+ Removed dependencies on xml-simple, xerces and xpath
	+ New MAC address field in Object members.
	+ Several bugfixes.

0.1
	+ Initial release<|MERGE_RESOLUTION|>--- conflicted
+++ resolved
@@ -1,15 +1,12 @@
 HEAD
-<<<<<<< HEAD
 	+ Create log database using utf8 charset
 	+ Decode to utf8 the results of search in logs
-=======
 	+ Better way to set MySQL password for all the root accounts
 	+ Use sharedscripts in zentyal-core logrotate to avoid triggering
 	  in every log file
 	+ Take into account view customizer on audit logging
 	+ Show complex types (more than one field) in audit log
 	  while editing by storing the dump of the value
->>>>>>> 7d15cbc6
 	+ Fix EBox::Types::Composite::cmp to store changes when only last type
 	  is modified
 3.2.6
