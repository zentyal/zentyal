--- conflicted
+++ resolved
@@ -1,7 +1,5 @@
 HEAD
-<<<<<<< HEAD
 	+ Remove obsolete EBox::Order package
-	+ Use rm -rf instead of remove_tree to avoid chdir permission problems
 	+ Remove no longer needed redis directory tree sets
 	+ Fixed isEqualTo() method on EBox::Types::Time
 	+ EBox::Types::Abstract now provides default implementations of fields(),
@@ -13,9 +11,7 @@
 	+ Implemented transactions for redis operations
 	+ Replace old MVC cache system with a new low-level redis one
 	+ Delete no longer necessary regen-redis-db tool
-=======
 	+ Use rm -rf instead of remove_tree to avoid chdir permission problems
->>>>>>> 289f5216
 	+ Avoid problems restarting apache when .pid file does not exist
 	+ Do not use graceful on apache to allow proper change of listen port
 	+ Simplified apache restart mechanism and avoid some problems
