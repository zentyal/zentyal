--- conflicted
+++ resolved
@@ -1,11 +1,7 @@
 HEAD
-<<<<<<< HEAD
+	+ Do not do a redis transaction for network module init actions
 	+ Fixed EBox::Module::Config::st_unset()
 	+ Allowed error class in msg template
-=======
-	+ Do not do a redis transaction for network module init actions
-	+ st_unset changes are bw commited to redis
->>>>>>> 45ac99c3
 2.3.13
 	+ Fixed problems in EventDaemon with JSON and blessed references
 	+ More crashes avoided when watchers or dispatchers doesn't exist
