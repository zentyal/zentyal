--- conflicted
+++ resolved
@@ -1,5 +1,4 @@
 HEAD
-<<<<<<< HEAD
 	+ New look & feel of the web interface
 	+ Set only Remote as option to export/import configuration to a
 	  remote site
@@ -11,11 +10,8 @@
 	+ Changed dashboard JS which sometimes halted widget updates
 	+ Added popup dialogs for import/export configuration
 	+ Changes in styles and sizes of the save/revoke dialog
-=======
-	+ Removed redudant code in
-	EBox::Events::Model::ConfigureWatchers::syncRows which made module
-	to have a incorrect modified state
->>>>>>> a5999823
+	+ Removed redudant code in ConfigureWatchers::syncRows which made module
+	  to have an incorrect modified state
 2.3.19
 	+ Manually set up models for events to take into account the
 	  dynamic models from the log watcher filtering models
