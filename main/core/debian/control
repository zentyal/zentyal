--- conflicted
+++ resolved
@@ -59,12 +59,7 @@
          openssl,
          redis-server,
          update-notifier-common,
-<<<<<<< HEAD
          uwsgi-plugin-psgi,
-         zentyal-common (>= 3.4~1),
-         zentyal-common (<< 3.5),
-=======
->>>>>>> c0ad43cd
          ${misc:Depends}
 Description: Zentyal - Core
  Zentyal is a Linux small business server that can act as
