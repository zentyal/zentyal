"use strict";

Zentyal.namespace('Dialog');

Zentyal.Dialog.DEFAULT_ID = 'load_in_dialog';

Zentyal.Dialog.loadInExistent = function(dialog, url, params) {
    var data = (params.data !== undefined) ? params.data : [];
    dialog.html('<img src="/data/images/ajax-loader.gif" alt="loading..." class="tcenter"/>');
    dialog.load(url, data, function(html) {
                    if (typeof(params.load) === 'function')  {
                        params.load.apply(this);
                    }
                });
};

Zentyal.Dialog.showURL = function(url, params) {
    var i,
        dialogParams,
    dialogParamsAllowed = ['title', 'width', 'height', 'dialogClass'];
    if (params === undefined) {
        params = {};
    }

    var existentDialog = $('#' + Zentyal.Dialog.DEFAULT_ID);
    if (existentDialog.length > 0) {
        Zentyal.Dialog.loadInExistent(existentDialog, url, params);
        return;
    }
    dialogParams = {
        resizable: false,
        modal: true,
        minWidth: 500,
        position: {my: 'top+100', at: 'top'},
        create: function (event, ui) {
            Zentyal.Dialog.loadInExistent($(event.target), url, params);
        },
        close:  function (event, ui) {
            if (typeof(params.close) === 'function') {
                params.close(event, ui);
            }
            $(event.target).dialog('destroy');
        }
    };
    for (i=0; i < dialogParamsAllowed.length; i++) {
        var paramName = dialogParamsAllowed[i];
        if (paramName in params) {
            dialogParams[paramName] = params[paramName];
        }
    }

<<<<<<< HEAD


    $('<div id="' + Zentyal.Dialog.DEFAULT_ID + '"></div>').dialog(dialogParams);
};

Zentyal.Dialog.close = function() {
    $('#' + Zentyal.Dialog.DEFAULT_ID).dialog('close');
=======
    jQuery('<div id="' + Zentyal.Dialog.DEFAULT_ID + '"></div>').dialog(dialogParams);
};

Zentyal.Dialog.close = function() {
    jQuery('#' + Zentyal.Dialog.DEFAULT_ID).dialog('close');
};

Zentyal.Dialog.submitForm = function(formSelector, params) {
    var form = jQuery(formSelector);
    var url  = form.attr('action');
    var data = form.serialize();
    var errorSelector = '#error_' + form.attr('id');
    if (params == undefined) {
        params = {};
    }
    if (params.extraData !== undefined) {
        jQuery.each(params.extraData, function(name, value) {
            data += '&' + name + '=' + value;
        });
    }

    jQuery(errorSelector).html('').hide();
    jQuery.ajax({
        url : url,
        data: data,
        dataType: 'json',
        success: function (response){
            if (response.success) {
                if ('success' in params) {
                    params.success(response);
                }
            } else {
                jQuery(errorSelector).html(response.error).show();
                if ('error' in params) {
                    params.error(response);
                }
            }
            if ('complete' in params) {
                params.complete(response);
            }
            if ('redirect' in response) {
                window.location = response.redirect;
            }
        },
        error: function(jqXHR){
            jQuery(errorSelector).html(jqXHR.responseText).show();
        },
    });
>>>>>>> f2155413
};<|MERGE_RESOLUTION|>--- conflicted
+++ resolved
@@ -49,24 +49,15 @@
         }
     }
 
-<<<<<<< HEAD
-
-
     $('<div id="' + Zentyal.Dialog.DEFAULT_ID + '"></div>').dialog(dialogParams);
 };
 
 Zentyal.Dialog.close = function() {
     $('#' + Zentyal.Dialog.DEFAULT_ID).dialog('close');
-=======
-    jQuery('<div id="' + Zentyal.Dialog.DEFAULT_ID + '"></div>').dialog(dialogParams);
-};
-
-Zentyal.Dialog.close = function() {
-    jQuery('#' + Zentyal.Dialog.DEFAULT_ID).dialog('close');
 };
 
 Zentyal.Dialog.submitForm = function(formSelector, params) {
-    var form = jQuery(formSelector);
+    var form = $(formSelector);
     var url  = form.attr('action');
     var data = form.serialize();
     var errorSelector = '#error_' + form.attr('id');
@@ -74,13 +65,13 @@
         params = {};
     }
     if (params.extraData !== undefined) {
-        jQuery.each(params.extraData, function(name, value) {
+        $.each(params.extraData, function(name, value) {
             data += '&' + name + '=' + value;
         });
     }
 
-    jQuery(errorSelector).html('').hide();
-    jQuery.ajax({
+    $(errorSelector).html('').hide();
+    $.ajax({
         url : url,
         data: data,
         dataType: 'json',
@@ -90,7 +81,7 @@
                     params.success(response);
                 }
             } else {
-                jQuery(errorSelector).html(response.error).show();
+                $(errorSelector).html(response.error).show();
                 if ('error' in params) {
                     params.error(response);
                 }
@@ -103,8 +94,7 @@
             }
         },
         error: function(jqXHR){
-            jQuery(errorSelector).html(jqXHR.responseText).show();
+            $(errorSelector).html(jqXHR.responseText).show();
         },
     });
->>>>>>> f2155413
 };