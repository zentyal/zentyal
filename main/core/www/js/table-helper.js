// Copyright (C) 2007 Warp Networks S.L.
// Copyright (C) 2008-2014 Zentyal S.L. licensed under the GPLv2
"use strict";

Zentyal.namespace('TableHelper');

// Detect session loss on ajax request:
$(document).ajaxError(function(event, jqxhr, settings, exception) {
    if (jqxhr.status === 403) {
        location.reload(true);
    }
});

Zentyal.TableHelper.cleanMessage = function (table) {
    $('#' + table + '_message').html('').removeClass();
    $('#' + table + '_error').html('').removeClass();
};

Zentyal.TableHelper.setMessage = function (table, html) {
    $('#' + table + '_message').addClass('note').html(html);
};

Zentyal.TableHelper.setError = function (table, html) {
    $('#' + table + '_error').removeClass().addClass('error').html(html);
};

// Function: setEnableRecursively
//
//  Disable or enable recursively all child elements of a given elment
//
// Parameters:
//
//  element - Parent $ element object
//  state - boolean, true to enable, false to disable
//
Zentyal.TableHelper.setEnableRecursively = function (element, state) {
    element.find(':input').each(function(index, el) {
        $(el).prop('disabled', !state);
    });
};

// Function: onFieldChange
//
//  Function called from onChange events on form and table fields.
//
// Parameters:
//
//  Event - Event prototype
//  JSONActions - JSON Object containing the actions to take
//
Zentyal.TableHelper.onFieldChange = function (event, JSONActions, table) {
    var target = $(event.target);
    var selectedValue;
    if (target.is(':checkbox, :radio') && ! target.prop('checked'))  {
        // unchecked = no value
        selectedValue = 'off';
    } else {
        selectedValue = target.val();
        if (selectedValue === null) {
            selectedValue = 'off';
        }
    }

    if (!(selectedValue in JSONActions)) {
        return;
    }

    var onValue = JSONActions[selectedValue];
    var supportedActions = ['show', 'hide', 'enable', 'disable'];
    $.each(supportedActions, function (index, action) {
        if (!(action in onValue)) {
            return true;
        }
        var fields = onValue[action];
        for (var i = 0; i < fields.length; i++) {
            var fullId = '#' + table + '_' + fields[i] + '_row';
            var element = $(fullId).first();
            switch (action)  {
               case 'show':
                  element.show();
                  break;
               case 'hide':
                  element.hide();
                  break;
               case 'enable':
                  Zentyal.TableHelper.setEnableRecursively(element, true);
                  break;
               case 'disable':
                  Zentyal.TableHelper.setEnableRecursively(element, false);
                  break;
              default:
                 break;
            }
        }
        return true;
    });
};

Zentyal.TableHelper.encodeFields = function (table, fields) {
    var pars = [];
    $.each(fields, function(index, field) {
        var value = Zentyal.TableHelper.inputValue(table + '_' + field);
        if (value) {
            pars.push(field + '=' + encodeURIComponent(value));
        }
    });

    return pars.join('&');
};

Zentyal.TableHelper.setErrorFromJSON = function(table, response) {
    var errorText;
    if ('error' in response) {
        errorText = response.error;
    } else {
        errorText = 'Unexpected failure'; // XXX lack i18n
    }
    Zentyal.TableHelper.setError(table, errorText);
};

Zentyal.TableHelper._newSuccessJSONCallback = function(table, afterSetError) {
    var success = function(response) {
        if (! response.success) {
            Zentyal.TableHelper.setErrorFromJSON(table ,response);
            if (afterSetError) {
                afterSetError(response);
            }
            return;
        }

        Zentyal.TableHelper.updateTable(table, response);
    };
    return success;
};

Zentyal.TableHelper.addNewRow = function (url, table, fields, directory, page) {
    var params, buttons_id;

    Zentyal.TableHelper.cleanMessage(table);
    buttons_id = table + '_buttons';
    Zentyal.TableHelper.setLoading(buttons_id, table, true);

    params = 'action=add&tablename=' + table + '&directory=' + directory + '&';
    params += '&page=' + page;
    params += '&filter=' + Zentyal.TableHelper.inputValue(table + '_filter');
    params += '&pageSize=' + Zentyal.TableHelper.inputValue(table + '_pageSize');
    if (fields) {
        params += '&' + Zentyal.TableHelper.encodeFields(table, fields);
    }

    var error    =  function(jqXHR) { Zentyal.TableHelper.setError(table, jqXHR.responseText); };
    var success  = Zentyal.TableHelper._newSuccessJSONCallback(table);
    var complete = function(response) {
        Zentyal.refreshSaveChangesButton();
        Zentyal.stripe('.dataTable', 'even', 'odd');
        Zentyal.TableHelper.restoreHidden(buttons_id, table);
    };

    $.ajax({
            url: url,
            data: params,
            type : 'POST',
            dataType: 'json',
            success: success,
            error: error,
            complete: complete
    });
};

Zentyal.TableHelper.setPagination = function(tableId, page, nPages, pageNumbersText) {
    var pager  = $('#' + tableId + '_pager');
    page   = parseInt(page, 10);
    nPages = parseInt(nPages, 10);

    $('#' + tableId + '_page_numbers', pager).text(pageNumbersText);
    $('.tablePrevPageControl', pager).prop('disabled', page === 0);
    $('.tableNextPageControl', pager).prop('disabled', (page+1) === nPages);
};

Zentyal.TableHelper.updateTable = function(tableId, changes) {
    var rowId,
        tr,
        i, values;
    var noMoreRowChanges = false;

    // exclusive row changes, if fired other row changes are ignored
    if ('reload' in changes) {
        $('#' + tableId).html(changes.reload);
        if ('highlightRowAfterReload' in changes) {
            $('#' + changes.highlightRowAfterReload).effect('highlight');
        }
        noMoreRowChanges = true;
    } else if ('changeRowForm' in changes) {
        $('#' + tableId + '_top').hide();
        $('#' + tableId + '_editForm').html(changes.changeRowForm).show();
        noMoreRowChanges = true;
    }
    if ('message' in changes) {
        Zentyal.TableHelper.setMessage(tableId, changes.message);
    }

    if (noMoreRowChanges) {
        if ('redirect' in changes) {
            window.location.replace(changes.redirect);
        }
        return;
    }


    var table = $('#' + tableId + '_table');
    if ('removed' in changes) {
        for (i=0; i < changes.removed.length; i++) {
            rowId = changes.removed[i];
            var row = $('#' + rowId, table);
            row.remove();
            delete savedElements['actionsCell_' + rowId];
        }
    }

    if ('added' in changes) {
        var tbody = $('#' + tableId + '_tbody', table);
        var trs   = $('tr', tbody);
        var empty = trs.length === 0;
        for (i=0; i < changes.added.length; i ++) {
            var toAdd = changes.added[i];
            var position = toAdd.position;
            tr = $(toAdd.row);
            if (position === 'append') {
                tbody.append(tr);
            } else if (position === 'prepend') {
                tbody.prepend(tr);
            } else {
                // after a given row
                var trReference  = $('#' + position, tbody);
                trReference.after(tr);
            }
            tr.effect('highlight');
        }

    }

    if ('changed' in changes) {
        for (rowId in changes.changed) {
            $('#' + rowId, table).replaceWith(changes.changed[rowId]);
            $('#' + rowId, table).effect('highlight');
        }
    }

    if ('paginationChanges' in changes) {
        Zentyal.TableHelper.setPagination(tableId,
                                          changes.paginationChanges.page,
                                          changes.paginationChanges.nPages,
                                          changes.paginationChanges.pageNumbersText);
    }

    Zentyal.TableHelper.restoreTop(tableId);

    if ('redirect' in changes) {
        window.location.replace(changes.redirect);
    }
};

Zentyal.TableHelper.restoreTop = function(tableId) {
    $('#' + tableId + '_top').show();
    $('#' + tableId + '_editForm').hide();
    $('#creatingForm_' + tableId).html('');
};

Zentyal.TableHelper.changeRow = function (url, table, fields, directory, id, page, force) {
    var params, buttonsId;

    Zentyal.TableHelper.cleanMessage(table);
    buttonsId = table + '_buttons';
    Zentyal.TableHelper.setLoading(buttonsId, table, true);

    params = '&action=edit&tablename=' + table;
    params +=  '&directory='  + directory + '&id=' + id + '&';
    if ( page != undefined ) params += '&page=' + page;

    params += '&filter=' + Zentyal.TableHelper.inputValue(table + '_filter');
    params += '&pageSize=' + Zentyal.TableHelper.inputValue(table + '_pageSize');
    if (force) {
          params += '&force=1';
    }
    if (fields) {
      params += '&' + Zentyal.TableHelper.encodeFields(table, fields);
    }

    var error  =  function(jqXHR) { Zentyal.TableHelper.setError(table, jqXHR.responseText); };
    var success = Zentyal.TableHelper._newSuccessJSONCallback(table);
    var complete = function(response) {
        Zentyal.TableHelper.highlightRow( id, false);
        Zentyal.TableHelper.restoreHidden(buttonsId, table);
        Zentyal.stripe('.dataTable', 'even', 'odd');
        Zentyal.refreshSaveChangesButton();
    };

    $.ajax({
        url: url,
        data: params,
        type : 'POST',
        dataType: 'json',
        success: success,
        error: error,
        complete: complete
    });

};

/*
Function: deleteActionClicked

        Callback function when a delete action on the table is clicked

Parameters:

    url - the CGI URL to call to do the action
    table - the table's name
    action - the action to do (move, del)
    rowId  - the affected row identifier
    directory - the GConf directory where table is stored
    page        -
    extraParams - an object with extra parameter as keys and values


*/
Zentyal.TableHelper.deleteActionClicked = function (url, table, rowId, directory, page, force) {
    var params;
    var actionsCellId = 'actionsCell_' + rowId;

    Zentyal.TableHelper.cleanMessage(table);
    Zentyal.TableHelper.setLoading(actionsCellId, table, true);
    Zentyal.TableHelper.highlightRow(rowId, true, table);

    params = '&action=del&id=' + rowId;
    if ( page != undefined ) {
        params += '&page=' + page;
    }
    params += '&filter=' + Zentyal.TableHelper.inputValue(table + '_filter');
    params += '&pageSize=' + Zentyal.TableHelper.inputValue(table + '_pageSize');
    params += '&directory=' + directory + '&tablename=' + table;
    if (force) {
          params += '&force=1';
    }

    var afterSetError = function () {
        Zentyal.TableHelper.restoreHidden(actionsCellId);
    };
    var error = function(response) {
        Zentyal.TableHelper.setError(table, response.responseText);
        afterSetError();
    };
    var success  = Zentyal.TableHelper._newSuccessJSONCallback(table, afterSetError);
    var complete = function(response) {
        Zentyal.stripe('.dataTable', 'even', 'odd');
        Zentyal.refreshSaveChangesButton();
    };

    $.ajax({
            url: url,
            data: params,
            type : 'POST',
            dataType: 'json',
            success: success,
            error: error,
            complete: complete
   });
};

Zentyal.TableHelper.formSubmit = function (url, table, fields, directory, id) {
    var params;

    Zentyal.TableHelper.cleanMessage(table);

    params = '&action=edit&form=1';
    params += '&tablename=' + table;
    params += '&directory=' + directory;
    params += '&id=' + id;
    if (fields) {
        params += '&' + Zentyal.TableHelper.encodeFields(table, fields);
    }

    var error  =  function(jqXHR) { Zentyal.TableHelper.setError(table, jqXHR.responseText); };
    var success = function(response) {
        if (!response.success) {
            Zentyal.TableHelper.setErrorFromJSON(table, response);
            return;
        }
        if ('message' in response) {
            Zentyal.TableHelper.setMessage(table, response.message);
        }
        if ('redirect' in response) {
            window.location.replace(response.redirect);
        }
    };
    var complete = function(response){
        $('#' + id + ' .customActions').each(function(index, element) {
            Zentyal.TableHelper.restoreHidden(element.id, table);
        });
        Zentyal.refreshSaveChangesButton();
    };

    $('#' + id + ' .customActions').each(function(index, element) {
        Zentyal.TableHelper.setLoading(element.id, table, true);
    });

   $.ajax({
            url: url,
            data: params,
            type : 'POST',
            dataType: 'json',
            success: success,
            error: error,
            complete: complete
    });
};


Zentyal.TableHelper.showChangeRowForm = function (url, table, directory, action, id, page, isFilter) {
    var params;

    Zentyal.TableHelper.cleanMessage(table);
    if ( action == 'changeAdd' ) {
      Zentyal.TableHelper.setLoading('creatingForm_' + table, table, true);
    } else if ( action == 'changeList' ) {
        if ( ! isFilter ) {
            Zentyal.TableHelper.setLoading(table + '_buttons', table, true);
        }
    } else if ( (action == 'changeEdit') || (action == 'changeClone') ) {
      Zentyal.TableHelper.setLoading('actionsCell_' + id, table, true);
    } else {
        throw "Unsupported action: " + action;
    }

    params = 'action=' + action + '&tablename=' + table + '&directory=' + directory + '&editid=' + id;
    params += '&filter=' + Zentyal.TableHelper.inputValue(table + '_filter');
    params += '&pageSize=' + Zentyal.TableHelper.inputValue(table + '_pageSize');
    params += '&page=' + page;

    var afterSetError = function () {
        if ( action == 'changeAdd' ) {
            Zentyal.TableHelper.restoreHidden('creatingForm_' + table, table);
        } else if ( action == 'changeList' ) {
            if (! isFilter ) {
                Zentyal.TableHelper.restoreHidden(table + '_buttons', table);
            }
        }  else if ( action == 'changeEdit' ) {
            Zentyal.TableHelper.restoreHidden('actionsCell_' + id, table);
        }
    };
    var error = function(response) {
        Zentyal.TableHelper.setError(table, response.responseText);
    };
    var success  = Zentyal.TableHelper._newSuccessJSONCallback(table, afterSetError);
    var complete = function(response) {
        // Highlight the element
        if (id != undefined) {
            Zentyal.TableHelper.highlightRow(id, true, table);
        }
        // Zentyal.Stripe again the table
        Zentyal.stripe('.dataTable', 'even', 'odd');
        if ( action == 'changeEdit' ) {
            Zentyal.TableHelper.restoreHidden('actionsCell_' + id, table);
        }
        Zentyal.TableHelper.completedAjaxRequest();
        Zentyal.refreshSaveChangesButton();
    };

    $.ajax({
            url: url,
            data: params,
            type : 'POST',
            dataType: 'json',
            success: success,
            error: error,
            complete: complete
    });
};

Zentyal.TableHelper.changeView = function (url, table, directory, action, id, page, isFilter) {
    var params;
    Zentyal.TableHelper.cleanMessage(table);

    if ( action == 'changeList' ) {
        if ( ! isFilter ) {
            Zentyal.TableHelper.setLoading(table + '_buttons', table, true);
        }
    } else {
        throw "Unsupported action: " + action;
    }

    params = 'action=' + action + '&tablename=' + table + '&directory=' + directory + '&editid=' + id;
    params += '&filter=' + Zentyal.TableHelper.inputValue(table + '_filter');
    params += '&pageSize=' + Zentyal.TableHelper.inputValue(table + '_pageSize');
    params += '&page=' + page;
    var success = function(responseText) {
        $('#' + table).html(responseText);
    };
    var error = function(response) {
        Zentyal.TableHelper.setError(table, response.responseText);
        if ( action == 'changeList' ) {
            if (! isFilter ) {
                Zentyal.TableHelper.restoreHidden(table + '_buttons', table);
            }
        }
    };
    var complete = function(response) {
        // Highlight the element
        if (id != undefined) {
            Zentyal.TableHelper.highlightRow(id, true, table);
        }
        // Zentyal.Stripe again the table
        Zentyal.stripe('.dataTable', 'even', 'odd');
        Zentyal.TableHelper.completedAjaxRequest();
        Zentyal.refreshSaveChangesButton();
    };

   $.ajax({
            url: url,
            data: params,
            type : 'POST',
            dataType: 'html',
            success: success,
            error: error,
            complete: complete
    });
};

Zentyal.TableHelper.checkAll = function (url, table, directory, field, checkAllValue) {
    var params;
    Zentyal.TableHelper.cleanMessage(table);

    var selector = 'input[id^="' + table + '_' + field + '_"]';
    var checkboxesParents = $(selector).parent();
    checkboxesParents.each( function(i, e) {
        Zentyal.TableHelper.setLoading(e.id, table, true);
    });

    params = 'action=checkAll&editid=' + field;
    params += '&' + field + '=' + (checkAllValue ? 1 : 0) + '&tablename=' + table + '&directory=' + directory;

    var restore = function() {
        checkboxesParents.each(function(index, element) {
            Zentyal.TableHelper.restoreHidden(element.id, table);
        });
    };
    var error = function(response) {
        restore();
        Zentyal.TableHelper.setError(table, response.error);
    };
    var success = function(response) {
        if (response.success) {
            restore();
            checkboxesParents.find(':checkbox').prop('checked', response.checkAllValue == 1 ? true : false);
        } else {
            error(response);
        }
    };
    var complete = function(response) {
        Zentyal.stripe('.dataTable', 'even', 'odd');
        Zentyal.TableHelper.completedAjaxRequest();
        Zentyal.refreshSaveChangesButton();
    };

   $.ajax({
            url: url,
            data: params,
            type : 'POST',
            dataType: 'json',
            success: success,
            error: error,
            complete: complete
    });
};

/*
Function: hangTable

        Hang a table under the given identifier via AJAX request
    replacing all HTML content. The parameters to the HTTP request
    are passed by an HTML form.

Parameters:

        successId - div identifier where the new table will be on on success
    errorId - div identifier
        url - the URL where the CGI which generates the HTML is placed
    formId - form identifier which has the parameters to pass to the CGI
        loadingId - String element identifier that it will substitute by the loading image
        *(Optional)* Default: 'loadingTable'

*/
Zentyal.TableHelper.hangTable = function (successId, errorId, url, formId, loadingId) {
  Zentyal.TableHelper.setLoading(loadingId);
    // clean error messages
    $('#' + errorId).html("");

    if ( ! loadingId ) {
        loadingId = 'loadingTable';
    }

    var params = $('#' + formId).first().serialize();
    var success = function(responseText) {
        $('#' + successId).html(responseText);
    };
    var error = function(response) {
        $('#' + errorId).html(response.responseText).show();
        Zentyal.TableHelper.restoreHidden(loadingId, '', true);
    };
    var complete = function(response) {
        Zentyal.stripe('.dataTable', 'even', 'odd');
        Zentyal.TableHelper.completedAjaxRequest();
        Zentyal.refreshSaveChangesButton();
    };

    $.ajax({
        url: url,
        data: params,
        type : 'POST',
        dataType: 'html',
        success: success,
        error: error,
        complete: complete
    });
};

/*
Function: selectComponentToHang

        Call to a component to be hang in a select entry

Parameters:

    successId - div identifier where the new table will be on on success
    errorId - div identifier
    formId - form identifier which has the parameters to pass to the CGI
    urls - associative array which contains tthe URL where the CGI which generates the HTML is placed
    loadingId - String element identifier that it will substitute by the loading image
    *(Optional)* Default: 'loadingTable'

*/
Zentyal.TableHelper.selectComponentToHang = function (successId, errorId, formId, urls, loadingId) {
    // clean error messages
    $('#' + errorId).html("");

    if ( ! loadingId ) {
        loadingId = 'loadingTable';
    }

    var selectValue = $('#' + formId).children(':select').first().val();
    var url = urls[selectValue];

    var params = "action=view"; // FIXME: maybe the directory could be sent
    var success = function(responseText) {
        $('#' + successId).html(responseText);
        Zentyal.TableHelper.restoreHidden(loadingId);
    };
    var error = function(response) {
        $('#' + errorId).html(response.responseText).show();
        Zentyal.TableHelper.restoreHidden(loadingId);
    };
    var complete = function(response) {
        Zentyal.TableHelper.completedAjaxRequest();
        Zentyal.refreshSaveChangesButton();
    };

    $.ajax({
        url: url,
        data: params,
        type : 'POST',
        dataType: 'html',
        success: success,
        error: error,
        complete: complete
    });

  Zentyal.TableHelper.setLoading(loadingId);
};


/*
Function: showSelected

        Show the HTML setter selected in select

Parameters:

        selectElement - HTMLSelectElement

*/
Zentyal.TableHelper.showSelected  = function (selectElement)
{
    var selectedValue = $(selectElement).val();
    var options = selectElement.options;
    $.each(options, function(index, option) {
        var childSelector = '#' + selectElement.id + "_" + option.value + "_container";
        if (selectedValue == option.value) {
            $(childSelector).show();
        } else {
            $(childSelector).hide();
        }
    });
};

/*
Function: showPort

      Show port if it's necessary given a protocol

Parameters:

    protocolSelectId - the select identifier which the protocol is chosen
    portId   - the identifier where port is going to be set
    protocols - the list of protocols which need a port to be set

*/
Zentyal.TableHelper.showPort = function (protocolSelectId, portId, protocols) {
    var selectedValue = $('#' + protocolSelectId).val();
    if (protocols.indexOf(selectedValue) > -1) {
        $('#' + portId).show();
    } else {
        $('#' + portId).hide();
    }
};

/*
Function: showPortRange

    Show/Hide elements in PortRange view

Parameters:

    id - the select identifier which the protocol is chosen

*/
Zentyal.TableHelper.showPortRange = function (id) {
    var selectedValue = $('#' + id + '_range_type').val();
    var single = $('#' + id + '_single');
    var range = $('#' + id + '_range');

    if ( selectedValue == 'range') {
        single.hide();
        range.show();
        $('#' + id + '_single_port').val('');
    } else if (selectedValue == 'single') {
        single.show();
        range.hide();
        $('#' + id + '_to_port').val('');
        $('#' + id + '_from_port').val('');
    } else {
        single.hide();
        range.hide();
        $('#' + id + '_to_port').val('');
        $('#' + id + '_from_port').val('');
        $('#' + id + '_single_port').val('');
    }
};

/*
Function: setLoading

        Set the loading icon on the given HTML element erasing
        everything which were there. If modelName is set, isSaved parameter can be used

Parameters:

        elementId - the element identifier
        modelName - the model name to distinguish among hiddenDiv tags *(Deprecated: not used)*
        isSaved   - boolean to indicate if the inner HTML should be saved to be able to resotre it later
                    with restoreHidden function
*/
var savedElements = {};
//XXX modelName does ntvalue = o do anything..
Zentyal.TableHelper.setLoading  = function (elementId, modelName, isSaved) {
  var element = $('#' + elementId);
  if (isSaved) {
      savedElements[elementId] = element.html();
  }
  element.html('<img src="/data/images/ajax-loader.gif" alt="loading..." class="tcenter"/>');
};

/*
Function: setDone

        Set the done icon (a tick) on the given HTML element erasing
        everything which were there.

Parameters:

        elementId - String the element identifier


*/
Zentyal.TableHelper.setDone  = function (elementId)
{
    $('#' + elementId).html("<img src='/data/images/apply.gif' " +
                                 "alt='done' class='tcenter'/>");
};

/*
Function: restoreHidden

        Restore HTML stored by setLoading methos

Parameters:

        elementId - the element identifier where to restore the HTML hidden
        modelName - the model name to distinguish among hidden (*Deprecated: not used*)

*/
Zentyal.TableHelper.restoreHidden  = function (elementId, modelName) {
    if (elementId in savedElements) {
        $('#' + elementId).html(savedElements[elementId]);
        delete savedElements[elementId];
    } else {
        $('#' + elementId).html('');
    }
};

/*
Function: highlightRow

        Enable/Disable a hightlight over an element on the table

Parameters:

        elementId - the row identifier to highlight
        enable  - if enables/disables the highlight *(Optional)*
                Default value: true
        table  - if enable is true, it unhighlights all row from this table
                 before highlightinh *(Optional*)

*/
// XXX Seein it with elmentId = undef!!
Zentyal.TableHelper.highlightRow = function (elementId, enable, table) {
  // If enable has value null or undefined
    if ( (enable === null) || (enable === undefined)) {
        enable = true;
    }
    if (enable) {
        var row;
        if (table) {
            $('#' + table + '_table tr').removeClass('highlight');
        }
        $('#' + elementId).addClass("highlight");
    } else {
        $('#' + elementId).removeClass("highlight");
    }
};

/*
Function: inputValue

    Return an input value. Or empty string igf the input does not exists

Parameters:

    elementId - the input element to fetch the value from

Returns:

    input value if it exits, otherwise empty string
*/
Zentyal.TableHelper.inputValue = function (elementId) {
    var value ='';
    $('#' + elementId).each(function (index, element) {
        var input = $(element);
        if (input.is('input[type="checkbox"]') && ! input.prop('checked'))  {
            // unchecked = no value
            return true;
        }
        var tmpValue = input.val();
        if ((tmpValue !== null) && (tmpValue !== undefined)){
            value = tmpValue;
            return false;
        }
    });

    return value;
};

/*
Function: markFileToRemove

    This function is used along with the File view and setter to mark
    a file to be removed

Parameters:

    elementId - a EBox::Types::File id
*/
Zentyal.TableHelper.markFileToRemove = function (id) {
    $('#' + id + '_remove').val(1);
    hide(id + '_current');
};

/*
Function: sendInPlaceBooleanValue

    This function is used to send the value change of a boolean type with in-place
    edtion

Parameters:

    controller - url
    model - model
    id - row id
    dir - conf dir
    field - field name
    element - HTML element
*/
Zentyal.TableHelper.sendInPlaceBooleanValue = function (url, model, id, dir, field, element, force) {
    var elementId = element.id;
    element = $(element);
    Zentyal.TableHelper.startAjaxRequest();
    Zentyal.TableHelper.cleanMessage(model);
    element.hide();
    var loadingId = elementId + '_loading';
    Zentyal.TableHelper.setLoading(loadingId, model, true);

    var params = 'action=editBoolean';
    params += '&model=' + model;
    params += '&dir=' + dir;
    params += '&field=' + field;
    params += '&id=' + id;
    if (element.prop('checked')) {
       params += '&value=1';
    }
<<<<<<< HEAD
    var error = function(response) {
        Zentyal.TableHelper.setError(model, response.responseText);
=======

    // If force is used, then use it
    if (force) params += '&force=1';

    element.hide();
    Zentyal.TableHelper.setLoading(elementId + '_loading', model, true);

    var success = function (responseText) {
        eval(responseText);
    };
    var failure = function(response) {
        $('#error_' + model).html(response.responseText);
>>>>>>> 75f6aad0
        var befChecked = ! element.prop('checked');
        element.prop(befChecked);
    };
    var complete = function(response) {
        Zentyal.TableHelper.completedAjaxRequest();
        element.show();
        Zentyal.TableHelper.restoreHidden(loadingId);
        Zentyal.refreshSaveChangesButton();
    };

   $.ajax({
       url: url,
       data: params,
       type : 'POST',
       dataType: 'html',
       error: error,
       complete: complete
   });
};

/*
Function: startAjaxRequest

    This function is used to mark we start an ajax request.
    This is used to help test using selenium, it modifies
    a dom element -request_cookie- to be able to know when
    an ajax request starts and stops.

*/
Zentyal.TableHelper.startAjaxRequest = function ()
{
    $('#ajax_request_cookie').val(1);
};

/*
Function: completedAjaxRequest

    This function is used to mark we finished an ajax request.
    This is used to help test using selenium, it modifies
    a dom element -request_cookie- to be able to know when
    an ajax request starts and stops.

*/
Zentyal.TableHelper.completedAjaxRequest = function () {
    $('#ajax_request_cookie').val(0);
};

Zentyal.TableHelper.addSelectChoice = function (id, value, printableValue, selected) {
    var selectControl = document.getElementById(id);
    if (!selectControl) {
      return;
    }
    var newChoice = new Option(printableValue, value);

    selectControl.options.add(newChoice);
    if (selected) {
        selectControl.options.selectedIndex = selectControl.options.length -1;
    }
};

Zentyal.TableHelper.removeSelectChoice = function (id, value, selectedIndex) {
    var selectControl = document.getElementById(id);
    if (!selectControl) {
      return;
    }

    var options = selectControl.options;
    for(var i=0; i < options.length; i++){
      if(options[i].value==value){
        options[i] = null;
        break;
      }
    }

   if (selectedIndex) {
     options.selectedIndex = selectedIndex;
   }

};

Zentyal.TableHelper.checkAllControlValue = function (url, table, directory, controlId, field) {
    var params = 'action=checkAllControlValue&tablename=' + table + '&directory=' + directory;
    params += '&controlId=' + controlId  + '&field=' + field;
    params +=  '&json=1';

    var complete = function(response) {
        Zentyal.TableHelper.completedAjaxRequest();
        var json = $.parseJSON(response.responseText);
        $('#' + controlId).prop('checked', json.success);
        Zentyal.refreshSaveChangesButton();
    };

    $.ajax({
            url: url,
            data: params,
            type : 'POST',
            dataType: 'json',
            complete: complete
    });
};

Zentyal.TableHelper.confirmationDialog = function (url, table, directory, actionToConfirm, elements) {
    var wantDialog  = true;
    var dialogTitle = null;
    var dialogMsg = null;

    var params = 'action=confirmationDialog' +  '&tablename=' + table + '&directory=' + directory;
    params +='&actionToConfirm=' + actionToConfirm;
    for (var i=0; i < elements.length; i++) {
        var name = elements[i];
        var id = table + '_' + name;
        var el = $('#' + id);
        params +='&'+ name + '=';
        params += encodeURIComponent(el.val());
    }

    var success = function (text) {
        var json = $.parseJSON(text);
        if (json.wantDialog) {
             dialogTitle = json.title;
             dialogMsg = json.message;
        } else {
            wantDialog = false;
        }
    };
    var error = function() {
          dialogTitle = '';
          dialogMsg = 'Are you sure?';
    };

   $.ajax({
       url: url,
       async: false,
       data: params,
       type : 'POST',
       dataType: 'html',
       success: success,
       error: error
   });

  return {
    'wantDialog' : wantDialog,
    'title': dialogTitle,
    'message': dialogMsg
   };
};

Zentyal.TableHelper.showConfirmationDialog = function (params, acceptMethod) {
    var modalboxHtml = "<div><div class='warning'>" + params.message  +  '</div></div>';

    $(modalboxHtml).first().dialog({
        title:  params.title,
        resizable: false,
        modal: true,
        buttons: {
            Ok: function() {
                acceptMethod();
                Zentyal.refreshSaveChangesButton();
                $( this ).dialog( "close" );
            },
            Cancel: function() {
                $( this ).dialog( "close" );
            }
        }
    });
};

Zentyal.TableHelper.setSortableTable = function(url, tableName, directory) {
    var tableBody = $('#' + tableName + '_tbody');
    tableBody.sortable({
        items: '.movableRow',
        handle: '.moveRowHandle',
        placeholder: 'moveRowPlaceholder',
        delay: 100,
        start: function(event, ui) {
            ui.placeholder.height(ui.helper.outerHeight());
        },
        helper: function(e, ui) {
            ui.children().each(function() {
                $(this).width($(this).width());
            });
            return ui;
        },
        update: function(event, ui) {
            var movedId = ui.item.attr('id');
            var newOrder = tableBody.children('tr').map(function() {
                         return this.id ? this.id : null;
            }).get();
            Zentyal.TableHelper.changeOrder(url, tableName, directory, movedId, newOrder);
            Zentyal.stripe('#' + tableName, 'even', 'odd');
        }
    });
};

Zentyal.TableHelper.changeOrder = function(url, table, directory, movedId, order) {
    var data;
    var prevId = 0, nextId = 0;

    for (var i=0; i < order.length; i++) {
        if (order[i] === movedId) {
            if ((i-1) >= 0) {
                prevId = order[i-1];
            }
            if ((i+1) < order.length) {
                nextId = order[i+1];
            }
        }
    }

    if ((prevId === null) && (nextId === null)) {
        // no real change
        return;
    }

    data = 'action=setPosition&tablename=' + table + '&directory=' + directory;
    data += '&id=' + movedId;
    data += '&prevId=' + prevId;
    data += '&nextId=' + nextId;
    $.ajax({
        url: url,
        data: data,
        dataType: 'json',
        complete: function (response) {
            Zentyal.refreshSaveChangesButton();
        }
   });
};

Zentyal.TableHelper.modalChangeView = function (url, table, directory, action, id, extraParams)
{
    var title = '';
    var params;

    if ( action == 'changeAdd' ) {
        Zentyal.TableHelper.setLoading('creatingForm_' + table, table, true);
    } else {
        throw "Unsupported action: " + action;
    }

    params = 'action=' + action + '&tablename=' + table + '&directory=' + directory + '&editid=' + id;
    for (name in extraParams) {
      if (name == 'title') {
        title = extraParams['title'];
      } else {
        params += '&' + name + '=' + extraParams[name];
      }
    }

    Zentyal.Dialog.showURL(url, {title: title,
                                 data: params,
                                 load: function() {
                                     // fudge for pootle bug
                                     var badText = document.getElementById('ServiceTable_modal_name');
                                     if (badText){
                                         badText.value = '';
                                     }
                                 }
                                });
};

Zentyal.TableHelper.customActionClicked = function (action, url, table, fields, directory, id, page) {
    var params;

    Zentyal.TableHelper.cleanMessage(table);
    /* while the ajax udpater is running the active row is shown as loading
and the other table rows input are disabled to avoid running two custom
actions at the same time */
    $('tr:not(#' + id + ') .customActions input').prop('disabled', true).addClass('disabledCustomAction');
    $('#' + id + ' .customActions').each(function(index, element) {
        Zentyal.TableHelper.setLoading(element.id, table, true);
    });

    params = '&action=' + action;
    params += '&tablename=' + table;
    params += '&directory=' + directory;
    params += '&id=' + id;
    if (page) {
        params += '&page=' + page;
    }
    params += '&filter=' + Zentyal.TableHelper.inputValue(table + '_filter');
    params += '&pageSize=' + Zentyal.TableHelper.inputValue(table + '_pageSize');
    if (fields) {
        params += '&' + Zentyal.TableHelper.encodeFields(table, fields);
    }

    var success = function(responseText) {
        $('#' + table).html(responseText);
    };
    var error = function(response) {
        $('#' + table + '_error').html(response.responseText).show();
        $('#' + id + ' .customActions').each(function(index, element) {
            Zentyal.TableHelper.restoreHidden(element.id, table);
        });
    };
    var complete = function(response){
        $('tr:not(#' + id + ') .customActions input').prop('disabled', false).removeClass('disabledCustomAction');
        Zentyal.refreshSaveChangesButton();
    };

   $.ajax({
            url: url,
            data: params,
            type : 'POST',
            dataType: 'html',
            success: success,
            error: error,
            complete: complete
    });
};

Zentyal.TableHelper.modalAddNewRow = function (url, table, fields, directory,  nextPage, extraParams) {
    var title = '';
    var selectForeignField;
    var selectCallerId;
    var nextPageContextName;
    var params;


    Zentyal.TableHelper.cleanMessage(table);
    Zentyal.TableHelper.setLoading(table + '_buttons', table, true);
    var buttonsOnNextPage = $('#buttons_on_next_page').detach();

    params = 'action=add&tablename=' + table + '&directory=' + directory ;
    if (fields) {
        params += '&' + Zentyal.TableHelper.encodeFields(table, fields);
    }
    if (extraParams) {
        selectCallerId        = extraParams['selectCallerId'];
        if (selectCallerId) {
            params += '&selectCallerId=' + selectCallerId;
        }

        selectForeignField    = extraParams['selectForeignField'];
        nextPageContextName =  extraParams['nextPageContextName'];
    }

    var success =  function(json) {
        if (!json.success) {
            var error = json.error;
            if (!error) {
                error = 'Unknown error';
            }
            Zentyal.TableHelper.setError(table, error);
            Zentyal.TableHelper.restoreHidden(table + '_buttons', table);
            return;
        }

        var nextDirectory = json.directory;
        var rowId = json.rowId;
        if (selectCallerId && selectForeignField){
            var printableValue = json.callParams[selectForeignField];
            Zentyal.TableHelper.addSelectChoice(selectCallerId, rowId, printableValue, true);
            // hide 'Add a new one' element
            var newLink  = document.getElementById(selectCallerId + '_empty');
            if (newLink) {
                newLink.style.display = 'none';
                document.getElementById(selectCallerId).style.display ='inline';
            }
        }

        if (rowId && directory) {
                var nameParts = nextPageContextName.split('/');
                var baseUrl = '/' + nameParts[1] + '/';
                baseUrl += 'Controller/' + nameParts[2];
                var newDirectory = nextDirectory + '/keys/' +  rowId + '/' + nextPage;
                var nextPageUrl = baseUrl;
                var nextPageData = 'directory=' + newDirectory;
                nextPageData += '&action=view';
                var addButtons = function () {
                    var mainDiv =  $('#load_in_dialog');
                    $('.item-block', mainDiv).removeClass('item-block');
                    $('#cancel_add', buttonsOnNextPage).data('rowId', rowId);
                    buttonsOnNextPage.show();
                    mainDiv.append(buttonsOnNextPage);
                    mainDiv.addClass('item-block');
                };
                Zentyal.Dialog.showURL(nextPageUrl, {data: nextPageData, load: addButtons });
        } else {
            Zentyal.TableHelper.setError(table, 'Cannot get next page URL');
            Zentyal.TableHelper.restoreHidden(table + '_buttons', table);
        }
    };
    var complete = function () {
        Zentyal.TableHelper.completedAjaxRequest();
    };
    var error = function (jqxhr) {
        Zentyal.TableHelper.restoreHidden(table + '_buttons', table);
    };

   $.ajax({
            url: url,
            data: params,
            type : 'POST',
            success: success,
            error: error,
            complete: complete
    });
};

Zentyal.TableHelper.modalCancelAddRow  = function(url, table, elementWithId, directory, selectCaller) {
    var params, success, rowId;
    rowId = $(elementWithId).data('rowId');
    params =  "action=cancelAdd&id=" + rowId + "&directory=" + directory;

    success = function(response) {
        if (response.success) {
            if (selectCaller ) {
                Zentyal.TableHelper.removeSelectChoice(selectCaller, rowId, 2);
            }
            Zentyal.Dialog.close();
        }
    };

    $.ajax({
        url:       url,
        type:     'post',
        dataType: 'json',
        data:     params,
        success:  success
    });
};
<|MERGE_RESOLUTION|>--- conflicted
+++ resolved
@@ -926,23 +926,11 @@
     if (element.prop('checked')) {
        params += '&value=1';
     }
-<<<<<<< HEAD
+    // If force is used, then use it
+    if (force) params += '&force=1';
+
     var error = function(response) {
         Zentyal.TableHelper.setError(model, response.responseText);
-=======
-
-    // If force is used, then use it
-    if (force) params += '&force=1';
-
-    element.hide();
-    Zentyal.TableHelper.setLoading(elementId + '_loading', model, true);
-
-    var success = function (responseText) {
-        eval(responseText);
-    };
-    var failure = function(response) {
-        $('#error_' + model).html(response.responseText);
->>>>>>> 75f6aad0
         var befChecked = ! element.prop('checked');
         element.prop(befChecked);
     };
