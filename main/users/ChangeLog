HEAD
<<<<<<< HEAD
	+ Adapt lastUid and lastGid to the new API and make them compatible
	  with multiple OUs
2.3.10
	+ Use DataForm::ReadOnly::_content instead of acquirers in LdapInfo
	+ Delete obsolete daemons and attributes regarding old replication
	+ Better error control in _loadACLDirectory
	+ Adapted to new Model management framework
	+ Adapted Password type to new framework
	+ Added NTP as enable dependency
2.3.9
=======
	+ Check to assure that quota has been really assignes logs an
	error instead raising a execption, because some file systems does not support quota
>>>>>>> f8d5d83e
	+ Heimdal Kerberos integration for SSO features
	+ Better validation of user names and groups names. Better message
	  when this validation fails
	+ Added user() and group methods() to EBox::UsersAndGroups
	+ Added quota limit check
	+ Added backup domain for /home
	+ Adapted ldapvi to changes in port
	+ Setup master method can now take a custom password
2.3.8
	+ Restart apache after changing master configuration
	+ Removed all files + code cleaning
	+ Disable user editing in slaves
2.3.7
	+ New modifications() method to allow retrieving modifications made to
	  the LDAP object in the last call to 'save'
	+ Create users without password and set it after that, needed for samba4
	+ Removed auth_type warnings
2.3.6
	+ Use the new unified tableBody.mas instead of tableBodyWithoutActions.mas
2.3.5
	+ Packaging fixes for precise
2.3.4
	+ Updated Standard-Versions to 3.9.2
2.3.3
	+ New master-slave architecture
	+ Image in initial configuration wizard is shown again
2.3.2
	+ Added printableName to service and modified description
	+ Fixed executable permissions in src/scripts
	+ Added checks for small business subscription
	+ Bugfix: lastGid method was calling MINUID and SYSMINUID
	+ Reload nscd before trying to init users and groups
2.3.1
	+ Use Digest::SHA instead of Digest::SHA1 and remove libdigest-sha1-perl
	  dependency which no longer exists on precise
2.3
	+ Commented unused code in cleanUser method
	+ Replaced autotools with zbuildtools
2.2.5
	+ Bugfix: ad-sync can now populate groups with more than 1500 users
	+ Bugfix: do not allow adsync passwords longer than 16 chars to avoid
	  crash in pwdsync-server that keeps respawning
	+ Bugfix: mark apache as changed in enableActions to avoid problems adding
	  users before the new nsswitch conf is available for apache, also do not
	  allow to add users if module is not really enabled after save changes
	+ Make sure the default DN does not contains invalid characters
	+ Do not allow malformed LDAP DNs in Mode
2.2.4
	+ Make LDAP ready after enableActions restarting the service to
	  avoid problems when adding users or groups
	+ Fixed corruption when adding ldap attributes
	+ Also disable apparmor in ad-sync mode
	+ Renamed default adsync username from eboxadsync to adsyncuser
2.2.3
	+ Adapt pwdsync user and password offsets to the new hook implementation
	+ Always ignore ForeignSecurityPrincipals accounts in ad-sync
	+ Added more debug messages and improved existing ones in ad-sync
	+ Avoid warnings trying to get userPrincipalName in ad-sync
	+ Skip machine accounts in ad-sync
	+ Use paged queries in ad-sync
	+ Allow to specify custom DN to bind to Windows Server in ad-sync
	+ Ingore empty users in ad-sync
2.2.2
	+ Fixed validation of secret key length in ADSync Options model
	+ Removed useless validation of AD username in ADSync Options model
	+ Show different error when adding users from Windows with invalid chars
	+ Fixed bug managing slapd on ad-sync
2.2.1
	+ Do not enable ADSync to avoid launching daemon before configuration
	+ Also manage slapd daemon on ad-sync setups
	+ Avoid slave connection to incompatible masters
	+ Added quota change form on slaves
	+ Allowed '\' character in ad-sync username
2.1.14
	+ Fixed regression in usercorner link
2.1.13
	+ Moved apache soap configuration from setConf to enableActions
	+ Init slave users on enable (now home directories are created)
	+ Create LDAP indexes during slave enable
2.1.12
	+ UsersAndGroups::lastUid() now takes also into account non-ldap users
	+ Stop old ldap daemons in reinstall script, needed before changing mode
2.1.11
	+ Use a safer mode() implementation to avoid recursions with ModelManager
2.1.10
	+ Start slapd daemon when a module fails to connect
	+ Help in wizard is show again if no custom_prefix defined
2.1.9
	+ Hide help with link in wizard if custom_prefix defined
	+ Removed /zentyal prefix from URLs
	+ Disable autocompletion in user form
	+ Avoid duplicated restart during postinst
2.1.8
	+ Include quota schema in slaves LDAP (fixes replication)
	+ Do not stop slapd daemons after slave enable
	+ Fixed users and groups retrieval if module is disabled
	+ Manage slapd daemon in master mode
	+ Make the optional 'comment' field to also appear as optional on the UI
	+ Ignore users also in pwdsync-server, not only in the ad-sync script
2.1.7
	+ Set submenu items order for integration with the User Corner menu
	+ Avoid undefined dn warning
2.1.6
	+ Fix adsync mode check for zentyal-users cronjob
	+ Removed bad default value for adsync_dn option
	+ Update wizard pages with new order option
	+ Use Unix socket for LDAP connections on standalone and slave without PAM
2.1.5
	+ Manage zentyal-users cronjob with configuration keys for sync times
	  instead of debian/lucid/zentyal-users.cron.d and src/scripts/ad-sync.cron
	+ Configuration key to not to create homes (usefull on LDAP master servers)
	+ New ad-sync-info to show info of ADsync configuration
	+ Allow multiple BDC for ADsync mode with adsync_bdc confkey
	+ Add ADsync service by default and move port value to a confkey
	+ userInfo() tolerates missing quota LDAP attribute
	+ Added captiveportal to the list of modules in the reinstall script
2.1.4
	+ Moved redis_port_usercorner key to usercorner.conf in zentyal-usercorner
	+ Move users/conf/user-eboxlog.conf to usercorner/conf/usercorner-log.conf
2.1.3
	+ Fixed issues with html html attributes quotation
	+ Allow to specify a base DN to bind to AD
	+ Add locking to slave-sync to avoid spawn multiple instances in the
	  event of not being able to connect to a slave
	+ Do not modify users and groups in AD sync if attributes are not changed
	+ Wipe ignored users in AD sync
	+ Allow contacts synchronization in AD sync
	+ New checks in AD sync to avoid warnings
	+ Added update package list command to reinstall script
2.1.2
	+ Non-editable user fields in slaves no longer appear as editable inputs
	+ Numeric 0 is accepted as value for LDAP users attributes
	+ Minor fixes in default quota from user template
	+ Fixed error when writing ad-sync cron file
	+ Do not allow to create users if their home directory already exists
2.1.1
	+ Quotas are now included in users module
	+ System users don't require password
	+ Fixed bug that allowed to create LDAP users whith the same name
	  than users with UID 0 (like root)
2.1
	+ Separate usercorner module to the new zentyal-usercorner package
	+ Remove zentyal- prefix from rejoin-slave and ldapvi scripts
	+ Move /usr/share/ebox-usersandgroups/ebox-usersandgroups/reinstall
	  to /usr/share/zentyal-users/reinstall
	+ Show enableActions for master also in ad-slave mode
	+ Deleted obsolete migrations and use new initialSetup method
	+ Added locks to prevent overlapping in ad-sync script
	+ Fix slave failed operation string on slave hostname
	+ Replace /etc/ebox/80users.conf with /etc/zentyal/users.conf
	+ Added indexes for common LDAP attributes
	+ Replace /var/log/ebox-usercorner with /var/log/zentyal-usercorner
2.0.10
	+ Now the AD synchronization can be disabled at any moment and a
	  server with AD-slave mode can be master for other Zentyal slaves
	+ New /etc/ebox/ad-sync_ignore.users and ad-sync_ignore.groups files
	  to ignore users and groups in the AD synchronization process
	+ Improved zentyal-ldapvi script that works on slave servers
	+ Creates the default group if not exists during restore
	+ Added restore backup precheck to assure there are not conflicts between
	  system users and Zentyal LDAP users (currently only works for masters)
2.0.9
	+ Make sure to create the base directory for user homes before create them
	+ Reconnect to LDAP on backup restore
	+ Better log messages
	+ Save configuration files during restore
	+ Catch possible SIGPIPE on LDAP reconnect
2.0.8
	+ Fix Samba PDC on slaves
	+ Check for incompatibility between Samba PDC and PAM on slaves
	+ Optimize slave-sync script if there are no pending operations
	+ Remove useless call to mode() on slave-sync script (faster now)
	+ Replica LDAP listens in all interfaces
2.0.7
	+ Added index add mechanism to LdapModule
	+ Fixed NSS DN config in masters
2.0.6
	+ Added zentyal-rejoin-slave to rejoin a slave to its master
	+ Fixed NSS/PAM in slave machines
2.0.5
	+ Removed wrong hooks implementation
2.0.4
	+ Fixed infinite recursion when setting up some models on slave servers
	+ Added support for addUser/delUser hooks
2.0.3
	+ Allow LDAP users and groups up to 128 characters
	+ Show precondition message for user corner on slave servers
	+ Unconfigure ftp and zarafa in reinstall script
	+ Do not show adsync debug messages if debug is disabled in config
	+ Allow more than one dot in usernames
2.0.2
	+ Fixed master/slave synchronization issues
	+ Remove userjournal dir when removing a slave
	+ Added lock during module enable to avoid initialization problems
	+ Fixed AD slave synchronization task
2.0.1
	+ Fixed incorrect LDAP binding in some cases
2.0
	+ Fixed user journal dir creation on master
	+ Fixed failed login error on user corner
	+ Default login_shell under PAM Settings UI instead of 80users.conf
	+ Replaced /bin/false with /usr/sbin/nologin as default shell
1.5.10
	+ Some refactorizations centered in safer LDAP connections and defensive
	  code
1.5.9
	+ More info link added in wizard
1.5.8
	+ Zentyal rebrand
1.5.7
	+ Removed NSS in slave configurations
	+ Nasty bug page replaced by the new eBox error page
1.5.6
	+ Fixed user corner access problems with redis server
1.5.5
	+ LDAP master creation optimized and less error-prone
1.5.4
	+ Bug fix: adding a user name with spaces no longer fails
1.5.3
	+ Move NSS from ebox-samba to ebox-usersandgroups
	+ Home directories are under /home now
	+ New options to configure shell and home directory umask
	+ New setup wizard
1.5.2
	+ Bug fix: fixed dbus init for usercorner
1.5.1
	+ Bug fix: fixed nasty bug with the last version of openldap in lucid
	+ Bug fix: do not call processDir if there are no slaves in slave-sync
	+ Bug fix: ebox-usersandgroups-reinstall now unconfigures all ldap modules
	+ Bug fix: updateSchema() returns unless the schema to update is
	  available
	+ Bug fix: Set proper owner and permissions when updating a schema
	+ Bug fix: some problems with the AD synchronization solved
	+ Bug fix: userscorner title icon
	+ Bug fix: addUser() now checks if the user already exists as a
	  system user
	+ Removed deprecated executable 'import-from-ldif'
	+ Bug fix: addUser() now checks for password argument
	+ Bug fix: when restoring we use the new users DN to init users
1.5
	+ Bug fix: don't try to contact slaves from within a slave when groups
	  are updated
	+ Use built-in EBox::ThirdParty::Apache2::AuthCookie
1.4.2
	+ Bug fix: fix wrong migration number
1.4.1
	+ Bug fix: surround LDAP migration with a try/catch to make sure the rest
	  it is run
	+ Bug fix: do not allow \w with localized characters as LDAP schema does not
	  allow them for home directory attribute. (Closes #1713)
1.4
	+ Allow the master to pass extra parameters in SOAP calls to slaves
1.3.17
	+ Bug fix: Set style for login page in user corner
1.3.16
	+ Bug fix: keep menu open on LDAP Info
1.3.15
	+ Add support for ldaps
	+ Add support for slaves running Apache in ports different than 443
	+ Allow to remove slaves from slave list
	+ Added ebox-usersandgroups-reinstall to easily reset the LDAP mode
	+ Bug fix: issue with user deletion in French (Closes #1651)
	+ Bug fix: anonymous connection for getting DN is retried several
	  times, this fixes a bug when restoring configuration backup
1.3.14
	+ Synchronize all the users from the AD and not only from CN=Users
	+ Add operation name and username on updateGroup
	+ Add slave notification for group modify and delete
	+ Change button order to "Add" and "Add and Edit" in Add User
	  template. If users press return in the form it adds a new user
	  and stays on the same page.
1.3.13
	+ Usability enhancements: (Closes #1649)
		* Create a unique Users And Group Folder
		* Unify Add User/Edit User in a single page
		* Unify Add Group/Edit Group in a single page
		* Two buttons: "Add and Edit" and "Add"
		* Add breadcrumbs
	+ Add UserTemplate composite to configure default options that are used when
	  a new user is created
	+ Add defaultUserModel to LdapUserBase.pm
	+ Specify folder for SlaveInfo
	+ Add menu entry with information about LDAP including password
	+ Change enableActions to use the new LDAP default structure from Karmic
1.3.12
	+ Add EBox::Ldap::lastModificationTime to know when the master LDAP
	  database was modified for the last time
	+ Index uid and memberUid to avoid some warnings and improve performance,
	  plus remove some old code and fix some broken one in that part of the code
	+ Bugfix: disable edition of users and groups in ad-slave mode
	+ Don't allow modification of ldap password in Mode model if
	  it has been autogenerated by the eBox installer
	+ Add page title
	+ Separate the Windows AD options in a different model
	+ Fixed the warning of "Edit User" when there are no users in a slave
	+ Remove 'optional' from remote in Mode and also useless validateRow
1.3.10
	+ Use disableApparmorProfile from EBox::Module::Service twice.
	  First in enableActions. And also in setConf to avoid issues
	  if apparmor is installed after users is enabled.
1.3.9
	+ Bugfix: return empty array in usedFiles if it's not master mode
1.3.8
	+ Bugfix: fixed wrong disable of fields in selecting ad-slave in Mode model
1.3.7
	+ Synchronization with Windows Active Directory (#1443)
1.3.6
	+ Use anonymous bind to fetch dn
1.3.5
	+ Disable slapd apparmor profile in enableActions
	+ Reload nscd when adding users and groups
	+ Bugfix: backup bug report now works again
	+ Bugfix: slave-sync does not try to real journal dir when not
	  configured or in slave mode. Journal dir created on
	  master's setup.
1.3.0
	+ eBox LDAP architecture now supports a master-slave configuration
	+ bugfix: Update usercorner service when there is a change on the port number
1.1.30
	+ Added widget to manage group belonging from Edit User page
	+ Fixed backup/restore problem with paswords and given/last names
	+ Changed the way users are stored in LDAP, added givenName in addition
	  to sn, now cn=givenName+sn instead of cn=uid, this fixes a
	  incompatibility bug with eGroupware
	+ In the Edit User interface now Name and Last name are separate
	fields
	+ Usercorner web server certificate can be changed via the CA module
1.1.20
	+ New release
1.1.10
	+ Make slapd listen only on 127.0.0.1
1.1
	+ Added bind v2 compability needed by squid auth, slapd conf
	  regenerated and daemon restarted in postinst to commit possibles
	  changes in configuration
	+ Added group model
	+ Use the new ids() and row() API to optimize the management of hundreds of
	users
	+ Allow dashes in user and group names
	+ Initial release of UserCorner which allow users to change their password
	+ Store multiple password hashes and scrap clear text passwords
0.12.100
	+ Restore backup is more robust: inexistent users in a group are
	  ignored
	+ Make and restore backup more robust: removed slapd.conf
	  parameters in both slapadd and slapcat invokations, so we can use
	  the module with sldap with configuration in the directory itself
0.12.99
	+ New release
0.12.1
	+ Bugfix: Remove eBox system users when restoring backup. This solves
	  an issue restoring backups from 0.12
0.12
	+ Use the new EBox::Model::Row api
	+ Check if there is any added user and show a message
	  in case there isn't any.
	+ Restore users reading from ldiff and adding them through
	  eBox API
	+ Set password-hash in slapd.conf to make password changes from samba sync
	  the user password
0.11.101
	+ New release
0.11.100
	+ onInstall() functionality moved to migration script
	+ Fixed several typos
0.11.99
	+ Remove use of Apache::Singleton
0.11.3
	+ Check used uid's on every posixAccount object under dc=ebox,
	  instead of only under ou=Users,dc=ebox. This solves nasty issues
	  with Samba PDC when adding machines and creating users with
	  repeated uid
0.11.2
	+ Do not generate a new LDAP password if it already exists
0.11.1
	+ Fix issue with module naming which prevented backups from being
	restored
0.11
	+ Initial Ubuntu packaging
	+ bugfix. fix issue with module naming which prevented backups from being
	  restored
0.10.99
	+ Create pseudo-model to use the users table with Ajax
0.10
	+ Allow dots in user names
0.9.100
	+ New release
0.9.99
	+ Bugfix in EBox::Ldap
0.9.3
	+ New release
0.9.2
	+ New release
0.9.1
	+ Make OpenLDAP listen on internal interfaces
0.9
	+ Added Polish translation
	+ Added Aragonese translation
	+ Added Dutch translation
	+ Added German translation
0.8.99
	+ New release
0.8.1
	+ Minor workaround. Create slapd run directory in case it does not
	  exist
0.8
	+ Fix message
0.7.99
	+ Add extended backup support for LDAP
	+ Performance tuning to slapd
	+ Some minor code improvements
	+ Quota now allows unlimited space and i-nodes number
0.7.1
	+ Add delObjectclass (useful for ldap clean actions)
	+ Detect and recover when ldap connection is broken (#25)
	+ Make EBox::Ldap a singleton class
	+ Initial factoring
	+ Use of ebox-sudoers-friendly
0.7
	+ New public release
0.6
	+ Move to client
	+ API documented using naturaldocs
	+ Update install
	+ Update debian scripts
	+ Use new syntax to define ACLs for ldap
	+ Add function to create system users
	+ Move ldap db under ebox directory
0.5.2
	+ Fix some packaging issues
0.5.1
	+ Convert module to new menu system
0.5
	+ Initial release<|MERGE_RESOLUTION|>--- conflicted
+++ resolved
@@ -1,5 +1,7 @@
 HEAD
-<<<<<<< HEAD
+	+ Check to make sure that quota has been really assigned logs an error
+	  instead of raising an exeception, because some file systems does not
+	  support quotas
 	+ Adapt lastUid and lastGid to the new API and make them compatible
 	  with multiple OUs
 2.3.10
@@ -10,10 +12,6 @@
 	+ Adapted Password type to new framework
 	+ Added NTP as enable dependency
 2.3.9
-=======
-	+ Check to assure that quota has been really assignes logs an
-	error instead raising a execption, because some file systems does not support quota
->>>>>>> f8d5d83e
 	+ Heimdal Kerberos integration for SSO features
 	+ Better validation of user names and groups names. Better message
 	  when this validation fails
