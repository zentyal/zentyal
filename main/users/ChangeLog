--- conflicted
+++ resolved
@@ -1,9 +1,6 @@
-<<<<<<< HEAD
-3.3.1
-=======
 HEAD
 	+ Implement _preModifyUser on LdapUserBase
->>>>>>> 8b81dda1
+3.3.1
 	+ Throw exceptions on EBox::USers::LdapObject::get when entry not exists
 	+ Fixed regression in LDAP info page for external AD mode
 	+ Print slave-sync output to zentyal.log instead of stdout
