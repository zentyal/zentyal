<<<<<<< HEAD
3.4.3
=======
3.2.14
	+ Do not duplicate cloud ops when REST call fails
>>>>>>> ef00895d
	+ Display message when creating a user which username has more
	  than 20 characters
	+ Fixed error when editing user email address when mail module is
	  not installed
3.4.2
	+ Fix domain controllers shown on the computers OU in Manage model
	+ Using paged serch in EBox::Users::users() method
	+ Added EBox::LDAPBase::pagedSearch method
	+ Added support for addon components when user is in a
	  non-standard OU
	+ Better control for edit user quota
	+ Sent zentyal-usercorner trigger on install / upgrade to restart it if
	  it's installed
3.4.1
	+ Fixed bug when altering mail address through the edit user form
	+ Better integration between mail addon and mail field
	+ Remove method canonicalName and use object DNs for greater performance
	+ Migrate previous configuration from 3.3 when upgrading
3.4
	+ Updated EBox::Users::Model::Password to use
	  EBox::Usercorner::updateSessionPassword method and the new samba
	  location
	+ Stop changing users and contacts' cn field on object edition, allowed to
	  edit the displayName field, just as Windows does
	+ Disable OpenLDAP users sync in favor of Samba AD replication
	+ Avoid warning when checking whether we are in the usercorner
	+ Updated to use Plack / PSGI instead of mod_perl
	+ Updated to use the new haproxy API
	+ Use service instead of deprecated invoke-rc.d for init.d scripts
	+ Fixed soap.conf for apache 2.4
	+ Depend on apache2-utils, required to run htpasswd
	+ Set version to 3.4
	+ Add script to update the credentials when mode is external AD
	+ Added and used checkMailNotInUse method
	+ Updated cloud sync to ignore any change done in cloud to internal users
	  or groups
	+ Fixed EBox::CloudSync::Slave to sync uid and gid numbers on user update
	  and added unit tests for it
	+ Added EBox::Users::Group::setInternal method
	+ Allow to use lazy flag with EBox::Users::User::setInternal
	+ Added unit tests for cloud sync code
	+ Check available IP addresses when enable module
	+ Added lock to cloud-sync script
	+ Better integration of edit groups for mail group aliases
	+ Update group icon when type of group changes
	+ Implement _preModifyUser on LdapUserBase
	+ Throw exceptions on EBox::USers::LdapObject::get when entry not exists
	+ Fixed regression in LDAP info page for external AD mode
	+ Print slave-sync output to zentyal.log instead of stdout
	+ Fixed excesive restrictive validation of external AD password in wizard
3.3
	+ Forbid to create OUs inside Users, Groups or Computer OUs
	  because we not support them when Samba is enabled
	+ Forbid and print specific  error message when trying to put two
	  objects with the same CN in the same container
	+ Switch from Error to TryCatch for exception handling
	+ Remove useless warning when deleting a user or group with offer 2013
	+ Show system but not internal groups in user edition form
	+ Allow unsafe characters for user and password in external AD mode.
	+ Fixed bug in external AD connection. Reuse already estabished
	  external AD connection.
	+ The "sub ous" return the OUs hierarquically ordered
	+ Check for defined uidNumber and gidNumber creating users and groups
	+ Revert useless chown workaround
	+ Wait for the services before ending the start daemon action to prevent
	  its usage before being ready
	+ Better error handling when the default group is not found
	+ Fixed distribution group edition
	+ Add error, errorText and errorDescription methods to
	  EBox::Exceptions::LDAP
	+ Added missing EBox::Exceptions uses
	+ Better error handling when we get a LdapObject that doesn't exists
	+ Remove undefined warnings on users/group creation
	+ Fix 'Cannot connect to samba LDAP' error in manage model when samba
	  is installed but disabled
	+ Add missing use to EBox::Users::LDAP::ExternalAD
	+ Force DNS restart when users mode changed
	+ Force service principals update on _postServiceHook in external AD mode
	+ Don't use slave cloud sync if not subscribed
	+ Adapted cloud sync to changes in user modules
	+ Added childrenObjectClass parameter to EBox::Users::LdapObject::children
	+ userExists and groupExists discriminates between shown objects and
	  objects hid by SID
	+ Fixed wrong path in ExternalAD::connectWithKerberos
	+ Update names in tree view when either user or contact is edited
	+ Fixed wizard error when setting external AD mode
	+ Fixed EBox::Users::groupDn method
	+ In contact edition do not store full name in cn but use
	  givenname and sn to get fullname.
	+ Use paginated search when getting children nodes in LdapObject
	+ UTF8 decode DN when retrieving it from a LDAP object
	+ Removed old migration code from 3.0 to 3.2
	+ Set version to 3.3
	+ Fixed cloud-sync script
3.2
	+ Set version to 3.2
	+ Add objectClass shadowAccount in 3.0 migration to fix disabled accounts
3.1.11
	+ Added migration code to be sure that we have all users added as members
	  of __USERS__ group on OpenLDAP.
	+ Fixed user creation to make all users belong to __USERS__ group
3.1.10
	+ Do not crash when deleting a group if LDB object does not exist
	+ Do not try to migrate from 3.0 if module is not configured
	+ Override daemons when migrating from 3.0
3.1.9
	+ Fix typo in setSecurityGroup when no GID is set yet
	+ Show group in slave as read-only
	+ Show in a slave when the user is not a member of any group
	+ Check email address for a group is done
	+ Add group dialog can now set the e-mail
	+ Master/Slave synchronisation works again
3.1.8
	+ Enable upgrade from 3.0 in initialSetup
	+ Fixed wrong calls to isSystem() in master-slave after API changes
	+ Fix regression trying to join slave after external AD changes
	+ Fix regression in slave host address after nginx integration
	+ Throw DataExists error when adding an OU which already exists
3.1.7
	+ Readded memberUid to the fields to index for SLAPD.
	+ Ignored members that are not valid perl objects to avoid undef entries
	  on EBox::Users::Group::members method.
	+ Rewrites to share more code with samba module.
	+ Added 'mail' field on zentyalDistributionGroup schema.
	+ Added E-Mail field for Users and Groups when managing them from the UI.
	+ Changed E-Mail field to optional for Contacts.
	+ Updated master-slave sync to use the new User and Group fields.
	+ Look for ssl.cert instead of ssl.pem in Slave::soapClient()
	+ Changed description field to be always input text instead of textarea.
	+ Warn instead of throw exception if home directory already exists
	+ Forbid deletion of Domain Admins group
	+ Forbid deletion of Users, Groups and Computers OUs
	+ Filter also internal users and groups in membership comboboxes
	+ Hide Samba objects that should be shown only on Advance view mode
	+ Added support for disabled accounts
3.1.6
	+ Ignored samba module while (re)provisioning on __USERS__ group creation.
	+ Removed deprecated configuration file keys related with external AD
3.1.5
	+ Fixed EBox::Users::LdapObject::canonicalName to propagate the flag to
	  get or ignore the root's namedContext canonical name.
	+ The Administrator user is hidden now using the samba module functionality
	  to hide SIDs instead of hardcoded in the code.
3.1.4
	+ Remove needReload notification for group addons
	+ When a new system user is created with uid 0 we also create its home.
	  This is required by Samba for the Administrator account.
	+ Added Net::LDAPBase::existsDN method
	+ Better error control on reprovision, do not clear the
	  reprovision flg on error
	+ Fixed code typo in slave setup
	+ Added menu icon
	+ Added new userCorner method to password model
	+ Usercorner uses the ldap_ro credentials to retrieve user DNs.
	+ preAdd callbacks get a second argument noting the parent when this
	  new object will be created.
	+ All LdapObject based objects will have the 'entryUUID' field available.
	+ Created an EBox::LDAPBase class to share code with the Samba's EBox::LDB
	  one.
	+ Reimplemented EBox::Users::Group::members to retrieve the members of the
	  group directly instead of searching for the objects that are set as
	  members of the group.
	+ Avoid "cannot return outside of a subroutine" warning in cloud-sync
	+ Added foldable user and group add-ons to dialogs
	+ Replaced package breaks parameter with depends statement
	+ Fixed error in the baseName() method for an Ldap Object
	+ Fixed bug which make delete group dialog to show errors when
	  there was warnings
	+ Added a way to use Net::LDAP mock object for unit testing.
	+ Fixed cloud sync setup when user number is unlimited
	+ Fixed error in server master form when checking if
	  controls are editable
	+ Added a way to retrieve a group by its dn.
	+ New TreeView to manage users, groups and OUs
	+ Configuration key multiple_ous removed as this is now enabled by default
	+ Renamed namespace from UsersAndGroups to Users
	+ Added support for Contacts handling.
	+ Added support for external Active Directory authorization
3.1.3
	+ Renamed namespace from UsersAndGroups to Users
	+ Fixed maximum users check when not using cloud sync
3.1.2
	+ Remove deprecated backup domain methods
	+ Fixed password change in user corner when using samba
	+ Changed reload action to force-reload for nscd init.d daemon
3.1.1
	+ Fixed error message when trying to add a user above the edition maximum
	+ Migrated SOAP services to use Nginx for SSL.
3.1
	+ Updated to reflect the Apache -> WebAdmin rename.
	+ Removed 3.0.X migration code
	+ Added Pre-Depends on slapd to avoid problems with upgrades
	+ Depend on zentyal-core 3.1
3.0.18
	+ Check for already existent service principals before create them.
	  Required because squid and zarafa share the HTTP SPN
3.0.17
	+ Migration to remove leftover need_reprovision key in redis ro
	+ Retrieve global instance correctly in UsersSync
3.0.16
	+ Assure that we don't have a phantom need_reprovision key in
	  read-only tree
	+ Check for maximum number of users depending on the edition
	+ More frequent polling in EBox::Ldap::safeConnect() and
	  more explicit error when it fails
3.0.15
	+ Always mark as changed if it needs LDAP reprovision
	+ Fixed member removal operation for groups
3.0.14
	+ Tentative workaround against home directory chown bug
	+ Slave setup refactored to reuse common code with reprovision
	+ Reprovision LDAP for all LDAP based modules
	+ Don't try to update samba password in user corner when samba is
	  not configured
	+ Add operation arguments on LDAP error whenever is possible
	+ EBox::Users::User::create() allows now an internal attribute
	+ Users marked as internal are not displayed on the interface
	+ New realUsers() method to filter only non-internal ones
3.0.13
	+ Search in user table now is standard instead of filter only for uid
	+ A bit more explicit text for EBox::Exceptions::LDAP
	+ Reload nscd also when creating new groups
3.0.12
	+ Fixed typo in exception class name in EBox::Ldap
	+ Added missing use statement in EBox::Users and
	  EBox::Users::LDAPObject classes
3.0.11
	+ Dont loop through the group members when adding/removing members
	+ Added EBox::Exceptions::LDAP
	+ Allow unsafe characters in commentary field
	+ Better check for the incompatibility of Samba with master/slave
	+ Fix modules extending LdapUserBase not notified modifying groups
	+ Allow domain name change in System -> General reprovisioning LDAP db
	+ Depend on dns module to fix save changes order during reprovision
3.0.10
	+ Use less costly LDAP operations when adding or removing members
	  from a group
	+ Added EBox:Users::LdapObject::deleteValues method
	+ Faster custom row id filter for Users model
	+ Forbid user synchronization with other zentyals if samba is provisioned
	+ Display users groups in slave mode
	+ Avoided hang when the local host is wrongly used as master slave
	+ Ldap modules should do a slaveSetup when slave mode enabled
3.0.9
	+ Stop heimdal daemons on enableActions
	+ Fixed alphabetical order in listing of users and groups
3.0.8
	+ Filter in users table no longer matches LDAP dn
	+ Recover better of no-usercorner journal error in slave-sync
	+ Added read-only rootDn and password to LDAP settings screen
	+ Don't allow empty first name in CGIs for user
	  creation/modification. Otherwise you can get LDAP errors.
	+ Operator typo fix in EBox::UsersAndGroup::User::_checkQuota
3.0.7
	+ Fixed LdapObject::get() for list context
	+ Decode utf8 attributes from LDAP at LdapObject::get()
	+ Removed unused method _utf8Attrs
	+ Integration with Disaster Recovery service
	+ Include /home as disk usage facility
	+ Fix enable quotas without rebooting when module is enabled.
	+ Users and groups cannot longer share names because it is incompatible
	  with AD accounts
	+ Use upstart to manage heimdal daemons
	+ Increase the maximum UID number to avoid problems with samba integration
	+ Fixed bug in group creation which on error could call a method
	  in a undefined value
	+ Do not stop openldap daemon when dumping database
	+ Generate kerberos AES keys to be compatible with active directory in
	  W2k8 or higher functional levels
	+ Fixed user quota edition in slave server
	+ Update user password also in samba ldap when changed from user corner
	+ Update 'cn' attribute in cloud-sync
3.0.6
	+ Set userPassword attribute when setting kerberos keys for user
	+ Fixed delGroup operation on cloud slave
	+ Include exception message when there is an error notifying a slave
	+ Fix enable quotas without rebooting when module is enabled
	+ Delete syncjournal files when slave is removed
3.0.5
	+ Fixed reinstall script to stop samba module, otherwise new slapd
	  cannot start because the port is taken
	+ Sync password changes made from cloud to any slave
	+ When syncing, do not update ldap of unchanged entries
3.0.4
	+ Added missing use of UnwillingToPerform exception
	+ New methods on LdapUserBase (preAddUser, preAddUserFailed, preAddGroup
	  and preAddGroupFailed) to notify observers
3.0.3
	+ Setup Cloud slave on first save changes
	+ Synchronize uidNumber in master-slave
	+ Check master's REALM when adding a new slave
	+ Fixed some errors on RESTClient after API change
	+ Updated REST journaling behavior
	+ Do not show unavailable options in master select
	+ Added new EBox::Users::newUserUidNumber() function
	+ Added check to assure that a no-ldap user has the same uid than
	  a new user
	+ Implement SysInfo::Observer to disallow host domain changes after the
	  kerberos realm has been initialized, and to update the LDAP base DN
	  if module is not yet configured
	+ Added LDAP index for ou attribute
	+ Always write slave-sync script
	+ Increase default quota value to 500MB
3.0.2
	+ Added clearCache() to LdapObject and force reload of krb5Keys
	+ Do not allow user corner password change on slaves
3.0.1
	+ Do not notify samba about users created while restoring backup. Samba
	  will restore its users from its own LDB backup.
3.0
	+ Write NSS config on enableService, modules depending on users may require
	  uid/gid numbers from LDAP
	+ Filter special kerberos and samba users out from the users list
	+ Added dns as restore depend
	+ Reviewed registration strings
2.3.17
	+ Do not translate the service principal names to upper case
	+ Set LDAP service as denined by default for internal networks
	+ Set the managed domain as read only as well as records
2.3.16
	+ Fixed PAM when kerberos is enabled
	+ Fixed addUser operation on slaves
	+ Catch exceptions thrown by notified modules adding LDAP users and groups
	  to rollback the operation and delete the object added prior to notification.
2.3.15
	+ Fixed password change at user corner
	+ Change KDC port to 8880 to preserve the classic default for user corner
2.3.14
	+ Ignore the LDAP error 'no attributes to update' on save
	+ Instantiate users by uid and groups by gid
	+ Change kerberos ports from 88/464 to 8888/8464. This avoid conflicts
	  and management logic of the heimdal daemons. Kerberos records are added
	  with lower priority over samba ones.
	+ Respect the optionality of the 'salt' field inside the kerberos keys
	  in the 'setKerberosKeys' funcion of the User class.
	+ Do not remove service principals when samba is enabled/disabled. Samba
	  will import the keys
	+ Add method to set the user kerberos keys
	+ Stop samba daemon if module is disabled to ensure that port 88 is free
	+ Initialize kerberos realm in lowercase to match the host domain
	+ User template account default options not longer shown in slave servers
	+ Added users filter by OU
2.3.13
	+ Better password policies for LDAP backend
	+ Added user synchronization with Zentyal Cloud
	+ Removed deprecated conf keys (password hashes selection)
	+ Sync kerberos hashes on master-slave
	+ Resolve slave hostname during registering
	+ Fixed framework changes related regression getting redis keys directly
2.3.12
	+ Ask for the host domain in the wizard instead of the old mode selector
	+ Fixed user name validation
2.3.11
	+ Remove deprecated reference to AD Sync in wizard
	+ Check to make sure that quota has been really assigned logs an error
	  instead of raising an exeception, because some file systems does not
	  support quotas
	+ Adapt lastUid and lastGid to the new API and make them compatible
	  with multiple OUs
2.3.10
	+ Use DataForm::ReadOnly::_content instead of acquirers in LdapInfo
	+ Delete obsolete daemons and attributes regarding old replication
	+ Better error control in _loadACLDirectory
	+ Adapted to new Model management framework
	+ Adapted Password type to new framework
	+ Added NTP as enable dependency
2.3.9
	+ Heimdal Kerberos integration for SSO features
	+ Better validation of user names and groups names. Better message
	  when this validation fails
	+ Added user() and group methods() to EBox::Users
	+ Added quota limit check
	+ Added backup domain for /home
	+ Adapted ldapvi to changes in port
	+ Setup master method can now take a custom password
2.3.8
	+ Restart apache after changing master configuration
	+ Removed all files + code cleaning
	+ Disable user editing in slaves
2.3.7
	+ New modifications() method to allow retrieving modifications made to
	  the LDAP object in the last call to 'save'
	+ Create users without password and set it after that, needed for samba4
	+ Removed auth_type warnings
2.3.6
	+ Use the new unified tableBody.mas instead of tableBodyWithoutActions.mas
2.3.5
	+ Packaging fixes for precise
2.3.4
	+ Updated Standard-Versions to 3.9.2
2.3.3
	+ New master-slave architecture
	+ Image in initial configuration wizard is shown again
2.3.2
	+ Added printableName to service and modified description
	+ Fixed executable permissions in src/scripts
	+ Added checks for small business subscription
	+ Bugfix: lastGid method was calling MINUID and SYSMINUID
	+ Reload nscd before trying to init users and groups
2.3.1
	+ Use Digest::SHA instead of Digest::SHA1 and remove libdigest-sha1-perl
	  dependency which no longer exists on precise
2.3
	+ Commented unused code in cleanUser method
	+ Replaced autotools with zbuildtools
2.2.5
	+ Bugfix: ad-sync can now populate groups with more than 1500 users
	+ Bugfix: do not allow adsync passwords longer than 16 chars to avoid
	  crash in pwdsync-server that keeps respawning
	+ Bugfix: mark apache as changed in enableActions to avoid problems adding
	  users before the new nsswitch conf is available for apache, also do not
	  allow to add users if module is not really enabled after save changes
	+ Make sure the default DN does not contains invalid characters
	+ Do not allow malformed LDAP DNs in Mode
2.2.4
	+ Make LDAP ready after enableActions restarting the service to
	  avoid problems when adding users or groups
	+ Fixed corruption when adding ldap attributes
	+ Also disable apparmor in ad-sync mode
	+ Renamed default adsync username from eboxadsync to adsyncuser
2.2.3
	+ Adapt pwdsync user and password offsets to the new hook implementation
	+ Always ignore ForeignSecurityPrincipals accounts in ad-sync
	+ Added more debug messages and improved existing ones in ad-sync
	+ Avoid warnings trying to get userPrincipalName in ad-sync
	+ Skip machine accounts in ad-sync
	+ Use paged queries in ad-sync
	+ Allow to specify custom DN to bind to Windows Server in ad-sync
	+ Ingore empty users in ad-sync
2.2.2
	+ Fixed validation of secret key length in ADSync Options model
	+ Removed useless validation of AD username in ADSync Options model
	+ Show different error when adding users from Windows with invalid chars
	+ Fixed bug managing slapd on ad-sync
2.2.1
	+ Do not enable ADSync to avoid launching daemon before configuration
	+ Also manage slapd daemon on ad-sync setups
	+ Avoid slave connection to incompatible masters
	+ Added quota change form on slaves
	+ Allowed '\' character in ad-sync username
2.1.14
	+ Fixed regression in usercorner link
2.1.13
	+ Moved apache soap configuration from setConf to enableActions
	+ Init slave users on enable (now home directories are created)
	+ Create LDAP indexes during slave enable
2.1.12
	+ Users::lastUid() now takes also into account non-ldap users
	+ Stop old ldap daemons in reinstall script, needed before changing mode
2.1.11
	+ Use a safer mode() implementation to avoid recursions with ModelManager
2.1.10
	+ Start slapd daemon when a module fails to connect
	+ Help in wizard is show again if no custom_prefix defined
2.1.9
	+ Hide help with link in wizard if custom_prefix defined
	+ Removed /zentyal prefix from URLs
	+ Disable autocompletion in user form
	+ Avoid duplicated restart during postinst
2.1.8
	+ Include quota schema in slaves LDAP (fixes replication)
	+ Do not stop slapd daemons after slave enable
	+ Fixed users and groups retrieval if module is disabled
	+ Manage slapd daemon in master mode
	+ Make the optional 'comment' field to also appear as optional on the UI
	+ Ignore users also in pwdsync-server, not only in the ad-sync script
2.1.7
	+ Set submenu items order for integration with the User Corner menu
	+ Avoid undefined dn warning
2.1.6
	+ Fix adsync mode check for zentyal-users cronjob
	+ Removed bad default value for adsync_dn option
	+ Update wizard pages with new order option
	+ Use Unix socket for LDAP connections on standalone and slave without PAM
2.1.5
	+ Manage zentyal-users cronjob with configuration keys for sync times
	  instead of debian/lucid/zentyal-users.cron.d and src/scripts/ad-sync.cron
	+ Configuration key to not to create homes (usefull on LDAP master servers)
	+ New ad-sync-info to show info of ADsync configuration
	+ Allow multiple BDC for ADsync mode with adsync_bdc confkey
	+ Add ADsync service by default and move port value to a confkey
	+ userInfo() tolerates missing quota LDAP attribute
	+ Added captiveportal to the list of modules in the reinstall script
2.1.4
	+ Moved redis_port_usercorner key to usercorner.conf in zentyal-usercorner
	+ Move users/conf/user-eboxlog.conf to usercorner/conf/usercorner-log.conf
2.1.3
	+ Fixed issues with html html attributes quotation
	+ Allow to specify a base DN to bind to AD
	+ Add locking to slave-sync to avoid spawn multiple instances in the
	  event of not being able to connect to a slave
	+ Do not modify users and groups in AD sync if attributes are not changed
	+ Wipe ignored users in AD sync
	+ Allow contacts synchronization in AD sync
	+ New checks in AD sync to avoid warnings
	+ Added update package list command to reinstall script
2.1.2
	+ Non-editable user fields in slaves no longer appear as editable inputs
	+ Numeric 0 is accepted as value for LDAP users attributes
	+ Minor fixes in default quota from user template
	+ Fixed error when writing ad-sync cron file
	+ Do not allow to create users if their home directory already exists
2.1.1
	+ Quotas are now included in users module
	+ System users don't require password
	+ Fixed bug that allowed to create LDAP users whith the same name
	  than users with UID 0 (like root)
2.1
	+ Separate usercorner module to the new zentyal-usercorner package
	+ Remove zentyal- prefix from rejoin-slave and ldapvi scripts
	+ Move /usr/share/ebox-usersandgroups/ebox-usersandgroups/reinstall
	  to /usr/share/zentyal-users/reinstall
	+ Show enableActions for master also in ad-slave mode
	+ Deleted obsolete migrations and use new initialSetup method
	+ Added locks to prevent overlapping in ad-sync script
	+ Fix slave failed operation string on slave hostname
	+ Replace /etc/ebox/80users.conf with /etc/zentyal/users.conf
	+ Added indexes for common LDAP attributes
	+ Replace /var/log/ebox-usercorner with /var/log/zentyal-usercorner
2.0.10
	+ Now the AD synchronization can be disabled at any moment and a
	  server with AD-slave mode can be master for other Zentyal slaves
	+ New /etc/ebox/ad-sync_ignore.users and ad-sync_ignore.groups files
	  to ignore users and groups in the AD synchronization process
	+ Improved zentyal-ldapvi script that works on slave servers
	+ Creates the default group if not exists during restore
	+ Added restore backup precheck to assure there are not conflicts between
	  system users and Zentyal LDAP users (currently only works for masters)
2.0.9
	+ Make sure to create the base directory for user homes before create them
	+ Reconnect to LDAP on backup restore
	+ Better log messages
	+ Save configuration files during restore
	+ Catch possible SIGPIPE on LDAP reconnect
2.0.8
	+ Fix Samba PDC on slaves
	+ Check for incompatibility between Samba PDC and PAM on slaves
	+ Optimize slave-sync script if there are no pending operations
	+ Remove useless call to mode() on slave-sync script (faster now)
	+ Replica LDAP listens in all interfaces
2.0.7
	+ Added index add mechanism to LdapModule
	+ Fixed NSS DN config in masters
2.0.6
	+ Added zentyal-rejoin-slave to rejoin a slave to its master
	+ Fixed NSS/PAM in slave machines
2.0.5
	+ Removed wrong hooks implementation
2.0.4
	+ Fixed infinite recursion when setting up some models on slave servers
	+ Added support for addUser/delUser hooks
2.0.3
	+ Allow LDAP users and groups up to 128 characters
	+ Show precondition message for user corner on slave servers
	+ Unconfigure ftp and zarafa in reinstall script
	+ Do not show adsync debug messages if debug is disabled in config
	+ Allow more than one dot in usernames
2.0.2
	+ Fixed master/slave synchronization issues
	+ Remove userjournal dir when removing a slave
	+ Added lock during module enable to avoid initialization problems
	+ Fixed AD slave synchronization task
2.0.1
	+ Fixed incorrect LDAP binding in some cases
2.0
	+ Fixed user journal dir creation on master
	+ Fixed failed login error on user corner
	+ Default login_shell under PAM Settings UI instead of 80users.conf
	+ Replaced /bin/false with /usr/sbin/nologin as default shell
1.5.10
	+ Some refactorizations centered in safer LDAP connections and defensive
	  code
1.5.9
	+ More info link added in wizard
1.5.8
	+ Zentyal rebrand
1.5.7
	+ Removed NSS in slave configurations
	+ Nasty bug page replaced by the new eBox error page
1.5.6
	+ Fixed user corner access problems with redis server
1.5.5
	+ LDAP master creation optimized and less error-prone
1.5.4
	+ Bug fix: adding a user name with spaces no longer fails
1.5.3
	+ Move NSS from ebox-samba to ebox-usersandgroups
	+ Home directories are under /home now
	+ New options to configure shell and home directory umask
	+ New setup wizard
1.5.2
	+ Bug fix: fixed dbus init for usercorner
1.5.1
	+ Bug fix: fixed nasty bug with the last version of openldap in lucid
	+ Bug fix: do not call processDir if there are no slaves in slave-sync
	+ Bug fix: ebox-usersandgroups-reinstall now unconfigures all ldap modules
	+ Bug fix: updateSchema() returns unless the schema to update is
	  available
	+ Bug fix: Set proper owner and permissions when updating a schema
	+ Bug fix: some problems with the AD synchronization solved
	+ Bug fix: userscorner title icon
	+ Bug fix: addUser() now checks if the user already exists as a
	  system user
	+ Removed deprecated executable 'import-from-ldif'
	+ Bug fix: addUser() now checks for password argument
	+ Bug fix: when restoring we use the new users DN to init users
1.5
	+ Bug fix: don't try to contact slaves from within a slave when groups
	  are updated
	+ Use built-in EBox::ThirdParty::Apache2::AuthCookie
1.4.2
	+ Bug fix: fix wrong migration number
1.4.1
	+ Bug fix: surround LDAP migration with a try/catch to make sure the rest
	  it is run
	+ Bug fix: do not allow \w with localized characters as LDAP schema does not
	  allow them for home directory attribute. (Closes #1713)
1.4
	+ Allow the master to pass extra parameters in SOAP calls to slaves
1.3.17
	+ Bug fix: Set style for login page in user corner
1.3.16
	+ Bug fix: keep menu open on LDAP Info
1.3.15
	+ Add support for ldaps
	+ Add support for slaves running Apache in ports different than 443
	+ Allow to remove slaves from slave list
	+ Added ebox-usersandgroups-reinstall to easily reset the LDAP mode
	+ Bug fix: issue with user deletion in French (Closes #1651)
	+ Bug fix: anonymous connection for getting DN is retried several
	  times, this fixes a bug when restoring configuration backup
1.3.14
	+ Synchronize all the users from the AD and not only from CN=Users
	+ Add operation name and username on updateGroup
	+ Add slave notification for group modify and delete
	+ Change button order to "Add" and "Add and Edit" in Add User
	  template. If users press return in the form it adds a new user
	  and stays on the same page.
1.3.13
	+ Usability enhancements: (Closes #1649)
		* Create a unique Users And Group Folder
		* Unify Add User/Edit User in a single page
		* Unify Add Group/Edit Group in a single page
		* Two buttons: "Add and Edit" and "Add"
		* Add breadcrumbs
	+ Add UserTemplate composite to configure default options that are used when
	  a new user is created
	+ Add defaultUserModel to LdapUserBase.pm
	+ Specify folder for SlaveInfo
	+ Add menu entry with information about LDAP including password
	+ Change enableActions to use the new LDAP default structure from Karmic
1.3.12
	+ Add EBox::Ldap::lastModificationTime to know when the master LDAP
	  database was modified for the last time
	+ Index uid and memberUid to avoid some warnings and improve performance,
	  plus remove some old code and fix some broken one in that part of the code
	+ Bugfix: disable edition of users and groups in ad-slave mode
	+ Don't allow modification of ldap password in Mode model if
	  it has been autogenerated by the eBox installer
	+ Add page title
	+ Separate the Windows AD options in a different model
	+ Fixed the warning of "Edit User" when there are no users in a slave
	+ Remove 'optional' from remote in Mode and also useless validateRow
1.3.10
	+ Use disableApparmorProfile from EBox::Module::Service twice.
	  First in enableActions. And also in setConf to avoid issues
	  if apparmor is installed after users is enabled.
1.3.9
	+ Bugfix: return empty array in usedFiles if it's not master mode
1.3.8
	+ Bugfix: fixed wrong disable of fields in selecting ad-slave in Mode model
1.3.7
	+ Synchronization with Windows Active Directory (#1443)
1.3.6
	+ Use anonymous bind to fetch dn
1.3.5
	+ Disable slapd apparmor profile in enableActions
	+ Reload nscd when adding users and groups
	+ Bugfix: backup bug report now works again
	+ Bugfix: slave-sync does not try to real journal dir when not
	  configured or in slave mode. Journal dir created on
	  master's setup.
1.3.0
	+ eBox LDAP architecture now supports a master-slave configuration
	+ bugfix: Update usercorner service when there is a change on the port number
1.1.30
	+ Added widget to manage group belonging from Edit User page
	+ Fixed backup/restore problem with paswords and given/last names
	+ Changed the way users are stored in LDAP, added givenName in addition
	  to sn, now cn=givenName+sn instead of cn=uid, this fixes a
	  incompatibility bug with eGroupware
	+ In the Edit User interface now Name and Last name are separate
	fields
	+ Usercorner web server certificate can be changed via the CA module
1.1.20
	+ New release
1.1.10
	+ Make slapd listen only on 127.0.0.1
1.1
	+ Added bind v2 compability needed by squid auth, slapd conf
	  regenerated and daemon restarted in postinst to commit possibles
	  changes in configuration
	+ Added group model
	+ Use the new ids() and row() API to optimize the management of hundreds of
	users
	+ Allow dashes in user and group names
	+ Initial release of UserCorner which allow users to change their password
	+ Store multiple password hashes and scrap clear text passwords
0.12.100
	+ Restore backup is more robust: inexistent users in a group are
	  ignored
	+ Make and restore backup more robust: removed slapd.conf
	  parameters in both slapadd and slapcat invokations, so we can use
	  the module with sldap with configuration in the directory itself
0.12.99
	+ New release
0.12.1
	+ Bugfix: Remove eBox system users when restoring backup. This solves
	  an issue restoring backups from 0.12
0.12
	+ Use the new EBox::Model::Row api
	+ Check if there is any added user and show a message
	  in case there isn't any.
	+ Restore users reading from ldiff and adding them through
	  eBox API
	+ Set password-hash in slapd.conf to make password changes from samba sync
	  the user password
0.11.101
	+ New release
0.11.100
	+ onInstall() functionality moved to migration script
	+ Fixed several typos
0.11.99
	+ Remove use of Apache::Singleton
0.11.3
	+ Check used uid's on every posixAccount object under dc=ebox,
	  instead of only under ou=Users,dc=ebox. This solves nasty issues
	  with Samba PDC when adding machines and creating users with
	  repeated uid
0.11.2
	+ Do not generate a new LDAP password if it already exists
0.11.1
	+ Fix issue with module naming which prevented backups from being
	restored
0.11
	+ Initial Ubuntu packaging
	+ bugfix. fix issue with module naming which prevented backups from being
	  restored
0.10.99
	+ Create pseudo-model to use the users table with Ajax
0.10
	+ Allow dots in user names
0.9.100
	+ New release
0.9.99
	+ Bugfix in EBox::Ldap
0.9.3
	+ New release
0.9.2
	+ New release
0.9.1
	+ Make OpenLDAP listen on internal interfaces
0.9
	+ Added Polish translation
	+ Added Aragonese translation
	+ Added Dutch translation
	+ Added German translation
0.8.99
	+ New release
0.8.1
	+ Minor workaround. Create slapd run directory in case it does not
	  exist
0.8
	+ Fix message
0.7.99
	+ Add extended backup support for LDAP
	+ Performance tuning to slapd
	+ Some minor code improvements
	+ Quota now allows unlimited space and i-nodes number
0.7.1
	+ Add delObjectclass (useful for ldap clean actions)
	+ Detect and recover when ldap connection is broken (#25)
	+ Make EBox::Ldap a singleton class
	+ Initial factoring
	+ Use of ebox-sudoers-friendly
0.7
	+ New public release
0.6
	+ Move to client
	+ API documented using naturaldocs
	+ Update install
	+ Update debian scripts
	+ Use new syntax to define ACLs for ldap
	+ Add function to create system users
	+ Move ldap db under ebox directory
0.5.2
	+ Fix some packaging issues
0.5.1
	+ Convert module to new menu system
0.5
	+ Initial release<|MERGE_RESOLUTION|>--- conflicted
+++ resolved
@@ -1,9 +1,6 @@
-<<<<<<< HEAD
+HEAD
+	+ Do not duplicate cloud ops when REST call fails
 3.4.3
-=======
-3.2.14
-	+ Do not duplicate cloud ops when REST call fails
->>>>>>> ef00895d
 	+ Display message when creating a user which username has more
 	  than 20 characters
 	+ Fixed error when editing user email address when mail module is
