--- conflicted
+++ resolved
@@ -1,12 +1,9 @@
-<<<<<<< HEAD
 HEAD
 	+ Remove useless warning when deleting a user or group with offer 2013
-=======
 3.0.24
 	+ Revert useless chown workaround
 	+ Wait for the services before ending the start daemon action to prevent
 	  its usage before being ready
->>>>>>> d3c54d45
 3.0.23
 	+ Look for ssl.cert instead of ssl.pem in Slave::soapClient()
 3.0.22
