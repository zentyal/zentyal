<<<<<<< HEAD
=======
3.2.10
	+ Added and used checkMailNotInUse method
>>>>>>> 0ec6048f
3.2.9
	+ Updated cloud sync to ignore any change done in cloud to internal users
	  or groups
	+ Fixed EBox::CloudSync::Slave to sync uid and gid numbers on user update
	  and added unit tests for it
	+ Added EBox::Users::Group::setInternal method
	+ Allow to use lazy flag with EBox::Users::User::setInternal
	+ Added unit tests for cloud sync code
3.2.8
	+ Check available IP addresses when enable module
	+ Added lock to cloud-sync script
	+ Better integration of edit groups for mail group aliases
	+ Update group icon when type of group changes
	+ Implement _preModifyUser on LdapUserBase
	+ Throw exceptions on EBox::USers::LdapObject::get when entry not exists
	+ Fixed regression in LDAP info page for external AD mode
3.2.7
	+ Print slave-sync output to zentyal.log instead of stdout
	+ Fixed excesive restrictive validation of external AD password in wizard
	+ Fixed 3.0 -> 3.2 migration when there are other modules extending LDAP
3.2.6
	+ Remove useless warning when deleting a user or group with offer 2013
	+ Show system but not internal groups in user edition form
	+ Allow unsafe characters for user and password in external AD mode.
	+ Fixed bug in external AD connection. Reuse already estabished
	  external AD connection.
	+ The "sub ous" return the OUs hierarquically ordered
	+ Check for defined uidNumber and gidNumber creating users and groups
3.2.5
	+ Revert useless chown workaround
	+ Wait for the services before ending the start daemon action to prevent
	  its usage before being ready
	+ Better error handling when the default group is not found
	+ Fixed distribution group edition
3.2.4
	+ Add error, errorText and errorDescription methods to
	  EBox::Exceptions::LDAP
	+ Added missing EBox::Exceptions uses
	+ Better error handling when we get a LdapObject that doesn't exists
3.2.3
	+ Remove undefined warnings on users/group creation
	+ Fix 'Cannot connect to samba LDAP' error in manage model when samba
	  is installed but disabled
3.2.2
	+ Add missing use to EBox::Users::LDAP::ExternalAD
	+ Force DNS restart when users mode changed
	+ Force service principals update on _postServiceHook in external AD mode
	+ Don't use slave cloud sync if not subscribed
	+ Adapted cloud sync to changes in user modules
	+ Added childrenObjectClass parameter to EBox::Users::LdapObject::children
	+ userExists and groupExists discriminates between shown objects and
	  objects hid by SID
3.2.1
	+ Fixed wrong path in ExternalAD::connectWithKerberos
	+ Update names in tree view when either user or contact is edited
	+ Fixed wizard error when setting external AD mode
	+ Fixed EBox::Users::groupDn method
	+ In contact edition do not store full name in cn but use
	  givenname and sn to get fullname.
	+ Use paginated search when getting children nodes in LdapObject
	+ UTF8 decode DN when retrieving it from a LDAP object
	+ Fixed cloud-sync script
3.2
	+ Set version to 3.2
	+ Add objectClass shadowAccount in 3.0 migration to fix disabled accounts
3.1.11
	+ Added migration code to be sure that we have all users added as members
	  of __USERS__ group on OpenLDAP.
	+ Fixed user creation to make all users belong to __USERS__ group
3.1.10
	+ Do not crash when deleting a group if LDB object does not exist
	+ Do not try to migrate from 3.0 if module is not configured
	+ Override daemons when migrating from 3.0
3.1.9
	+ Fix typo in setSecurityGroup when no GID is set yet
	+ Show group in slave as read-only
	+ Show in a slave when the user is not a member of any group
	+ Check email address for a group is done
	+ Add group dialog can now set the e-mail
	+ Master/Slave synchronisation works again
3.1.8
	+ Enable upgrade from 3.0 in initialSetup
	+ Fixed wrong calls to isSystem() in master-slave after API changes
	+ Fix regression trying to join slave after external AD changes
	+ Fix regression in slave host address after nginx integration
	+ Throw DataExists error when adding an OU which already exists
3.1.7
	+ Readded memberUid to the fields to index for SLAPD.
	+ Ignored members that are not valid perl objects to avoid undef entries
	  on EBox::Users::Group::members method.
	+ Rewrites to share more code with samba module.
	+ Added 'mail' field on zentyalDistributionGroup schema.
	+ Added E-Mail field for Users and Groups when managing them from the UI.
	+ Changed E-Mail field to optional for Contacts.
	+ Updated master-slave sync to use the new User and Group fields.
	+ Look for ssl.cert instead of ssl.pem in Slave::soapClient()
	+ Changed description field to be always input text instead of textarea.
	+ Warn instead of throw exception if home directory already exists
	+ Forbid deletion of Domain Admins group
	+ Forbid deletion of Users, Groups and Computers OUs
	+ Filter also internal users and groups in membership comboboxes
	+ Hide Samba objects that should be shown only on Advance view mode
	+ Added support for disabled accounts
3.1.6
	+ Ignored samba module while (re)provisioning on __USERS__ group creation.
	+ Removed deprecated configuration file keys related with external AD
3.1.5
	+ Fixed EBox::Users::LdapObject::canonicalName to propagate the flag to
	  get or ignore the root's namedContext canonical name.
	+ The Administrator user is hidden now using the samba module functionality
	  to hide SIDs instead of hardcoded in the code.
3.1.4
	+ Remove needReload notification for group addons
	+ When a new system user is created with uid 0 we also create its home.
	  This is required by Samba for the Administrator account.
	+ Added Net::LDAPBase::existsDN method
	+ Better error control on reprovision, do not clear the
	  reprovision flg on error
	+ Fixed code typo in slave setup
	+ Added menu icon
	+ Added new userCorner method to password model
	+ Usercorner uses the ldap_ro credentials to retrieve user DNs.
	+ preAdd callbacks get a second argument noting the parent when this
	  new object will be created.
	+ All LdapObject based objects will have the 'entryUUID' field available.
	+ Created an EBox::LDAPBase class to share code with the Samba's EBox::LDB
	  one.
	+ Reimplemented EBox::Users::Group::members to retrieve the members of the
	  group directly instead of searching for the objects that are set as
	  members of the group.
	+ Avoid "cannot return outside of a subroutine" warning in cloud-sync
	+ Added foldable user and group add-ons to dialogs
	+ Replaced package breaks parameter with depends statement
	+ Fixed error in the baseName() method for an Ldap Object
	+ Fixed bug which make delete group dialog to show errors when
	  there was warnings
	+ Added a way to use Net::LDAP mock object for unit testing.
	+ Fixed cloud sync setup when user number is unlimited
	+ Fixed error in server master form when checking if
	  controls are editable
	+ Added a way to retrieve a group by its dn.
	+ New TreeView to manage users, groups and OUs
	+ Configuration key multiple_ous removed as this is now enabled by default
	+ Renamed namespace from UsersAndGroups to Users
	+ Added support for Contacts handling.
	+ Added support for external Active Directory authorization
3.1.3
	+ Renamed namespace from UsersAndGroups to Users
	+ Fixed maximum users check when not using cloud sync
3.1.2
	+ Remove deprecated backup domain methods
	+ Fixed password change in user corner when using samba
	+ Changed reload action to force-reload for nscd init.d daemon
3.1.1
	+ Fixed error message when trying to add a user above the edition maximum
	+ Migrated SOAP services to use Nginx for SSL.
3.1
	+ Updated to reflect the Apache -> WebAdmin rename.
	+ Removed 3.0.X migration code
	+ Added Pre-Depends on slapd to avoid problems with upgrades
	+ Depend on zentyal-core 3.1
3.0.18
	+ Check for already existent service principals before create them.
	  Required because squid and zarafa share the HTTP SPN
3.0.17
	+ Migration to remove leftover need_reprovision key in redis ro
	+ Retrieve global instance correctly in UsersSync
3.0.16
	+ Assure that we don't have a phantom need_reprovision key in
	  read-only tree
	+ Check for maximum number of users depending on the edition
	+ More frequent polling in EBox::Ldap::safeConnect() and
	  more explicit error when it fails
3.0.15
	+ Always mark as changed if it needs LDAP reprovision
	+ Fixed member removal operation for groups
3.0.14
	+ Tentative workaround against home directory chown bug
	+ Slave setup refactored to reuse common code with reprovision
	+ Reprovision LDAP for all LDAP based modules
	+ Don't try to update samba password in user corner when samba is
	  not configured
	+ Add operation arguments on LDAP error whenever is possible
	+ EBox::Users::User::create() allows now an internal attribute
	+ Users marked as internal are not displayed on the interface
	+ New realUsers() method to filter only non-internal ones
3.0.13
	+ Search in user table now is standard instead of filter only for uid
	+ A bit more explicit text for EBox::Exceptions::LDAP
	+ Reload nscd also when creating new groups
3.0.12
	+ Fixed typo in exception class name in EBox::Ldap
	+ Added missing use statement in EBox::Users and
	  EBox::Users::LDAPObject classes
3.0.11
	+ Dont loop through the group members when adding/removing members
	+ Added EBox::Exceptions::LDAP
	+ Allow unsafe characters in commentary field
	+ Better check for the incompatibility of Samba with master/slave
	+ Fix modules extending LdapUserBase not notified modifying groups
	+ Allow domain name change in System -> General reprovisioning LDAP db
	+ Depend on dns module to fix save changes order during reprovision
3.0.10
	+ Use less costly LDAP operations when adding or removing members
	  from a group
	+ Added EBox:Users::LdapObject::deleteValues method
	+ Faster custom row id filter for Users model
	+ Forbid user synchronization with other zentyals if samba is provisioned
	+ Display users groups in slave mode
	+ Avoided hang when the local host is wrongly used as master slave
	+ Ldap modules should do a slaveSetup when slave mode enabled
3.0.9
	+ Stop heimdal daemons on enableActions
	+ Fixed alphabetical order in listing of users and groups
3.0.8
	+ Filter in users table no longer matches LDAP dn
	+ Recover better of no-usercorner journal error in slave-sync
	+ Added read-only rootDn and password to LDAP settings screen
	+ Don't allow empty first name in CGIs for user
	  creation/modification. Otherwise you can get LDAP errors.
	+ Operator typo fix in EBox::UsersAndGroup::User::_checkQuota
3.0.7
	+ Fixed LdapObject::get() for list context
	+ Decode utf8 attributes from LDAP at LdapObject::get()
	+ Removed unused method _utf8Attrs
	+ Integration with Disaster Recovery service
	+ Include /home as disk usage facility
	+ Fix enable quotas without rebooting when module is enabled.
	+ Users and groups cannot longer share names because it is incompatible
	  with AD accounts
	+ Use upstart to manage heimdal daemons
	+ Increase the maximum UID number to avoid problems with samba integration
	+ Fixed bug in group creation which on error could call a method
	  in a undefined value
	+ Do not stop openldap daemon when dumping database
	+ Generate kerberos AES keys to be compatible with active directory in
	  W2k8 or higher functional levels
	+ Fixed user quota edition in slave server
	+ Update user password also in samba ldap when changed from user corner
	+ Update 'cn' attribute in cloud-sync
3.0.6
	+ Set userPassword attribute when setting kerberos keys for user
	+ Fixed delGroup operation on cloud slave
	+ Include exception message when there is an error notifying a slave
	+ Fix enable quotas without rebooting when module is enabled
	+ Delete syncjournal files when slave is removed
3.0.5
	+ Fixed reinstall script to stop samba module, otherwise new slapd
	  cannot start because the port is taken
	+ Sync password changes made from cloud to any slave
	+ When syncing, do not update ldap of unchanged entries
3.0.4
	+ Added missing use of UnwillingToPerform exception
	+ New methods on LdapUserBase (preAddUser, preAddUserFailed, preAddGroup
	  and preAddGroupFailed) to notify observers
3.0.3
	+ Setup Cloud slave on first save changes
	+ Synchronize uidNumber in master-slave
	+ Check master's REALM when adding a new slave
	+ Fixed some errors on RESTClient after API change
	+ Updated REST journaling behavior
	+ Do not show unavailable options in master select
	+ Added new EBox::Users::newUserUidNumber() function
	+ Added check to assure that a no-ldap user has the same uid than
	  a new user
	+ Implement SysInfo::Observer to disallow host domain changes after the
	  kerberos realm has been initialized, and to update the LDAP base DN
	  if module is not yet configured
	+ Added LDAP index for ou attribute
	+ Always write slave-sync script
	+ Increase default quota value to 500MB
3.0.2
	+ Added clearCache() to LdapObject and force reload of krb5Keys
	+ Do not allow user corner password change on slaves
3.0.1
	+ Do not notify samba about users created while restoring backup. Samba
	  will restore its users from its own LDB backup.
3.0
	+ Write NSS config on enableService, modules depending on users may require
	  uid/gid numbers from LDAP
	+ Filter special kerberos and samba users out from the users list
	+ Added dns as restore depend
	+ Reviewed registration strings
2.3.17
	+ Do not translate the service principal names to upper case
	+ Set LDAP service as denined by default for internal networks
	+ Set the managed domain as read only as well as records
2.3.16
	+ Fixed PAM when kerberos is enabled
	+ Fixed addUser operation on slaves
	+ Catch exceptions thrown by notified modules adding LDAP users and groups
	  to rollback the operation and delete the object added prior to notification.
2.3.15
	+ Fixed password change at user corner
	+ Change KDC port to 8880 to preserve the classic default for user corner
2.3.14
	+ Ignore the LDAP error 'no attributes to update' on save
	+ Instantiate users by uid and groups by gid
	+ Change kerberos ports from 88/464 to 8888/8464. This avoid conflicts
	  and management logic of the heimdal daemons. Kerberos records are added
	  with lower priority over samba ones.
	+ Respect the optionality of the 'salt' field inside the kerberos keys
	  in the 'setKerberosKeys' funcion of the User class.
	+ Do not remove service principals when samba is enabled/disabled. Samba
	  will import the keys
	+ Add method to set the user kerberos keys
	+ Stop samba daemon if module is disabled to ensure that port 88 is free
	+ Initialize kerberos realm in lowercase to match the host domain
	+ User template account default options not longer shown in slave servers
	+ Added users filter by OU
2.3.13
	+ Better password policies for LDAP backend
	+ Added user synchronization with Zentyal Cloud
	+ Removed deprecated conf keys (password hashes selection)
	+ Sync kerberos hashes on master-slave
	+ Resolve slave hostname during registering
	+ Fixed framework changes related regression getting redis keys directly
2.3.12
	+ Ask for the host domain in the wizard instead of the old mode selector
	+ Fixed user name validation
2.3.11
	+ Remove deprecated reference to AD Sync in wizard
	+ Check to make sure that quota has been really assigned logs an error
	  instead of raising an exeception, because some file systems does not
	  support quotas
	+ Adapt lastUid and lastGid to the new API and make them compatible
	  with multiple OUs
2.3.10
	+ Use DataForm::ReadOnly::_content instead of acquirers in LdapInfo
	+ Delete obsolete daemons and attributes regarding old replication
	+ Better error control in _loadACLDirectory
	+ Adapted to new Model management framework
	+ Adapted Password type to new framework
	+ Added NTP as enable dependency
2.3.9
	+ Heimdal Kerberos integration for SSO features
	+ Better validation of user names and groups names. Better message
	  when this validation fails
	+ Added user() and group methods() to EBox::Users
	+ Added quota limit check
	+ Added backup domain for /home
	+ Adapted ldapvi to changes in port
	+ Setup master method can now take a custom password
2.3.8
	+ Restart apache after changing master configuration
	+ Removed all files + code cleaning
	+ Disable user editing in slaves
2.3.7
	+ New modifications() method to allow retrieving modifications made to
	  the LDAP object in the last call to 'save'
	+ Create users without password and set it after that, needed for samba4
	+ Removed auth_type warnings
2.3.6
	+ Use the new unified tableBody.mas instead of tableBodyWithoutActions.mas
2.3.5
	+ Packaging fixes for precise
2.3.4
	+ Updated Standard-Versions to 3.9.2
2.3.3
	+ New master-slave architecture
	+ Image in initial configuration wizard is shown again
2.3.2
	+ Added printableName to service and modified description
	+ Fixed executable permissions in src/scripts
	+ Added checks for small business subscription
	+ Bugfix: lastGid method was calling MINUID and SYSMINUID
	+ Reload nscd before trying to init users and groups
2.3.1
	+ Use Digest::SHA instead of Digest::SHA1 and remove libdigest-sha1-perl
	  dependency which no longer exists on precise
2.3
	+ Commented unused code in cleanUser method
	+ Replaced autotools with zbuildtools
2.2.5
	+ Bugfix: ad-sync can now populate groups with more than 1500 users
	+ Bugfix: do not allow adsync passwords longer than 16 chars to avoid
	  crash in pwdsync-server that keeps respawning
	+ Bugfix: mark apache as changed in enableActions to avoid problems adding
	  users before the new nsswitch conf is available for apache, also do not
	  allow to add users if module is not really enabled after save changes
	+ Make sure the default DN does not contains invalid characters
	+ Do not allow malformed LDAP DNs in Mode
2.2.4
	+ Make LDAP ready after enableActions restarting the service to
	  avoid problems when adding users or groups
	+ Fixed corruption when adding ldap attributes
	+ Also disable apparmor in ad-sync mode
	+ Renamed default adsync username from eboxadsync to adsyncuser
2.2.3
	+ Adapt pwdsync user and password offsets to the new hook implementation
	+ Always ignore ForeignSecurityPrincipals accounts in ad-sync
	+ Added more debug messages and improved existing ones in ad-sync
	+ Avoid warnings trying to get userPrincipalName in ad-sync
	+ Skip machine accounts in ad-sync
	+ Use paged queries in ad-sync
	+ Allow to specify custom DN to bind to Windows Server in ad-sync
	+ Ingore empty users in ad-sync
2.2.2
	+ Fixed validation of secret key length in ADSync Options model
	+ Removed useless validation of AD username in ADSync Options model
	+ Show different error when adding users from Windows with invalid chars
	+ Fixed bug managing slapd on ad-sync
2.2.1
	+ Do not enable ADSync to avoid launching daemon before configuration
	+ Also manage slapd daemon on ad-sync setups
	+ Avoid slave connection to incompatible masters
	+ Added quota change form on slaves
	+ Allowed '\' character in ad-sync username
2.1.14
	+ Fixed regression in usercorner link
2.1.13
	+ Moved apache soap configuration from setConf to enableActions
	+ Init slave users on enable (now home directories are created)
	+ Create LDAP indexes during slave enable
2.1.12
	+ Users::lastUid() now takes also into account non-ldap users
	+ Stop old ldap daemons in reinstall script, needed before changing mode
2.1.11
	+ Use a safer mode() implementation to avoid recursions with ModelManager
2.1.10
	+ Start slapd daemon when a module fails to connect
	+ Help in wizard is show again if no custom_prefix defined
2.1.9
	+ Hide help with link in wizard if custom_prefix defined
	+ Removed /zentyal prefix from URLs
	+ Disable autocompletion in user form
	+ Avoid duplicated restart during postinst
2.1.8
	+ Include quota schema in slaves LDAP (fixes replication)
	+ Do not stop slapd daemons after slave enable
	+ Fixed users and groups retrieval if module is disabled
	+ Manage slapd daemon in master mode
	+ Make the optional 'comment' field to also appear as optional on the UI
	+ Ignore users also in pwdsync-server, not only in the ad-sync script
2.1.7
	+ Set submenu items order for integration with the User Corner menu
	+ Avoid undefined dn warning
2.1.6
	+ Fix adsync mode check for zentyal-users cronjob
	+ Removed bad default value for adsync_dn option
	+ Update wizard pages with new order option
	+ Use Unix socket for LDAP connections on standalone and slave without PAM
2.1.5
	+ Manage zentyal-users cronjob with configuration keys for sync times
	  instead of debian/lucid/zentyal-users.cron.d and src/scripts/ad-sync.cron
	+ Configuration key to not to create homes (usefull on LDAP master servers)
	+ New ad-sync-info to show info of ADsync configuration
	+ Allow multiple BDC for ADsync mode with adsync_bdc confkey
	+ Add ADsync service by default and move port value to a confkey
	+ userInfo() tolerates missing quota LDAP attribute
	+ Added captiveportal to the list of modules in the reinstall script
2.1.4
	+ Moved redis_port_usercorner key to usercorner.conf in zentyal-usercorner
	+ Move users/conf/user-eboxlog.conf to usercorner/conf/usercorner-log.conf
2.1.3
	+ Fixed issues with html html attributes quotation
	+ Allow to specify a base DN to bind to AD
	+ Add locking to slave-sync to avoid spawn multiple instances in the
	  event of not being able to connect to a slave
	+ Do not modify users and groups in AD sync if attributes are not changed
	+ Wipe ignored users in AD sync
	+ Allow contacts synchronization in AD sync
	+ New checks in AD sync to avoid warnings
	+ Added update package list command to reinstall script
2.1.2
	+ Non-editable user fields in slaves no longer appear as editable inputs
	+ Numeric 0 is accepted as value for LDAP users attributes
	+ Minor fixes in default quota from user template
	+ Fixed error when writing ad-sync cron file
	+ Do not allow to create users if their home directory already exists
2.1.1
	+ Quotas are now included in users module
	+ System users don't require password
	+ Fixed bug that allowed to create LDAP users whith the same name
	  than users with UID 0 (like root)
2.1
	+ Separate usercorner module to the new zentyal-usercorner package
	+ Remove zentyal- prefix from rejoin-slave and ldapvi scripts
	+ Move /usr/share/ebox-usersandgroups/ebox-usersandgroups/reinstall
	  to /usr/share/zentyal-users/reinstall
	+ Show enableActions for master also in ad-slave mode
	+ Deleted obsolete migrations and use new initialSetup method
	+ Added locks to prevent overlapping in ad-sync script
	+ Fix slave failed operation string on slave hostname
	+ Replace /etc/ebox/80users.conf with /etc/zentyal/users.conf
	+ Added indexes for common LDAP attributes
	+ Replace /var/log/ebox-usercorner with /var/log/zentyal-usercorner
2.0.10
	+ Now the AD synchronization can be disabled at any moment and a
	  server with AD-slave mode can be master for other Zentyal slaves
	+ New /etc/ebox/ad-sync_ignore.users and ad-sync_ignore.groups files
	  to ignore users and groups in the AD synchronization process
	+ Improved zentyal-ldapvi script that works on slave servers
	+ Creates the default group if not exists during restore
	+ Added restore backup precheck to assure there are not conflicts between
	  system users and Zentyal LDAP users (currently only works for masters)
2.0.9
	+ Make sure to create the base directory for user homes before create them
	+ Reconnect to LDAP on backup restore
	+ Better log messages
	+ Save configuration files during restore
	+ Catch possible SIGPIPE on LDAP reconnect
2.0.8
	+ Fix Samba PDC on slaves
	+ Check for incompatibility between Samba PDC and PAM on slaves
	+ Optimize slave-sync script if there are no pending operations
	+ Remove useless call to mode() on slave-sync script (faster now)
	+ Replica LDAP listens in all interfaces
2.0.7
	+ Added index add mechanism to LdapModule
	+ Fixed NSS DN config in masters
2.0.6
	+ Added zentyal-rejoin-slave to rejoin a slave to its master
	+ Fixed NSS/PAM in slave machines
2.0.5
	+ Removed wrong hooks implementation
2.0.4
	+ Fixed infinite recursion when setting up some models on slave servers
	+ Added support for addUser/delUser hooks
2.0.3
	+ Allow LDAP users and groups up to 128 characters
	+ Show precondition message for user corner on slave servers
	+ Unconfigure ftp and zarafa in reinstall script
	+ Do not show adsync debug messages if debug is disabled in config
	+ Allow more than one dot in usernames
2.0.2
	+ Fixed master/slave synchronization issues
	+ Remove userjournal dir when removing a slave
	+ Added lock during module enable to avoid initialization problems
	+ Fixed AD slave synchronization task
2.0.1
	+ Fixed incorrect LDAP binding in some cases
2.0
	+ Fixed user journal dir creation on master
	+ Fixed failed login error on user corner
	+ Default login_shell under PAM Settings UI instead of 80users.conf
	+ Replaced /bin/false with /usr/sbin/nologin as default shell
1.5.10
	+ Some refactorizations centered in safer LDAP connections and defensive
	  code
1.5.9
	+ More info link added in wizard
1.5.8
	+ Zentyal rebrand
1.5.7
	+ Removed NSS in slave configurations
	+ Nasty bug page replaced by the new eBox error page
1.5.6
	+ Fixed user corner access problems with redis server
1.5.5
	+ LDAP master creation optimized and less error-prone
1.5.4
	+ Bug fix: adding a user name with spaces no longer fails
1.5.3
	+ Move NSS from ebox-samba to ebox-usersandgroups
	+ Home directories are under /home now
	+ New options to configure shell and home directory umask
	+ New setup wizard
1.5.2
	+ Bug fix: fixed dbus init for usercorner
1.5.1
	+ Bug fix: fixed nasty bug with the last version of openldap in lucid
	+ Bug fix: do not call processDir if there are no slaves in slave-sync
	+ Bug fix: ebox-usersandgroups-reinstall now unconfigures all ldap modules
	+ Bug fix: updateSchema() returns unless the schema to update is
	  available
	+ Bug fix: Set proper owner and permissions when updating a schema
	+ Bug fix: some problems with the AD synchronization solved
	+ Bug fix: userscorner title icon
	+ Bug fix: addUser() now checks if the user already exists as a
	  system user
	+ Removed deprecated executable 'import-from-ldif'
	+ Bug fix: addUser() now checks for password argument
	+ Bug fix: when restoring we use the new users DN to init users
1.5
	+ Bug fix: don't try to contact slaves from within a slave when groups
	  are updated
	+ Use built-in EBox::ThirdParty::Apache2::AuthCookie
1.4.2
	+ Bug fix: fix wrong migration number
1.4.1
	+ Bug fix: surround LDAP migration with a try/catch to make sure the rest
	  it is run
	+ Bug fix: do not allow \w with localized characters as LDAP schema does not
	  allow them for home directory attribute. (Closes #1713)
1.4
	+ Allow the master to pass extra parameters in SOAP calls to slaves
1.3.17
	+ Bug fix: Set style for login page in user corner
1.3.16
	+ Bug fix: keep menu open on LDAP Info
1.3.15
	+ Add support for ldaps
	+ Add support for slaves running Apache in ports different than 443
	+ Allow to remove slaves from slave list
	+ Added ebox-usersandgroups-reinstall to easily reset the LDAP mode
	+ Bug fix: issue with user deletion in French (Closes #1651)
	+ Bug fix: anonymous connection for getting DN is retried several
	  times, this fixes a bug when restoring configuration backup
1.3.14
	+ Synchronize all the users from the AD and not only from CN=Users
	+ Add operation name and username on updateGroup
	+ Add slave notification for group modify and delete
	+ Change button order to "Add" and "Add and Edit" in Add User
	  template. If users press return in the form it adds a new user
	  and stays on the same page.
1.3.13
	+ Usability enhancements: (Closes #1649)
		* Create a unique Users And Group Folder
		* Unify Add User/Edit User in a single page
		* Unify Add Group/Edit Group in a single page
		* Two buttons: "Add and Edit" and "Add"
		* Add breadcrumbs
	+ Add UserTemplate composite to configure default options that are used when
	  a new user is created
	+ Add defaultUserModel to LdapUserBase.pm
	+ Specify folder for SlaveInfo
	+ Add menu entry with information about LDAP including password
	+ Change enableActions to use the new LDAP default structure from Karmic
1.3.12
	+ Add EBox::Ldap::lastModificationTime to know when the master LDAP
	  database was modified for the last time
	+ Index uid and memberUid to avoid some warnings and improve performance,
	  plus remove some old code and fix some broken one in that part of the code
	+ Bugfix: disable edition of users and groups in ad-slave mode
	+ Don't allow modification of ldap password in Mode model if
	  it has been autogenerated by the eBox installer
	+ Add page title
	+ Separate the Windows AD options in a different model
	+ Fixed the warning of "Edit User" when there are no users in a slave
	+ Remove 'optional' from remote in Mode and also useless validateRow
1.3.10
	+ Use disableApparmorProfile from EBox::Module::Service twice.
	  First in enableActions. And also in setConf to avoid issues
	  if apparmor is installed after users is enabled.
1.3.9
	+ Bugfix: return empty array in usedFiles if it's not master mode
1.3.8
	+ Bugfix: fixed wrong disable of fields in selecting ad-slave in Mode model
1.3.7
	+ Synchronization with Windows Active Directory (#1443)
1.3.6
	+ Use anonymous bind to fetch dn
1.3.5
	+ Disable slapd apparmor profile in enableActions
	+ Reload nscd when adding users and groups
	+ Bugfix: backup bug report now works again
	+ Bugfix: slave-sync does not try to real journal dir when not
	  configured or in slave mode. Journal dir created on
	  master's setup.
1.3.0
	+ eBox LDAP architecture now supports a master-slave configuration
	+ bugfix: Update usercorner service when there is a change on the port number
1.1.30
	+ Added widget to manage group belonging from Edit User page
	+ Fixed backup/restore problem with paswords and given/last names
	+ Changed the way users are stored in LDAP, added givenName in addition
	  to sn, now cn=givenName+sn instead of cn=uid, this fixes a
	  incompatibility bug with eGroupware
	+ In the Edit User interface now Name and Last name are separate
	fields
	+ Usercorner web server certificate can be changed via the CA module
1.1.20
	+ New release
1.1.10
	+ Make slapd listen only on 127.0.0.1
1.1
	+ Added bind v2 compability needed by squid auth, slapd conf
	  regenerated and daemon restarted in postinst to commit possibles
	  changes in configuration
	+ Added group model
	+ Use the new ids() and row() API to optimize the management of hundreds of
	users
	+ Allow dashes in user and group names
	+ Initial release of UserCorner which allow users to change their password
	+ Store multiple password hashes and scrap clear text passwords
0.12.100
	+ Restore backup is more robust: inexistent users in a group are
	  ignored
	+ Make and restore backup more robust: removed slapd.conf
	  parameters in both slapadd and slapcat invokations, so we can use
	  the module with sldap with configuration in the directory itself
0.12.99
	+ New release
0.12.1
	+ Bugfix: Remove eBox system users when restoring backup. This solves
	  an issue restoring backups from 0.12
0.12
	+ Use the new EBox::Model::Row api
	+ Check if there is any added user and show a message
	  in case there isn't any.
	+ Restore users reading from ldiff and adding them through
	  eBox API
	+ Set password-hash in slapd.conf to make password changes from samba sync
	  the user password
0.11.101
	+ New release
0.11.100
	+ onInstall() functionality moved to migration script
	+ Fixed several typos
0.11.99
	+ Remove use of Apache::Singleton
0.11.3
	+ Check used uid's on every posixAccount object under dc=ebox,
	  instead of only under ou=Users,dc=ebox. This solves nasty issues
	  with Samba PDC when adding machines and creating users with
	  repeated uid
0.11.2
	+ Do not generate a new LDAP password if it already exists
0.11.1
	+ Fix issue with module naming which prevented backups from being
	restored
0.11
	+ Initial Ubuntu packaging
	+ bugfix. fix issue with module naming which prevented backups from being
	  restored
0.10.99
	+ Create pseudo-model to use the users table with Ajax
0.10
	+ Allow dots in user names
0.9.100
	+ New release
0.9.99
	+ Bugfix in EBox::Ldap
0.9.3
	+ New release
0.9.2
	+ New release
0.9.1
	+ Make OpenLDAP listen on internal interfaces
0.9
	+ Added Polish translation
	+ Added Aragonese translation
	+ Added Dutch translation
	+ Added German translation
0.8.99
	+ New release
0.8.1
	+ Minor workaround. Create slapd run directory in case it does not
	  exist
0.8
	+ Fix message
0.7.99
	+ Add extended backup support for LDAP
	+ Performance tuning to slapd
	+ Some minor code improvements
	+ Quota now allows unlimited space and i-nodes number
0.7.1
	+ Add delObjectclass (useful for ldap clean actions)
	+ Detect and recover when ldap connection is broken (#25)
	+ Make EBox::Ldap a singleton class
	+ Initial factoring
	+ Use of ebox-sudoers-friendly
0.7
	+ New public release
0.6
	+ Move to client
	+ API documented using naturaldocs
	+ Update install
	+ Update debian scripts
	+ Use new syntax to define ACLs for ldap
	+ Add function to create system users
	+ Move ldap db under ebox directory
0.5.2
	+ Fix some packaging issues
0.5.1
	+ Convert module to new menu system
0.5
	+ Initial release<|MERGE_RESOLUTION|>--- conflicted
+++ resolved
@@ -1,8 +1,4 @@
-<<<<<<< HEAD
-=======
-3.2.10
 	+ Added and used checkMailNotInUse method
->>>>>>> 0ec6048f
 3.2.9
 	+ Updated cloud sync to ignore any change done in cloud to internal users
 	  or groups
