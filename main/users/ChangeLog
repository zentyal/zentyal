--- conflicted
+++ resolved
@@ -1,10 +1,6 @@
-<<<<<<< HEAD
-3.4.4
-=======
 HEAD
 	+ Adapt checking of existent mail to mailboxRelatedObject needs
-3.2.14
->>>>>>> 5f3b5cfe
+3.4.4
 	+ Do not duplicate cloud ops when REST call fails
 3.4.3
 	+ Display message when creating a user which username has more
