--- conflicted
+++ resolved
@@ -1,11 +1,7 @@
-<<<<<<< HEAD
 3.3
 	+ Switch from Error to TryCatch for exception handling
-=======
-HEAD
 	+ Add error, errorText and errorDescription methods to
 	  EBox::Exceptions::LDAP
->>>>>>> 0567e212
 	+ Added missing EBox::Exceptions uses
 	+ Better error handling when we get a LdapObject that doesn't exists
 	+ Remove undefined warnings on users/group creation
