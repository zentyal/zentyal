--- conflicted
+++ resolved
@@ -1,4 +1,3 @@
-<<<<<<< HEAD
 HEAD
 	+ Updated migration code to clean cloud from internal users, groups and
 	  non security groups
@@ -7,9 +6,7 @@
 	+ Added EBox::Users::Group::setInternal method
 	+ Allow to use lazy flag with EBox::Users::User::setInternal
 	+ Added unit tests for cloud sync code
-=======
 3.2.8
->>>>>>> 35aa4338
 	+ Check available IP addresses when enable module
 	+ Added lock to cloud-sync script
 	+ Better integration of edit groups for mail group aliases
