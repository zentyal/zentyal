HEAD
<<<<<<< HEAD
	+ Check for maximum number of users depending on the edition
=======
	+ More frequent polling in EBox::Ldap::safeConnect
>>>>>>> 06f0a05c
	+ More explicit error when EBox::Ldap::safeConnect fails
3.0.15
	+ Always mark as changed if it needs LDAP reprovision
	+ Fixed member removal operation for groups
3.0.14
	+ Tentative workaround against home directory chown bug
	+ Slave setup refactored to reuse common code with reprovision
	+ Reprovision LDAP for all LDAP based modules
	+ Don't try to update samba password in user corner when samba is
	  not configured
	+ Add operation arguments on LDAP error whenever is possible
	+ EBox::UsersAndGroups::User::create() allows now an internal attribute
	+ Users marked as internal are not displayed on the interface
	+ New realUsers() method to filter only non-internal ones
3.0.13
	+ Search in user table now is standard instead of filter only for uid
	+ A bit more explicit text for EBox::Exceptions::LDAP
	+ Reload nscd also when creating new groups
3.0.12
	+ Fixed typo in exception class name in EBox::Ldap
	+ Added missing use statement in EBox::UsersAndGroups and
	  EBox::UsersAndGroups::LDAPObject classes
3.0.11
	+ Dont loop through the group members when adding/removing members
	+ Added EBox::Exceptions::LDAP
	+ Allow unsafe characters in commentary field
	+ Better check for the incompatibility of Samba with master/slave
	+ Fix modules extending LdapUserBase not notified modifying groups
	+ Allow domain name change in System -> General reprovisioning LDAP db
	+ Depend on dns module to fix save changes order during reprovision
3.0.10
	+ Use less costly LDAP operations when adding or removing members
	  from a group
	+ Added EBox:UsersAndGroups::LdapObject::deleteValues method
	+ Faster custom row id filter for Users model
	+ Forbid user synchronization with other zentyals if samba is provisioned
	+ Display users groups in slave mode
	+ Avoided hang when the local host is wrongly used as master slave
	+ Ldap modules should do a slaveSetup when slave mode enabled
3.0.9
	+ Stop heimdal daemons on enableActions
	+ Fixed alphabetical order in listing of users and groups
3.0.8
	+ Filter in users table no longer matches LDAP dn
	+ Recover better of no-usercorner journal error in slave-sync
	+ Added read-only rootDn and password to LDAP settings screen
	+ Don't allow empty first name in CGIs for user
	  creation/modification. Otherwise you can get LDAP errors.
	+ Operator typo fix in EBox::UsersAndGroup::User::_checkQuota
3.0.7
	+ Fixed LdapObject::get() for list context
	+ Decode utf8 attributes from LDAP at LdapObject::get()
	+ Removed unused method _utf8Attrs
	+ Integration with Disaster Recovery service
	+ Include /home as disk usage facility
	+ Fix enable quotas without rebooting when module is enabled.
	+ Users and groups cannot longer share names because it is incompatible
	  with AD accounts
	+ Use upstart to manage heimdal daemons
	+ Increase the maximum UID number to avoid problems with samba integration
	+ Fixed bug in group creation which on error could call a method
	  in a undefined value
	+ Do not stop openldap daemon when dumping database
	+ Generate kerberos AES keys to be compatible with active directory in
	  W2k8 or higher functional levels
	+ Fixed user quota edition in slave server
	+ Update user password also in samba ldap when changed from user corner
	+ Update 'cn' attribute in cloud-sync
3.0.6
	+ Set userPassword attribute when setting kerberos keys for user
	+ Fixed delGroup operation on cloud slave
	+ Include exception message when there is an error notifying a slave
	+ Fix enable quotas without rebooting when module is enabled
	+ Delete syncjournal files when slave is removed
3.0.5
	+ Fixed reinstall script to stop samba module, otherwise new slapd
	  cannot start because the port is taken
	+ Sync password changes made from cloud to any slave
	+ When syncing, do not update ldap of unchanged entries
3.0.4
	+ Added missing use of UnwillingToPerform exception
	+ New methods on LdapUserBase (preAddUser, preAddUserFailed, preAddGroup
	  and preAddGroupFailed) to notify observers
3.0.3
	+ Setup Cloud slave on first save changes
	+ Synchronize uidNumber in master-slave
	+ Check master's REALM when adding a new slave
	+ Fixed some errors on RESTClient after API change
	+ Updated REST journaling behavior
	+ Do not show unavailable options in master select
	+ Added new EBox::UsersAndGroups::newUserUidNumber() function
	+ Added check to assure that a no-ldap user has the same uid than
	  a new user
	+ Implement SysInfo::Observer to disallow host domain changes after the
	  kerberos realm has been initialized, and to update the LDAP base DN
	  if module is not yet configured
	+ Added LDAP index for ou attribute
	+ Always write slave-sync script
	+ Increase default quota value to 500MB
3.0.2
	+ Added clearCache() to LdapObject and force reload of krb5Keys
	+ Do not allow user corner password change on slaves
3.0.1
	+ Do not notify samba about users created while restoring backup. Samba
	  will restore its users from its own LDB backup.
3.0
	+ Write NSS config on enableService, modules depending on users may require
	  uid/gid numbers from LDAP
	+ Filter special kerberos and samba users out from the users list
	+ Added dns as restore depend
	+ Reviewed registration strings
2.3.17
	+ Do not translate the service principal names to upper case
	+ Set LDAP service as denined by default for internal networks
	+ Set the managed domain as read only as well as records
2.3.16
	+ Fixed PAM when kerberos is enabled
	+ Fixed addUser operation on slaves
	+ Catch exceptions thrown by notified modules adding LDAP users and groups
	  to rollback the operation and delete the object added prior to notification.
2.3.15
	+ Fixed password change at user corner
	+ Change KDC port to 8880 to preserve the classic default for user corner
2.3.14
	+ Ignore the LDAP error 'no attributes to update' on save
	+ Instantiate users by uid and groups by gid
	+ Change kerberos ports from 88/464 to 8888/8464. This avoid conflicts
	  and management logic of the heimdal daemons. Kerberos records are added
	  with lower priority over samba ones.
	+ Respect the optionality of the 'salt' field inside the kerberos keys
	  in the 'setKerberosKeys' funcion of the User class.
	+ Do not remove service principals when samba is enabled/disabled. Samba
	  will import the keys
	+ Add method to set the user kerberos keys
	+ Stop samba daemon if module is disabled to ensure that port 88 is free
	+ Initialize kerberos realm in lowercase to match the host domain
	+ User template account default options not longer shown in slave servers
	+ Added users filter by OU
2.3.13
	+ Better password policies for LDAP backend
	+ Added user synchronization with Zentyal Cloud
	+ Removed deprecated conf keys (password hashes selection)
	+ Sync kerberos hashes on master-slave
	+ Resolve slave hostname during registering
	+ Fixed framework changes related regression getting redis keys directly
2.3.12
	+ Ask for the host domain in the wizard instead of the old mode selector
	+ Fixed user name validation
2.3.11
	+ Remove deprecated reference to AD Sync in wizard
	+ Check to make sure that quota has been really assigned logs an error
	  instead of raising an exeception, because some file systems does not
	  support quotas
	+ Adapt lastUid and lastGid to the new API and make them compatible
	  with multiple OUs
2.3.10
	+ Use DataForm::ReadOnly::_content instead of acquirers in LdapInfo
	+ Delete obsolete daemons and attributes regarding old replication
	+ Better error control in _loadACLDirectory
	+ Adapted to new Model management framework
	+ Adapted Password type to new framework
	+ Added NTP as enable dependency
2.3.9
	+ Heimdal Kerberos integration for SSO features
	+ Better validation of user names and groups names. Better message
	  when this validation fails
	+ Added user() and group methods() to EBox::UsersAndGroups
	+ Added quota limit check
	+ Added backup domain for /home
	+ Adapted ldapvi to changes in port
	+ Setup master method can now take a custom password
2.3.8
	+ Restart apache after changing master configuration
	+ Removed all files + code cleaning
	+ Disable user editing in slaves
2.3.7
	+ New modifications() method to allow retrieving modifications made to
	  the LDAP object in the last call to 'save'
	+ Create users without password and set it after that, needed for samba4
	+ Removed auth_type warnings
2.3.6
	+ Use the new unified tableBody.mas instead of tableBodyWithoutActions.mas
2.3.5
	+ Packaging fixes for precise
2.3.4
	+ Updated Standard-Versions to 3.9.2
2.3.3
	+ New master-slave architecture
	+ Image in initial configuration wizard is shown again
2.3.2
	+ Added printableName to service and modified description
	+ Fixed executable permissions in src/scripts
	+ Added checks for small business subscription
	+ Bugfix: lastGid method was calling MINUID and SYSMINUID
	+ Reload nscd before trying to init users and groups
2.3.1
	+ Use Digest::SHA instead of Digest::SHA1 and remove libdigest-sha1-perl
	  dependency which no longer exists on precise
2.3
	+ Commented unused code in cleanUser method
	+ Replaced autotools with zbuildtools
2.2.5
	+ Bugfix: ad-sync can now populate groups with more than 1500 users
	+ Bugfix: do not allow adsync passwords longer than 16 chars to avoid
	  crash in pwdsync-server that keeps respawning
	+ Bugfix: mark apache as changed in enableActions to avoid problems adding
	  users before the new nsswitch conf is available for apache, also do not
	  allow to add users if module is not really enabled after save changes
	+ Make sure the default DN does not contains invalid characters
	+ Do not allow malformed LDAP DNs in Mode
2.2.4
	+ Make LDAP ready after enableActions restarting the service to
	  avoid problems when adding users or groups
	+ Fixed corruption when adding ldap attributes
	+ Also disable apparmor in ad-sync mode
	+ Renamed default adsync username from eboxadsync to adsyncuser
2.2.3
	+ Adapt pwdsync user and password offsets to the new hook implementation
	+ Always ignore ForeignSecurityPrincipals accounts in ad-sync
	+ Added more debug messages and improved existing ones in ad-sync
	+ Avoid warnings trying to get userPrincipalName in ad-sync
	+ Skip machine accounts in ad-sync
	+ Use paged queries in ad-sync
	+ Allow to specify custom DN to bind to Windows Server in ad-sync
	+ Ingore empty users in ad-sync
2.2.2
	+ Fixed validation of secret key length in ADSync Options model
	+ Removed useless validation of AD username in ADSync Options model
	+ Show different error when adding users from Windows with invalid chars
	+ Fixed bug managing slapd on ad-sync
2.2.1
	+ Do not enable ADSync to avoid launching daemon before configuration
	+ Also manage slapd daemon on ad-sync setups
	+ Avoid slave connection to incompatible masters
	+ Added quota change form on slaves
	+ Allowed '\' character in ad-sync username
2.1.14
	+ Fixed regression in usercorner link
2.1.13
	+ Moved apache soap configuration from setConf to enableActions
	+ Init slave users on enable (now home directories are created)
	+ Create LDAP indexes during slave enable
2.1.12
	+ UsersAndGroups::lastUid() now takes also into account non-ldap users
	+ Stop old ldap daemons in reinstall script, needed before changing mode
2.1.11
	+ Use a safer mode() implementation to avoid recursions with ModelManager
2.1.10
	+ Start slapd daemon when a module fails to connect
	+ Help in wizard is show again if no custom_prefix defined
2.1.9
	+ Hide help with link in wizard if custom_prefix defined
	+ Removed /zentyal prefix from URLs
	+ Disable autocompletion in user form
	+ Avoid duplicated restart during postinst
2.1.8
	+ Include quota schema in slaves LDAP (fixes replication)
	+ Do not stop slapd daemons after slave enable
	+ Fixed users and groups retrieval if module is disabled
	+ Manage slapd daemon in master mode
	+ Make the optional 'comment' field to also appear as optional on the UI
	+ Ignore users also in pwdsync-server, not only in the ad-sync script
2.1.7
	+ Set submenu items order for integration with the User Corner menu
	+ Avoid undefined dn warning
2.1.6
	+ Fix adsync mode check for zentyal-users cronjob
	+ Removed bad default value for adsync_dn option
	+ Update wizard pages with new order option
	+ Use Unix socket for LDAP connections on standalone and slave without PAM
2.1.5
	+ Manage zentyal-users cronjob with configuration keys for sync times
	  instead of debian/lucid/zentyal-users.cron.d and src/scripts/ad-sync.cron
	+ Configuration key to not to create homes (usefull on LDAP master servers)
	+ New ad-sync-info to show info of ADsync configuration
	+ Allow multiple BDC for ADsync mode with adsync_bdc confkey
	+ Add ADsync service by default and move port value to a confkey
	+ userInfo() tolerates missing quota LDAP attribute
	+ Added captiveportal to the list of modules in the reinstall script
2.1.4
	+ Moved redis_port_usercorner key to usercorner.conf in zentyal-usercorner
	+ Move users/conf/user-eboxlog.conf to usercorner/conf/usercorner-log.conf
2.1.3
	+ Fixed issues with html html attributes quotation
	+ Allow to specify a base DN to bind to AD
	+ Add locking to slave-sync to avoid spawn multiple instances in the
	  event of not being able to connect to a slave
	+ Do not modify users and groups in AD sync if attributes are not changed
	+ Wipe ignored users in AD sync
	+ Allow contacts synchronization in AD sync
	+ New checks in AD sync to avoid warnings
	+ Added update package list command to reinstall script
2.1.2
	+ Non-editable user fields in slaves no longer appear as editable inputs
	+ Numeric 0 is accepted as value for LDAP users attributes
	+ Minor fixes in default quota from user template
	+ Fixed error when writing ad-sync cron file
	+ Do not allow to create users if their home directory already exists
2.1.1
	+ Quotas are now included in users module
	+ System users don't require password
	+ Fixed bug that allowed to create LDAP users whith the same name
	  than users with UID 0 (like root)
2.1
	+ Separate usercorner module to the new zentyal-usercorner package
	+ Remove zentyal- prefix from rejoin-slave and ldapvi scripts
	+ Move /usr/share/ebox-usersandgroups/ebox-usersandgroups/reinstall
	  to /usr/share/zentyal-users/reinstall
	+ Show enableActions for master also in ad-slave mode
	+ Deleted obsolete migrations and use new initialSetup method
	+ Added locks to prevent overlapping in ad-sync script
	+ Fix slave failed operation string on slave hostname
	+ Replace /etc/ebox/80users.conf with /etc/zentyal/users.conf
	+ Added indexes for common LDAP attributes
	+ Replace /var/log/ebox-usercorner with /var/log/zentyal-usercorner
2.0.10
	+ Now the AD synchronization can be disabled at any moment and a
	  server with AD-slave mode can be master for other Zentyal slaves
	+ New /etc/ebox/ad-sync_ignore.users and ad-sync_ignore.groups files
	  to ignore users and groups in the AD synchronization process
	+ Improved zentyal-ldapvi script that works on slave servers
	+ Creates the default group if not exists during restore
	+ Added restore backup precheck to assure there are not conflicts between
	  system users and Zentyal LDAP users (currently only works for masters)
2.0.9
	+ Make sure to create the base directory for user homes before create them
	+ Reconnect to LDAP on backup restore
	+ Better log messages
	+ Save configuration files during restore
	+ Catch possible SIGPIPE on LDAP reconnect
2.0.8
	+ Fix Samba PDC on slaves
	+ Check for incompatibility between Samba PDC and PAM on slaves
	+ Optimize slave-sync script if there are no pending operations
	+ Remove useless call to mode() on slave-sync script (faster now)
	+ Replica LDAP listens in all interfaces
2.0.7
	+ Added index add mechanism to LdapModule
	+ Fixed NSS DN config in masters
2.0.6
	+ Added zentyal-rejoin-slave to rejoin a slave to its master
	+ Fixed NSS/PAM in slave machines
2.0.5
	+ Removed wrong hooks implementation
2.0.4
	+ Fixed infinite recursion when setting up some models on slave servers
	+ Added support for addUser/delUser hooks
2.0.3
	+ Allow LDAP users and groups up to 128 characters
	+ Show precondition message for user corner on slave servers
	+ Unconfigure ftp and zarafa in reinstall script
	+ Do not show adsync debug messages if debug is disabled in config
	+ Allow more than one dot in usernames
2.0.2
	+ Fixed master/slave synchronization issues
	+ Remove userjournal dir when removing a slave
	+ Added lock during module enable to avoid initialization problems
	+ Fixed AD slave synchronization task
2.0.1
	+ Fixed incorrect LDAP binding in some cases
2.0
	+ Fixed user journal dir creation on master
	+ Fixed failed login error on user corner
	+ Default login_shell under PAM Settings UI instead of 80users.conf
	+ Replaced /bin/false with /usr/sbin/nologin as default shell
1.5.10
	+ Some refactorizations centered in safer LDAP connections and defensive
	  code
1.5.9
	+ More info link added in wizard
1.5.8
	+ Zentyal rebrand
1.5.7
	+ Removed NSS in slave configurations
	+ Nasty bug page replaced by the new eBox error page
1.5.6
	+ Fixed user corner access problems with redis server
1.5.5
	+ LDAP master creation optimized and less error-prone
1.5.4
	+ Bug fix: adding a user name with spaces no longer fails
1.5.3
	+ Move NSS from ebox-samba to ebox-usersandgroups
	+ Home directories are under /home now
	+ New options to configure shell and home directory umask
	+ New setup wizard
1.5.2
	+ Bug fix: fixed dbus init for usercorner
1.5.1
	+ Bug fix: fixed nasty bug with the last version of openldap in lucid
	+ Bug fix: do not call processDir if there are no slaves in slave-sync
	+ Bug fix: ebox-usersandgroups-reinstall now unconfigures all ldap modules
	+ Bug fix: updateSchema() returns unless the schema to update is
	  available
	+ Bug fix: Set proper owner and permissions when updating a schema
	+ Bug fix: some problems with the AD synchronization solved
	+ Bug fix: userscorner title icon
	+ Bug fix: addUser() now checks if the user already exists as a
	  system user
	+ Removed deprecated executable 'import-from-ldif'
	+ Bug fix: addUser() now checks for password argument
	+ Bug fix: when restoring we use the new users DN to init users
1.5
	+ Bug fix: don't try to contact slaves from within a slave when groups
	  are updated
	+ Use built-in EBox::ThirdParty::Apache2::AuthCookie
1.4.2
	+ Bug fix: fix wrong migration number
1.4.1
	+ Bug fix: surround LDAP migration with a try/catch to make sure the rest
	  it is run
	+ Bug fix: do not allow \w with localized characters as LDAP schema does not
	  allow them for home directory attribute. (Closes #1713)
1.4
	+ Allow the master to pass extra parameters in SOAP calls to slaves
1.3.17
	+ Bug fix: Set style for login page in user corner
1.3.16
	+ Bug fix: keep menu open on LDAP Info
1.3.15
	+ Add support for ldaps
	+ Add support for slaves running Apache in ports different than 443
	+ Allow to remove slaves from slave list
	+ Added ebox-usersandgroups-reinstall to easily reset the LDAP mode
	+ Bug fix: issue with user deletion in French (Closes #1651)
	+ Bug fix: anonymous connection for getting DN is retried several
	  times, this fixes a bug when restoring configuration backup
1.3.14
	+ Synchronize all the users from the AD and not only from CN=Users
	+ Add operation name and username on updateGroup
	+ Add slave notification for group modify and delete
	+ Change button order to "Add" and "Add and Edit" in Add User
	  template. If users press return in the form it adds a new user
	  and stays on the same page.
1.3.13
	+ Usability enhancements: (Closes #1649)
		* Create a unique Users And Group Folder
		* Unify Add User/Edit User in a single page
		* Unify Add Group/Edit Group in a single page
		* Two buttons: "Add and Edit" and "Add"
		* Add breadcrumbs
	+ Add UserTemplate composite to configure default options that are used when
	  a new user is created
	+ Add defaultUserModel to LdapUserBase.pm
	+ Specify folder for SlaveInfo
	+ Add menu entry with information about LDAP including password
	+ Change enableActions to use the new LDAP default structure from Karmic
1.3.12
	+ Add EBox::Ldap::lastModificationTime to know when the master LDAP
	  database was modified for the last time
	+ Index uid and memberUid to avoid some warnings and improve performance,
	  plus remove some old code and fix some broken one in that part of the code
	+ Bugfix: disable edition of users and groups in ad-slave mode
	+ Don't allow modification of ldap password in Mode model if
	  it has been autogenerated by the eBox installer
	+ Add page title
	+ Separate the Windows AD options in a different model
	+ Fixed the warning of "Edit User" when there are no users in a slave
	+ Remove 'optional' from remote in Mode and also useless validateRow
1.3.10
	+ Use disableApparmorProfile from EBox::Module::Service twice.
	  First in enableActions. And also in setConf to avoid issues
	  if apparmor is installed after users is enabled.
1.3.9
	+ Bugfix: return empty array in usedFiles if it's not master mode
1.3.8
	+ Bugfix: fixed wrong disable of fields in selecting ad-slave in Mode model
1.3.7
	+ Synchronization with Windows Active Directory (#1443)
1.3.6
	+ Use anonymous bind to fetch dn
1.3.5
	+ Disable slapd apparmor profile in enableActions
	+ Reload nscd when adding users and groups
	+ Bugfix: backup bug report now works again
	+ Bugfix: slave-sync does not try to real journal dir when not
	  configured or in slave mode. Journal dir created on
	  master's setup.
1.3.0
	+ eBox LDAP architecture now supports a master-slave configuration
	+ bugfix: Update usercorner service when there is a change on the port number
1.1.30
	+ Added widget to manage group belonging from Edit User page
	+ Fixed backup/restore problem with paswords and given/last names
	+ Changed the way users are stored in LDAP, added givenName in addition
	  to sn, now cn=givenName+sn instead of cn=uid, this fixes a
	  incompatibility bug with eGroupware
	+ In the Edit User interface now Name and Last name are separate
	fields
	+ Usercorner web server certificate can be changed via the CA module
1.1.20
	+ New release
1.1.10
	+ Make slapd listen only on 127.0.0.1
1.1
	+ Added bind v2 compability needed by squid auth, slapd conf
	  regenerated and daemon restarted in postinst to commit possibles
	  changes in configuration
	+ Added group model
	+ Use the new ids() and row() API to optimize the management of hundreds of
	users
	+ Allow dashes in user and group names
	+ Initial release of UserCorner which allow users to change their password
	+ Store multiple password hashes and scrap clear text passwords
0.12.100
	+ Restore backup is more robust: inexistent users in a group are
	  ignored
	+ Make and restore backup more robust: removed slapd.conf
	  parameters in both slapadd and slapcat invokations, so we can use
	  the module with sldap with configuration in the directory itself
0.12.99
	+ New release
0.12.1
	+ Bugfix: Remove eBox system users when restoring backup. This solves
	  an issue restoring backups from 0.12
0.12
	+ Use the new EBox::Model::Row api
	+ Check if there is any added user and show a message
	  in case there isn't any.
	+ Restore users reading from ldiff and adding them through
	  eBox API
	+ Set password-hash in slapd.conf to make password changes from samba sync
	  the user password
0.11.101
	+ New release
0.11.100
	+ onInstall() functionality moved to migration script
	+ Fixed several typos
0.11.99
	+ Remove use of Apache::Singleton
0.11.3
	+ Check used uid's on every posixAccount object under dc=ebox,
	  instead of only under ou=Users,dc=ebox. This solves nasty issues
	  with Samba PDC when adding machines and creating users with
	  repeated uid
0.11.2
	+ Do not generate a new LDAP password if it already exists
0.11.1
	+ Fix issue with module naming which prevented backups from being
	restored
0.11
	+ Initial Ubuntu packaging
	+ bugfix. fix issue with module naming which prevented backups from being
	  restored
0.10.99
	+ Create pseudo-model to use the users table with Ajax
0.10
	+ Allow dots in user names
0.9.100
	+ New release
0.9.99
	+ Bugfix in EBox::Ldap
0.9.3
	+ New release
0.9.2
	+ New release
0.9.1
	+ Make OpenLDAP listen on internal interfaces
0.9
	+ Added Polish translation
	+ Added Aragonese translation
	+ Added Dutch translation
	+ Added German translation
0.8.99
	+ New release
0.8.1
	+ Minor workaround. Create slapd run directory in case it does not
	  exist
0.8
	+ Fix message
0.7.99
	+ Add extended backup support for LDAP
	+ Performance tuning to slapd
	+ Some minor code improvements
	+ Quota now allows unlimited space and i-nodes number
0.7.1
	+ Add delObjectclass (useful for ldap clean actions)
	+ Detect and recover when ldap connection is broken (#25)
	+ Make EBox::Ldap a singleton class
	+ Initial factoring
	+ Use of ebox-sudoers-friendly
0.7
	+ New public release
0.6
	+ Move to client
	+ API documented using naturaldocs
	+ Update install
	+ Update debian scripts
	+ Use new syntax to define ACLs for ldap
	+ Add function to create system users
	+ Move ldap db under ebox directory
0.5.2
	+ Fix some packaging issues
0.5.1
	+ Convert module to new menu system
0.5
	+ Initial release<|MERGE_RESOLUTION|>--- conflicted
+++ resolved
@@ -1,10 +1,7 @@
 HEAD
-<<<<<<< HEAD
 	+ Check for maximum number of users depending on the edition
-=======
-	+ More frequent polling in EBox::Ldap::safeConnect
->>>>>>> 06f0a05c
-	+ More explicit error when EBox::Ldap::safeConnect fails
+	+ More frequent polling in EBox::Ldap::safeConnect() and
+	  more explicit error when it fails
 3.0.15
 	+ Always mark as changed if it needs LDAP reprovision
 	+ Fixed member removal operation for groups
