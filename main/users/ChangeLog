--- conflicted
+++ resolved
@@ -1,11 +1,7 @@
-<<<<<<< HEAD
+HEAD
+	+ Fixed maximum users check when not using cloud sync
 3.1.2
 	+ Remove deprecated backup domain methods
-=======
-HEAD
-	+ Fixed maximum users check when not using cloud sync
-3.0.20
->>>>>>> 287a76fc
 	+ Fixed password change in user corner when using samba
 	+ Changed reload action to force-reload for nscd init.d daemon
 3.1.1
