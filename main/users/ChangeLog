HEAD
<<<<<<< HEAD
	+ Added foldable user and group add-ons to dialogs
=======
	+ Fixed bug which make delete group dialog to show errors when
	  there was warnings
	+ Added a way to use Net::LDAP mock object for unit testing.
	+ Fixed cloud sync setup when user number is unlimited
	+ Fixed error in server master form when checking if
	  controls are editable
>>>>>>> eca7af2c
	+ Added a way to retrieve a group by its dn.
	+ New TreeView to manage users, groups and OUs
	+ Configuration key multiple_ous removed as this is now enabled by default
	+ Renamed namespace from UsersAndGroups to Users
	+ Added support for Contacts handling.
	+ Added support for external Active Directory authorization
3.1.3
	+ Renamed namespace from UsersAndGroups to Users
	+ Fixed maximum users check when not using cloud sync
3.1.2
	+ Remove deprecated backup domain methods
	+ Fixed password change in user corner when using samba
	+ Changed reload action to force-reload for nscd init.d daemon
3.1.1
	+ Fixed error message when trying to add a user above the edition maximum
	+ Migrated SOAP services to use Nginx for SSL.
3.1
	+ Updated to reflect the Apache -> WebAdmin rename.
	+ Removed 3.0.X migration code
	+ Added Pre-Depends on slapd to avoid problems with upgrades
	+ Depend on zentyal-core 3.1
3.0.18
	+ Check for already existent service principals before create them.
	  Required because squid and zarafa share the HTTP SPN
3.0.17
	+ Migration to remove leftover need_reprovision key in redis ro
	+ Retrieve global instance correctly in UsersSync
3.0.16
	+ Assure that we don't have a phantom need_reprovision key in
	  read-only tree
	+ Check for maximum number of users depending on the edition
	+ More frequent polling in EBox::Ldap::safeConnect() and
	  more explicit error when it fails
3.0.15
	+ Always mark as changed if it needs LDAP reprovision
	+ Fixed member removal operation for groups
3.0.14
	+ Tentative workaround against home directory chown bug
	+ Slave setup refactored to reuse common code with reprovision
	+ Reprovision LDAP for all LDAP based modules
	+ Don't try to update samba password in user corner when samba is
	  not configured
	+ Add operation arguments on LDAP error whenever is possible
	+ EBox::Users::User::create() allows now an internal attribute
	+ Users marked as internal are not displayed on the interface
	+ New realUsers() method to filter only non-internal ones
3.0.13
	+ Search in user table now is standard instead of filter only for uid
	+ A bit more explicit text for EBox::Exceptions::LDAP
	+ Reload nscd also when creating new groups
3.0.12
	+ Fixed typo in exception class name in EBox::Ldap
	+ Added missing use statement in EBox::Users and
	  EBox::Users::LDAPObject classes
3.0.11
	+ Dont loop through the group members when adding/removing members
	+ Added EBox::Exceptions::LDAP
	+ Allow unsafe characters in commentary field
	+ Better check for the incompatibility of Samba with master/slave
	+ Fix modules extending LdapUserBase not notified modifying groups
	+ Allow domain name change in System -> General reprovisioning LDAP db
	+ Depend on dns module to fix save changes order during reprovision
3.0.10
	+ Use less costly LDAP operations when adding or removing members
	  from a group
	+ Added EBox:Users::LdapObject::deleteValues method
	+ Faster custom row id filter for Users model
	+ Forbid user synchronization with other zentyals if samba is provisioned
	+ Display users groups in slave mode
	+ Avoided hang when the local host is wrongly used as master slave
	+ Ldap modules should do a slaveSetup when slave mode enabled
3.0.9
	+ Stop heimdal daemons on enableActions
	+ Fixed alphabetical order in listing of users and groups
3.0.8
	+ Filter in users table no longer matches LDAP dn
	+ Recover better of no-usercorner journal error in slave-sync
	+ Added read-only rootDn and password to LDAP settings screen
	+ Don't allow empty first name in CGIs for user
	  creation/modification. Otherwise you can get LDAP errors.
	+ Operator typo fix in EBox::UsersAndGroup::User::_checkQuota
3.0.7
	+ Fixed LdapObject::get() for list context
	+ Decode utf8 attributes from LDAP at LdapObject::get()
	+ Removed unused method _utf8Attrs
	+ Integration with Disaster Recovery service
	+ Include /home as disk usage facility
	+ Fix enable quotas without rebooting when module is enabled.
	+ Users and groups cannot longer share names because it is incompatible
	  with AD accounts
	+ Use upstart to manage heimdal daemons
	+ Increase the maximum UID number to avoid problems with samba integration
	+ Fixed bug in group creation which on error could call a method
	  in a undefined value
	+ Do not stop openldap daemon when dumping database
	+ Generate kerberos AES keys to be compatible with active directory in
	  W2k8 or higher functional levels
	+ Fixed user quota edition in slave server
	+ Update user password also in samba ldap when changed from user corner
	+ Update 'cn' attribute in cloud-sync
3.0.6
	+ Set userPassword attribute when setting kerberos keys for user
	+ Fixed delGroup operation on cloud slave
	+ Include exception message when there is an error notifying a slave
	+ Fix enable quotas without rebooting when module is enabled
	+ Delete syncjournal files when slave is removed
3.0.5
	+ Fixed reinstall script to stop samba module, otherwise new slapd
	  cannot start because the port is taken
	+ Sync password changes made from cloud to any slave
	+ When syncing, do not update ldap of unchanged entries
3.0.4
	+ Added missing use of UnwillingToPerform exception
	+ New methods on LdapUserBase (preAddUser, preAddUserFailed, preAddGroup
	  and preAddGroupFailed) to notify observers
3.0.3
	+ Setup Cloud slave on first save changes
	+ Synchronize uidNumber in master-slave
	+ Check master's REALM when adding a new slave
	+ Fixed some errors on RESTClient after API change
	+ Updated REST journaling behavior
	+ Do not show unavailable options in master select
	+ Added new EBox::Users::newUserUidNumber() function
	+ Added check to assure that a no-ldap user has the same uid than
	  a new user
	+ Implement SysInfo::Observer to disallow host domain changes after the
	  kerberos realm has been initialized, and to update the LDAP base DN
	  if module is not yet configured
	+ Added LDAP index for ou attribute
	+ Always write slave-sync script
	+ Increase default quota value to 500MB
3.0.2
	+ Added clearCache() to LdapObject and force reload of krb5Keys
	+ Do not allow user corner password change on slaves
3.0.1
	+ Do not notify samba about users created while restoring backup. Samba
	  will restore its users from its own LDB backup.
3.0
	+ Write NSS config on enableService, modules depending on users may require
	  uid/gid numbers from LDAP
	+ Filter special kerberos and samba users out from the users list
	+ Added dns as restore depend
	+ Reviewed registration strings
2.3.17
	+ Do not translate the service principal names to upper case
	+ Set LDAP service as denined by default for internal networks
	+ Set the managed domain as read only as well as records
2.3.16
	+ Fixed PAM when kerberos is enabled
	+ Fixed addUser operation on slaves
	+ Catch exceptions thrown by notified modules adding LDAP users and groups
	  to rollback the operation and delete the object added prior to notification.
2.3.15
	+ Fixed password change at user corner
	+ Change KDC port to 8880 to preserve the classic default for user corner
2.3.14
	+ Ignore the LDAP error 'no attributes to update' on save
	+ Instantiate users by uid and groups by gid
	+ Change kerberos ports from 88/464 to 8888/8464. This avoid conflicts
	  and management logic of the heimdal daemons. Kerberos records are added
	  with lower priority over samba ones.
	+ Respect the optionality of the 'salt' field inside the kerberos keys
	  in the 'setKerberosKeys' funcion of the User class.
	+ Do not remove service principals when samba is enabled/disabled. Samba
	  will import the keys
	+ Add method to set the user kerberos keys
	+ Stop samba daemon if module is disabled to ensure that port 88 is free
	+ Initialize kerberos realm in lowercase to match the host domain
	+ User template account default options not longer shown in slave servers
	+ Added users filter by OU
2.3.13
	+ Better password policies for LDAP backend
	+ Added user synchronization with Zentyal Cloud
	+ Removed deprecated conf keys (password hashes selection)
	+ Sync kerberos hashes on master-slave
	+ Resolve slave hostname during registering
	+ Fixed framework changes related regression getting redis keys directly
2.3.12
	+ Ask for the host domain in the wizard instead of the old mode selector
	+ Fixed user name validation
2.3.11
	+ Remove deprecated reference to AD Sync in wizard
	+ Check to make sure that quota has been really assigned logs an error
	  instead of raising an exeception, because some file systems does not
	  support quotas
	+ Adapt lastUid and lastGid to the new API and make them compatible
	  with multiple OUs
2.3.10
	+ Use DataForm::ReadOnly::_content instead of acquirers in LdapInfo
	+ Delete obsolete daemons and attributes regarding old replication
	+ Better error control in _loadACLDirectory
	+ Adapted to new Model management framework
	+ Adapted Password type to new framework
	+ Added NTP as enable dependency
2.3.9
	+ Heimdal Kerberos integration for SSO features
	+ Better validation of user names and groups names. Better message
	  when this validation fails
	+ Added user() and group methods() to EBox::Users
	+ Added quota limit check
	+ Added backup domain for /home
	+ Adapted ldapvi to changes in port
	+ Setup master method can now take a custom password
2.3.8
	+ Restart apache after changing master configuration
	+ Removed all files + code cleaning
	+ Disable user editing in slaves
2.3.7
	+ New modifications() method to allow retrieving modifications made to
	  the LDAP object in the last call to 'save'
	+ Create users without password and set it after that, needed for samba4
	+ Removed auth_type warnings
2.3.6
	+ Use the new unified tableBody.mas instead of tableBodyWithoutActions.mas
2.3.5
	+ Packaging fixes for precise
2.3.4
	+ Updated Standard-Versions to 3.9.2
2.3.3
	+ New master-slave architecture
	+ Image in initial configuration wizard is shown again
2.3.2
	+ Added printableName to service and modified description
	+ Fixed executable permissions in src/scripts
	+ Added checks for small business subscription
	+ Bugfix: lastGid method was calling MINUID and SYSMINUID
	+ Reload nscd before trying to init users and groups
2.3.1
	+ Use Digest::SHA instead of Digest::SHA1 and remove libdigest-sha1-perl
	  dependency which no longer exists on precise
2.3
	+ Commented unused code in cleanUser method
	+ Replaced autotools with zbuildtools
2.2.5
	+ Bugfix: ad-sync can now populate groups with more than 1500 users
	+ Bugfix: do not allow adsync passwords longer than 16 chars to avoid
	  crash in pwdsync-server that keeps respawning
	+ Bugfix: mark apache as changed in enableActions to avoid problems adding
	  users before the new nsswitch conf is available for apache, also do not
	  allow to add users if module is not really enabled after save changes
	+ Make sure the default DN does not contains invalid characters
	+ Do not allow malformed LDAP DNs in Mode
2.2.4
	+ Make LDAP ready after enableActions restarting the service to
	  avoid problems when adding users or groups
	+ Fixed corruption when adding ldap attributes
	+ Also disable apparmor in ad-sync mode
	+ Renamed default adsync username from eboxadsync to adsyncuser
2.2.3
	+ Adapt pwdsync user and password offsets to the new hook implementation
	+ Always ignore ForeignSecurityPrincipals accounts in ad-sync
	+ Added more debug messages and improved existing ones in ad-sync
	+ Avoid warnings trying to get userPrincipalName in ad-sync
	+ Skip machine accounts in ad-sync
	+ Use paged queries in ad-sync
	+ Allow to specify custom DN to bind to Windows Server in ad-sync
	+ Ingore empty users in ad-sync
2.2.2
	+ Fixed validation of secret key length in ADSync Options model
	+ Removed useless validation of AD username in ADSync Options model
	+ Show different error when adding users from Windows with invalid chars
	+ Fixed bug managing slapd on ad-sync
2.2.1
	+ Do not enable ADSync to avoid launching daemon before configuration
	+ Also manage slapd daemon on ad-sync setups
	+ Avoid slave connection to incompatible masters
	+ Added quota change form on slaves
	+ Allowed '\' character in ad-sync username
2.1.14
	+ Fixed regression in usercorner link
2.1.13
	+ Moved apache soap configuration from setConf to enableActions
	+ Init slave users on enable (now home directories are created)
	+ Create LDAP indexes during slave enable
2.1.12
	+ Users::lastUid() now takes also into account non-ldap users
	+ Stop old ldap daemons in reinstall script, needed before changing mode
2.1.11
	+ Use a safer mode() implementation to avoid recursions with ModelManager
2.1.10
	+ Start slapd daemon when a module fails to connect
	+ Help in wizard is show again if no custom_prefix defined
2.1.9
	+ Hide help with link in wizard if custom_prefix defined
	+ Removed /zentyal prefix from URLs
	+ Disable autocompletion in user form
	+ Avoid duplicated restart during postinst
2.1.8
	+ Include quota schema in slaves LDAP (fixes replication)
	+ Do not stop slapd daemons after slave enable
	+ Fixed users and groups retrieval if module is disabled
	+ Manage slapd daemon in master mode
	+ Make the optional 'comment' field to also appear as optional on the UI
	+ Ignore users also in pwdsync-server, not only in the ad-sync script
2.1.7
	+ Set submenu items order for integration with the User Corner menu
	+ Avoid undefined dn warning
2.1.6
	+ Fix adsync mode check for zentyal-users cronjob
	+ Removed bad default value for adsync_dn option
	+ Update wizard pages with new order option
	+ Use Unix socket for LDAP connections on standalone and slave without PAM
2.1.5
	+ Manage zentyal-users cronjob with configuration keys for sync times
	  instead of debian/lucid/zentyal-users.cron.d and src/scripts/ad-sync.cron
	+ Configuration key to not to create homes (usefull on LDAP master servers)
	+ New ad-sync-info to show info of ADsync configuration
	+ Allow multiple BDC for ADsync mode with adsync_bdc confkey
	+ Add ADsync service by default and move port value to a confkey
	+ userInfo() tolerates missing quota LDAP attribute
	+ Added captiveportal to the list of modules in the reinstall script
2.1.4
	+ Moved redis_port_usercorner key to usercorner.conf in zentyal-usercorner
	+ Move users/conf/user-eboxlog.conf to usercorner/conf/usercorner-log.conf
2.1.3
	+ Fixed issues with html html attributes quotation
	+ Allow to specify a base DN to bind to AD
	+ Add locking to slave-sync to avoid spawn multiple instances in the
	  event of not being able to connect to a slave
	+ Do not modify users and groups in AD sync if attributes are not changed
	+ Wipe ignored users in AD sync
	+ Allow contacts synchronization in AD sync
	+ New checks in AD sync to avoid warnings
	+ Added update package list command to reinstall script
2.1.2
	+ Non-editable user fields in slaves no longer appear as editable inputs
	+ Numeric 0 is accepted as value for LDAP users attributes
	+ Minor fixes in default quota from user template
	+ Fixed error when writing ad-sync cron file
	+ Do not allow to create users if their home directory already exists
2.1.1
	+ Quotas are now included in users module
	+ System users don't require password
	+ Fixed bug that allowed to create LDAP users whith the same name
	  than users with UID 0 (like root)
2.1
	+ Separate usercorner module to the new zentyal-usercorner package
	+ Remove zentyal- prefix from rejoin-slave and ldapvi scripts
	+ Move /usr/share/ebox-usersandgroups/ebox-usersandgroups/reinstall
	  to /usr/share/zentyal-users/reinstall
	+ Show enableActions for master also in ad-slave mode
	+ Deleted obsolete migrations and use new initialSetup method
	+ Added locks to prevent overlapping in ad-sync script
	+ Fix slave failed operation string on slave hostname
	+ Replace /etc/ebox/80users.conf with /etc/zentyal/users.conf
	+ Added indexes for common LDAP attributes
	+ Replace /var/log/ebox-usercorner with /var/log/zentyal-usercorner
2.0.10
	+ Now the AD synchronization can be disabled at any moment and a
	  server with AD-slave mode can be master for other Zentyal slaves
	+ New /etc/ebox/ad-sync_ignore.users and ad-sync_ignore.groups files
	  to ignore users and groups in the AD synchronization process
	+ Improved zentyal-ldapvi script that works on slave servers
	+ Creates the default group if not exists during restore
	+ Added restore backup precheck to assure there are not conflicts between
	  system users and Zentyal LDAP users (currently only works for masters)
2.0.9
	+ Make sure to create the base directory for user homes before create them
	+ Reconnect to LDAP on backup restore
	+ Better log messages
	+ Save configuration files during restore
	+ Catch possible SIGPIPE on LDAP reconnect
2.0.8
	+ Fix Samba PDC on slaves
	+ Check for incompatibility between Samba PDC and PAM on slaves
	+ Optimize slave-sync script if there are no pending operations
	+ Remove useless call to mode() on slave-sync script (faster now)
	+ Replica LDAP listens in all interfaces
2.0.7
	+ Added index add mechanism to LdapModule
	+ Fixed NSS DN config in masters
2.0.6
	+ Added zentyal-rejoin-slave to rejoin a slave to its master
	+ Fixed NSS/PAM in slave machines
2.0.5
	+ Removed wrong hooks implementation
2.0.4
	+ Fixed infinite recursion when setting up some models on slave servers
	+ Added support for addUser/delUser hooks
2.0.3
	+ Allow LDAP users and groups up to 128 characters
	+ Show precondition message for user corner on slave servers
	+ Unconfigure ftp and zarafa in reinstall script
	+ Do not show adsync debug messages if debug is disabled in config
	+ Allow more than one dot in usernames
2.0.2
	+ Fixed master/slave synchronization issues
	+ Remove userjournal dir when removing a slave
	+ Added lock during module enable to avoid initialization problems
	+ Fixed AD slave synchronization task
2.0.1
	+ Fixed incorrect LDAP binding in some cases
2.0
	+ Fixed user journal dir creation on master
	+ Fixed failed login error on user corner
	+ Default login_shell under PAM Settings UI instead of 80users.conf
	+ Replaced /bin/false with /usr/sbin/nologin as default shell
1.5.10
	+ Some refactorizations centered in safer LDAP connections and defensive
	  code
1.5.9
	+ More info link added in wizard
1.5.8
	+ Zentyal rebrand
1.5.7
	+ Removed NSS in slave configurations
	+ Nasty bug page replaced by the new eBox error page
1.5.6
	+ Fixed user corner access problems with redis server
1.5.5
	+ LDAP master creation optimized and less error-prone
1.5.4
	+ Bug fix: adding a user name with spaces no longer fails
1.5.3
	+ Move NSS from ebox-samba to ebox-usersandgroups
	+ Home directories are under /home now
	+ New options to configure shell and home directory umask
	+ New setup wizard
1.5.2
	+ Bug fix: fixed dbus init for usercorner
1.5.1
	+ Bug fix: fixed nasty bug with the last version of openldap in lucid
	+ Bug fix: do not call processDir if there are no slaves in slave-sync
	+ Bug fix: ebox-usersandgroups-reinstall now unconfigures all ldap modules
	+ Bug fix: updateSchema() returns unless the schema to update is
	  available
	+ Bug fix: Set proper owner and permissions when updating a schema
	+ Bug fix: some problems with the AD synchronization solved
	+ Bug fix: userscorner title icon
	+ Bug fix: addUser() now checks if the user already exists as a
	  system user
	+ Removed deprecated executable 'import-from-ldif'
	+ Bug fix: addUser() now checks for password argument
	+ Bug fix: when restoring we use the new users DN to init users
1.5
	+ Bug fix: don't try to contact slaves from within a slave when groups
	  are updated
	+ Use built-in EBox::ThirdParty::Apache2::AuthCookie
1.4.2
	+ Bug fix: fix wrong migration number
1.4.1
	+ Bug fix: surround LDAP migration with a try/catch to make sure the rest
	  it is run
	+ Bug fix: do not allow \w with localized characters as LDAP schema does not
	  allow them for home directory attribute. (Closes #1713)
1.4
	+ Allow the master to pass extra parameters in SOAP calls to slaves
1.3.17
	+ Bug fix: Set style for login page in user corner
1.3.16
	+ Bug fix: keep menu open on LDAP Info
1.3.15
	+ Add support for ldaps
	+ Add support for slaves running Apache in ports different than 443
	+ Allow to remove slaves from slave list
	+ Added ebox-usersandgroups-reinstall to easily reset the LDAP mode
	+ Bug fix: issue with user deletion in French (Closes #1651)
	+ Bug fix: anonymous connection for getting DN is retried several
	  times, this fixes a bug when restoring configuration backup
1.3.14
	+ Synchronize all the users from the AD and not only from CN=Users
	+ Add operation name and username on updateGroup
	+ Add slave notification for group modify and delete
	+ Change button order to "Add" and "Add and Edit" in Add User
	  template. If users press return in the form it adds a new user
	  and stays on the same page.
1.3.13
	+ Usability enhancements: (Closes #1649)
		* Create a unique Users And Group Folder
		* Unify Add User/Edit User in a single page
		* Unify Add Group/Edit Group in a single page
		* Two buttons: "Add and Edit" and "Add"
		* Add breadcrumbs
	+ Add UserTemplate composite to configure default options that are used when
	  a new user is created
	+ Add defaultUserModel to LdapUserBase.pm
	+ Specify folder for SlaveInfo
	+ Add menu entry with information about LDAP including password
	+ Change enableActions to use the new LDAP default structure from Karmic
1.3.12
	+ Add EBox::Ldap::lastModificationTime to know when the master LDAP
	  database was modified for the last time
	+ Index uid and memberUid to avoid some warnings and improve performance,
	  plus remove some old code and fix some broken one in that part of the code
	+ Bugfix: disable edition of users and groups in ad-slave mode
	+ Don't allow modification of ldap password in Mode model if
	  it has been autogenerated by the eBox installer
	+ Add page title
	+ Separate the Windows AD options in a different model
	+ Fixed the warning of "Edit User" when there are no users in a slave
	+ Remove 'optional' from remote in Mode and also useless validateRow
1.3.10
	+ Use disableApparmorProfile from EBox::Module::Service twice.
	  First in enableActions. And also in setConf to avoid issues
	  if apparmor is installed after users is enabled.
1.3.9
	+ Bugfix: return empty array in usedFiles if it's not master mode
1.3.8
	+ Bugfix: fixed wrong disable of fields in selecting ad-slave in Mode model
1.3.7
	+ Synchronization with Windows Active Directory (#1443)
1.3.6
	+ Use anonymous bind to fetch dn
1.3.5
	+ Disable slapd apparmor profile in enableActions
	+ Reload nscd when adding users and groups
	+ Bugfix: backup bug report now works again
	+ Bugfix: slave-sync does not try to real journal dir when not
	  configured or in slave mode. Journal dir created on
	  master's setup.
1.3.0
	+ eBox LDAP architecture now supports a master-slave configuration
	+ bugfix: Update usercorner service when there is a change on the port number
1.1.30
	+ Added widget to manage group belonging from Edit User page
	+ Fixed backup/restore problem with paswords and given/last names
	+ Changed the way users are stored in LDAP, added givenName in addition
	  to sn, now cn=givenName+sn instead of cn=uid, this fixes a
	  incompatibility bug with eGroupware
	+ In the Edit User interface now Name and Last name are separate
	fields
	+ Usercorner web server certificate can be changed via the CA module
1.1.20
	+ New release
1.1.10
	+ Make slapd listen only on 127.0.0.1
1.1
	+ Added bind v2 compability needed by squid auth, slapd conf
	  regenerated and daemon restarted in postinst to commit possibles
	  changes in configuration
	+ Added group model
	+ Use the new ids() and row() API to optimize the management of hundreds of
	users
	+ Allow dashes in user and group names
	+ Initial release of UserCorner which allow users to change their password
	+ Store multiple password hashes and scrap clear text passwords
0.12.100
	+ Restore backup is more robust: inexistent users in a group are
	  ignored
	+ Make and restore backup more robust: removed slapd.conf
	  parameters in both slapadd and slapcat invokations, so we can use
	  the module with sldap with configuration in the directory itself
0.12.99
	+ New release
0.12.1
	+ Bugfix: Remove eBox system users when restoring backup. This solves
	  an issue restoring backups from 0.12
0.12
	+ Use the new EBox::Model::Row api
	+ Check if there is any added user and show a message
	  in case there isn't any.
	+ Restore users reading from ldiff and adding them through
	  eBox API
	+ Set password-hash in slapd.conf to make password changes from samba sync
	  the user password
0.11.101
	+ New release
0.11.100
	+ onInstall() functionality moved to migration script
	+ Fixed several typos
0.11.99
	+ Remove use of Apache::Singleton
0.11.3
	+ Check used uid's on every posixAccount object under dc=ebox,
	  instead of only under ou=Users,dc=ebox. This solves nasty issues
	  with Samba PDC when adding machines and creating users with
	  repeated uid
0.11.2
	+ Do not generate a new LDAP password if it already exists
0.11.1
	+ Fix issue with module naming which prevented backups from being
	restored
0.11
	+ Initial Ubuntu packaging
	+ bugfix. fix issue with module naming which prevented backups from being
	  restored
0.10.99
	+ Create pseudo-model to use the users table with Ajax
0.10
	+ Allow dots in user names
0.9.100
	+ New release
0.9.99
	+ Bugfix in EBox::Ldap
0.9.3
	+ New release
0.9.2
	+ New release
0.9.1
	+ Make OpenLDAP listen on internal interfaces
0.9
	+ Added Polish translation
	+ Added Aragonese translation
	+ Added Dutch translation
	+ Added German translation
0.8.99
	+ New release
0.8.1
	+ Minor workaround. Create slapd run directory in case it does not
	  exist
0.8
	+ Fix message
0.7.99
	+ Add extended backup support for LDAP
	+ Performance tuning to slapd
	+ Some minor code improvements
	+ Quota now allows unlimited space and i-nodes number
0.7.1
	+ Add delObjectclass (useful for ldap clean actions)
	+ Detect and recover when ldap connection is broken (#25)
	+ Make EBox::Ldap a singleton class
	+ Initial factoring
	+ Use of ebox-sudoers-friendly
0.7
	+ New public release
0.6
	+ Move to client
	+ API documented using naturaldocs
	+ Update install
	+ Update debian scripts
	+ Use new syntax to define ACLs for ldap
	+ Add function to create system users
	+ Move ldap db under ebox directory
0.5.2
	+ Fix some packaging issues
0.5.1
	+ Convert module to new menu system
0.5
	+ Initial release<|MERGE_RESOLUTION|>--- conflicted
+++ resolved
@@ -1,14 +1,11 @@
 HEAD
-<<<<<<< HEAD
 	+ Added foldable user and group add-ons to dialogs
-=======
 	+ Fixed bug which make delete group dialog to show errors when
 	  there was warnings
 	+ Added a way to use Net::LDAP mock object for unit testing.
 	+ Fixed cloud sync setup when user number is unlimited
 	+ Fixed error in server master form when checking if
 	  controls are editable
->>>>>>> eca7af2c
 	+ Added a way to retrieve a group by its dn.
 	+ New TreeView to manage users, groups and OUs
 	+ Configuration key multiple_ous removed as this is now enabled by default
