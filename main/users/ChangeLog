<<<<<<< HEAD
2.2.7
	+ Fixed user name validation
	+ Better control of slapd instances in enableActions, better error
	  control in _loadACLDirectory
	+ Fixed typo which unallowed user creation in smallbussiness edition
=======
HEAD
	+ Check to assure that quota has been really assignes logs an
	error instead raising a execption, because some file systems does not support quota
>>>>>>> fa1b94bc
2.2.6
	+ Added quota checks
	+ Added checks for small business subscription
	+ Bugfix: lastGid method was calling MINUID and SYSMINUID
	+ Reload nscd before trying to init users and groups
2.2.5
	+ Bugfix: ad-sync can now populate groups with more than 1500 users
	+ Bugfix: do not allow adsync passwords longer than 16 chars to avoid
	  crash in pwdsync-server that keeps respawning
	+ Bugfix: mark apache as changed in enableActions to avoid problems adding
	  users before the new nsswitch conf is available for apache, also do not
	  allow to add users if module is not really enabled after save changes
	+ Make sure the default DN does not contains invalid characters
	+ Do not allow malformed LDAP DNs in Mode
2.2.4
	+ Make LDAP ready after enableActions restarting the service to
	  avoid problems when adding users or groups
	+ Fixed corruption when adding ldap attributes
	+ Also disable apparmor in ad-sync mode
	+ Renamed default adsync username from eboxadsync to adsyncuser
2.2.3
	+ Adapt pwdsync user and password offsets to the new hook implementation
	+ Always ignore ForeignSecurityPrincipals accounts in ad-sync
	+ Added more debug messages and improved existing ones in ad-sync
	+ Avoid warnings trying to get userPrincipalName in ad-sync
	+ Skip machine accounts in ad-sync
	+ Use paged queries in ad-sync
	+ Allow to specify custom DN to bind to Windows Server in ad-sync
	+ Ingore empty users in ad-sync
2.2.2
	+ Fixed validation of secret key length in ADSync Options model
	+ Removed useless validation of AD username in ADSync Options model
	+ Show different error when adding users from Windows with invalid chars
	+ Fixed bug managing slapd on ad-sync
2.2.1
	+ Do not enable ADSync to avoid launching daemon before configuration
	+ Also manage slapd daemon on ad-sync setups
	+ Avoid slave connection to incompatible masters
	+ Added quota change form on slaves
	+ Allowed '\' character in ad-sync username
2.1.14
	+ Fixed regression in usercorner link
2.1.13
	+ Moved apache soap configuration from setConf to enableActions
	+ Init slave users on enable (now home directories are created)
	+ Create LDAP indexes during slave enable
2.1.12
	+ UsersAndGroups::lastUid() now takes also into account non-ldap users
	+ Stop old ldap daemons in reinstall script, needed before changing mode
2.1.11
	+ Use a safer mode() implementation to avoid recursions with ModelManager
2.1.10
	+ Start slapd daemon when a module fails to connect
	+ Help in wizard is show again if no custom_prefix defined
2.1.9
	+ Hide help with link in wizard if custom_prefix defined
	+ Removed /zentyal prefix from URLs
	+ Disable autocompletion in user form
	+ Avoid duplicated restart during postinst
2.1.8
	+ Include quota schema in slaves LDAP (fixes replication)
	+ Do not stop slapd daemons after slave enable
	+ Fixed users and groups retrieval if module is disabled
	+ Manage slapd daemon in master mode
	+ Make the optional 'comment' field to also appear as optional on the UI
	+ Ignore users also in pwdsync-server, not only in the ad-sync script
2.1.7
	+ Set submenu items order for integration with the User Corner menu
	+ Avoid undefined dn warning
2.1.6
	+ Fix adsync mode check for zentyal-users cronjob
	+ Removed bad default value for adsync_dn option
	+ Update wizard pages with new order option
	+ Use Unix socket for LDAP connections on standalone and slave without PAM
2.1.5
	+ Manage zentyal-users cronjob with configuration keys for sync times
	  instead of debian/lucid/zentyal-users.cron.d and src/scripts/ad-sync.cron
	+ Configuration key to not to create homes (usefull on LDAP master servers)
	+ New ad-sync-info to show info of ADsync configuration
	+ Allow multiple BDC for ADsync mode with adsync_bdc confkey
	+ Add ADsync service by default and move port value to a confkey
	+ userInfo() tolerates missing quota LDAP attribute
	+ Added captiveportal to the list of modules in the reinstall script
2.1.4
	+ Moved redis_port_usercorner key to usercorner.conf in zentyal-usercorner
	+ Move users/conf/user-eboxlog.conf to usercorner/conf/usercorner-log.conf
2.1.3
	+ Fixed issues with html html attributes quotation
	+ Allow to specify a base DN to bind to AD
	+ Add locking to slave-sync to avoid spawn multiple instances in the
	  event of not being able to connect to a slave
	+ Do not modify users and groups in AD sync if attributes are not changed
	+ Wipe ignored users in AD sync
	+ Allow contacts synchronization in AD sync
	+ New checks in AD sync to avoid warnings
	+ Added update package list command to reinstall script
2.1.2
	+ Non-editable user fields in slaves no longer appear as editable inputs
	+ Numeric 0 is accepted as value for LDAP users attributes
	+ Minor fixes in default quota from user template
	+ Fixed error when writing ad-sync cron file
	+ Do not allow to create users if their home directory already exists
2.1.1
	+ Quotas are now included in users module
	+ System users don't require password
	+ Fixed bug that allowed to create LDAP users whith the same name
	  than users with UID 0 (like root)
2.1
	+ Separate usercorner module to the new zentyal-usercorner package
	+ Remove zentyal- prefix from rejoin-slave and ldapvi scripts
	+ Move /usr/share/ebox-usersandgroups/ebox-usersandgroups/reinstall
	  to /usr/share/zentyal-users/reinstall
	+ Show enableActions for master also in ad-slave mode
	+ Deleted obsolete migrations and use new initialSetup method
	+ Added locks to prevent overlapping in ad-sync script
	+ Fix slave failed operation string on slave hostname
	+ Replace /etc/ebox/80users.conf with /etc/zentyal/users.conf
	+ Added indexes for common LDAP attributes
	+ Replace /var/log/ebox-usercorner with /var/log/zentyal-usercorner
2.0.10
	+ Now the AD synchronization can be disabled at any moment and a
	  server with AD-slave mode can be master for other Zentyal slaves
	+ New /etc/ebox/ad-sync_ignore.users and ad-sync_ignore.groups files
	  to ignore users and groups in the AD synchronization process
	+ Improved zentyal-ldapvi script that works on slave servers
	+ Creates the default group if not exists during restore
	+ Added restore backup precheck to assure there are not conflicts between
	  system users and Zentyal LDAP users (currently only works for masters)
2.0.9
	+ Make sure to create the base directory for user homes before create them
	+ Reconnect to LDAP on backup restore
	+ Better log messages
	+ Save configuration files during restore
	+ Catch possible SIGPIPE on LDAP reconnect
2.0.8
	+ Fix Samba PDC on slaves
	+ Check for incompatibility between Samba PDC and PAM on slaves
	+ Optimize slave-sync script if there are no pending operations
	+ Remove useless call to mode() on slave-sync script (faster now)
	+ Replica LDAP listens in all interfaces
2.0.7
	+ Added index add mechanism to LdapModule
	+ Fixed NSS DN config in masters
2.0.6
	+ Added zentyal-rejoin-slave to rejoin a slave to its master
	+ Fixed NSS/PAM in slave machines
2.0.5
	+ Removed wrong hooks implementation
2.0.4
	+ Fixed infinite recursion when setting up some models on slave servers
	+ Added support for addUser/delUser hooks
2.0.3
	+ Allow LDAP users and groups up to 128 characters
	+ Show precondition message for user corner on slave servers
	+ Unconfigure ftp and zarafa in reinstall script
	+ Do not show adsync debug messages if debug is disabled in config
	+ Allow more than one dot in usernames
2.0.2
	+ Fixed master/slave synchronization issues
	+ Remove userjournal dir when removing a slave
	+ Added lock during module enable to avoid initialization problems
	+ Fixed AD slave synchronization task
2.0.1
	+ Fixed incorrect LDAP binding in some cases
2.0
	+ Fixed user journal dir creation on master
	+ Fixed failed login error on user corner
	+ Default login_shell under PAM Settings UI instead of 80users.conf
	+ Replaced /bin/false with /usr/sbin/nologin as default shell
1.5.10
	+ Some refactorizations centered in safer LDAP connections and defensive
	  code
1.5.9
	+ More info link added in wizard
1.5.8
	+ Zentyal rebrand
1.5.7
	+ Removed NSS in slave configurations
	+ Nasty bug page replaced by the new eBox error page
1.5.6
	+ Fixed user corner access problems with redis server
1.5.5
	+ LDAP master creation optimized and less error-prone
1.5.4
	+ Bug fix: adding a user name with spaces no longer fails
1.5.3
	+ Move NSS from ebox-samba to ebox-usersandgroups
	+ Home directories are under /home now
	+ New options to configure shell and home directory umask
	+ New setup wizard
1.5.2
	+ Bug fix: fixed dbus init for usercorner
1.5.1
	+ Bug fix: fixed nasty bug with the last version of openldap in lucid
	+ Bug fix: do not call processDir if there are no slaves in slave-sync
	+ Bug fix: ebox-usersandgroups-reinstall now unconfigures all ldap modules
	+ Bug fix: updateSchema() returns unless the schema to update is
	  available
	+ Bug fix: Set proper owner and permissions when updating a schema
	+ Bug fix: some problems with the AD synchronization solved
	+ Bug fix: userscorner title icon
	+ Bug fix: addUser() now checks if the user already exists as a
	  system user
	+ Removed deprecated executable 'import-from-ldif'
	+ Bug fix: addUser() now checks for password argument
	+ Bug fix: when restoring we use the new users DN to init users
1.5
	+ Bug fix: don't try to contact slaves from within a slave when groups
	  are updated
	+ Use built-in EBox::ThirdParty::Apache2::AuthCookie
1.4.2
	+ Bug fix: fix wrong migration number
1.4.1
	+ Bug fix: surround LDAP migration with a try/catch to make sure the rest
	  it is run
	+ Bug fix: do not allow \w with localized characters as LDAP schema does not
	  allow them for home directory attribute. (Closes #1713)
1.4
	+ Allow the master to pass extra parameters in SOAP calls to slaves
1.3.17
	+ Bug fix: Set style for login page in user corner
1.3.16
	+ Bug fix: keep menu open on LDAP Info
1.3.15
	+ Add support for ldaps
	+ Add support for slaves running Apache in ports different than 443
	+ Allow to remove slaves from slave list
	+ Added ebox-usersandgroups-reinstall to easily reset the LDAP mode
	+ Bug fix: issue with user deletion in French (Closes #1651)
	+ Bug fix: anonymous connection for getting DN is retried several
	  times, this fixes a bug when restoring configuration backup
1.3.14
	+ Synchronize all the users from the AD and not only from CN=Users
	+ Add operation name and username on updateGroup
	+ Add slave notification for group modify and delete
	+ Change button order to "Add" and "Add and Edit" in Add User
	  template. If users press return in the form it adds a new user
	  and stays on the same page.
1.3.13
	+ Usability enhancements: (Closes #1649)
		* Create a unique Users And Group Folder
		* Unify Add User/Edit User in a single page
		* Unify Add Group/Edit Group in a single page
		* Two buttons: "Add and Edit" and "Add"
		* Add breadcrumbs
	+ Add UserTemplate composite to configure default options that are used when
	  a new user is created
	+ Add defaultUserModel to LdapUserBase.pm
	+ Specify folder for SlaveInfo
	+ Add menu entry with information about LDAP including password
	+ Change enableActions to use the new LDAP default structure from Karmic
1.3.12
	+ Add EBox::Ldap::lastModificationTime to know when the master LDAP
	  database was modified for the last time
	+ Index uid and memberUid to avoid some warnings and improve performance,
	  plus remove some old code and fix some broken one in that part of the code
	+ Bugfix: disable edition of users and groups in ad-slave mode
	+ Don't allow modification of ldap password in Mode model if
	  it has been autogenerated by the eBox installer
	+ Add page title
	+ Separate the Windows AD options in a different model
	+ Fixed the warning of "Edit User" when there are no users in a slave
	+ Remove 'optional' from remote in Mode and also useless validateRow
1.3.10
	+ Use disableApparmorProfile from EBox::Module::Service twice.
	  First in enableActions. And also in setConf to avoid issues
	  if apparmor is installed after users is enabled.
1.3.9
	+ Bugfix: return empty array in usedFiles if it's not master mode
1.3.8
	+ Bugfix: fixed wrong disable of fields in selecting ad-slave in Mode model
1.3.7
	+ Synchronization with Windows Active Directory (#1443)
1.3.6
	+ Use anonymous bind to fetch dn
1.3.5
	+ Disable slapd apparmor profile in enableActions
	+ Reload nscd when adding users and groups
	+ Bugfix: backup bug report now works again
	+ Bugfix: slave-sync does not try to real journal dir when not
	  configured or in slave mode. Journal dir created on
	  master's setup.
1.3.0
	+ eBox LDAP architecture now supports a master-slave configuration
	+ bugfix: Update usercorner service when there is a change on the port number
1.1.30
	+ Added widget to manage group belonging from Edit User page
	+ Fixed backup/restore problem with paswords and given/last names
	+ Changed the way users are stored in LDAP, added givenName in addition
	  to sn, now cn=givenName+sn instead of cn=uid, this fixes a
	  incompatibility bug with eGroupware
	+ In the Edit User interface now Name and Last name are separate
	fields
	+ Usercorner web server certificate can be changed via the CA module
1.1.20
	+ New release
1.1.10
	+ Make slapd listen only on 127.0.0.1
1.1
	+ Added bind v2 compability needed by squid auth, slapd conf
	  regenerated and daemon restarted in postinst to commit possibles
	  changes in configuration
	+ Added group model
	+ Use the new ids() and row() API to optimize the management of hundreds of
	users
	+ Allow dashes in user and group names
	+ Initial release of UserCorner which allow users to change their password
	+ Store multiple password hashes and scrap clear text passwords
0.12.100
	+ Restore backup is more robust: inexistent users in a group are
	  ignored
	+ Make and restore backup more robust: removed slapd.conf
	  parameters in both slapadd and slapcat invokations, so we can use
	  the module with sldap with configuration in the directory itself
0.12.99
	+ New release
0.12.1
	+ Bugfix: Remove eBox system users when restoring backup. This solves
	  an issue restoring backups from 0.12
0.12
	+ Use the new EBox::Model::Row api
	+ Check if there is any added user and show a message
	  in case there isn't any.
	+ Restore users reading from ldiff and adding them through
	  eBox API
	+ Set password-hash in slapd.conf to make password changes from samba sync
	  the user password
0.11.101
	+ New release
0.11.100
	+ onInstall() functionality moved to migration script
	+ Fixed several typos
0.11.99
	+ Remove use of Apache::Singleton
0.11.3
	+ Check used uid's on every posixAccount object under dc=ebox,
	  instead of only under ou=Users,dc=ebox. This solves nasty issues
	  with Samba PDC when adding machines and creating users with
	  repeated uid
0.11.2
	+ Do not generate a new LDAP password if it already exists
0.11.1
	+ Fix issue with module naming which prevented backups from being
	restored
0.11
	+ Initial Ubuntu packaging
	+ bugfix. fix issue with module naming which prevented backups from being
	  restored
0.10.99
	+ Create pseudo-model to use the users table with Ajax
0.10
	+ Allow dots in user names
0.9.100
	+ New release
0.9.99
	+ Bugfix in EBox::Ldap
0.9.3
	+ New release
0.9.2
	+ New release
0.9.1
	+ Make OpenLDAP listen on internal interfaces
0.9
	+ Added Polish translation
	+ Added Aragonese translation
	+ Added Dutch translation
	+ Added German translation
0.8.99
	+ New release
0.8.1
	+ Minor workaround. Create slapd run directory in case it does not
	  exist
0.8
	+ Fix message
0.7.99
	+ Add extended backup support for LDAP
	+ Performance tuning to slapd
	+ Some minor code improvements
	+ Quota now allows unlimited space and i-nodes number
0.7.1
	+ Add delObjectclass (useful for ldap clean actions)
	+ Detect and recover when ldap connection is broken (#25)
	+ Make EBox::Ldap a singleton class
	+ Initial factoring
	+ Use of ebox-sudoers-friendly
0.7
	+ New public release
0.6
	+ Move to client
	+ API documented using naturaldocs
	+ Update install
	+ Update debian scripts
	+ Use new syntax to define ACLs for ldap
	+ Add function to create system users
	+ Move ldap db under ebox directory
0.5.2
	+ Fix some packaging issues
0.5.1
	+ Convert module to new menu system
0.5
	+ Initial release<|MERGE_RESOLUTION|>--- conflicted
+++ resolved
@@ -1,14 +1,11 @@
-<<<<<<< HEAD
+HEAD
+	+ Check to assure that quota has been really assigned logs an error instead
+	  of raising a execption, because some file systems does not support quota
 2.2.7
 	+ Fixed user name validation
 	+ Better control of slapd instances in enableActions, better error
 	  control in _loadACLDirectory
 	+ Fixed typo which unallowed user creation in smallbussiness edition
-=======
-HEAD
-	+ Check to assure that quota has been really assignes logs an
-	error instead raising a execption, because some file systems does not support quota
->>>>>>> fa1b94bc
 2.2.6
 	+ Added quota checks
 	+ Added checks for small business subscription
