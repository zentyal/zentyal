<<<<<<< HEAD
3.3
	+ Switch from Error to TryCatch for exception handling
=======
HEAD
	+ Show system but not internal groups in user edition form
	+ Allow unsafe characters for user and password in external AD mode.
	+ Fixed bug in external AD connection. Reuse already estabished
	  external AD connection.
>>>>>>> d792427c
	+ The "sub ous" return the OUs hierarquically ordered
	+ Check for defined uidNumber and gidNumber creating users and groups
	+ Revert useless chown workaround
	+ Wait for the services before ending the start daemon action to prevent
	  its usage before being ready
	+ Better error handling when the default group is not found
	+ Fixed distribution group edition
	+ Add error, errorText and errorDescription methods to
	  EBox::Exceptions::LDAP
	+ Added missing EBox::Exceptions uses
	+ Better error handling when we get a LdapObject that doesn't exists
	+ Remove undefined warnings on users/group creation
	+ Fix 'Cannot connect to samba LDAP' error in manage model when samba
	  is installed but disabled
	+ Add missing use to EBox::Users::LDAP::ExternalAD
	+ Force DNS restart when users mode changed
	+ Force service principals update on _postServiceHook in external AD mode
	+ Don't use slave cloud sync if not subscribed
	+ Adapted cloud sync to changes in user modules
	+ Added childrenObjectClass parameter to EBox::Users::LdapObject::children
	+ userExists and groupExists discriminates between shown objects and
	  objects hid by SID
	+ Fixed wrong path in ExternalAD::connectWithKerberos
	+ Update names in tree view when either user or contact is edited
	+ Fixed wizard error when setting external AD mode
	+ Fixed EBox::Users::groupDn method
	+ In contact edition do not store full name in cn but use
	  givenname and sn to get fullname.
	+ Use paginated search when getting children nodes in LdapObject
	+ UTF8 decode DN when retrieving it from a LDAP object
	+ Removed old migration code from 3.0 to 3.2
	+ Set version to 3.3
	+ Fixed cloud-sync script
3.2
	+ Set version to 3.2
	+ Add objectClass shadowAccount in 3.0 migration to fix disabled accounts
3.1.11
	+ Added migration code to be sure that we have all users added as members
	  of __USERS__ group on OpenLDAP.
	+ Fixed user creation to make all users belong to __USERS__ group
3.1.10
	+ Do not crash when deleting a group if LDB object does not exist
	+ Do not try to migrate from 3.0 if module is not configured
	+ Override daemons when migrating from 3.0
3.1.9
	+ Fix typo in setSecurityGroup when no GID is set yet
	+ Show group in slave as read-only
	+ Show in a slave when the user is not a member of any group
	+ Check email address for a group is done
	+ Add group dialog can now set the e-mail
	+ Master/Slave synchronisation works again
3.1.8
	+ Enable upgrade from 3.0 in initialSetup
	+ Fixed wrong calls to isSystem() in master-slave after API changes
	+ Fix regression trying to join slave after external AD changes
	+ Fix regression in slave host address after nginx integration
	+ Throw DataExists error when adding an OU which already exists
3.1.7
	+ Readded memberUid to the fields to index for SLAPD.
	+ Ignored members that are not valid perl objects to avoid undef entries
	  on EBox::Users::Group::members method.
	+ Rewrites to share more code with samba module.
	+ Added 'mail' field on zentyalDistributionGroup schema.
	+ Added E-Mail field for Users and Groups when managing them from the UI.
	+ Changed E-Mail field to optional for Contacts.
	+ Updated master-slave sync to use the new User and Group fields.
	+ Look for ssl.cert instead of ssl.pem in Slave::soapClient()
	+ Changed description field to be always input text instead of textarea.
	+ Warn instead of throw exception if home directory already exists
	+ Forbid deletion of Domain Admins group
	+ Forbid deletion of Users, Groups and Computers OUs
	+ Filter also internal users and groups in membership comboboxes
	+ Hide Samba objects that should be shown only on Advance view mode
	+ Added support for disabled accounts
3.1.6
	+ Ignored samba module while (re)provisioning on __USERS__ group creation.
	+ Removed deprecated configuration file keys related with external AD
3.1.5
	+ Fixed EBox::Users::LdapObject::canonicalName to propagate the flag to
	  get or ignore the root's namedContext canonical name.
	+ The Administrator user is hidden now using the samba module functionality
	  to hide SIDs instead of hardcoded in the code.
3.1.4
	+ Remove needReload notification for group addons
	+ When a new system user is created with uid 0 we also create its home.
	  This is required by Samba for the Administrator account.
	+ Added Net::LDAPBase::existsDN method
	+ Better error control on reprovision, do not clear the
	  reprovision flg on error
	+ Fixed code typo in slave setup
	+ Added menu icon
	+ Added new userCorner method to password model
	+ Usercorner uses the ldap_ro credentials to retrieve user DNs.
	+ preAdd callbacks get a second argument noting the parent when this
	  new object will be created.
	+ All LdapObject based objects will have the 'entryUUID' field available.
	+ Created an EBox::LDAPBase class to share code with the Samba's EBox::LDB
	  one.
	+ Reimplemented EBox::Users::Group::members to retrieve the members of the
	  group directly instead of searching for the objects that are set as
	  members of the group.
	+ Avoid "cannot return outside of a subroutine" warning in cloud-sync
	+ Added foldable user and group add-ons to dialogs
	+ Replaced package breaks parameter with depends statement
	+ Fixed error in the baseName() method for an Ldap Object
	+ Fixed bug which make delete group dialog to show errors when
	  there was warnings
	+ Added a way to use Net::LDAP mock object for unit testing.
	+ Fixed cloud sync setup when user number is unlimited
	+ Fixed error in server master form when checking if
	  controls are editable
	+ Added a way to retrieve a group by its dn.
	+ New TreeView to manage users, groups and OUs
	+ Configuration key multiple_ous removed as this is now enabled by default
	+ Renamed namespace from UsersAndGroups to Users
	+ Added support for Contacts handling.
	+ Added support for external Active Directory authorization
3.1.3
	+ Renamed namespace from UsersAndGroups to Users
	+ Fixed maximum users check when not using cloud sync
3.1.2
	+ Remove deprecated backup domain methods
	+ Fixed password change in user corner when using samba
	+ Changed reload action to force-reload for nscd init.d daemon
3.1.1
	+ Fixed error message when trying to add a user above the edition maximum
	+ Migrated SOAP services to use Nginx for SSL.
3.1
	+ Updated to reflect the Apache -> WebAdmin rename.
	+ Removed 3.0.X migration code
	+ Added Pre-Depends on slapd to avoid problems with upgrades
	+ Depend on zentyal-core 3.1
3.0.18
	+ Check for already existent service principals before create them.
	  Required because squid and zarafa share the HTTP SPN
3.0.17
	+ Migration to remove leftover need_reprovision key in redis ro
	+ Retrieve global instance correctly in UsersSync
3.0.16
	+ Assure that we don't have a phantom need_reprovision key in
	  read-only tree
	+ Check for maximum number of users depending on the edition
	+ More frequent polling in EBox::Ldap::safeConnect() and
	  more explicit error when it fails
3.0.15
	+ Always mark as changed if it needs LDAP reprovision
	+ Fixed member removal operation for groups
3.0.14
	+ Tentative workaround against home directory chown bug
	+ Slave setup refactored to reuse common code with reprovision
	+ Reprovision LDAP for all LDAP based modules
	+ Don't try to update samba password in user corner when samba is
	  not configured
	+ Add operation arguments on LDAP error whenever is possible
	+ EBox::Users::User::create() allows now an internal attribute
	+ Users marked as internal are not displayed on the interface
	+ New realUsers() method to filter only non-internal ones
3.0.13
	+ Search in user table now is standard instead of filter only for uid
	+ A bit more explicit text for EBox::Exceptions::LDAP
	+ Reload nscd also when creating new groups
3.0.12
	+ Fixed typo in exception class name in EBox::Ldap
	+ Added missing use statement in EBox::Users and
	  EBox::Users::LDAPObject classes
3.0.11
	+ Dont loop through the group members when adding/removing members
	+ Added EBox::Exceptions::LDAP
	+ Allow unsafe characters in commentary field
	+ Better check for the incompatibility of Samba with master/slave
	+ Fix modules extending LdapUserBase not notified modifying groups
	+ Allow domain name change in System -> General reprovisioning LDAP db
	+ Depend on dns module to fix save changes order during reprovision
3.0.10
	+ Use less costly LDAP operations when adding or removing members
	  from a group
	+ Added EBox:Users::LdapObject::deleteValues method
	+ Faster custom row id filter for Users model
	+ Forbid user synchronization with other zentyals if samba is provisioned
	+ Display users groups in slave mode
	+ Avoided hang when the local host is wrongly used as master slave
	+ Ldap modules should do a slaveSetup when slave mode enabled
3.0.9
	+ Stop heimdal daemons on enableActions
	+ Fixed alphabetical order in listing of users and groups
3.0.8
	+ Filter in users table no longer matches LDAP dn
	+ Recover better of no-usercorner journal error in slave-sync
	+ Added read-only rootDn and password to LDAP settings screen
	+ Don't allow empty first name in CGIs for user
	  creation/modification. Otherwise you can get LDAP errors.
	+ Operator typo fix in EBox::UsersAndGroup::User::_checkQuota
3.0.7
	+ Fixed LdapObject::get() for list context
	+ Decode utf8 attributes from LDAP at LdapObject::get()
	+ Removed unused method _utf8Attrs
	+ Integration with Disaster Recovery service
	+ Include /home as disk usage facility
	+ Fix enable quotas without rebooting when module is enabled.
	+ Users and groups cannot longer share names because it is incompatible
	  with AD accounts
	+ Use upstart to manage heimdal daemons
	+ Increase the maximum UID number to avoid problems with samba integration
	+ Fixed bug in group creation which on error could call a method
	  in a undefined value
	+ Do not stop openldap daemon when dumping database
	+ Generate kerberos AES keys to be compatible with active directory in
	  W2k8 or higher functional levels
	+ Fixed user quota edition in slave server
	+ Update user password also in samba ldap when changed from user corner
	+ Update 'cn' attribute in cloud-sync
3.0.6
	+ Set userPassword attribute when setting kerberos keys for user
	+ Fixed delGroup operation on cloud slave
	+ Include exception message when there is an error notifying a slave
	+ Fix enable quotas without rebooting when module is enabled
	+ Delete syncjournal files when slave is removed
3.0.5
	+ Fixed reinstall script to stop samba module, otherwise new slapd
	  cannot start because the port is taken
	+ Sync password changes made from cloud to any slave
	+ When syncing, do not update ldap of unchanged entries
3.0.4
	+ Added missing use of UnwillingToPerform exception
	+ New methods on LdapUserBase (preAddUser, preAddUserFailed, preAddGroup
	  and preAddGroupFailed) to notify observers
3.0.3
	+ Setup Cloud slave on first save changes
	+ Synchronize uidNumber in master-slave
	+ Check master's REALM when adding a new slave
	+ Fixed some errors on RESTClient after API change
	+ Updated REST journaling behavior
	+ Do not show unavailable options in master select
	+ Added new EBox::Users::newUserUidNumber() function
	+ Added check to assure that a no-ldap user has the same uid than
	  a new user
	+ Implement SysInfo::Observer to disallow host domain changes after the
	  kerberos realm has been initialized, and to update the LDAP base DN
	  if module is not yet configured
	+ Added LDAP index for ou attribute
	+ Always write slave-sync script
	+ Increase default quota value to 500MB
3.0.2
	+ Added clearCache() to LdapObject and force reload of krb5Keys
	+ Do not allow user corner password change on slaves
3.0.1
	+ Do not notify samba about users created while restoring backup. Samba
	  will restore its users from its own LDB backup.
3.0
	+ Write NSS config on enableService, modules depending on users may require
	  uid/gid numbers from LDAP
	+ Filter special kerberos and samba users out from the users list
	+ Added dns as restore depend
	+ Reviewed registration strings
2.3.17
	+ Do not translate the service principal names to upper case
	+ Set LDAP service as denined by default for internal networks
	+ Set the managed domain as read only as well as records
2.3.16
	+ Fixed PAM when kerberos is enabled
	+ Fixed addUser operation on slaves
	+ Catch exceptions thrown by notified modules adding LDAP users and groups
	  to rollback the operation and delete the object added prior to notification.
2.3.15
	+ Fixed password change at user corner
	+ Change KDC port to 8880 to preserve the classic default for user corner
2.3.14
	+ Ignore the LDAP error 'no attributes to update' on save
	+ Instantiate users by uid and groups by gid
	+ Change kerberos ports from 88/464 to 8888/8464. This avoid conflicts
	  and management logic of the heimdal daemons. Kerberos records are added
	  with lower priority over samba ones.
	+ Respect the optionality of the 'salt' field inside the kerberos keys
	  in the 'setKerberosKeys' funcion of the User class.
	+ Do not remove service principals when samba is enabled/disabled. Samba
	  will import the keys
	+ Add method to set the user kerberos keys
	+ Stop samba daemon if module is disabled to ensure that port 88 is free
	+ Initialize kerberos realm in lowercase to match the host domain
	+ User template account default options not longer shown in slave servers
	+ Added users filter by OU
2.3.13
	+ Better password policies for LDAP backend
	+ Added user synchronization with Zentyal Cloud
	+ Removed deprecated conf keys (password hashes selection)
	+ Sync kerberos hashes on master-slave
	+ Resolve slave hostname during registering
	+ Fixed framework changes related regression getting redis keys directly
2.3.12
	+ Ask for the host domain in the wizard instead of the old mode selector
	+ Fixed user name validation
2.3.11
	+ Remove deprecated reference to AD Sync in wizard
	+ Check to make sure that quota has been really assigned logs an error
	  instead of raising an exeception, because some file systems does not
	  support quotas
	+ Adapt lastUid and lastGid to the new API and make them compatible
	  with multiple OUs
2.3.10
	+ Use DataForm::ReadOnly::_content instead of acquirers in LdapInfo
	+ Delete obsolete daemons and attributes regarding old replication
	+ Better error control in _loadACLDirectory
	+ Adapted to new Model management framework
	+ Adapted Password type to new framework
	+ Added NTP as enable dependency
2.3.9
	+ Heimdal Kerberos integration for SSO features
	+ Better validation of user names and groups names. Better message
	  when this validation fails
	+ Added user() and group methods() to EBox::Users
	+ Added quota limit check
	+ Added backup domain for /home
	+ Adapted ldapvi to changes in port
	+ Setup master method can now take a custom password
2.3.8
	+ Restart apache after changing master configuration
	+ Removed all files + code cleaning
	+ Disable user editing in slaves
2.3.7
	+ New modifications() method to allow retrieving modifications made to
	  the LDAP object in the last call to 'save'
	+ Create users without password and set it after that, needed for samba4
	+ Removed auth_type warnings
2.3.6
	+ Use the new unified tableBody.mas instead of tableBodyWithoutActions.mas
2.3.5
	+ Packaging fixes for precise
2.3.4
	+ Updated Standard-Versions to 3.9.2
2.3.3
	+ New master-slave architecture
	+ Image in initial configuration wizard is shown again
2.3.2
	+ Added printableName to service and modified description
	+ Fixed executable permissions in src/scripts
	+ Added checks for small business subscription
	+ Bugfix: lastGid method was calling MINUID and SYSMINUID
	+ Reload nscd before trying to init users and groups
2.3.1
	+ Use Digest::SHA instead of Digest::SHA1 and remove libdigest-sha1-perl
	  dependency which no longer exists on precise
2.3
	+ Commented unused code in cleanUser method
	+ Replaced autotools with zbuildtools
2.2.5
	+ Bugfix: ad-sync can now populate groups with more than 1500 users
	+ Bugfix: do not allow adsync passwords longer than 16 chars to avoid
	  crash in pwdsync-server that keeps respawning
	+ Bugfix: mark apache as changed in enableActions to avoid problems adding
	  users before the new nsswitch conf is available for apache, also do not
	  allow to add users if module is not really enabled after save changes
	+ Make sure the default DN does not contains invalid characters
	+ Do not allow malformed LDAP DNs in Mode
2.2.4
	+ Make LDAP ready after enableActions restarting the service to
	  avoid problems when adding users or groups
	+ Fixed corruption when adding ldap attributes
	+ Also disable apparmor in ad-sync mode
	+ Renamed default adsync username from eboxadsync to adsyncuser
2.2.3
	+ Adapt pwdsync user and password offsets to the new hook implementation
	+ Always ignore ForeignSecurityPrincipals accounts in ad-sync
	+ Added more debug messages and improved existing ones in ad-sync
	+ Avoid warnings trying to get userPrincipalName in ad-sync
	+ Skip machine accounts in ad-sync
	+ Use paged queries in ad-sync
	+ Allow to specify custom DN to bind to Windows Server in ad-sync
	+ Ingore empty users in ad-sync
2.2.2
	+ Fixed validation of secret key length in ADSync Options model
	+ Removed useless validation of AD username in ADSync Options model
	+ Show different error when adding users from Windows with invalid chars
	+ Fixed bug managing slapd on ad-sync
2.2.1
	+ Do not enable ADSync to avoid launching daemon before configuration
	+ Also manage slapd daemon on ad-sync setups
	+ Avoid slave connection to incompatible masters
	+ Added quota change form on slaves
	+ Allowed '\' character in ad-sync username
2.1.14
	+ Fixed regression in usercorner link
2.1.13
	+ Moved apache soap configuration from setConf to enableActions
	+ Init slave users on enable (now home directories are created)
	+ Create LDAP indexes during slave enable
2.1.12
	+ Users::lastUid() now takes also into account non-ldap users
	+ Stop old ldap daemons in reinstall script, needed before changing mode
2.1.11
	+ Use a safer mode() implementation to avoid recursions with ModelManager
2.1.10
	+ Start slapd daemon when a module fails to connect
	+ Help in wizard is show again if no custom_prefix defined
2.1.9
	+ Hide help with link in wizard if custom_prefix defined
	+ Removed /zentyal prefix from URLs
	+ Disable autocompletion in user form
	+ Avoid duplicated restart during postinst
2.1.8
	+ Include quota schema in slaves LDAP (fixes replication)
	+ Do not stop slapd daemons after slave enable
	+ Fixed users and groups retrieval if module is disabled
	+ Manage slapd daemon in master mode
	+ Make the optional 'comment' field to also appear as optional on the UI
	+ Ignore users also in pwdsync-server, not only in the ad-sync script
2.1.7
	+ Set submenu items order for integration with the User Corner menu
	+ Avoid undefined dn warning
2.1.6
	+ Fix adsync mode check for zentyal-users cronjob
	+ Removed bad default value for adsync_dn option
	+ Update wizard pages with new order option
	+ Use Unix socket for LDAP connections on standalone and slave without PAM
2.1.5
	+ Manage zentyal-users cronjob with configuration keys for sync times
	  instead of debian/lucid/zentyal-users.cron.d and src/scripts/ad-sync.cron
	+ Configuration key to not to create homes (usefull on LDAP master servers)
	+ New ad-sync-info to show info of ADsync configuration
	+ Allow multiple BDC for ADsync mode with adsync_bdc confkey
	+ Add ADsync service by default and move port value to a confkey
	+ userInfo() tolerates missing quota LDAP attribute
	+ Added captiveportal to the list of modules in the reinstall script
2.1.4
	+ Moved redis_port_usercorner key to usercorner.conf in zentyal-usercorner
	+ Move users/conf/user-eboxlog.conf to usercorner/conf/usercorner-log.conf
2.1.3
	+ Fixed issues with html html attributes quotation
	+ Allow to specify a base DN to bind to AD
	+ Add locking to slave-sync to avoid spawn multiple instances in the
	  event of not being able to connect to a slave
	+ Do not modify users and groups in AD sync if attributes are not changed
	+ Wipe ignored users in AD sync
	+ Allow contacts synchronization in AD sync
	+ New checks in AD sync to avoid warnings
	+ Added update package list command to reinstall script
2.1.2
	+ Non-editable user fields in slaves no longer appear as editable inputs
	+ Numeric 0 is accepted as value for LDAP users attributes
	+ Minor fixes in default quota from user template
	+ Fixed error when writing ad-sync cron file
	+ Do not allow to create users if their home directory already exists
2.1.1
	+ Quotas are now included in users module
	+ System users don't require password
	+ Fixed bug that allowed to create LDAP users whith the same name
	  than users with UID 0 (like root)
2.1
	+ Separate usercorner module to the new zentyal-usercorner package
	+ Remove zentyal- prefix from rejoin-slave and ldapvi scripts
	+ Move /usr/share/ebox-usersandgroups/ebox-usersandgroups/reinstall
	  to /usr/share/zentyal-users/reinstall
	+ Show enableActions for master also in ad-slave mode
	+ Deleted obsolete migrations and use new initialSetup method
	+ Added locks to prevent overlapping in ad-sync script
	+ Fix slave failed operation string on slave hostname
	+ Replace /etc/ebox/80users.conf with /etc/zentyal/users.conf
	+ Added indexes for common LDAP attributes
	+ Replace /var/log/ebox-usercorner with /var/log/zentyal-usercorner
2.0.10
	+ Now the AD synchronization can be disabled at any moment and a
	  server with AD-slave mode can be master for other Zentyal slaves
	+ New /etc/ebox/ad-sync_ignore.users and ad-sync_ignore.groups files
	  to ignore users and groups in the AD synchronization process
	+ Improved zentyal-ldapvi script that works on slave servers
	+ Creates the default group if not exists during restore
	+ Added restore backup precheck to assure there are not conflicts between
	  system users and Zentyal LDAP users (currently only works for masters)
2.0.9
	+ Make sure to create the base directory for user homes before create them
	+ Reconnect to LDAP on backup restore
	+ Better log messages
	+ Save configuration files during restore
	+ Catch possible SIGPIPE on LDAP reconnect
2.0.8
	+ Fix Samba PDC on slaves
	+ Check for incompatibility between Samba PDC and PAM on slaves
	+ Optimize slave-sync script if there are no pending operations
	+ Remove useless call to mode() on slave-sync script (faster now)
	+ Replica LDAP listens in all interfaces
2.0.7
	+ Added index add mechanism to LdapModule
	+ Fixed NSS DN config in masters
2.0.6
	+ Added zentyal-rejoin-slave to rejoin a slave to its master
	+ Fixed NSS/PAM in slave machines
2.0.5
	+ Removed wrong hooks implementation
2.0.4
	+ Fixed infinite recursion when setting up some models on slave servers
	+ Added support for addUser/delUser hooks
2.0.3
	+ Allow LDAP users and groups up to 128 characters
	+ Show precondition message for user corner on slave servers
	+ Unconfigure ftp and zarafa in reinstall script
	+ Do not show adsync debug messages if debug is disabled in config
	+ Allow more than one dot in usernames
2.0.2
	+ Fixed master/slave synchronization issues
	+ Remove userjournal dir when removing a slave
	+ Added lock during module enable to avoid initialization problems
	+ Fixed AD slave synchronization task
2.0.1
	+ Fixed incorrect LDAP binding in some cases
2.0
	+ Fixed user journal dir creation on master
	+ Fixed failed login error on user corner
	+ Default login_shell under PAM Settings UI instead of 80users.conf
	+ Replaced /bin/false with /usr/sbin/nologin as default shell
1.5.10
	+ Some refactorizations centered in safer LDAP connections and defensive
	  code
1.5.9
	+ More info link added in wizard
1.5.8
	+ Zentyal rebrand
1.5.7
	+ Removed NSS in slave configurations
	+ Nasty bug page replaced by the new eBox error page
1.5.6
	+ Fixed user corner access problems with redis server
1.5.5
	+ LDAP master creation optimized and less error-prone
1.5.4
	+ Bug fix: adding a user name with spaces no longer fails
1.5.3
	+ Move NSS from ebox-samba to ebox-usersandgroups
	+ Home directories are under /home now
	+ New options to configure shell and home directory umask
	+ New setup wizard
1.5.2
	+ Bug fix: fixed dbus init for usercorner
1.5.1
	+ Bug fix: fixed nasty bug with the last version of openldap in lucid
	+ Bug fix: do not call processDir if there are no slaves in slave-sync
	+ Bug fix: ebox-usersandgroups-reinstall now unconfigures all ldap modules
	+ Bug fix: updateSchema() returns unless the schema to update is
	  available
	+ Bug fix: Set proper owner and permissions when updating a schema
	+ Bug fix: some problems with the AD synchronization solved
	+ Bug fix: userscorner title icon
	+ Bug fix: addUser() now checks if the user already exists as a
	  system user
	+ Removed deprecated executable 'import-from-ldif'
	+ Bug fix: addUser() now checks for password argument
	+ Bug fix: when restoring we use the new users DN to init users
1.5
	+ Bug fix: don't try to contact slaves from within a slave when groups
	  are updated
	+ Use built-in EBox::ThirdParty::Apache2::AuthCookie
1.4.2
	+ Bug fix: fix wrong migration number
1.4.1
	+ Bug fix: surround LDAP migration with a try/catch to make sure the rest
	  it is run
	+ Bug fix: do not allow \w with localized characters as LDAP schema does not
	  allow them for home directory attribute. (Closes #1713)
1.4
	+ Allow the master to pass extra parameters in SOAP calls to slaves
1.3.17
	+ Bug fix: Set style for login page in user corner
1.3.16
	+ Bug fix: keep menu open on LDAP Info
1.3.15
	+ Add support for ldaps
	+ Add support for slaves running Apache in ports different than 443
	+ Allow to remove slaves from slave list
	+ Added ebox-usersandgroups-reinstall to easily reset the LDAP mode
	+ Bug fix: issue with user deletion in French (Closes #1651)
	+ Bug fix: anonymous connection for getting DN is retried several
	  times, this fixes a bug when restoring configuration backup
1.3.14
	+ Synchronize all the users from the AD and not only from CN=Users
	+ Add operation name and username on updateGroup
	+ Add slave notification for group modify and delete
	+ Change button order to "Add" and "Add and Edit" in Add User
	  template. If users press return in the form it adds a new user
	  and stays on the same page.
1.3.13
	+ Usability enhancements: (Closes #1649)
		* Create a unique Users And Group Folder
		* Unify Add User/Edit User in a single page
		* Unify Add Group/Edit Group in a single page
		* Two buttons: "Add and Edit" and "Add"
		* Add breadcrumbs
	+ Add UserTemplate composite to configure default options that are used when
	  a new user is created
	+ Add defaultUserModel to LdapUserBase.pm
	+ Specify folder for SlaveInfo
	+ Add menu entry with information about LDAP including password
	+ Change enableActions to use the new LDAP default structure from Karmic
1.3.12
	+ Add EBox::Ldap::lastModificationTime to know when the master LDAP
	  database was modified for the last time
	+ Index uid and memberUid to avoid some warnings and improve performance,
	  plus remove some old code and fix some broken one in that part of the code
	+ Bugfix: disable edition of users and groups in ad-slave mode
	+ Don't allow modification of ldap password in Mode model if
	  it has been autogenerated by the eBox installer
	+ Add page title
	+ Separate the Windows AD options in a different model
	+ Fixed the warning of "Edit User" when there are no users in a slave
	+ Remove 'optional' from remote in Mode and also useless validateRow
1.3.10
	+ Use disableApparmorProfile from EBox::Module::Service twice.
	  First in enableActions. And also in setConf to avoid issues
	  if apparmor is installed after users is enabled.
1.3.9
	+ Bugfix: return empty array in usedFiles if it's not master mode
1.3.8
	+ Bugfix: fixed wrong disable of fields in selecting ad-slave in Mode model
1.3.7
	+ Synchronization with Windows Active Directory (#1443)
1.3.6
	+ Use anonymous bind to fetch dn
1.3.5
	+ Disable slapd apparmor profile in enableActions
	+ Reload nscd when adding users and groups
	+ Bugfix: backup bug report now works again
	+ Bugfix: slave-sync does not try to real journal dir when not
	  configured or in slave mode. Journal dir created on
	  master's setup.
1.3.0
	+ eBox LDAP architecture now supports a master-slave configuration
	+ bugfix: Update usercorner service when there is a change on the port number
1.1.30
	+ Added widget to manage group belonging from Edit User page
	+ Fixed backup/restore problem with paswords and given/last names
	+ Changed the way users are stored in LDAP, added givenName in addition
	  to sn, now cn=givenName+sn instead of cn=uid, this fixes a
	  incompatibility bug with eGroupware
	+ In the Edit User interface now Name and Last name are separate
	fields
	+ Usercorner web server certificate can be changed via the CA module
1.1.20
	+ New release
1.1.10
	+ Make slapd listen only on 127.0.0.1
1.1
	+ Added bind v2 compability needed by squid auth, slapd conf
	  regenerated and daemon restarted in postinst to commit possibles
	  changes in configuration
	+ Added group model
	+ Use the new ids() and row() API to optimize the management of hundreds of
	users
	+ Allow dashes in user and group names
	+ Initial release of UserCorner which allow users to change their password
	+ Store multiple password hashes and scrap clear text passwords
0.12.100
	+ Restore backup is more robust: inexistent users in a group are
	  ignored
	+ Make and restore backup more robust: removed slapd.conf
	  parameters in both slapadd and slapcat invokations, so we can use
	  the module with sldap with configuration in the directory itself
0.12.99
	+ New release
0.12.1
	+ Bugfix: Remove eBox system users when restoring backup. This solves
	  an issue restoring backups from 0.12
0.12
	+ Use the new EBox::Model::Row api
	+ Check if there is any added user and show a message
	  in case there isn't any.
	+ Restore users reading from ldiff and adding them through
	  eBox API
	+ Set password-hash in slapd.conf to make password changes from samba sync
	  the user password
0.11.101
	+ New release
0.11.100
	+ onInstall() functionality moved to migration script
	+ Fixed several typos
0.11.99
	+ Remove use of Apache::Singleton
0.11.3
	+ Check used uid's on every posixAccount object under dc=ebox,
	  instead of only under ou=Users,dc=ebox. This solves nasty issues
	  with Samba PDC when adding machines and creating users with
	  repeated uid
0.11.2
	+ Do not generate a new LDAP password if it already exists
0.11.1
	+ Fix issue with module naming which prevented backups from being
	restored
0.11
	+ Initial Ubuntu packaging
	+ bugfix. fix issue with module naming which prevented backups from being
	  restored
0.10.99
	+ Create pseudo-model to use the users table with Ajax
0.10
	+ Allow dots in user names
0.9.100
	+ New release
0.9.99
	+ Bugfix in EBox::Ldap
0.9.3
	+ New release
0.9.2
	+ New release
0.9.1
	+ Make OpenLDAP listen on internal interfaces
0.9
	+ Added Polish translation
	+ Added Aragonese translation
	+ Added Dutch translation
	+ Added German translation
0.8.99
	+ New release
0.8.1
	+ Minor workaround. Create slapd run directory in case it does not
	  exist
0.8
	+ Fix message
0.7.99
	+ Add extended backup support for LDAP
	+ Performance tuning to slapd
	+ Some minor code improvements
	+ Quota now allows unlimited space and i-nodes number
0.7.1
	+ Add delObjectclass (useful for ldap clean actions)
	+ Detect and recover when ldap connection is broken (#25)
	+ Make EBox::Ldap a singleton class
	+ Initial factoring
	+ Use of ebox-sudoers-friendly
0.7
	+ New public release
0.6
	+ Move to client
	+ API documented using naturaldocs
	+ Update install
	+ Update debian scripts
	+ Use new syntax to define ACLs for ldap
	+ Add function to create system users
	+ Move ldap db under ebox directory
0.5.2
	+ Fix some packaging issues
0.5.1
	+ Convert module to new menu system
0.5
	+ Initial release<|MERGE_RESOLUTION|>--- conflicted
+++ resolved
@@ -1,13 +1,9 @@
-<<<<<<< HEAD
 3.3
 	+ Switch from Error to TryCatch for exception handling
-=======
-HEAD
 	+ Show system but not internal groups in user edition form
 	+ Allow unsafe characters for user and password in external AD mode.
 	+ Fixed bug in external AD connection. Reuse already estabished
 	  external AD connection.
->>>>>>> d792427c
 	+ The "sub ous" return the OUs hierarquically ordered
 	+ Check for defined uidNumber and gidNumber creating users and groups
 	+ Revert useless chown workaround
