HEAD
<<<<<<< HEAD
=======
	+ Display message when creating a user which username has more
	  than 20 characters
	+ Fixed error when editing user email address when mail module is
	  not installed
3.4.2
>>>>>>> 48bae226
	+ Fix domain controllers shown on the computers OU in Manage model
	+ Using paged serch in EBox::Users::users() method
	+ Added EBox::LDAPBase::pagedSearch method
	+ Added support for addon components when user is in a
	  non-standard OU
	+ Better control for edit user quota
	+ Sent zentyal-usercorner trigger on install / upgrade to restart it if
	  it's installed
3.5
	+ Avoid apparmor errors in trusty
	+ Set version to 3.5
	+ Fixed bug when altering mail address through the edit user form
	+ Better integration between mail addon and mail field
	+ Remove method canonicalName and use object DNs for greater performance
	+ Migrate previous configuration from 3.3 when upgrading
3.4
	+ Updated EBox::Users::Model::Password to use
	  EBox::Usercorner::updateSessionPassword method and the new samba
	  location
	+ Stop changing users and contacts' cn field on object edition, allowed to
	  edit the displayName field, just as Windows does
	+ Disable OpenLDAP users sync in favor of Samba AD replication
	+ Avoid warning when checking whether we are in the usercorner
	+ Updated to use Plack / PSGI instead of mod_perl
	+ Updated to use the new haproxy API
	+ Use service instead of deprecated invoke-rc.d for init.d scripts
	+ Fixed soap.conf for apache 2.4
	+ Depend on apache2-utils, required to run htpasswd
	+ Set version to 3.4
	+ Add script to update the credentials when mode is external AD
	+ Added and used checkMailNotInUse method
	+ Updated cloud sync to ignore any change done in cloud to internal users
	  or groups
	+ Fixed EBox::CloudSync::Slave to sync uid and gid numbers on user update
	  and added unit tests for it
	+ Added EBox::Users::Group::setInternal method
	+ Allow to use lazy flag with EBox::Users::User::setInternal
	+ Added unit tests for cloud sync code
	+ Check available IP addresses when enable module
	+ Added lock to cloud-sync script
	+ Better integration of edit groups for mail group aliases
	+ Update group icon when type of group changes
	+ Implement _preModifyUser on LdapUserBase
	+ Throw exceptions on EBox::USers::LdapObject::get when entry not exists
	+ Fixed regression in LDAP info page for external AD mode
	+ Print slave-sync output to zentyal.log instead of stdout
	+ Fixed excesive restrictive validation of external AD password in wizard
3.3
	+ Forbid to create OUs inside Users, Groups or Computer OUs
	  because we not support them when Samba is enabled
	+ Forbid and print specific  error message when trying to put two
	  objects with the same CN in the same container
	+ Switch from Error to TryCatch for exception handling
	+ Remove useless warning when deleting a user or group with offer 2013
	+ Show system but not internal groups in user edition form
	+ Allow unsafe characters for user and password in external AD mode.
	+ Fixed bug in external AD connection. Reuse already estabished
	  external AD connection.
	+ The "sub ous" return the OUs hierarquically ordered
	+ Check for defined uidNumber and gidNumber creating users and groups
	+ Revert useless chown workaround
	+ Wait for the services before ending the start daemon action to prevent
	  its usage before being ready
	+ Better error handling when the default group is not found
	+ Fixed distribution group edition
	+ Add error, errorText and errorDescription methods to
	  EBox::Exceptions::LDAP
	+ Added missing EBox::Exceptions uses
	+ Better error handling when we get a LdapObject that doesn't exists
	+ Remove undefined warnings on users/group creation
	+ Fix 'Cannot connect to samba LDAP' error in manage model when samba
	  is installed but disabled
	+ Add missing use to EBox::Users::LDAP::ExternalAD
	+ Force DNS restart when users mode changed
	+ Force service principals update on _postServiceHook in external AD mode
	+ Don't use slave cloud sync if not subscribed
	+ Adapted cloud sync to changes in user modules
	+ Added childrenObjectClass parameter to EBox::Users::LdapObject::children
	+ userExists and groupExists discriminates between shown objects and
	  objects hid by SID
	+ Fixed wrong path in ExternalAD::connectWithKerberos
	+ Update names in tree view when either user or contact is edited
	+ Fixed wizard error when setting external AD mode
	+ Fixed EBox::Users::groupDn method
	+ In contact edition do not store full name in cn but use
	  givenname and sn to get fullname.
	+ Use paginated search when getting children nodes in LdapObject
	+ UTF8 decode DN when retrieving it from a LDAP object
	+ Removed old migration code from 3.0 to 3.2
	+ Set version to 3.3
	+ Fixed cloud-sync script
3.2
	+ Set version to 3.2
	+ Add objectClass shadowAccount in 3.0 migration to fix disabled accounts
3.1.11
	+ Added migration code to be sure that we have all users added as members
	  of __USERS__ group on OpenLDAP.
	+ Fixed user creation to make all users belong to __USERS__ group
3.1.10
	+ Do not crash when deleting a group if LDB object does not exist
	+ Do not try to migrate from 3.0 if module is not configured
	+ Override daemons when migrating from 3.0
3.1.9
	+ Fix typo in setSecurityGroup when no GID is set yet
	+ Show group in slave as read-only
	+ Show in a slave when the user is not a member of any group
	+ Check email address for a group is done
	+ Add group dialog can now set the e-mail
	+ Master/Slave synchronisation works again
3.1.8
	+ Enable upgrade from 3.0 in initialSetup
	+ Fixed wrong calls to isSystem() in master-slave after API changes
	+ Fix regression trying to join slave after external AD changes
	+ Fix regression in slave host address after nginx integration
	+ Throw DataExists error when adding an OU which already exists
3.1.7
	+ Readded memberUid to the fields to index for SLAPD.
	+ Ignored members that are not valid perl objects to avoid undef entries
	  on EBox::Users::Group::members method.
	+ Rewrites to share more code with samba module.
	+ Added 'mail' field on zentyalDistributionGroup schema.
	+ Added E-Mail field for Users and Groups when managing them from the UI.
	+ Changed E-Mail field to optional for Contacts.
	+ Updated master-slave sync to use the new User and Group fields.
	+ Look for ssl.cert instead of ssl.pem in Slave::soapClient()
	+ Changed description field to be always input text instead of textarea.
	+ Warn instead of throw exception if home directory already exists
	+ Forbid deletion of Domain Admins group
	+ Forbid deletion of Users, Groups and Computers OUs
	+ Filter also internal users and groups in membership comboboxes
	+ Hide Samba objects that should be shown only on Advance view mode
	+ Added support for disabled accounts
3.1.6
	+ Ignored samba module while (re)provisioning on __USERS__ group creation.
	+ Removed deprecated configuration file keys related with external AD
3.1.5
	+ Fixed EBox::Users::LdapObject::canonicalName to propagate the flag to
	  get or ignore the root's namedContext canonical name.
	+ The Administrator user is hidden now using the samba module functionality
	  to hide SIDs instead of hardcoded in the code.
3.1.4
	+ Remove needReload notification for group addons
	+ When a new system user is created with uid 0 we also create its home.
	  This is required by Samba for the Administrator account.
	+ Added Net::LDAPBase::existsDN method
	+ Better error control on reprovision, do not clear the
	  reprovision flg on error
	+ Fixed code typo in slave setup
	+ Added menu icon
	+ Added new userCorner method to password model
	+ Usercorner uses the ldap_ro credentials to retrieve user DNs.
	+ preAdd callbacks get a second argument noting the parent when this
	  new object will be created.
	+ All LdapObject based objects will have the 'entryUUID' field available.
	+ Created an EBox::LDAPBase class to share code with the Samba's EBox::LDB
	  one.
	+ Reimplemented EBox::Users::Group::members to retrieve the members of the
	  group directly instead of searching for the objects that are set as
	  members of the group.
	+ Avoid "cannot return outside of a subroutine" warning in cloud-sync
	+ Added foldable user and group add-ons to dialogs
	+ Replaced package breaks parameter with depends statement
	+ Fixed error in the baseName() method for an Ldap Object
	+ Fixed bug which make delete group dialog to show errors when
	  there was warnings
	+ Added a way to use Net::LDAP mock object for unit testing.
	+ Fixed cloud sync setup when user number is unlimited
	+ Fixed error in server master form when checking if
	  controls are editable
	+ Added a way to retrieve a group by its dn.
	+ New TreeView to manage users, groups and OUs
	+ Configuration key multiple_ous removed as this is now enabled by default
	+ Renamed namespace from UsersAndGroups to Users
	+ Added support for Contacts handling.
	+ Added support for external Active Directory authorization
3.1.3
	+ Renamed namespace from UsersAndGroups to Users
	+ Fixed maximum users check when not using cloud sync
3.1.2
	+ Remove deprecated backup domain methods
	+ Fixed password change in user corner when using samba
	+ Changed reload action to force-reload for nscd init.d daemon
3.1.1
	+ Fixed error message when trying to add a user above the edition maximum
	+ Migrated SOAP services to use Nginx for SSL.
3.1
	+ Updated to reflect the Apache -> WebAdmin rename.
	+ Removed 3.0.X migration code
	+ Added Pre-Depends on slapd to avoid problems with upgrades
	+ Depend on zentyal-core 3.1
3.0.18
	+ Check for already existent service principals before create them.
	  Required because squid and zarafa share the HTTP SPN
3.0.17
	+ Migration to remove leftover need_reprovision key in redis ro
	+ Retrieve global instance correctly in UsersSync
3.0.16
	+ Assure that we don't have a phantom need_reprovision key in
	  read-only tree
	+ Check for maximum number of users depending on the edition
	+ More frequent polling in EBox::Ldap::safeConnect() and
	  more explicit error when it fails
3.0.15
	+ Always mark as changed if it needs LDAP reprovision
	+ Fixed member removal operation for groups
3.0.14
	+ Tentative workaround against home directory chown bug
	+ Slave setup refactored to reuse common code with reprovision
	+ Reprovision LDAP for all LDAP based modules
	+ Don't try to update samba password in user corner when samba is
	  not configured
	+ Add operation arguments on LDAP error whenever is possible
	+ EBox::Users::User::create() allows now an internal attribute
	+ Users marked as internal are not displayed on the interface
	+ New realUsers() method to filter only non-internal ones
3.0.13
	+ Search in user table now is standard instead of filter only for uid
	+ A bit more explicit text for EBox::Exceptions::LDAP
	+ Reload nscd also when creating new groups
3.0.12
	+ Fixed typo in exception class name in EBox::Ldap
	+ Added missing use statement in EBox::Users and
	  EBox::Users::LDAPObject classes
3.0.11
	+ Dont loop through the group members when adding/removing members
	+ Added EBox::Exceptions::LDAP
	+ Allow unsafe characters in commentary field
	+ Better check for the incompatibility of Samba with master/slave
	+ Fix modules extending LdapUserBase not notified modifying groups
	+ Allow domain name change in System -> General reprovisioning LDAP db
	+ Depend on dns module to fix save changes order during reprovision
3.0.10
	+ Use less costly LDAP operations when adding or removing members
	  from a group
	+ Added EBox:Users::LdapObject::deleteValues method
	+ Faster custom row id filter for Users model
	+ Forbid user synchronization with other zentyals if samba is provisioned
	+ Display users groups in slave mode
	+ Avoided hang when the local host is wrongly used as master slave
	+ Ldap modules should do a slaveSetup when slave mode enabled
3.0.9
	+ Stop heimdal daemons on enableActions
	+ Fixed alphabetical order in listing of users and groups
3.0.8
	+ Filter in users table no longer matches LDAP dn
	+ Recover better of no-usercorner journal error in slave-sync
	+ Added read-only rootDn and password to LDAP settings screen
	+ Don't allow empty first name in CGIs for user
	  creation/modification. Otherwise you can get LDAP errors.
	+ Operator typo fix in EBox::UsersAndGroup::User::_checkQuota
3.0.7
	+ Fixed LdapObject::get() for list context
	+ Decode utf8 attributes from LDAP at LdapObject::get()
	+ Removed unused method _utf8Attrs
	+ Integration with Disaster Recovery service
	+ Include /home as disk usage facility
	+ Fix enable quotas without rebooting when module is enabled.
	+ Users and groups cannot longer share names because it is incompatible
	  with AD accounts
	+ Use upstart to manage heimdal daemons
	+ Increase the maximum UID number to avoid problems with samba integration
	+ Fixed bug in group creation which on error could call a method
	  in a undefined value
	+ Do not stop openldap daemon when dumping database
	+ Generate kerberos AES keys to be compatible with active directory in
	  W2k8 or higher functional levels
	+ Fixed user quota edition in slave server
	+ Update user password also in samba ldap when changed from user corner
	+ Update 'cn' attribute in cloud-sync
3.0.6
	+ Set userPassword attribute when setting kerberos keys for user
	+ Fixed delGroup operation on cloud slave
	+ Include exception message when there is an error notifying a slave
	+ Fix enable quotas without rebooting when module is enabled
	+ Delete syncjournal files when slave is removed
3.0.5
	+ Fixed reinstall script to stop samba module, otherwise new slapd
	  cannot start because the port is taken
	+ Sync password changes made from cloud to any slave
	+ When syncing, do not update ldap of unchanged entries
3.0.4
	+ Added missing use of UnwillingToPerform exception
	+ New methods on LdapUserBase (preAddUser, preAddUserFailed, preAddGroup
	  and preAddGroupFailed) to notify observers
3.0.3
	+ Setup Cloud slave on first save changes
	+ Synchronize uidNumber in master-slave
	+ Check master's REALM when adding a new slave
	+ Fixed some errors on RESTClient after API change
	+ Updated REST journaling behavior
	+ Do not show unavailable options in master select
	+ Added new EBox::Users::newUserUidNumber() function
	+ Added check to assure that a no-ldap user has the same uid than
	  a new user
	+ Implement SysInfo::Observer to disallow host domain changes after the
	  kerberos realm has been initialized, and to update the LDAP base DN
	  if module is not yet configured
	+ Added LDAP index for ou attribute
	+ Always write slave-sync script
	+ Increase default quota value to 500MB
3.0.2
	+ Added clearCache() to LdapObject and force reload of krb5Keys
	+ Do not allow user corner password change on slaves
3.0.1
	+ Do not notify samba about users created while restoring backup. Samba
	  will restore its users from its own LDB backup.
3.0
	+ Write NSS config on enableService, modules depending on users may require
	  uid/gid numbers from LDAP
	+ Filter special kerberos and samba users out from the users list
	+ Added dns as restore depend
	+ Reviewed registration strings
2.3.17
	+ Do not translate the service principal names to upper case
	+ Set LDAP service as denined by default for internal networks
	+ Set the managed domain as read only as well as records
2.3.16
	+ Fixed PAM when kerberos is enabled
	+ Fixed addUser operation on slaves
	+ Catch exceptions thrown by notified modules adding LDAP users and groups
	  to rollback the operation and delete the object added prior to notification.
2.3.15
	+ Fixed password change at user corner
	+ Change KDC port to 8880 to preserve the classic default for user corner
2.3.14
	+ Ignore the LDAP error 'no attributes to update' on save
	+ Instantiate users by uid and groups by gid
	+ Change kerberos ports from 88/464 to 8888/8464. This avoid conflicts
	  and management logic of the heimdal daemons. Kerberos records are added
	  with lower priority over samba ones.
	+ Respect the optionality of the 'salt' field inside the kerberos keys
	  in the 'setKerberosKeys' funcion of the User class.
	+ Do not remove service principals when samba is enabled/disabled. Samba
	  will import the keys
	+ Add method to set the user kerberos keys
	+ Stop samba daemon if module is disabled to ensure that port 88 is free
	+ Initialize kerberos realm in lowercase to match the host domain
	+ User template account default options not longer shown in slave servers
	+ Added users filter by OU
2.3.13
	+ Better password policies for LDAP backend
	+ Added user synchronization with Zentyal Cloud
	+ Removed deprecated conf keys (password hashes selection)
	+ Sync kerberos hashes on master-slave
	+ Resolve slave hostname during registering
	+ Fixed framework changes related regression getting redis keys directly
2.3.12
	+ Ask for the host domain in the wizard instead of the old mode selector
	+ Fixed user name validation
2.3.11
	+ Remove deprecated reference to AD Sync in wizard
	+ Check to make sure that quota has been really assigned logs an error
	  instead of raising an exeception, because some file systems does not
	  support quotas
	+ Adapt lastUid and lastGid to the new API and make them compatible
	  with multiple OUs
2.3.10
	+ Use DataForm::ReadOnly::_content instead of acquirers in LdapInfo
	+ Delete obsolete daemons and attributes regarding old replication
	+ Better error control in _loadACLDirectory
	+ Adapted to new Model management framework
	+ Adapted Password type to new framework
	+ Added NTP as enable dependency
2.3.9
	+ Heimdal Kerberos integration for SSO features
	+ Better validation of user names and groups names. Better message
	  when this validation fails
	+ Added user() and group methods() to EBox::Users
	+ Added quota limit check
	+ Added backup domain for /home
	+ Adapted ldapvi to changes in port
	+ Setup master method can now take a custom password
2.3.8
	+ Restart apache after changing master configuration
	+ Removed all files + code cleaning
	+ Disable user editing in slaves
2.3.7
	+ New modifications() method to allow retrieving modifications made to
	  the LDAP object in the last call to 'save'
	+ Create users without password and set it after that, needed for samba4
	+ Removed auth_type warnings
2.3.6
	+ Use the new unified tableBody.mas instead of tableBodyWithoutActions.mas
2.3.5
	+ Packaging fixes for precise
2.3.4
	+ Updated Standard-Versions to 3.9.2
2.3.3
	+ New master-slave architecture
	+ Image in initial configuration wizard is shown again
2.3.2
	+ Added printableName to service and modified description
	+ Fixed executable permissions in src/scripts
	+ Added checks for small business subscription
	+ Bugfix: lastGid method was calling MINUID and SYSMINUID
	+ Reload nscd before trying to init users and groups
2.3.1
	+ Use Digest::SHA instead of Digest::SHA1 and remove libdigest-sha1-perl
	  dependency which no longer exists on precise
2.3
	+ Commented unused code in cleanUser method
	+ Replaced autotools with zbuildtools
2.2.5
	+ Bugfix: ad-sync can now populate groups with more than 1500 users
	+ Bugfix: do not allow adsync passwords longer than 16 chars to avoid
	  crash in pwdsync-server that keeps respawning
	+ Bugfix: mark apache as changed in enableActions to avoid problems adding
	  users before the new nsswitch conf is available for apache, also do not
	  allow to add users if module is not really enabled after save changes
	+ Make sure the default DN does not contains invalid characters
	+ Do not allow malformed LDAP DNs in Mode
2.2.4
	+ Make LDAP ready after enableActions restarting the service to
	  avoid problems when adding users or groups
	+ Fixed corruption when adding ldap attributes
	+ Also disable apparmor in ad-sync mode
	+ Renamed default adsync username from eboxadsync to adsyncuser
2.2.3
	+ Adapt pwdsync user and password offsets to the new hook implementation
	+ Always ignore ForeignSecurityPrincipals accounts in ad-sync
	+ Added more debug messages and improved existing ones in ad-sync
	+ Avoid warnings trying to get userPrincipalName in ad-sync
	+ Skip machine accounts in ad-sync
	+ Use paged queries in ad-sync
	+ Allow to specify custom DN to bind to Windows Server in ad-sync
	+ Ingore empty users in ad-sync
2.2.2
	+ Fixed validation of secret key length in ADSync Options model
	+ Removed useless validation of AD username in ADSync Options model
	+ Show different error when adding users from Windows with invalid chars
	+ Fixed bug managing slapd on ad-sync
2.2.1
	+ Do not enable ADSync to avoid launching daemon before configuration
	+ Also manage slapd daemon on ad-sync setups
	+ Avoid slave connection to incompatible masters
	+ Added quota change form on slaves
	+ Allowed '\' character in ad-sync username
2.1.14
	+ Fixed regression in usercorner link
2.1.13
	+ Moved apache soap configuration from setConf to enableActions
	+ Init slave users on enable (now home directories are created)
	+ Create LDAP indexes during slave enable
2.1.12
	+ Users::lastUid() now takes also into account non-ldap users
	+ Stop old ldap daemons in reinstall script, needed before changing mode
2.1.11
	+ Use a safer mode() implementation to avoid recursions with ModelManager
2.1.10
	+ Start slapd daemon when a module fails to connect
	+ Help in wizard is show again if no custom_prefix defined
2.1.9
	+ Hide help with link in wizard if custom_prefix defined
	+ Removed /zentyal prefix from URLs
	+ Disable autocompletion in user form
	+ Avoid duplicated restart during postinst
2.1.8
	+ Include quota schema in slaves LDAP (fixes replication)
	+ Do not stop slapd daemons after slave enable
	+ Fixed users and groups retrieval if module is disabled
	+ Manage slapd daemon in master mode
	+ Make the optional 'comment' field to also appear as optional on the UI
	+ Ignore users also in pwdsync-server, not only in the ad-sync script
2.1.7
	+ Set submenu items order for integration with the User Corner menu
	+ Avoid undefined dn warning
2.1.6
	+ Fix adsync mode check for zentyal-users cronjob
	+ Removed bad default value for adsync_dn option
	+ Update wizard pages with new order option
	+ Use Unix socket for LDAP connections on standalone and slave without PAM
2.1.5
	+ Manage zentyal-users cronjob with configuration keys for sync times
	  instead of debian/lucid/zentyal-users.cron.d and src/scripts/ad-sync.cron
	+ Configuration key to not to create homes (usefull on LDAP master servers)
	+ New ad-sync-info to show info of ADsync configuration
	+ Allow multiple BDC for ADsync mode with adsync_bdc confkey
	+ Add ADsync service by default and move port value to a confkey
	+ userInfo() tolerates missing quota LDAP attribute
	+ Added captiveportal to the list of modules in the reinstall script
2.1.4
	+ Moved redis_port_usercorner key to usercorner.conf in zentyal-usercorner
	+ Move users/conf/user-eboxlog.conf to usercorner/conf/usercorner-log.conf
2.1.3
	+ Fixed issues with html html attributes quotation
	+ Allow to specify a base DN to bind to AD
	+ Add locking to slave-sync to avoid spawn multiple instances in the
	  event of not being able to connect to a slave
	+ Do not modify users and groups in AD sync if attributes are not changed
	+ Wipe ignored users in AD sync
	+ Allow contacts synchronization in AD sync
	+ New checks in AD sync to avoid warnings
	+ Added update package list command to reinstall script
2.1.2
	+ Non-editable user fields in slaves no longer appear as editable inputs
	+ Numeric 0 is accepted as value for LDAP users attributes
	+ Minor fixes in default quota from user template
	+ Fixed error when writing ad-sync cron file
	+ Do not allow to create users if their home directory already exists
2.1.1
	+ Quotas are now included in users module
	+ System users don't require password
	+ Fixed bug that allowed to create LDAP users whith the same name
	  than users with UID 0 (like root)
2.1
	+ Separate usercorner module to the new zentyal-usercorner package
	+ Remove zentyal- prefix from rejoin-slave and ldapvi scripts
	+ Move /usr/share/ebox-usersandgroups/ebox-usersandgroups/reinstall
	  to /usr/share/zentyal-users/reinstall
	+ Show enableActions for master also in ad-slave mode
	+ Deleted obsolete migrations and use new initialSetup method
	+ Added locks to prevent overlapping in ad-sync script
	+ Fix slave failed operation string on slave hostname
	+ Replace /etc/ebox/80users.conf with /etc/zentyal/users.conf
	+ Added indexes for common LDAP attributes
	+ Replace /var/log/ebox-usercorner with /var/log/zentyal-usercorner
2.0.10
	+ Now the AD synchronization can be disabled at any moment and a
	  server with AD-slave mode can be master for other Zentyal slaves
	+ New /etc/ebox/ad-sync_ignore.users and ad-sync_ignore.groups files
	  to ignore users and groups in the AD synchronization process
	+ Improved zentyal-ldapvi script that works on slave servers
	+ Creates the default group if not exists during restore
	+ Added restore backup precheck to assure there are not conflicts between
	  system users and Zentyal LDAP users (currently only works for masters)
2.0.9
	+ Make sure to create the base directory for user homes before create them
	+ Reconnect to LDAP on backup restore
	+ Better log messages
	+ Save configuration files during restore
	+ Catch possible SIGPIPE on LDAP reconnect
2.0.8
	+ Fix Samba PDC on slaves
	+ Check for incompatibility between Samba PDC and PAM on slaves
	+ Optimize slave-sync script if there are no pending operations
	+ Remove useless call to mode() on slave-sync script (faster now)
	+ Replica LDAP listens in all interfaces
2.0.7
	+ Added index add mechanism to LdapModule
	+ Fixed NSS DN config in masters
2.0.6
	+ Added zentyal-rejoin-slave to rejoin a slave to its master
	+ Fixed NSS/PAM in slave machines
2.0.5
	+ Removed wrong hooks implementation
2.0.4
	+ Fixed infinite recursion when setting up some models on slave servers
	+ Added support for addUser/delUser hooks
2.0.3
	+ Allow LDAP users and groups up to 128 characters
	+ Show precondition message for user corner on slave servers
	+ Unconfigure ftp and zarafa in reinstall script
	+ Do not show adsync debug messages if debug is disabled in config
	+ Allow more than one dot in usernames
2.0.2
	+ Fixed master/slave synchronization issues
	+ Remove userjournal dir when removing a slave
	+ Added lock during module enable to avoid initialization problems
	+ Fixed AD slave synchronization task
2.0.1
	+ Fixed incorrect LDAP binding in some cases
2.0
	+ Fixed user journal dir creation on master
	+ Fixed failed login error on user corner
	+ Default login_shell under PAM Settings UI instead of 80users.conf
	+ Replaced /bin/false with /usr/sbin/nologin as default shell
1.5.10
	+ Some refactorizations centered in safer LDAP connections and defensive
	  code
1.5.9
	+ More info link added in wizard
1.5.8
	+ Zentyal rebrand
1.5.7
	+ Removed NSS in slave configurations
	+ Nasty bug page replaced by the new eBox error page
1.5.6
	+ Fixed user corner access problems with redis server
1.5.5
	+ LDAP master creation optimized and less error-prone
1.5.4
	+ Bug fix: adding a user name with spaces no longer fails
1.5.3
	+ Move NSS from ebox-samba to ebox-usersandgroups
	+ Home directories are under /home now
	+ New options to configure shell and home directory umask
	+ New setup wizard
1.5.2
	+ Bug fix: fixed dbus init for usercorner
1.5.1
	+ Bug fix: fixed nasty bug with the last version of openldap in lucid
	+ Bug fix: do not call processDir if there are no slaves in slave-sync
	+ Bug fix: ebox-usersandgroups-reinstall now unconfigures all ldap modules
	+ Bug fix: updateSchema() returns unless the schema to update is
	  available
	+ Bug fix: Set proper owner and permissions when updating a schema
	+ Bug fix: some problems with the AD synchronization solved
	+ Bug fix: userscorner title icon
	+ Bug fix: addUser() now checks if the user already exists as a
	  system user
	+ Removed deprecated executable 'import-from-ldif'
	+ Bug fix: addUser() now checks for password argument
	+ Bug fix: when restoring we use the new users DN to init users
1.5
	+ Bug fix: don't try to contact slaves from within a slave when groups
	  are updated
	+ Use built-in EBox::ThirdParty::Apache2::AuthCookie
1.4.2
	+ Bug fix: fix wrong migration number
1.4.1
	+ Bug fix: surround LDAP migration with a try/catch to make sure the rest
	  it is run
	+ Bug fix: do not allow \w with localized characters as LDAP schema does not
	  allow them for home directory attribute. (Closes #1713)
1.4
	+ Allow the master to pass extra parameters in SOAP calls to slaves
1.3.17
	+ Bug fix: Set style for login page in user corner
1.3.16
	+ Bug fix: keep menu open on LDAP Info
1.3.15
	+ Add support for ldaps
	+ Add support for slaves running Apache in ports different than 443
	+ Allow to remove slaves from slave list
	+ Added ebox-usersandgroups-reinstall to easily reset the LDAP mode
	+ Bug fix: issue with user deletion in French (Closes #1651)
	+ Bug fix: anonymous connection for getting DN is retried several
	  times, this fixes a bug when restoring configuration backup
1.3.14
	+ Synchronize all the users from the AD and not only from CN=Users
	+ Add operation name and username on updateGroup
	+ Add slave notification for group modify and delete
	+ Change button order to "Add" and "Add and Edit" in Add User
	  template. If users press return in the form it adds a new user
	  and stays on the same page.
1.3.13
	+ Usability enhancements: (Closes #1649)
		* Create a unique Users And Group Folder
		* Unify Add User/Edit User in a single page
		* Unify Add Group/Edit Group in a single page
		* Two buttons: "Add and Edit" and "Add"
		* Add breadcrumbs
	+ Add UserTemplate composite to configure default options that are used when
	  a new user is created
	+ Add defaultUserModel to LdapUserBase.pm
	+ Specify folder for SlaveInfo
	+ Add menu entry with information about LDAP including password
	+ Change enableActions to use the new LDAP default structure from Karmic
1.3.12
	+ Add EBox::Ldap::lastModificationTime to know when the master LDAP
	  database was modified for the last time
	+ Index uid and memberUid to avoid some warnings and improve performance,
	  plus remove some old code and fix some broken one in that part of the code
	+ Bugfix: disable edition of users and groups in ad-slave mode
	+ Don't allow modification of ldap password in Mode model if
	  it has been autogenerated by the eBox installer
	+ Add page title
	+ Separate the Windows AD options in a different model
	+ Fixed the warning of "Edit User" when there are no users in a slave
	+ Remove 'optional' from remote in Mode and also useless validateRow
1.3.10
	+ Use disableApparmorProfile from EBox::Module::Service twice.
	  First in enableActions. And also in setConf to avoid issues
	  if apparmor is installed after users is enabled.
1.3.9
	+ Bugfix: return empty array in usedFiles if it's not master mode
1.3.8
	+ Bugfix: fixed wrong disable of fields in selecting ad-slave in Mode model
1.3.7
	+ Synchronization with Windows Active Directory (#1443)
1.3.6
	+ Use anonymous bind to fetch dn
1.3.5
	+ Disable slapd apparmor profile in enableActions
	+ Reload nscd when adding users and groups
	+ Bugfix: backup bug report now works again
	+ Bugfix: slave-sync does not try to real journal dir when not
	  configured or in slave mode. Journal dir created on
	  master's setup.
1.3.0
	+ eBox LDAP architecture now supports a master-slave configuration
	+ bugfix: Update usercorner service when there is a change on the port number
1.1.30
	+ Added widget to manage group belonging from Edit User page
	+ Fixed backup/restore problem with paswords and given/last names
	+ Changed the way users are stored in LDAP, added givenName in addition
	  to sn, now cn=givenName+sn instead of cn=uid, this fixes a
	  incompatibility bug with eGroupware
	+ In the Edit User interface now Name and Last name are separate
	fields
	+ Usercorner web server certificate can be changed via the CA module
1.1.20
	+ New release
1.1.10
	+ Make slapd listen only on 127.0.0.1
1.1
	+ Added bind v2 compability needed by squid auth, slapd conf
	  regenerated and daemon restarted in postinst to commit possibles
	  changes in configuration
	+ Added group model
	+ Use the new ids() and row() API to optimize the management of hundreds of
	users
	+ Allow dashes in user and group names
	+ Initial release of UserCorner which allow users to change their password
	+ Store multiple password hashes and scrap clear text passwords
0.12.100
	+ Restore backup is more robust: inexistent users in a group are
	  ignored
	+ Make and restore backup more robust: removed slapd.conf
	  parameters in both slapadd and slapcat invokations, so we can use
	  the module with sldap with configuration in the directory itself
0.12.99
	+ New release
0.12.1
	+ Bugfix: Remove eBox system users when restoring backup. This solves
	  an issue restoring backups from 0.12
0.12
	+ Use the new EBox::Model::Row api
	+ Check if there is any added user and show a message
	  in case there isn't any.
	+ Restore users reading from ldiff and adding them through
	  eBox API
	+ Set password-hash in slapd.conf to make password changes from samba sync
	  the user password
0.11.101
	+ New release
0.11.100
	+ onInstall() functionality moved to migration script
	+ Fixed several typos
0.11.99
	+ Remove use of Apache::Singleton
0.11.3
	+ Check used uid's on every posixAccount object under dc=ebox,
	  instead of only under ou=Users,dc=ebox. This solves nasty issues
	  with Samba PDC when adding machines and creating users with
	  repeated uid
0.11.2
	+ Do not generate a new LDAP password if it already exists
0.11.1
	+ Fix issue with module naming which prevented backups from being
	restored
0.11
	+ Initial Ubuntu packaging
	+ bugfix. fix issue with module naming which prevented backups from being
	  restored
0.10.99
	+ Create pseudo-model to use the users table with Ajax
0.10
	+ Allow dots in user names
0.9.100
	+ New release
0.9.99
	+ Bugfix in EBox::Ldap
0.9.3
	+ New release
0.9.2
	+ New release
0.9.1
	+ Make OpenLDAP listen on internal interfaces
0.9
	+ Added Polish translation
	+ Added Aragonese translation
	+ Added Dutch translation
	+ Added German translation
0.8.99
	+ New release
0.8.1
	+ Minor workaround. Create slapd run directory in case it does not
	  exist
0.8
	+ Fix message
0.7.99
	+ Add extended backup support for LDAP
	+ Performance tuning to slapd
	+ Some minor code improvements
	+ Quota now allows unlimited space and i-nodes number
0.7.1
	+ Add delObjectclass (useful for ldap clean actions)
	+ Detect and recover when ldap connection is broken (#25)
	+ Make EBox::Ldap a singleton class
	+ Initial factoring
	+ Use of ebox-sudoers-friendly
0.7
	+ New public release
0.6
	+ Move to client
	+ API documented using naturaldocs
	+ Update install
	+ Update debian scripts
	+ Use new syntax to define ACLs for ldap
	+ Add function to create system users
	+ Move ldap db under ebox directory
0.5.2
	+ Fix some packaging issues
0.5.1
	+ Convert module to new menu system
0.5
	+ Initial release<|MERGE_RESOLUTION|>--- conflicted
+++ resolved
@@ -1,12 +1,8 @@
-HEAD
-<<<<<<< HEAD
-=======
+3.5
 	+ Display message when creating a user which username has more
 	  than 20 characters
 	+ Fixed error when editing user email address when mail module is
 	  not installed
-3.4.2
->>>>>>> 48bae226
 	+ Fix domain controllers shown on the computers OU in Manage model
 	+ Using paged serch in EBox::Users::users() method
 	+ Added EBox::LDAPBase::pagedSearch method
@@ -15,7 +11,6 @@
 	+ Better control for edit user quota
 	+ Sent zentyal-usercorner trigger on install / upgrade to restart it if
 	  it's installed
-3.5
 	+ Avoid apparmor errors in trusty
 	+ Set version to 3.5
 	+ Fixed bug when altering mail address through the edit user form
