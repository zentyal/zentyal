--- conflicted
+++ resolved
@@ -1,9 +1,6 @@
 HEAD
-<<<<<<< HEAD
+	+ Use paginated search when getting children nodes in LdapObject
 	+ UTF8 decode DN when retrieving it from a LDAP object
-=======
-	+ Use paginate search when getting children nodes in LdapObject
->>>>>>> 735a76e2
 	+ Fixed cloud-sync script
 3.2
 	+ Set version to 3.2
