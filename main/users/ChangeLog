--- conflicted
+++ resolved
@@ -1,14 +1,10 @@
-<<<<<<< HEAD
-3.4.2
-	+ Fix domain controllers shown on the computers OU in Manage model
-=======
 HEAD
 	+ Display message when creating a user which username has more
 	  than 20 characters
-3.2.13
 	+ Fixed error when editing user email address when mail module is
 	  not installed
->>>>>>> e99c9b3b
+3.4.2
+	+ Fix domain controllers shown on the computers OU in Manage model
 	+ Using paged serch in EBox::Users::users() method
 	+ Added EBox::LDAPBase::pagedSearch method
 	+ Added support for addon components when user is in a
