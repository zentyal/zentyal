3.5
<<<<<<< HEAD
	+ Use samba instead of slapd + heimdal
	+ Set version to 3.5
=======
	+ Avoid apparmor errors in trusty
	+ Set version to 3.5
	+ Fixed bug when altering mail address through the edit user form
	+ Better integration between mail addon and mail field
	+ Remove method canonicalName and use object DNs for greater performance
	+ Migrate previous configuration from 3.3 when upgrading
>>>>>>> 25a15589
3.4
	+ Updated EBox::Users::Model::Password to use
	  EBox::Usercorner::updateSessionPassword method and the new samba
	  location
	+ Stop changing users and contacts' cn field on object edition, allowed to
	  edit the displayName field, just as Windows does
	+ Disable OpenLDAP users sync in favor of Samba AD replication
	+ Avoid warning when checking whether we are in the usercorner
	+ Updated to use Plack / PSGI instead of mod_perl
	+ Updated to use the new haproxy API
	+ Use service instead of deprecated invoke-rc.d for init.d scripts
	+ Fixed soap.conf for apache 2.4
	+ Depend on apache2-utils, required to run htpasswd
	+ Set version to 3.4
	+ Add script to update the credentials when mode is external AD
	+ Added and used checkMailNotInUse method
	+ Updated cloud sync to ignore any change done in cloud to internal users
	  or groups
	+ Fixed EBox::CloudSync::Slave to sync uid and gid numbers on user update
	  and added unit tests for it
	+ Added EBox::Users::Group::setInternal method
	+ Allow to use lazy flag with EBox::Users::User::setInternal
	+ Added unit tests for cloud sync code
	+ Check available IP addresses when enable module
	+ Added lock to cloud-sync script
	+ Better integration of edit groups for mail group aliases
	+ Update group icon when type of group changes
	+ Implement _preModifyUser on LdapUserBase
	+ Throw exceptions on EBox::USers::LdapObject::get when entry not exists
	+ Fixed regression in LDAP info page for external AD mode
	+ Print slave-sync output to zentyal.log instead of stdout
	+ Fixed excesive restrictive validation of external AD password in wizard
3.3
	+ Forbid to create OUs inside Users, Groups or Computer OUs
	  because we not support them when Samba is enabled
	+ Forbid and print specific  error message when trying to put two
	  objects with the same CN in the same container
	+ Switch from Error to TryCatch for exception handling
	+ Remove useless warning when deleting a user or group with offer 2013
	+ Show system but not internal groups in user edition form
	+ Allow unsafe characters for user and password in external AD mode.
	+ Fixed bug in external AD connection. Reuse already estabished
	  external AD connection.
	+ The "sub ous" return the OUs hierarquically ordered
	+ Check for defined uidNumber and gidNumber creating users and groups
	+ Revert useless chown workaround
	+ Wait for the services before ending the start daemon action to prevent
	  its usage before being ready
	+ Better error handling when the default group is not found
	+ Fixed distribution group edition
	+ Add error, errorText and errorDescription methods to
	  EBox::Exceptions::LDAP
	+ Added missing EBox::Exceptions uses
	+ Better error handling when we get a LdapObject that doesn't exists
	+ Remove undefined warnings on users/group creation
	+ Fix 'Cannot connect to samba LDAP' error in manage model when samba
	  is installed but disabled
	+ Add missing use to EBox::Users::LDAP::ExternalAD
	+ Force DNS restart when users mode changed
	+ Force service principals update on _postServiceHook in external AD mode
	+ Don't use slave cloud sync if not subscribed
	+ Adapted cloud sync to changes in user modules
	+ Added childrenObjectClass parameter to EBox::Users::LdapObject::children
	+ userExists and groupExists discriminates between shown objects and
	  objects hid by SID
	+ Fixed wrong path in ExternalAD::connectWithKerberos
	+ Update names in tree view when either user or contact is edited
	+ Fixed wizard error when setting external AD mode
	+ Fixed EBox::Users::groupDn method
	+ In contact edition do not store full name in cn but use
	  givenname and sn to get fullname.
	+ Use paginated search when getting children nodes in LdapObject
	+ UTF8 decode DN when retrieving it from a LDAP object
	+ Removed old migration code from 3.0 to 3.2
	+ Set version to 3.3
	+ Fixed cloud-sync script
3.2
	+ Set version to 3.2
	+ Add objectClass shadowAccount in 3.0 migration to fix disabled accounts
3.1.11
	+ Added migration code to be sure that we have all users added as members
	  of __USERS__ group on OpenLDAP.
	+ Fixed user creation to make all users belong to __USERS__ group
3.1.10
	+ Do not crash when deleting a group if LDB object does not exist
	+ Do not try to migrate from 3.0 if module is not configured
	+ Override daemons when migrating from 3.0
3.1.9
	+ Fix typo in setSecurityGroup when no GID is set yet
	+ Show group in slave as read-only
	+ Show in a slave when the user is not a member of any group
	+ Check email address for a group is done
	+ Add group dialog can now set the e-mail
	+ Master/Slave synchronisation works again
3.1.8
	+ Enable upgrade from 3.0 in initialSetup
	+ Fixed wrong calls to isSystem() in master-slave after API changes
	+ Fix regression trying to join slave after external AD changes
	+ Fix regression in slave host address after nginx integration
	+ Throw DataExists error when adding an OU which already exists
3.1.7
	+ Readded memberUid to the fields to index for SLAPD.
	+ Ignored members that are not valid perl objects to avoid undef entries
	  on EBox::Users::Group::members method.
	+ Rewrites to share more code with samba module.
	+ Added 'mail' field on zentyalDistributionGroup schema.
	+ Added E-Mail field for Users and Groups when managing them from the UI.
	+ Changed E-Mail field to optional for Contacts.
	+ Updated master-slave sync to use the new User and Group fields.
	+ Look for ssl.cert instead of ssl.pem in Slave::soapClient()
	+ Changed description field to be always input text instead of textarea.
	+ Warn instead of throw exception if home directory already exists
	+ Forbid deletion of Domain Admins group
	+ Forbid deletion of Users, Groups and Computers OUs
	+ Filter also internal users and groups in membership comboboxes
	+ Hide Samba objects that should be shown only on Advance view mode
	+ Added support for disabled accounts
3.1.6
	+ Ignored samba module while (re)provisioning on __USERS__ group creation.
	+ Removed deprecated configuration file keys related with external AD
3.1.5
	+ Fixed EBox::Users::LdapObject::canonicalName to propagate the flag to
	  get or ignore the root's namedContext canonical name.
	+ The Administrator user is hidden now using the samba module functionality
	  to hide SIDs instead of hardcoded in the code.
3.1.4
	+ Remove needReload notification for group addons
	+ When a new system user is created with uid 0 we also create its home.
	  This is required by Samba for the Administrator account.
	+ Added Net::LDAPBase::existsDN method
	+ Better error control on reprovision, do not clear the
	  reprovision flg on error
	+ Fixed code typo in slave setup
	+ Added menu icon
	+ Added new userCorner method to password model
	+ Usercorner uses the ldap_ro credentials to retrieve user DNs.
	+ preAdd callbacks get a second argument noting the parent when this
	  new object will be created.
	+ All LdapObject based objects will have the 'entryUUID' field available.
	+ Created an EBox::LDAPBase class to share code with the Samba's EBox::LDB
	  one.
	+ Reimplemented EBox::Users::Group::members to retrieve the members of the
	  group directly instead of searching for the objects that are set as
	  members of the group.
	+ Avoid "cannot return outside of a subroutine" warning in cloud-sync
	+ Added foldable user and group add-ons to dialogs
	+ Replaced package breaks parameter with depends statement
	+ Fixed error in the baseName() method for an Ldap Object
	+ Fixed bug which make delete group dialog to show errors when
	  there was warnings
	+ Added a way to use Net::LDAP mock object for unit testing.
	+ Fixed cloud sync setup when user number is unlimited
	+ Fixed error in server master form when checking if
	  controls are editable
	+ Added a way to retrieve a group by its dn.
	+ New TreeView to manage users, groups and OUs
	+ Configuration key multiple_ous removed as this is now enabled by default
	+ Renamed namespace from UsersAndGroups to Users
	+ Added support for Contacts handling.
	+ Added support for external Active Directory authorization
3.1.3
	+ Renamed namespace from UsersAndGroups to Users
	+ Fixed maximum users check when not using cloud sync
3.1.2
	+ Remove deprecated backup domain methods
	+ Fixed password change in user corner when using samba
	+ Changed reload action to force-reload for nscd init.d daemon
3.1.1
	+ Fixed error message when trying to add a user above the edition maximum
	+ Migrated SOAP services to use Nginx for SSL.
3.1
	+ Updated to reflect the Apache -> WebAdmin rename.
	+ Removed 3.0.X migration code
	+ Added Pre-Depends on slapd to avoid problems with upgrades
	+ Depend on zentyal-core 3.1
3.0.18
	+ Check for already existent service principals before create them.
	  Required because squid and zarafa share the HTTP SPN
3.0.17
	+ Migration to remove leftover need_reprovision key in redis ro
	+ Retrieve global instance correctly in UsersSync
3.0.16
	+ Assure that we don't have a phantom need_reprovision key in
	  read-only tree
	+ Check for maximum number of users depending on the edition
	+ More frequent polling in EBox::Ldap::safeConnect() and
	  more explicit error when it fails
3.0.15
	+ Always mark as changed if it needs LDAP reprovision
	+ Fixed member removal operation for groups
3.0.14
	+ Tentative workaround against home directory chown bug
	+ Slave setup refactored to reuse common code with reprovision
	+ Reprovision LDAP for all LDAP based modules
	+ Don't try to update samba password in user corner when samba is
	  not configured
	+ Add operation arguments on LDAP error whenever is possible
	+ EBox::Users::User::create() allows now an internal attribute
	+ Users marked as internal are not displayed on the interface
	+ New realUsers() method to filter only non-internal ones
3.0.13
	+ Search in user table now is standard instead of filter only for uid
	+ A bit more explicit text for EBox::Exceptions::LDAP
	+ Reload nscd also when creating new groups
3.0.12
	+ Fixed typo in exception class name in EBox::Ldap
	+ Added missing use statement in EBox::Users and
	  EBox::Users::LDAPObject classes
3.0.11
	+ Dont loop through the group members when adding/removing members
	+ Added EBox::Exceptions::LDAP
	+ Allow unsafe characters in commentary field
	+ Better check for the incompatibility of Samba with master/slave
	+ Fix modules extending LdapUserBase not notified modifying groups
	+ Allow domain name change in System -> General reprovisioning LDAP db
	+ Depend on dns module to fix save changes order during reprovision
3.0.10
	+ Use less costly LDAP operations when adding or removing members
	  from a group
	+ Added EBox:Users::LdapObject::deleteValues method
	+ Faster custom row id filter for Users model
	+ Forbid user synchronization with other zentyals if samba is provisioned
	+ Display users groups in slave mode
	+ Avoided hang when the local host is wrongly used as master slave
	+ Ldap modules should do a slaveSetup when slave mode enabled
3.0.9
	+ Stop heimdal daemons on enableActions
	+ Fixed alphabetical order in listing of users and groups
3.0.8
	+ Filter in users table no longer matches LDAP dn
	+ Recover better of no-usercorner journal error in slave-sync
	+ Added read-only rootDn and password to LDAP settings screen
	+ Don't allow empty first name in CGIs for user
	  creation/modification. Otherwise you can get LDAP errors.
	+ Operator typo fix in EBox::UsersAndGroup::User::_checkQuota
3.0.7
	+ Fixed LdapObject::get() for list context
	+ Decode utf8 attributes from LDAP at LdapObject::get()
	+ Removed unused method _utf8Attrs
	+ Integration with Disaster Recovery service
	+ Include /home as disk usage facility
	+ Fix enable quotas without rebooting when module is enabled.
	+ Users and groups cannot longer share names because it is incompatible
	  with AD accounts
	+ Use upstart to manage heimdal daemons
	+ Increase the maximum UID number to avoid problems with samba integration
	+ Fixed bug in group creation which on error could call a method
	  in a undefined value
	+ Do not stop openldap daemon when dumping database
	+ Generate kerberos AES keys to be compatible with active directory in
	  W2k8 or higher functional levels
	+ Fixed user quota edition in slave server
	+ Update user password also in samba ldap when changed from user corner
	+ Update 'cn' attribute in cloud-sync
3.0.6
	+ Set userPassword attribute when setting kerberos keys for user
	+ Fixed delGroup operation on cloud slave
	+ Include exception message when there is an error notifying a slave
	+ Fix enable quotas without rebooting when module is enabled
	+ Delete syncjournal files when slave is removed
3.0.5
	+ Fixed reinstall script to stop samba module, otherwise new slapd
	  cannot start because the port is taken
	+ Sync password changes made from cloud to any slave
	+ When syncing, do not update ldap of unchanged entries
3.0.4
	+ Added missing use of UnwillingToPerform exception
	+ New methods on LdapUserBase (preAddUser, preAddUserFailed, preAddGroup
	  and preAddGroupFailed) to notify observers
3.0.3
	+ Setup Cloud slave on first save changes
	+ Synchronize uidNumber in master-slave
	+ Check master's REALM when adding a new slave
	+ Fixed some errors on RESTClient after API change
	+ Updated REST journaling behavior
	+ Do not show unavailable options in master select
	+ Added new EBox::Users::newUserUidNumber() function
	+ Added check to assure that a no-ldap user has the same uid than
	  a new user
	+ Implement SysInfo::Observer to disallow host domain changes after the
	  kerberos realm has been initialized, and to update the LDAP base DN
	  if module is not yet configured
	+ Added LDAP index for ou attribute
	+ Always write slave-sync script
	+ Increase default quota value to 500MB
3.0.2
	+ Added clearCache() to LdapObject and force reload of krb5Keys
	+ Do not allow user corner password change on slaves
3.0.1
	+ Do not notify samba about users created while restoring backup. Samba
	  will restore its users from its own LDB backup.
3.0
	+ Write NSS config on enableService, modules depending on users may require
	  uid/gid numbers from LDAP
	+ Filter special kerberos and samba users out from the users list
	+ Added dns as restore depend
	+ Reviewed registration strings
2.3.17
	+ Do not translate the service principal names to upper case
	+ Set LDAP service as denined by default for internal networks
	+ Set the managed domain as read only as well as records
2.3.16
	+ Fixed PAM when kerberos is enabled
	+ Fixed addUser operation on slaves
	+ Catch exceptions thrown by notified modules adding LDAP users and groups
	  to rollback the operation and delete the object added prior to notification.
2.3.15
	+ Fixed password change at user corner
	+ Change KDC port to 8880 to preserve the classic default for user corner
2.3.14
	+ Ignore the LDAP error 'no attributes to update' on save
	+ Instantiate users by uid and groups by gid
	+ Change kerberos ports from 88/464 to 8888/8464. This avoid conflicts
	  and management logic of the heimdal daemons. Kerberos records are added
	  with lower priority over samba ones.
	+ Respect the optionality of the 'salt' field inside the kerberos keys
	  in the 'setKerberosKeys' funcion of the User class.
	+ Do not remove service principals when samba is enabled/disabled. Samba
	  will import the keys
	+ Add method to set the user kerberos keys
	+ Stop samba daemon if module is disabled to ensure that port 88 is free
	+ Initialize kerberos realm in lowercase to match the host domain
	+ User template account default options not longer shown in slave servers
	+ Added users filter by OU
2.3.13
	+ Better password policies for LDAP backend
	+ Added user synchronization with Zentyal Cloud
	+ Removed deprecated conf keys (password hashes selection)
	+ Sync kerberos hashes on master-slave
	+ Resolve slave hostname during registering
	+ Fixed framework changes related regression getting redis keys directly
2.3.12
	+ Ask for the host domain in the wizard instead of the old mode selector
	+ Fixed user name validation
2.3.11
	+ Remove deprecated reference to AD Sync in wizard
	+ Check to make sure that quota has been really assigned logs an error
	  instead of raising an exeception, because some file systems does not
	  support quotas
	+ Adapt lastUid and lastGid to the new API and make them compatible
	  with multiple OUs
2.3.10
	+ Use DataForm::ReadOnly::_content instead of acquirers in LdapInfo
	+ Delete obsolete daemons and attributes regarding old replication
	+ Better error control in _loadACLDirectory
	+ Adapted to new Model management framework
	+ Adapted Password type to new framework
	+ Added NTP as enable dependency
2.3.9
	+ Heimdal Kerberos integration for SSO features
	+ Better validation of user names and groups names. Better message
	  when this validation fails
	+ Added user() and group methods() to EBox::Users
	+ Added quota limit check
	+ Added backup domain for /home
	+ Adapted ldapvi to changes in port
	+ Setup master method can now take a custom password
2.3.8
	+ Restart apache after changing master configuration
	+ Removed all files + code cleaning
	+ Disable user editing in slaves
2.3.7
	+ New modifications() method to allow retrieving modifications made to
	  the LDAP object in the last call to 'save'
	+ Create users without password and set it after that, needed for samba4
	+ Removed auth_type warnings
2.3.6
	+ Use the new unified tableBody.mas instead of tableBodyWithoutActions.mas
2.3.5
	+ Packaging fixes for precise
2.3.4
	+ Updated Standard-Versions to 3.9.2
2.3.3
	+ New master-slave architecture
	+ Image in initial configuration wizard is shown again
2.3.2
	+ Added printableName to service and modified description
	+ Fixed executable permissions in src/scripts
	+ Added checks for small business subscription
	+ Bugfix: lastGid method was calling MINUID and SYSMINUID
	+ Reload nscd before trying to init users and groups
2.3.1
	+ Use Digest::SHA instead of Digest::SHA1 and remove libdigest-sha1-perl
	  dependency which no longer exists on precise
2.3
	+ Commented unused code in cleanUser method
	+ Replaced autotools with zbuildtools
2.2.5
	+ Bugfix: ad-sync can now populate groups with more than 1500 users
	+ Bugfix: do not allow adsync passwords longer than 16 chars to avoid
	  crash in pwdsync-server that keeps respawning
	+ Bugfix: mark apache as changed in enableActions to avoid problems adding
	  users before the new nsswitch conf is available for apache, also do not
	  allow to add users if module is not really enabled after save changes
	+ Make sure the default DN does not contains invalid characters
	+ Do not allow malformed LDAP DNs in Mode
2.2.4
	+ Make LDAP ready after enableActions restarting the service to
	  avoid problems when adding users or groups
	+ Fixed corruption when adding ldap attributes
	+ Also disable apparmor in ad-sync mode
	+ Renamed default adsync username from eboxadsync to adsyncuser
2.2.3
	+ Adapt pwdsync user and password offsets to the new hook implementation
	+ Always ignore ForeignSecurityPrincipals accounts in ad-sync
	+ Added more debug messages and improved existing ones in ad-sync
	+ Avoid warnings trying to get userPrincipalName in ad-sync
	+ Skip machine accounts in ad-sync
	+ Use paged queries in ad-sync
	+ Allow to specify custom DN to bind to Windows Server in ad-sync
	+ Ingore empty users in ad-sync
2.2.2
	+ Fixed validation of secret key length in ADSync Options model
	+ Removed useless validation of AD username in ADSync Options model
	+ Show different error when adding users from Windows with invalid chars
	+ Fixed bug managing slapd on ad-sync
2.2.1
	+ Do not enable ADSync to avoid launching daemon before configuration
	+ Also manage slapd daemon on ad-sync setups
	+ Avoid slave connection to incompatible masters
	+ Added quota change form on slaves
	+ Allowed '\' character in ad-sync username
2.1.14
	+ Fixed regression in usercorner link
2.1.13
	+ Moved apache soap configuration from setConf to enableActions
	+ Init slave users on enable (now home directories are created)
	+ Create LDAP indexes during slave enable
2.1.12
	+ Users::lastUid() now takes also into account non-ldap users
	+ Stop old ldap daemons in reinstall script, needed before changing mode
2.1.11
	+ Use a safer mode() implementation to avoid recursions with ModelManager
2.1.10
	+ Start slapd daemon when a module fails to connect
	+ Help in wizard is show again if no custom_prefix defined
2.1.9
	+ Hide help with link in wizard if custom_prefix defined
	+ Removed /zentyal prefix from URLs
	+ Disable autocompletion in user form
	+ Avoid duplicated restart during postinst
2.1.8
	+ Include quota schema in slaves LDAP (fixes replication)
	+ Do not stop slapd daemons after slave enable
	+ Fixed users and groups retrieval if module is disabled
	+ Manage slapd daemon in master mode
	+ Make the optional 'comment' field to also appear as optional on the UI
	+ Ignore users also in pwdsync-server, not only in the ad-sync script
2.1.7
	+ Set submenu items order for integration with the User Corner menu
	+ Avoid undefined dn warning
2.1.6
	+ Fix adsync mode check for zentyal-users cronjob
	+ Removed bad default value for adsync_dn option
	+ Update wizard pages with new order option
	+ Use Unix socket for LDAP connections on standalone and slave without PAM
2.1.5
	+ Manage zentyal-users cronjob with configuration keys for sync times
	  instead of debian/lucid/zentyal-users.cron.d and src/scripts/ad-sync.cron
	+ Configuration key to not to create homes (usefull on LDAP master servers)
	+ New ad-sync-info to show info of ADsync configuration
	+ Allow multiple BDC for ADsync mode with adsync_bdc confkey
	+ Add ADsync service by default and move port value to a confkey
	+ userInfo() tolerates missing quota LDAP attribute
	+ Added captiveportal to the list of modules in the reinstall script
2.1.4
	+ Moved redis_port_usercorner key to usercorner.conf in zentyal-usercorner
	+ Move users/conf/user-eboxlog.conf to usercorner/conf/usercorner-log.conf
2.1.3
	+ Fixed issues with html html attributes quotation
	+ Allow to specify a base DN to bind to AD
	+ Add locking to slave-sync to avoid spawn multiple instances in the
	  event of not being able to connect to a slave
	+ Do not modify users and groups in AD sync if attributes are not changed
	+ Wipe ignored users in AD sync
	+ Allow contacts synchronization in AD sync
	+ New checks in AD sync to avoid warnings
	+ Added update package list command to reinstall script
2.1.2
	+ Non-editable user fields in slaves no longer appear as editable inputs
	+ Numeric 0 is accepted as value for LDAP users attributes
	+ Minor fixes in default quota from user template
	+ Fixed error when writing ad-sync cron file
	+ Do not allow to create users if their home directory already exists
2.1.1
	+ Quotas are now included in users module
	+ System users don't require password
	+ Fixed bug that allowed to create LDAP users whith the same name
	  than users with UID 0 (like root)
2.1
	+ Separate usercorner module to the new zentyal-usercorner package
	+ Remove zentyal- prefix from rejoin-slave and ldapvi scripts
	+ Move /usr/share/ebox-usersandgroups/ebox-usersandgroups/reinstall
	  to /usr/share/zentyal-users/reinstall
	+ Show enableActions for master also in ad-slave mode
	+ Deleted obsolete migrations and use new initialSetup method
	+ Added locks to prevent overlapping in ad-sync script
	+ Fix slave failed operation string on slave hostname
	+ Replace /etc/ebox/80users.conf with /etc/zentyal/users.conf
	+ Added indexes for common LDAP attributes
	+ Replace /var/log/ebox-usercorner with /var/log/zentyal-usercorner
2.0.10
	+ Now the AD synchronization can be disabled at any moment and a
	  server with AD-slave mode can be master for other Zentyal slaves
	+ New /etc/ebox/ad-sync_ignore.users and ad-sync_ignore.groups files
	  to ignore users and groups in the AD synchronization process
	+ Improved zentyal-ldapvi script that works on slave servers
	+ Creates the default group if not exists during restore
	+ Added restore backup precheck to assure there are not conflicts between
	  system users and Zentyal LDAP users (currently only works for masters)
2.0.9
	+ Make sure to create the base directory for user homes before create them
	+ Reconnect to LDAP on backup restore
	+ Better log messages
	+ Save configuration files during restore
	+ Catch possible SIGPIPE on LDAP reconnect
2.0.8
	+ Fix Samba PDC on slaves
	+ Check for incompatibility between Samba PDC and PAM on slaves
	+ Optimize slave-sync script if there are no pending operations
	+ Remove useless call to mode() on slave-sync script (faster now)
	+ Replica LDAP listens in all interfaces
2.0.7
	+ Added index add mechanism to LdapModule
	+ Fixed NSS DN config in masters
2.0.6
	+ Added zentyal-rejoin-slave to rejoin a slave to its master
	+ Fixed NSS/PAM in slave machines
2.0.5
	+ Removed wrong hooks implementation
2.0.4
	+ Fixed infinite recursion when setting up some models on slave servers
	+ Added support for addUser/delUser hooks
2.0.3
	+ Allow LDAP users and groups up to 128 characters
	+ Show precondition message for user corner on slave servers
	+ Unconfigure ftp and zarafa in reinstall script
	+ Do not show adsync debug messages if debug is disabled in config
	+ Allow more than one dot in usernames
2.0.2
	+ Fixed master/slave synchronization issues
	+ Remove userjournal dir when removing a slave
	+ Added lock during module enable to avoid initialization problems
	+ Fixed AD slave synchronization task
2.0.1
	+ Fixed incorrect LDAP binding in some cases
2.0
	+ Fixed user journal dir creation on master
	+ Fixed failed login error on user corner
	+ Default login_shell under PAM Settings UI instead of 80users.conf
	+ Replaced /bin/false with /usr/sbin/nologin as default shell
1.5.10
	+ Some refactorizations centered in safer LDAP connections and defensive
	  code
1.5.9
	+ More info link added in wizard
1.5.8
	+ Zentyal rebrand
1.5.7
	+ Removed NSS in slave configurations
	+ Nasty bug page replaced by the new eBox error page
1.5.6
	+ Fixed user corner access problems with redis server
1.5.5
	+ LDAP master creation optimized and less error-prone
1.5.4
	+ Bug fix: adding a user name with spaces no longer fails
1.5.3
	+ Move NSS from ebox-samba to ebox-usersandgroups
	+ Home directories are under /home now
	+ New options to configure shell and home directory umask
	+ New setup wizard
1.5.2
	+ Bug fix: fixed dbus init for usercorner
1.5.1
	+ Bug fix: fixed nasty bug with the last version of openldap in lucid
	+ Bug fix: do not call processDir if there are no slaves in slave-sync
	+ Bug fix: ebox-usersandgroups-reinstall now unconfigures all ldap modules
	+ Bug fix: updateSchema() returns unless the schema to update is
	  available
	+ Bug fix: Set proper owner and permissions when updating a schema
	+ Bug fix: some problems with the AD synchronization solved
	+ Bug fix: userscorner title icon
	+ Bug fix: addUser() now checks if the user already exists as a
	  system user
	+ Removed deprecated executable 'import-from-ldif'
	+ Bug fix: addUser() now checks for password argument
	+ Bug fix: when restoring we use the new users DN to init users
1.5
	+ Bug fix: don't try to contact slaves from within a slave when groups
	  are updated
	+ Use built-in EBox::ThirdParty::Apache2::AuthCookie
1.4.2
	+ Bug fix: fix wrong migration number
1.4.1
	+ Bug fix: surround LDAP migration with a try/catch to make sure the rest
	  it is run
	+ Bug fix: do not allow \w with localized characters as LDAP schema does not
	  allow them for home directory attribute. (Closes #1713)
1.4
	+ Allow the master to pass extra parameters in SOAP calls to slaves
1.3.17
	+ Bug fix: Set style for login page in user corner
1.3.16
	+ Bug fix: keep menu open on LDAP Info
1.3.15
	+ Add support for ldaps
	+ Add support for slaves running Apache in ports different than 443
	+ Allow to remove slaves from slave list
	+ Added ebox-usersandgroups-reinstall to easily reset the LDAP mode
	+ Bug fix: issue with user deletion in French (Closes #1651)
	+ Bug fix: anonymous connection for getting DN is retried several
	  times, this fixes a bug when restoring configuration backup
1.3.14
	+ Synchronize all the users from the AD and not only from CN=Users
	+ Add operation name and username on updateGroup
	+ Add slave notification for group modify and delete
	+ Change button order to "Add" and "Add and Edit" in Add User
	  template. If users press return in the form it adds a new user
	  and stays on the same page.
1.3.13
	+ Usability enhancements: (Closes #1649)
		* Create a unique Users And Group Folder
		* Unify Add User/Edit User in a single page
		* Unify Add Group/Edit Group in a single page
		* Two buttons: "Add and Edit" and "Add"
		* Add breadcrumbs
	+ Add UserTemplate composite to configure default options that are used when
	  a new user is created
	+ Add defaultUserModel to LdapUserBase.pm
	+ Specify folder for SlaveInfo
	+ Add menu entry with information about LDAP including password
	+ Change enableActions to use the new LDAP default structure from Karmic
1.3.12
	+ Add EBox::Ldap::lastModificationTime to know when the master LDAP
	  database was modified for the last time
	+ Index uid and memberUid to avoid some warnings and improve performance,
	  plus remove some old code and fix some broken one in that part of the code
	+ Bugfix: disable edition of users and groups in ad-slave mode
	+ Don't allow modification of ldap password in Mode model if
	  it has been autogenerated by the eBox installer
	+ Add page title
	+ Separate the Windows AD options in a different model
	+ Fixed the warning of "Edit User" when there are no users in a slave
	+ Remove 'optional' from remote in Mode and also useless validateRow
1.3.10
	+ Use disableApparmorProfile from EBox::Module::Service twice.
	  First in enableActions. And also in setConf to avoid issues
	  if apparmor is installed after users is enabled.
1.3.9
	+ Bugfix: return empty array in usedFiles if it's not master mode
1.3.8
	+ Bugfix: fixed wrong disable of fields in selecting ad-slave in Mode model
1.3.7
	+ Synchronization with Windows Active Directory (#1443)
1.3.6
	+ Use anonymous bind to fetch dn
1.3.5
	+ Disable slapd apparmor profile in enableActions
	+ Reload nscd when adding users and groups
	+ Bugfix: backup bug report now works again
	+ Bugfix: slave-sync does not try to real journal dir when not
	  configured or in slave mode. Journal dir created on
	  master's setup.
1.3.0
	+ eBox LDAP architecture now supports a master-slave configuration
	+ bugfix: Update usercorner service when there is a change on the port number
1.1.30
	+ Added widget to manage group belonging from Edit User page
	+ Fixed backup/restore problem with paswords and given/last names
	+ Changed the way users are stored in LDAP, added givenName in addition
	  to sn, now cn=givenName+sn instead of cn=uid, this fixes a
	  incompatibility bug with eGroupware
	+ In the Edit User interface now Name and Last name are separate
	fields
	+ Usercorner web server certificate can be changed via the CA module
1.1.20
	+ New release
1.1.10
	+ Make slapd listen only on 127.0.0.1
1.1
	+ Added bind v2 compability needed by squid auth, slapd conf
	  regenerated and daemon restarted in postinst to commit possibles
	  changes in configuration
	+ Added group model
	+ Use the new ids() and row() API to optimize the management of hundreds of
	users
	+ Allow dashes in user and group names
	+ Initial release of UserCorner which allow users to change their password
	+ Store multiple password hashes and scrap clear text passwords
0.12.100
	+ Restore backup is more robust: inexistent users in a group are
	  ignored
	+ Make and restore backup more robust: removed slapd.conf
	  parameters in both slapadd and slapcat invokations, so we can use
	  the module with sldap with configuration in the directory itself
0.12.99
	+ New release
0.12.1
	+ Bugfix: Remove eBox system users when restoring backup. This solves
	  an issue restoring backups from 0.12
0.12
	+ Use the new EBox::Model::Row api
	+ Check if there is any added user and show a message
	  in case there isn't any.
	+ Restore users reading from ldiff and adding them through
	  eBox API
	+ Set password-hash in slapd.conf to make password changes from samba sync
	  the user password
0.11.101
	+ New release
0.11.100
	+ onInstall() functionality moved to migration script
	+ Fixed several typos
0.11.99
	+ Remove use of Apache::Singleton
0.11.3
	+ Check used uid's on every posixAccount object under dc=ebox,
	  instead of only under ou=Users,dc=ebox. This solves nasty issues
	  with Samba PDC when adding machines and creating users with
	  repeated uid
0.11.2
	+ Do not generate a new LDAP password if it already exists
0.11.1
	+ Fix issue with module naming which prevented backups from being
	restored
0.11
	+ Initial Ubuntu packaging
	+ bugfix. fix issue with module naming which prevented backups from being
	  restored
0.10.99
	+ Create pseudo-model to use the users table with Ajax
0.10
	+ Allow dots in user names
0.9.100
	+ New release
0.9.99
	+ Bugfix in EBox::Ldap
0.9.3
	+ New release
0.9.2
	+ New release
0.9.1
	+ Make OpenLDAP listen on internal interfaces
0.9
	+ Added Polish translation
	+ Added Aragonese translation
	+ Added Dutch translation
	+ Added German translation
0.8.99
	+ New release
0.8.1
	+ Minor workaround. Create slapd run directory in case it does not
	  exist
0.8
	+ Fix message
0.7.99
	+ Add extended backup support for LDAP
	+ Performance tuning to slapd
	+ Some minor code improvements
	+ Quota now allows unlimited space and i-nodes number
0.7.1
	+ Add delObjectclass (useful for ldap clean actions)
	+ Detect and recover when ldap connection is broken (#25)
	+ Make EBox::Ldap a singleton class
	+ Initial factoring
	+ Use of ebox-sudoers-friendly
0.7
	+ New public release
0.6
	+ Move to client
	+ API documented using naturaldocs
	+ Update install
	+ Update debian scripts
	+ Use new syntax to define ACLs for ldap
	+ Add function to create system users
	+ Move ldap db under ebox directory
0.5.2
	+ Fix some packaging issues
0.5.1
	+ Convert module to new menu system
0.5
	+ Initial release<|MERGE_RESOLUTION|>--- conflicted
+++ resolved
@@ -1,15 +1,12 @@
 3.5
-<<<<<<< HEAD
 	+ Use samba instead of slapd + heimdal
 	+ Set version to 3.5
-=======
 	+ Avoid apparmor errors in trusty
 	+ Set version to 3.5
 	+ Fixed bug when altering mail address through the edit user form
 	+ Better integration between mail addon and mail field
 	+ Remove method canonicalName and use object DNs for greater performance
 	+ Migrate previous configuration from 3.3 when upgrading
->>>>>>> 25a15589
 3.4
 	+ Updated EBox::Users::Model::Password to use
 	  EBox::Usercorner::updateSessionPassword method and the new samba
