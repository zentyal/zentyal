--- conflicted
+++ resolved
@@ -1,15 +1,12 @@
 HEAD
-<<<<<<< HEAD
+	+ Added support for addon components when user is in a
+	  non-standard OU
 	+ Better control for edit user quota
 3.2.12
 	+ Fixed bug when altering mail address through the edit user form
 	+ Better integration between mail addon and mail field
 3.2.11
 	+ Remove method canonicalName and use object DNs for greater performance
-=======
-	+ Added support for addon components when user is in a
-	  non-standard OU
->>>>>>> 80915c89
 3.2.10
 	+ Added and used checkMailNotInUse method
 3.2.9
