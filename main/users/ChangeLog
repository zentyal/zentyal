--- conflicted
+++ resolved
@@ -1,5 +1,5 @@
-<<<<<<< HEAD
 3.5
+	+ Do not duplicate cloud ops when REST call fails
 	+ Use samba instead of slapd + heimdal
 	+ Create a container CN=Groups when provisioning as DC
 	+ Set gidNumber for new users to Domain Users to have NSS + PAM working
@@ -11,11 +11,6 @@
 	+ New EBox::Module::LDAP replacing EBox::LdapModule and using
 	  EBox::Module::Service as base class, schemas are now loaded
 	  in _regenConfig instead of manually in enableActions
-=======
-HEAD
-	+ Do not duplicate cloud ops when REST call fails
-3.4.3
->>>>>>> dfb79286
 	+ Display message when creating a user which username has more
 	  than 20 characters
 	+ Fixed error when editing user email address when mail module is
