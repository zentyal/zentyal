--- conflicted
+++ resolved
@@ -1,11 +1,8 @@
 HEAD
-<<<<<<< HEAD
 	+ Added Net::LDAPBase::existsDN method
 	+ Better error control on reprovision, do not clear the
 	  reprovision flg on error
-=======
 	+ Fixed code typo in slave setup
->>>>>>> d8f714f6
 	+ Added menu icon
 	+ Added new userCorner method to password model
 	+ Usercorner uses the ldap_ro credentials to retrieve user DNs.
