3.4
<<<<<<< HEAD
	+ Added and used checkMailNotInUse method
=======
	+ Updated EBox::Users::Model::Password to use
	  EBox::Usercorner::updateSessionPassword method and the new samba
	  location
	+ Added local apparmor profile for mysqld
>>>>>>> adae07f3
	+ Stop changing users and contacts' cn field on object edition, allowed to
	  edit the displayName field, just as Windows does
	+ Disable OpenLDAP users sync in favor of Samba AD replication
	+ Avoid warning when checking whether we are in the usercorner
	+ Updated to use Plack / PSGI instead of mod_perl
	+ Updated to use the new haproxy API
	+ Use service instead of deprecated invoke-rc.d for init.d scripts
	+ Fixed soap.conf for apache 2.4
	+ Depend on apache2-utils, required to run htpasswd
	+ Set version to 3.4
	+ Added and used checkMailNotInUse method
	+ Updated cloud sync to ignore any change done in cloud to internal users
	  or groups
	+ Fixed EBox::CloudSync::Slave to sync uid and gid numbers on user update
	  and added unit tests for it
	+ Added EBox::Users::Group::setInternal method
	+ Allow to use lazy flag with EBox::Users::User::setInternal
	+ Added unit tests for cloud sync code
	+ Check available IP addresses when enable module
	+ Added lock to cloud-sync script
	+ Better integration of edit groups for mail group aliases
	+ Update group icon when type of group changes
	+ Implement _preModifyUser on LdapUserBase
	+ Throw exceptions on EBox::USers::LdapObject::get when entry not exists
	+ Fixed regression in LDAP info page for external AD mode
	+ Print slave-sync output to zentyal.log instead of stdout
	+ Fixed excesive restrictive validation of external AD password in wizard
3.3
	+ Forbid to create OUs inside Users, Groups or Computer OUs
	  because we not support them when Samba is enabled
	+ Forbid and print specific  error message when trying to put two
	  objects with the same CN in the same container
	+ Switch from Error to TryCatch for exception handling
	+ Remove useless warning when deleting a user or group with offer 2013
	+ Show system but not internal groups in user edition form
	+ Allow unsafe characters for user and password in external AD mode.
	+ Fixed bug in external AD connection. Reuse already estabished
	  external AD connection.
	+ The "sub ous" return the OUs hierarquically ordered
	+ Check for defined uidNumber and gidNumber creating users and groups
	+ Revert useless chown workaround
	+ Wait for the services before ending the start daemon action to prevent
	  its usage before being ready
	+ Better error handling when the default group is not found
	+ Fixed distribution group edition
	+ Add error, errorText and errorDescription methods to
	  EBox::Exceptions::LDAP
	+ Added missing EBox::Exceptions uses
	+ Better error handling when we get a LdapObject that doesn't exists
	+ Remove undefined warnings on users/group creation
	+ Fix 'Cannot connect to samba LDAP' error in manage model when samba
	  is installed but disabled
	+ Add missing use to EBox::Users::LDAP::ExternalAD
	+ Force DNS restart when users mode changed
	+ Force service principals update on _postServiceHook in external AD mode
	+ Don't use slave cloud sync if not subscribed
	+ Adapted cloud sync to changes in user modules
	+ Added childrenObjectClass parameter to EBox::Users::LdapObject::children
	+ userExists and groupExists discriminates between shown objects and
	  objects hid by SID
	+ Fixed wrong path in ExternalAD::connectWithKerberos
	+ Update names in tree view when either user or contact is edited
	+ Fixed wizard error when setting external AD mode
	+ Fixed EBox::Users::groupDn method
	+ In contact edition do not store full name in cn but use
	  givenname and sn to get fullname.
	+ Use paginated search when getting children nodes in LdapObject
	+ UTF8 decode DN when retrieving it from a LDAP object
	+ Removed old migration code from 3.0 to 3.2
	+ Set version to 3.3
	+ Fixed cloud-sync script
3.2
	+ Set version to 3.2
	+ Add objectClass shadowAccount in 3.0 migration to fix disabled accounts
3.1.11
	+ Added migration code to be sure that we have all users added as members
	  of __USERS__ group on OpenLDAP.
	+ Fixed user creation to make all users belong to __USERS__ group
3.1.10
	+ Do not crash when deleting a group if LDB object does not exist
	+ Do not try to migrate from 3.0 if module is not configured
	+ Override daemons when migrating from 3.0
3.1.9
	+ Fix typo in setSecurityGroup when no GID is set yet
	+ Show group in slave as read-only
	+ Show in a slave when the user is not a member of any group
	+ Check email address for a group is done
	+ Add group dialog can now set the e-mail
	+ Master/Slave synchronisation works again
3.1.8
	+ Enable upgrade from 3.0 in initialSetup
	+ Fixed wrong calls to isSystem() in master-slave after API changes
	+ Fix regression trying to join slave after external AD changes
	+ Fix regression in slave host address after nginx integration
	+ Throw DataExists error when adding an OU which already exists
3.1.7
	+ Readded memberUid to the fields to index for SLAPD.
	+ Ignored members that are not valid perl objects to avoid undef entries
	  on EBox::Users::Group::members method.
	+ Rewrites to share more code with samba module.
	+ Added 'mail' field on zentyalDistributionGroup schema.
	+ Added E-Mail field for Users and Groups when managing them from the UI.
	+ Changed E-Mail field to optional for Contacts.
	+ Updated master-slave sync to use the new User and Group fields.
	+ Look for ssl.cert instead of ssl.pem in Slave::soapClient()
	+ Changed description field to be always input text instead of textarea.
	+ Warn instead of throw exception if home directory already exists
	+ Forbid deletion of Domain Admins group
	+ Forbid deletion of Users, Groups and Computers OUs
	+ Filter also internal users and groups in membership comboboxes
	+ Hide Samba objects that should be shown only on Advance view mode
	+ Added support for disabled accounts
3.1.6
	+ Ignored samba module while (re)provisioning on __USERS__ group creation.
	+ Removed deprecated configuration file keys related with external AD
3.1.5
	+ Fixed EBox::Users::LdapObject::canonicalName to propagate the flag to
	  get or ignore the root's namedContext canonical name.
	+ The Administrator user is hidden now using the samba module functionality
	  to hide SIDs instead of hardcoded in the code.
3.1.4
	+ Remove needReload notification for group addons
	+ When a new system user is created with uid 0 we also create its home.
	  This is required by Samba for the Administrator account.
	+ Added Net::LDAPBase::existsDN method
	+ Better error control on reprovision, do not clear the
	  reprovision flg on error
	+ Fixed code typo in slave setup
	+ Added menu icon
	+ Added new userCorner method to password model
	+ Usercorner uses the ldap_ro credentials to retrieve user DNs.
	+ preAdd callbacks get a second argument noting the parent when this
	  new object will be created.
	+ All LdapObject based objects will have the 'entryUUID' field available.
	+ Created an EBox::LDAPBase class to share code with the Samba's EBox::LDB
	  one.
	+ Reimplemented EBox::Users::Group::members to retrieve the members of the
	  group directly instead of searching for the objects that are set as
	  members of the group.
	+ Avoid "cannot return outside of a subroutine" warning in cloud-sync
	+ Added foldable user and group add-ons to dialogs
	+ Replaced package breaks parameter with depends statement
	+ Fixed error in the baseName() method for an Ldap Object
	+ Fixed bug which make delete group dialog to show errors when
	  there was warnings
	+ Added a way to use Net::LDAP mock object for unit testing.
	+ Fixed cloud sync setup when user number is unlimited
	+ Fixed error in server master form when checking if
	  controls are editable
	+ Added a way to retrieve a group by its dn.
	+ New TreeView to manage users, groups and OUs
	+ Configuration key multiple_ous removed as this is now enabled by default
	+ Renamed namespace from UsersAndGroups to Users
	+ Added support for Contacts handling.
	+ Added support for external Active Directory authorization
3.1.3
	+ Renamed namespace from UsersAndGroups to Users
	+ Fixed maximum users check when not using cloud sync
3.1.2
	+ Remove deprecated backup domain methods
	+ Fixed password change in user corner when using samba
	+ Changed reload action to force-reload for nscd init.d daemon
3.1.1
	+ Fixed error message when trying to add a user above the edition maximum
	+ Migrated SOAP services to use Nginx for SSL.
3.1
	+ Updated to reflect the Apache -> WebAdmin rename.
	+ Removed 3.0.X migration code
	+ Added Pre-Depends on slapd to avoid problems with upgrades
	+ Depend on zentyal-core 3.1
3.0.18
	+ Check for already existent service principals before create them.
	  Required because squid and zarafa share the HTTP SPN
3.0.17
	+ Migration to remove leftover need_reprovision key in redis ro
	+ Retrieve global instance correctly in UsersSync
3.0.16
	+ Assure that we don't have a phantom need_reprovision key in
	  read-only tree
	+ Check for maximum number of users depending on the edition
	+ More frequent polling in EBox::Ldap::safeConnect() and
	  more explicit error when it fails
3.0.15
	+ Always mark as changed if it needs LDAP reprovision
	+ Fixed member removal operation for groups
3.0.14
	+ Tentative workaround against home directory chown bug
	+ Slave setup refactored to reuse common code with reprovision
	+ Reprovision LDAP for all LDAP based modules
	+ Don't try to update samba password in user corner when samba is
	  not configured
	+ Add operation arguments on LDAP error whenever is possible
	+ EBox::Users::User::create() allows now an internal attribute
	+ Users marked as internal are not displayed on the interface
	+ New realUsers() method to filter only non-internal ones
3.0.13
	+ Search in user table now is standard instead of filter only for uid
	+ A bit more explicit text for EBox::Exceptions::LDAP
	+ Reload nscd also when creating new groups
3.0.12
	+ Fixed typo in exception class name in EBox::Ldap
	+ Added missing use statement in EBox::Users and
	  EBox::Users::LDAPObject classes
3.0.11
	+ Dont loop through the group members when adding/removing members
	+ Added EBox::Exceptions::LDAP
	+ Allow unsafe characters in commentary field
	+ Better check for the incompatibility of Samba with master/slave
	+ Fix modules extending LdapUserBase not notified modifying groups
	+ Allow domain name change in System -> General reprovisioning LDAP db
	+ Depend on dns module to fix save changes order during reprovision
3.0.10
	+ Use less costly LDAP operations when adding or removing members
	  from a group
	+ Added EBox:Users::LdapObject::deleteValues method
	+ Faster custom row id filter for Users model
	+ Forbid user synchronization with other zentyals if samba is provisioned
	+ Display users groups in slave mode
	+ Avoided hang when the local host is wrongly used as master slave
	+ Ldap modules should do a slaveSetup when slave mode enabled
3.0.9
	+ Stop heimdal daemons on enableActions
	+ Fixed alphabetical order in listing of users and groups
3.0.8
	+ Filter in users table no longer matches LDAP dn
	+ Recover better of no-usercorner journal error in slave-sync
	+ Added read-only rootDn and password to LDAP settings screen
	+ Don't allow empty first name in CGIs for user
	  creation/modification. Otherwise you can get LDAP errors.
	+ Operator typo fix in EBox::UsersAndGroup::User::_checkQuota
3.0.7
	+ Fixed LdapObject::get() for list context
	+ Decode utf8 attributes from LDAP at LdapObject::get()
	+ Removed unused method _utf8Attrs
	+ Integration with Disaster Recovery service
	+ Include /home as disk usage facility
	+ Fix enable quotas without rebooting when module is enabled.
	+ Users and groups cannot longer share names because it is incompatible
	  with AD accounts
	+ Use upstart to manage heimdal daemons
	+ Increase the maximum UID number to avoid problems with samba integration
	+ Fixed bug in group creation which on error could call a method
	  in a undefined value
	+ Do not stop openldap daemon when dumping database
	+ Generate kerberos AES keys to be compatible with active directory in
	  W2k8 or higher functional levels
	+ Fixed user quota edition in slave server
	+ Update user password also in samba ldap when changed from user corner
	+ Update 'cn' attribute in cloud-sync
3.0.6
	+ Set userPassword attribute when setting kerberos keys for user
	+ Fixed delGroup operation on cloud slave
	+ Include exception message when there is an error notifying a slave
	+ Fix enable quotas without rebooting when module is enabled
	+ Delete syncjournal files when slave is removed
3.0.5
	+ Fixed reinstall script to stop samba module, otherwise new slapd
	  cannot start because the port is taken
	+ Sync password changes made from cloud to any slave
	+ When syncing, do not update ldap of unchanged entries
3.0.4
	+ Added missing use of UnwillingToPerform exception
	+ New methods on LdapUserBase (preAddUser, preAddUserFailed, preAddGroup
	  and preAddGroupFailed) to notify observers
3.0.3
	+ Setup Cloud slave on first save changes
	+ Synchronize uidNumber in master-slave
	+ Check master's REALM when adding a new slave
	+ Fixed some errors on RESTClient after API change
	+ Updated REST journaling behavior
	+ Do not show unavailable options in master select
	+ Added new EBox::Users::newUserUidNumber() function
	+ Added check to assure that a no-ldap user has the same uid than
	  a new user
	+ Implement SysInfo::Observer to disallow host domain changes after the
	  kerberos realm has been initialized, and to update the LDAP base DN
	  if module is not yet configured
	+ Added LDAP index for ou attribute
	+ Always write slave-sync script
	+ Increase default quota value to 500MB
3.0.2
	+ Added clearCache() to LdapObject and force reload of krb5Keys
	+ Do not allow user corner password change on slaves
3.0.1
	+ Do not notify samba about users created while restoring backup. Samba
	  will restore its users from its own LDB backup.
3.0
	+ Write NSS config on enableService, modules depending on users may require
	  uid/gid numbers from LDAP
	+ Filter special kerberos and samba users out from the users list
	+ Added dns as restore depend
	+ Reviewed registration strings
2.3.17
	+ Do not translate the service principal names to upper case
	+ Set LDAP service as denined by default for internal networks
	+ Set the managed domain as read only as well as records
2.3.16
	+ Fixed PAM when kerberos is enabled
	+ Fixed addUser operation on slaves
	+ Catch exceptions thrown by notified modules adding LDAP users and groups
	  to rollback the operation and delete the object added prior to notification.
2.3.15
	+ Fixed password change at user corner
	+ Change KDC port to 8880 to preserve the classic default for user corner
2.3.14
	+ Ignore the LDAP error 'no attributes to update' on save
	+ Instantiate users by uid and groups by gid
	+ Change kerberos ports from 88/464 to 8888/8464. This avoid conflicts
	  and management logic of the heimdal daemons. Kerberos records are added
	  with lower priority over samba ones.
	+ Respect the optionality of the 'salt' field inside the kerberos keys
	  in the 'setKerberosKeys' funcion of the User class.
	+ Do not remove service principals when samba is enabled/disabled. Samba
	  will import the keys
	+ Add method to set the user kerberos keys
	+ Stop samba daemon if module is disabled to ensure that port 88 is free
	+ Initialize kerberos realm in lowercase to match the host domain
	+ User template account default options not longer shown in slave servers
	+ Added users filter by OU
2.3.13
	+ Better password policies for LDAP backend
	+ Added user synchronization with Zentyal Cloud
	+ Removed deprecated conf keys (password hashes selection)
	+ Sync kerberos hashes on master-slave
	+ Resolve slave hostname during registering
	+ Fixed framework changes related regression getting redis keys directly
2.3.12
	+ Ask for the host domain in the wizard instead of the old mode selector
	+ Fixed user name validation
2.3.11
	+ Remove deprecated reference to AD Sync in wizard
	+ Check to make sure that quota has been really assigned logs an error
	  instead of raising an exeception, because some file systems does not
	  support quotas
	+ Adapt lastUid and lastGid to the new API and make them compatible
	  with multiple OUs
2.3.10
	+ Use DataForm::ReadOnly::_content instead of acquirers in LdapInfo
	+ Delete obsolete daemons and attributes regarding old replication
	+ Better error control in _loadACLDirectory
	+ Adapted to new Model management framework
	+ Adapted Password type to new framework
	+ Added NTP as enable dependency
2.3.9
	+ Heimdal Kerberos integration for SSO features
	+ Better validation of user names and groups names. Better message
	  when this validation fails
	+ Added user() and group methods() to EBox::Users
	+ Added quota limit check
	+ Added backup domain for /home
	+ Adapted ldapvi to changes in port
	+ Setup master method can now take a custom password
2.3.8
	+ Restart apache after changing master configuration
	+ Removed all files + code cleaning
	+ Disable user editing in slaves
2.3.7
	+ New modifications() method to allow retrieving modifications made to
	  the LDAP object in the last call to 'save'
	+ Create users without password and set it after that, needed for samba4
	+ Removed auth_type warnings
2.3.6
	+ Use the new unified tableBody.mas instead of tableBodyWithoutActions.mas
2.3.5
	+ Packaging fixes for precise
2.3.4
	+ Updated Standard-Versions to 3.9.2
2.3.3
	+ New master-slave architecture
	+ Image in initial configuration wizard is shown again
2.3.2
	+ Added printableName to service and modified description
	+ Fixed executable permissions in src/scripts
	+ Added checks for small business subscription
	+ Bugfix: lastGid method was calling MINUID and SYSMINUID
	+ Reload nscd before trying to init users and groups
2.3.1
	+ Use Digest::SHA instead of Digest::SHA1 and remove libdigest-sha1-perl
	  dependency which no longer exists on precise
2.3
	+ Commented unused code in cleanUser method
	+ Replaced autotools with zbuildtools
2.2.5
	+ Bugfix: ad-sync can now populate groups with more than 1500 users
	+ Bugfix: do not allow adsync passwords longer than 16 chars to avoid
	  crash in pwdsync-server that keeps respawning
	+ Bugfix: mark apache as changed in enableActions to avoid problems adding
	  users before the new nsswitch conf is available for apache, also do not
	  allow to add users if module is not really enabled after save changes
	+ Make sure the default DN does not contains invalid characters
	+ Do not allow malformed LDAP DNs in Mode
2.2.4
	+ Make LDAP ready after enableActions restarting the service to
	  avoid problems when adding users or groups
	+ Fixed corruption when adding ldap attributes
	+ Also disable apparmor in ad-sync mode
	+ Renamed default adsync username from eboxadsync to adsyncuser
2.2.3
	+ Adapt pwdsync user and password offsets to the new hook implementation
	+ Always ignore ForeignSecurityPrincipals accounts in ad-sync
	+ Added more debug messages and improved existing ones in ad-sync
	+ Avoid warnings trying to get userPrincipalName in ad-sync
	+ Skip machine accounts in ad-sync
	+ Use paged queries in ad-sync
	+ Allow to specify custom DN to bind to Windows Server in ad-sync
	+ Ingore empty users in ad-sync
2.2.2
	+ Fixed validation of secret key length in ADSync Options model
	+ Removed useless validation of AD username in ADSync Options model
	+ Show different error when adding users from Windows with invalid chars
	+ Fixed bug managing slapd on ad-sync
2.2.1
	+ Do not enable ADSync to avoid launching daemon before configuration
	+ Also manage slapd daemon on ad-sync setups
	+ Avoid slave connection to incompatible masters
	+ Added quota change form on slaves
	+ Allowed '\' character in ad-sync username
2.1.14
	+ Fixed regression in usercorner link
2.1.13
	+ Moved apache soap configuration from setConf to enableActions
	+ Init slave users on enable (now home directories are created)
	+ Create LDAP indexes during slave enable
2.1.12
	+ Users::lastUid() now takes also into account non-ldap users
	+ Stop old ldap daemons in reinstall script, needed before changing mode
2.1.11
	+ Use a safer mode() implementation to avoid recursions with ModelManager
2.1.10
	+ Start slapd daemon when a module fails to connect
	+ Help in wizard is show again if no custom_prefix defined
2.1.9
	+ Hide help with link in wizard if custom_prefix defined
	+ Removed /zentyal prefix from URLs
	+ Disable autocompletion in user form
	+ Avoid duplicated restart during postinst
2.1.8
	+ Include quota schema in slaves LDAP (fixes replication)
	+ Do not stop slapd daemons after slave enable
	+ Fixed users and groups retrieval if module is disabled
	+ Manage slapd daemon in master mode
	+ Make the optional 'comment' field to also appear as optional on the UI
	+ Ignore users also in pwdsync-server, not only in the ad-sync script
2.1.7
	+ Set submenu items order for integration with the User Corner menu
	+ Avoid undefined dn warning
2.1.6
	+ Fix adsync mode check for zentyal-users cronjob
	+ Removed bad default value for adsync_dn option
	+ Update wizard pages with new order option
	+ Use Unix socket for LDAP connections on standalone and slave without PAM
2.1.5
	+ Manage zentyal-users cronjob with configuration keys for sync times
	  instead of debian/lucid/zentyal-users.cron.d and src/scripts/ad-sync.cron
	+ Configuration key to not to create homes (usefull on LDAP master servers)
	+ New ad-sync-info to show info of ADsync configuration
	+ Allow multiple BDC for ADsync mode with adsync_bdc confkey
	+ Add ADsync service by default and move port value to a confkey
	+ userInfo() tolerates missing quota LDAP attribute
	+ Added captiveportal to the list of modules in the reinstall script
2.1.4
	+ Moved redis_port_usercorner key to usercorner.conf in zentyal-usercorner
	+ Move users/conf/user-eboxlog.conf to usercorner/conf/usercorner-log.conf
2.1.3
	+ Fixed issues with html html attributes quotation
	+ Allow to specify a base DN to bind to AD
	+ Add locking to slave-sync to avoid spawn multiple instances in the
	  event of not being able to connect to a slave
	+ Do not modify users and groups in AD sync if attributes are not changed
	+ Wipe ignored users in AD sync
	+ Allow contacts synchronization in AD sync
	+ New checks in AD sync to avoid warnings
	+ Added update package list command to reinstall script
2.1.2
	+ Non-editable user fields in slaves no longer appear as editable inputs
	+ Numeric 0 is accepted as value for LDAP users attributes
	+ Minor fixes in default quota from user template
	+ Fixed error when writing ad-sync cron file
	+ Do not allow to create users if their home directory already exists
2.1.1
	+ Quotas are now included in users module
	+ System users don't require password
	+ Fixed bug that allowed to create LDAP users whith the same name
	  than users with UID 0 (like root)
2.1
	+ Separate usercorner module to the new zentyal-usercorner package
	+ Remove zentyal- prefix from rejoin-slave and ldapvi scripts
	+ Move /usr/share/ebox-usersandgroups/ebox-usersandgroups/reinstall
	  to /usr/share/zentyal-users/reinstall
	+ Show enableActions for master also in ad-slave mode
	+ Deleted obsolete migrations and use new initialSetup method
	+ Added locks to prevent overlapping in ad-sync script
	+ Fix slave failed operation string on slave hostname
	+ Replace /etc/ebox/80users.conf with /etc/zentyal/users.conf
	+ Added indexes for common LDAP attributes
	+ Replace /var/log/ebox-usercorner with /var/log/zentyal-usercorner
2.0.10
	+ Now the AD synchronization can be disabled at any moment and a
	  server with AD-slave mode can be master for other Zentyal slaves
	+ New /etc/ebox/ad-sync_ignore.users and ad-sync_ignore.groups files
	  to ignore users and groups in the AD synchronization process
	+ Improved zentyal-ldapvi script that works on slave servers
	+ Creates the default group if not exists during restore
	+ Added restore backup precheck to assure there are not conflicts between
	  system users and Zentyal LDAP users (currently only works for masters)
2.0.9
	+ Make sure to create the base directory for user homes before create them
	+ Reconnect to LDAP on backup restore
	+ Better log messages
	+ Save configuration files during restore
	+ Catch possible SIGPIPE on LDAP reconnect
2.0.8
	+ Fix Samba PDC on slaves
	+ Check for incompatibility between Samba PDC and PAM on slaves
	+ Optimize slave-sync script if there are no pending operations
	+ Remove useless call to mode() on slave-sync script (faster now)
	+ Replica LDAP listens in all interfaces
2.0.7
	+ Added index add mechanism to LdapModule
	+ Fixed NSS DN config in masters
2.0.6
	+ Added zentyal-rejoin-slave to rejoin a slave to its master
	+ Fixed NSS/PAM in slave machines
2.0.5
	+ Removed wrong hooks implementation
2.0.4
	+ Fixed infinite recursion when setting up some models on slave servers
	+ Added support for addUser/delUser hooks
2.0.3
	+ Allow LDAP users and groups up to 128 characters
	+ Show precondition message for user corner on slave servers
	+ Unconfigure ftp and zarafa in reinstall script
	+ Do not show adsync debug messages if debug is disabled in config
	+ Allow more than one dot in usernames
2.0.2
	+ Fixed master/slave synchronization issues
	+ Remove userjournal dir when removing a slave
	+ Added lock during module enable to avoid initialization problems
	+ Fixed AD slave synchronization task
2.0.1
	+ Fixed incorrect LDAP binding in some cases
2.0
	+ Fixed user journal dir creation on master
	+ Fixed failed login error on user corner
	+ Default login_shell under PAM Settings UI instead of 80users.conf
	+ Replaced /bin/false with /usr/sbin/nologin as default shell
1.5.10
	+ Some refactorizations centered in safer LDAP connections and defensive
	  code
1.5.9
	+ More info link added in wizard
1.5.8
	+ Zentyal rebrand
1.5.7
	+ Removed NSS in slave configurations
	+ Nasty bug page replaced by the new eBox error page
1.5.6
	+ Fixed user corner access problems with redis server
1.5.5
	+ LDAP master creation optimized and less error-prone
1.5.4
	+ Bug fix: adding a user name with spaces no longer fails
1.5.3
	+ Move NSS from ebox-samba to ebox-usersandgroups
	+ Home directories are under /home now
	+ New options to configure shell and home directory umask
	+ New setup wizard
1.5.2
	+ Bug fix: fixed dbus init for usercorner
1.5.1
	+ Bug fix: fixed nasty bug with the last version of openldap in lucid
	+ Bug fix: do not call processDir if there are no slaves in slave-sync
	+ Bug fix: ebox-usersandgroups-reinstall now unconfigures all ldap modules
	+ Bug fix: updateSchema() returns unless the schema to update is
	  available
	+ Bug fix: Set proper owner and permissions when updating a schema
	+ Bug fix: some problems with the AD synchronization solved
	+ Bug fix: userscorner title icon
	+ Bug fix: addUser() now checks if the user already exists as a
	  system user
	+ Removed deprecated executable 'import-from-ldif'
	+ Bug fix: addUser() now checks for password argument
	+ Bug fix: when restoring we use the new users DN to init users
1.5
	+ Bug fix: don't try to contact slaves from within a slave when groups
	  are updated
	+ Use built-in EBox::ThirdParty::Apache2::AuthCookie
1.4.2
	+ Bug fix: fix wrong migration number
1.4.1
	+ Bug fix: surround LDAP migration with a try/catch to make sure the rest
	  it is run
	+ Bug fix: do not allow \w with localized characters as LDAP schema does not
	  allow them for home directory attribute. (Closes #1713)
1.4
	+ Allow the master to pass extra parameters in SOAP calls to slaves
1.3.17
	+ Bug fix: Set style for login page in user corner
1.3.16
	+ Bug fix: keep menu open on LDAP Info
1.3.15
	+ Add support for ldaps
	+ Add support for slaves running Apache in ports different than 443
	+ Allow to remove slaves from slave list
	+ Added ebox-usersandgroups-reinstall to easily reset the LDAP mode
	+ Bug fix: issue with user deletion in French (Closes #1651)
	+ Bug fix: anonymous connection for getting DN is retried several
	  times, this fixes a bug when restoring configuration backup
1.3.14
	+ Synchronize all the users from the AD and not only from CN=Users
	+ Add operation name and username on updateGroup
	+ Add slave notification for group modify and delete
	+ Change button order to "Add" and "Add and Edit" in Add User
	  template. If users press return in the form it adds a new user
	  and stays on the same page.
1.3.13
	+ Usability enhancements: (Closes #1649)
		* Create a unique Users And Group Folder
		* Unify Add User/Edit User in a single page
		* Unify Add Group/Edit Group in a single page
		* Two buttons: "Add and Edit" and "Add"
		* Add breadcrumbs
	+ Add UserTemplate composite to configure default options that are used when
	  a new user is created
	+ Add defaultUserModel to LdapUserBase.pm
	+ Specify folder for SlaveInfo
	+ Add menu entry with information about LDAP including password
	+ Change enableActions to use the new LDAP default structure from Karmic
1.3.12
	+ Add EBox::Ldap::lastModificationTime to know when the master LDAP
	  database was modified for the last time
	+ Index uid and memberUid to avoid some warnings and improve performance,
	  plus remove some old code and fix some broken one in that part of the code
	+ Bugfix: disable edition of users and groups in ad-slave mode
	+ Don't allow modification of ldap password in Mode model if
	  it has been autogenerated by the eBox installer
	+ Add page title
	+ Separate the Windows AD options in a different model
	+ Fixed the warning of "Edit User" when there are no users in a slave
	+ Remove 'optional' from remote in Mode and also useless validateRow
1.3.10
	+ Use disableApparmorProfile from EBox::Module::Service twice.
	  First in enableActions. And also in setConf to avoid issues
	  if apparmor is installed after users is enabled.
1.3.9
	+ Bugfix: return empty array in usedFiles if it's not master mode
1.3.8
	+ Bugfix: fixed wrong disable of fields in selecting ad-slave in Mode model
1.3.7
	+ Synchronization with Windows Active Directory (#1443)
1.3.6
	+ Use anonymous bind to fetch dn
1.3.5
	+ Disable slapd apparmor profile in enableActions
	+ Reload nscd when adding users and groups
	+ Bugfix: backup bug report now works again
	+ Bugfix: slave-sync does not try to real journal dir when not
	  configured or in slave mode. Journal dir created on
	  master's setup.
1.3.0
	+ eBox LDAP architecture now supports a master-slave configuration
	+ bugfix: Update usercorner service when there is a change on the port number
1.1.30
	+ Added widget to manage group belonging from Edit User page
	+ Fixed backup/restore problem with paswords and given/last names
	+ Changed the way users are stored in LDAP, added givenName in addition
	  to sn, now cn=givenName+sn instead of cn=uid, this fixes a
	  incompatibility bug with eGroupware
	+ In the Edit User interface now Name and Last name are separate
	fields
	+ Usercorner web server certificate can be changed via the CA module
1.1.20
	+ New release
1.1.10
	+ Make slapd listen only on 127.0.0.1
1.1
	+ Added bind v2 compability needed by squid auth, slapd conf
	  regenerated and daemon restarted in postinst to commit possibles
	  changes in configuration
	+ Added group model
	+ Use the new ids() and row() API to optimize the management of hundreds of
	users
	+ Allow dashes in user and group names
	+ Initial release of UserCorner which allow users to change their password
	+ Store multiple password hashes and scrap clear text passwords
0.12.100
	+ Restore backup is more robust: inexistent users in a group are
	  ignored
	+ Make and restore backup more robust: removed slapd.conf
	  parameters in both slapadd and slapcat invokations, so we can use
	  the module with sldap with configuration in the directory itself
0.12.99
	+ New release
0.12.1
	+ Bugfix: Remove eBox system users when restoring backup. This solves
	  an issue restoring backups from 0.12
0.12
	+ Use the new EBox::Model::Row api
	+ Check if there is any added user and show a message
	  in case there isn't any.
	+ Restore users reading from ldiff and adding them through
	  eBox API
	+ Set password-hash in slapd.conf to make password changes from samba sync
	  the user password
0.11.101
	+ New release
0.11.100
	+ onInstall() functionality moved to migration script
	+ Fixed several typos
0.11.99
	+ Remove use of Apache::Singleton
0.11.3
	+ Check used uid's on every posixAccount object under dc=ebox,
	  instead of only under ou=Users,dc=ebox. This solves nasty issues
	  with Samba PDC when adding machines and creating users with
	  repeated uid
0.11.2
	+ Do not generate a new LDAP password if it already exists
0.11.1
	+ Fix issue with module naming which prevented backups from being
	restored
0.11
	+ Initial Ubuntu packaging
	+ bugfix. fix issue with module naming which prevented backups from being
	  restored
0.10.99
	+ Create pseudo-model to use the users table with Ajax
0.10
	+ Allow dots in user names
0.9.100
	+ New release
0.9.99
	+ Bugfix in EBox::Ldap
0.9.3
	+ New release
0.9.2
	+ New release
0.9.1
	+ Make OpenLDAP listen on internal interfaces
0.9
	+ Added Polish translation
	+ Added Aragonese translation
	+ Added Dutch translation
	+ Added German translation
0.8.99
	+ New release
0.8.1
	+ Minor workaround. Create slapd run directory in case it does not
	  exist
0.8
	+ Fix message
0.7.99
	+ Add extended backup support for LDAP
	+ Performance tuning to slapd
	+ Some minor code improvements
	+ Quota now allows unlimited space and i-nodes number
0.7.1
	+ Add delObjectclass (useful for ldap clean actions)
	+ Detect and recover when ldap connection is broken (#25)
	+ Make EBox::Ldap a singleton class
	+ Initial factoring
	+ Use of ebox-sudoers-friendly
0.7
	+ New public release
0.6
	+ Move to client
	+ API documented using naturaldocs
	+ Update install
	+ Update debian scripts
	+ Use new syntax to define ACLs for ldap
	+ Add function to create system users
	+ Move ldap db under ebox directory
0.5.2
	+ Fix some packaging issues
0.5.1
	+ Convert module to new menu system
0.5
	+ Initial release<|MERGE_RESOLUTION|>--- conflicted
+++ resolved
@@ -1,12 +1,9 @@
 3.4
-<<<<<<< HEAD
 	+ Added and used checkMailNotInUse method
-=======
 	+ Updated EBox::Users::Model::Password to use
 	  EBox::Usercorner::updateSessionPassword method and the new samba
 	  location
 	+ Added local apparmor profile for mysqld
->>>>>>> adae07f3
 	+ Stop changing users and contacts' cn field on object edition, allowed to
 	  edit the displayName field, just as Windows does
 	+ Disable OpenLDAP users sync in favor of Samba AD replication
