# Copyright (C) 2008-2013 Zentyal S.L.
#
# This program is free software; you can redistribute it and/or modify
# it under the terms of the GNU General Public License, version 2, as
# published by the Free Software Foundation.
#
# This program is distributed in the hope that it will be useful,
# but WITHOUT ANY WARRANTY; without even the implied warranty of
# MERCHANTABILITY or FITNESS FOR A PARTICULAR PURPOSE.  See the
# GNU General Public License for more details.
#
# You should have received a copy of the GNU General Public License
# along with this program; if not, write to the Free Software
# Foundation, Inc., 59 Temple Place, Suite 330, Boston, MA  02111-1307  USA
use strict;
use warnings;

package EBox::Users;

use base qw(EBox::Module::Service
            EBox::LdapModule
            EBox::SysInfo::Observer
            EBox::UserCorner::Provider
            EBox::SyncFolders::Provider
            EBox::Users::SyncProvider
            EBox::Report::DiskUsageProvider);

use EBox::Global;
use EBox::Util::Random;
use EBox::Ldap;
use EBox::Gettext;
use EBox::Menu::Folder;
use EBox::Menu::Item;
use EBox::Sudo;
use EBox::FileSystem;
use EBox::LdapUserImplementation;
use EBox::Config;
use EBox::Users::Slave;
use EBox::Users::User;
use EBox::Users::Contact;
use EBox::Users::Group;
use EBox::Users::OU;
use EBox::UsersSync::Master;
use EBox::UsersSync::Slave;
use EBox::CloudSync::Slave;
use EBox::Exceptions::UnwillingToPerform;
use EBox::Exceptions::LDAP;
use EBox::SyncFolders::Folder;
use EBox::Util::Version;

use Digest::SHA;
use Digest::MD5;
use Sys::Hostname;

use Error qw(:try);
use File::Copy;
use File::Slurp;
use File::Temp qw/tempfile/;
use Perl6::Junction qw(any);
use String::ShellQuote;
use Fcntl qw(:flock);


use constant COMPUTERSDN    => 'ou=Computers';
use constant AD_COMPUTERSDN => 'cn=Computers';

use constant STANDALONE_MODE      => 'normal';
use constant EXTERNAL_AD_MODE     => 'external-ad';
use constant BACKUP_MODE_FILE     => 'LDAP_MODE.bak';

use constant LIBNSS_LDAPFILE => '/etc/ldap.conf';
use constant LIBNSS_SECRETFILE => '/etc/ldap.secret';
use constant DEFAULTGROUP   => '__USERS__';
use constant JOURNAL_DIR    => EBox::Config::home() . 'syncjournal/';
use constant AUTHCONFIGTMPL => '/etc/auth-client-config/profile.d/acc-zentyal';
use constant MAX_SB_USERS   => 25;
use constant CRONFILE       => '/etc/cron.d/zentyal-users';
use constant CRONFILE_EXTERNAL_AD_MODE => '/etc/cron.daily/zentyal-users-external-ad';

use constant LDAP_CONFDIR    => '/etc/ldap/slapd.d/';
use constant LDAP_DATADIR    => '/var/lib/ldap/';
use constant LDAP_USER     => 'openldap';
use constant LDAP_GROUP    => 'openldap';

# Kerberos constants
use constant KERBEROS_PORT => 8880;
use constant KPASSWD_PORT => 8464;
use constant KRB5_CONF_FILE => '/etc/krb5.conf';
use constant KDC_CONF_FILE  => '/etc/heimdal-kdc/kdc.conf';
use constant KDC_DEFAULT_FILE => '/etc/default/heimdal-kdc';

sub _create
{
    my $class = shift;
    my $self = $class->SUPER::_create(name => 'users',
                                      printableName => __('Users and Computers'),
                                      @_);
    bless($self, $class);
    $self->_setupForMode();

    return $self;
}

# Method: _setupForMode
#
#   setup the internal attributes need for active authentication mode
#
sub _setupForMode
{
    my ($self) = @_;
    my $mode = $self->mode();
    if ($mode ne EXTERNAL_AD_MODE) {
        $self->{ldapClass} = 'EBox::Ldap';
        $self->{userClass} = 'EBox::Users::User';
        $self->{groupClass} = 'EBox::Users::Group';
    } else {
        $self->{ldapClass} = 'EBox::LDAP::ExternalAD';
        $self->{userClass} = 'EBox::Users::User::ExternalAD';
        $self->{groupClass} = 'EBox::Users::Group::ExternalAD';
        # load this classes only when needed
        foreach my $pkg ($self->{ldapClass}, $self->{userClass}, $self->{groupClass}) {
            eval "use $pkg";
            $@ and throw EBox::Exceptions::Internal("When loading $pkg: $@");
        }
    }

}

# Method: depends
#
#     Users depends on dns only to ensure proper order during
#     save changes when reprovisioning (after host/domain change)
#
# Overrides:
#
#     <EBox::Module::Base::depends>
#
sub depends
{
    my ($self) = @_;

    my @deps;

    if ($self->get('need_reprovision')) {
        push (@deps, 'dns');
    }

    return \@deps;
}

sub enableModDepends
{
    my ($self) = @_;
    my @depends = ('ntp');
    my $mode = $self->mode();
    if ($mode eq STANDALONE_MODE) {
        push @depends, 'dns';
    }
    return \@depends;
}

# Method: actions
#
#       Override EBox::ServiceModule::ServiceInterface::actions
#
sub actions
{
    my ($self) = @_;

    my @actions;

    if ($self->mode() eq STANDALONE_MODE) {
        push@actions,{
                 'action' => __('Your LDAP database will be populated with some basic organizational units'),
                 'reason' => __('Zentyal needs this organizational units to add users and groups into them.'),
                 'module' => 'users'
                };

        # FIXME: This probably won't work if PAM is enabled after enabling the module
        if ($self->model('PAM')->enable_pamValue()) {
            push @actions, {
                    'action' => __('Configure PAM.'),
                    'reason' => __('Zentyal will give LDAP users system account.'),
                    'module' => 'users'
                };
        }
    }

    return \@actions;
}

# Method: usedFiles
#
#       Override EBox::Module::Service::files
#
sub usedFiles
{
    my ($self) = @_;
    my @files = ();
    push @files, {
            'file' => KRB5_CONF_FILE,
            'reason' => __('To set up kerberos authentication'),
            'module' => 'users'
        };

    if ($self->mode() eq STANDALONE_MODE) {
        push @files, (
            {
                'file' => '/etc/nsswitch.conf',
                'reason' => __('To make NSS use LDAP resolution for user and '.
                                   'group accounts. Needed for Samba PDC configuration.'),
                'module' => 'users'
            },
            {
                'file' => LIBNSS_LDAPFILE,
                'reason' => __('To let NSS know how to access LDAP accounts.'),
                'module' => 'users'
            },
            {
                'file' => '/etc/fstab',
                'reason' => __('To add quota support to /home partition.'),
                'module' => 'users'
            },
            {
                'file' => '/etc/default/slapd',
                'reason' => __('To make LDAP listen on TCP and Unix sockets.'),
                'module' => 'users'
            },
            {
                'file' => LIBNSS_SECRETFILE,
                'reason' => __('To copy LDAP admin password generated by ' .
                                   'Zentyal and allow other modules to access LDAP.'),
                'module' => 'users'
            },
            {
                'file' => KDC_CONF_FILE,
                'reason' => __('To set up the kerberos KDC'),
                'module' => 'users'
            },
            {
                'file' => KDC_DEFAULT_FILE,
                'reason' => __('To set the KDC configuration'),
                'module' => 'users',
            },
           );
    }

    return \@files;
}

# Method: initialSetup
#
# Overrides:
#
#   EBox::Module::Base::initialSetup
#
sub initialSetup
{
    my ($self, $version) = @_;

    # Create default rules and services
    # only if installing the first time
    unless ($version) {
        my $services = EBox::Global->modInstance('services');
        my $fw = EBox::Global->modInstance('firewall');

        my $serviceName = 'ldap';
        unless ($services->serviceExists(name => $serviceName)) {
            $services->addMultipleService(
                'name' => $serviceName,
                'printableName' => 'LDAP',
                'description' => __('Lightweight Directory Access Protocol'),
                'readOnly' => 1,
                'services' => [ { protocol   => 'tcp',
                                  sourcePort => 'any',
                                  destinationPort => 390 } ],
            );

            $fw->setInternalService($serviceName, 'deny');
        }

        $serviceName = 'kerberos';
        unless ($services->serviceExists(name => $serviceName)) {
            $services->addMultipleService(
                'name' => $serviceName,
                'printableName' => 'Kerberos',
                'description' => __('Kerberos authentication'),
                'readOnly' => 1,
                'services' => [ { protocol   => 'tcp/udp',
                                  sourcePort => 'any',
                                  destinationPort => KERBEROS_PORT },
                                { protocol   => 'tcp/udp',
                                  sourcePort => 'any',
                                  destinationPort => KPASSWD_PORT } ]
            );
            $fw->setInternalService($serviceName, 'accept');
        }
        $fw->saveConfigRecursive();
    }

    if (defined($version) and EBox::Util::Version::compare($version, '3.1.3') <= 0) {
        # Perform the migration to 3.2
        $self->_migrateTo32();
    }

    # Execute initial-setup script
    $self->SUPER::initialSetup($version);
}

# Migration to 3.2
#
#  * Migrate current OpenLDAP schema to the new one in 3.2
#
sub _migrateTo32
{
    my ($self) = @_;

    my $ldap = $self->ldap;

    # LDAP Backup.
    my $backupDir = EBox::Config::conf . "backup-users-upgrade-to-32-" . time();
    mkdir($backupDir, 0700) or throw EBox::Exceptions::Internal("Could not create backup dir.");
    $self->dumpConfig($backupDir);

    # Load the new Zentyal LDAP schema tree.
    try {
        EBox::info("Loading zentyal-users/zentyal.ldif");
        $self->_loadSchema(EBox::Config::share() . 'zentyal-users/zentyal.ldif');
    } otherwise {
        my ($error) = @_;

        EBox::error("Reverting LDAP changes");
        $self->restoreConfig($backupDir);
        throw $error;
    };

    try {
        EBox::info("Applying rename from ZentyalGroup to ZentyalDistributionGroup");
        # Create a new dump to apply manual changes.
        my $tempBackupDir = EBox::Config::tmp . "backup-users-upgrade-to-32-" . time();
        mkdir($tempBackupDir, 0700) or throw EBox::Exceptions::Internal("Could not create backup dir.");
        $self->dumpConfig($tempBackupDir);

        # Change all existing objects to use the new ZentyalDistributionGroup
        EBox::Sudo::root('sed -i "s/zentyalGroup/zentyalDistributionGroup/g" ' . $tempBackupDir . '/data.ldif');
        # Change the schema to use the new ZentyalDistributionGroup for members
        EBox::Sudo::root('sed -i "s/olcMemberOfGroupOC: zentyalGroup/olcMemberOfGroupOC: zentyalDistributionGroup/g" ' . $tempBackupDir . '/config.ldif');

        # Restore this modified backup.
        $self->restoreConfig($tempBackupDir);
    } otherwise {
        my ($error) = @_;

        EBox::error("Reverting LDAP changes");
        $self->restoreConfig($backupDir);
        throw $error;
    };

    # zentyalGroup object is not required anymore, we refresh the objects in the old schema location to remove it.
    my $newSchema = EBox::Config::share() . 'zentyal-users/rfc2307bis.ldif';

    my %args = (
        base => 'cn=schema,cn=config',
        filter => "(objectClass=olcSchemaConfig)",
        scope => 'sub',
    );

    my $result = $ldap->search(\%args);

    for my $entry ($result->entries) {
        if($entry->get_value('cn') =~ m/rfc2307bis/) {
            EBox::info("Migrating " . $entry->dn() . " schema");
            my $ldif = Net::LDAP::LDIF->new($newSchema, "r", onerror => 'undef' );
            defined($ldif) or throw EBox::Exceptions::Internal("Can't load LDIF file: $newSchema");

            if (not $ldif->eof()) {
                my $newEntry = $ldif->read_entry();
                if ($ldif->error()) {
                    throw EBox::Exceptions::Internal(
                        "Can't load LDIF file: $newSchema");
                }
                $entry->replace(olcObjectClasses => $newEntry->get_value('olcObjectClasses', asref => 1));
                my $updateResult = $entry->update($ldap->ldapCon());
                if ($updateResult->is_error()) {
                    EBox::error($updateResult->error());
                    EBox::error("Reverting LDAP changes");
                    $self->restoreConfig($backupDir);
                    throw EBox::Exceptions::Internal(
                        "Found and error while updating LDAP schema!");
                }
                if (not $ldif->eof()) {
                    EBox::error("Found unexpected entries in $newSchema");
                    EBox::error("Reverting LDAP changes");
                    $self->restoreConfig($backupDir);
                    throw EBox::Exceptions::Internal(
                        "Found and error while updating LDAP schema!");
                }
                $ldif->done();
            }
        }
    }
}

sub setupKerberos
{
    my ($self) = @_;

    my $realm = $self->kerberosRealm();
    EBox::info("Initializing kerberos realm '$realm'");

    my @cmds = ();
    push (@cmds, 'invoke-rc.d heidmal-kdc stop || true');
    push (@cmds, 'stop zentyal.heimdal-kdc || true');
    push (@cmds, 'invoke-rc.d kpasswdd stop || true');
    push (@cmds, 'stop zentyal.heimdal-kpasswd || true');
    push (@cmds, 'sudo sed -e "s/^kerberos-adm/#kerberos-adm/" /etc/inetd.conf -i') if EBox::Sudo::fileTest('-f', '/etc/inetd.conf');
    push (@cmds, "ln -sf /etc/heimdal-kdc/kadmind.acl /var/lib/heimdal-kdc/kadmind.acl");
    push (@cmds, "ln -sf /etc/heimdal-kdc/kdc.conf /var/lib/heimdal-kdc/kdc.conf");
    push (@cmds, "rm -f /var/lib/heimdal-kdc/m-key");
    push (@cmds, "kadmin -l init --realm-max-ticket-life=unlimited --realm-max-renewable-life=unlimited $realm");
    push (@cmds, 'rm -f /etc/kpasswdd.keytab');
    push (@cmds, "kadmin -l ext -k /etc/kpasswdd.keytab kadmin/changepw\@$realm"); #TODO Only if master
    push (@cmds, 'chmod 600 /etc/kpasswdd.keytab'); # TODO Only if master
    EBox::Sudo::root(@cmds);

    $self->setupDNS();
}

sub setupDNS
{
    my ($self) = @_;

    EBox::info("Setting up DNS");

    # Get the host domain
    my $sysinfo = EBox::Global->modInstance('sysinfo');
    my $ownDomain = $sysinfo->hostDomain();
    my $hostName = $sysinfo->hostName();

    # Create the domain in the DNS module if it does not exists
    my $dnsMod = EBox::Global->modInstance('dns');
    my $domainModel = $dnsMod->model('DomainTable');
    my $row = $domainModel->find(domain => $ownDomain);
    if (defined $row) {
        # Set the domain as managed and readonly
        $row->setReadOnly(1);
        $row->elementByName('managed')->setValue(1);
        $row->store();
    } else {
        $domainModel->addRow(domain => $ownDomain, managed => 1, readOnly => 1);
    }

    EBox::debug("Adding DNS records for kerberos");

    # Add the TXT record with the realm name
    my $txtRR = { name => '_kerberos',
                  data => $ownDomain,
                  readOnly => 1 };
    $dnsMod->addText($ownDomain, $txtRR);

    # Add the SRV records to the domain
    my $service = { service => 'kerberos',
                    protocol => 'tcp',
                    port => KERBEROS_PORT,
                    priority => 100,
                    weight => 100,
                    target_type => 'domainHost',
                    target => $hostName,
                    readOnly => 1 };
    $dnsMod->addService($ownDomain, $service);
    $service->{protocol} = 'udp';
    $dnsMod->addService($ownDomain, $service);

    ## TODO Check if the server is a master or slave and adjust the target
    ##      to the master server
    $service = { service => 'kerberos-master',
                 protocol => 'tcp',
                 port => KERBEROS_PORT,
                 priority => 100,
                 weight => 100,
                 target_type => 'domainHost',
                 target => $hostName,
                 readOnly => 1 };
    $dnsMod->addService($ownDomain, $service);
    $service->{protocol} = 'udp';
    $dnsMod->addService($ownDomain, $service);

    $service = { service => 'kpasswd',
                 protocol => 'tcp',
                 port => KPASSWD_PORT,
                 priority => 100,
                 weight => 100,
                 target_type => 'domainHost',
                 target => $hostName,
                 readOnly => 1 };
    $dnsMod->addService($ownDomain, $service);
    $service->{protocol} = 'udp';
    $dnsMod->addService($ownDomain, $service);
}

# Method: enableActions
#
#   Override EBox::Module::Service::enableActions
#
sub enableActions
{
    my ($self) = @_;
    my $mode = $self->mode();
    $self->_setupForMode();
    if ($mode eq STANDALONE_MODE) {
        $self->_internalServerEnableActions();
    } elsif ($mode eq EXTERNAL_AD_MODE) {
        $self->_externalADEnableActions();
    } else {
        throw EBox::Exceptions::Internal("Unknown mode $mode");
    }
}

sub _internalServerEnableActions
{
    my ($self) = @_;

    # Stop slapd daemon
    EBox::Sudo::root(
        'invoke-rc.d slapd stop || true',
        'stop ebox.slapd        || true',
        'cp /usr/share/zentyal-users/slapd.default.no /etc/default/slapd'
    );

    my $dn = $self->model('Mode')->dnValue();
    my $password = $self->_genPassword(EBox::Config::conf() . 'ldap.passwd');
    my $password_ro = $self->_genPassword(EBox::Config::conf() . 'ldap_ro.passwd');
    my $opts = [
        'dn' => $dn,
        'password' => $password,
        'password_ro' => $password_ro,
    ];

    # Prepare ldif files
    my $LDIF_CONFIG = EBox::Config::tmp() . "slapd-config.ldif";
    my $LDIF_DB = EBox::Config::tmp() . "slapd-database.ldif";

    EBox::Module::Base::writeConfFileNoCheck($LDIF_CONFIG, "users/config.ldif.mas", $opts);
    EBox::Module::Base::writeConfFileNoCheck($LDIF_DB, "users/database.ldif.mas", $opts);

    # Preload base LDAP data
    $self->_loadLDAP($dn, $LDIF_CONFIG, $LDIF_DB);
    $self->_manageService('start');

    $self->ldap->clearConn();

    # Setup NSS (needed if some user is added before save changes)
    $self->_setConf(1);

    # Create default group
    EBox::Users::Group->create(DEFAULTGROUP, 'All users', 1);

    # Perform LDAP actions (schemas, indexes, etc)
    EBox::info('Performing first LDAP actions');
    try {
        $self->performLDAPActions();
    } otherwise {
        my $error = shift;
        EBox::error("Error performing users initialization: $error");
        throw EBox::Exceptions::External(__('Error performing users initialization'));
    };

    # Setup kerberos realm and DNS
    $self->setupKerberos();

    # Execute enable-module script
    $self->SUPER::enableActions();

    # Configure SOAP to listen for new slaves
    $self->masterConf->confSOAPService();
    $self->masterConf->setupMaster();

    # mark webAdmin as changed to avoid problems with getpwent calls, it needs
    # to be restarted to be aware of the new nsswitch conf
    EBox::Global->modInstance('webadmin')->setAsChanged();
}

sub _externalADEnableActions
{
    my ($self) = @_;
    my $global = $self->global();
    # we need to restart network to force the regenation of DNS resolvers
    $global->modInstance('network')->setAsChanged();
    # we need to webadmin to clear DNs cache daa
    $global->modInstance('webadmin')->setAsChanged();
}

sub enableService
{
    my ($self, $status) = @_;

    $self->SUPER::enableService($status);

    # Set up NSS, modules depending on users may require to retrieve uid/gid
    # numbers from LDAP
    if ($status) {
        $self->_setConf(1);
    }
}

# Load LDAP from config + data files
sub _loadLDAP
{
    my ($self, $dn, $LDIF_CONFIG, $LDIF_DB) = @_;
    EBox::info('Creating LDAP database...');
    try {
        EBox::Sudo::root(
            # Remove current database (if any)
            'rm -f /var/lib/heimdal-kdc/m-key',
            'rm -rf ' . LDAP_CONFDIR . ' ' . LDAP_DATADIR,
            'mkdir -p ' . LDAP_CONFDIR . ' ' . LDAP_DATADIR,
            'chmod 750 ' . LDAP_CONFDIR . ' ' . LDAP_DATADIR,

            # Create database (config + structure)
            'slapadd -F ' . LDAP_CONFDIR . " -b cn=config -l $LDIF_CONFIG",
            'slapadd -F ' . LDAP_CONFDIR . " -b $dn -l $LDIF_DB",

            # Fix permissions and clean temp files
            'chown -R openldap.openldap ' . LDAP_CONFDIR . ' ' . LDAP_DATADIR,
            "rm -f $LDIF_CONFIG $LDIF_DB",
        );
    } catch EBox::Exceptions::Sudo::Command with {
        my $exception = shift;
        EBox::error('Trying to setup ldap failed, exit value: ' .
                $exception->exitValue());
        throw EBox::Exceptions::External(__('Error while creating users and groups database.'));
    } otherwise {
        my $error = shift;
        EBox::error("Trying to setup ldap failed: $error");
    };
    EBox::debug('done');
}

# Generate, store in the given file and return a password
sub _genPassword
{
    my ($self, $file) = @_;

    my $pass = EBox::Util::Random::generate(20);
    my ($login,$password,$uid,$gid) = getpwnam('ebox');
    EBox::Module::Base::writeFile($file, $pass,
            { mode => '0600', uid => $uid, gid => $gid });

    return $pass;
}

# Method: wizardPages
#
#   Override EBox::Module::Base::wizardPages
#
sub wizardPages
{
    my ($self) = @_;
    return [{ page => '/Users/Wizard/Users', order => 300 }];
}

# Method: _setConf
#
#       Override EBox::Module::Service::_setConf
#
#  Parameters:
#    noSlaveSetup - don't setup slaves in standalone serve mode
#
sub _setConf
{
    my ($self, $noSlaveSetup) = @_;
    $self->_setupForMode();

    # Setup kerberos config file
    my $realm = $self->kerberosRealm();
    my @params = ('realm' => $realm);
    $self->writeConfFile(KRB5_CONF_FILE, 'users/krb5.conf.mas', \@params);

    if ($self->mode() eq EXTERNAL_AD_MODE) {
        $self->_setConfExternalAD();
    } else {
        $self->_setConfInternal($realm, $noSlaveSetup);
    }
}

sub _setConfExternalAD
{
    my ($self) = @_;
    $self->writeConfFile(CRONFILE_EXTERNAL_AD_MODE, "users/zentyal-users-external-ad.cron.mas", []);
    EBox::Sudo::root('chmod a+x ' . CRONFILE_EXTERNAL_AD_MODE);
}

sub _setConfInternal
{
    my ($self, $realm, $noSlaveSetup) = @_;
    if ($self->get('need_reprovision')) {
        $self->unset('need_reprovision');
        # workaround  a orphan need_reprovision on read-only
        my $roKey = 'users/ro/need_reprovision';
        $self->redis->unset($roKey);
        $self->reprovision();
    }

    my $ldap = $self->ldap;
    EBox::Module::Base::writeFile(LIBNSS_SECRETFILE, $ldap->getPassword(),
        { mode => '0600', uid => 0, gid => 0 });

    my $dn = $ldap->dn;
    my $nsspw = $ldap->getRoPassword();
    my @params;
    push (@params, 'ldap' => EBox::Ldap::LDAPI);
    push (@params, 'basedc'    => $dn);
    push (@params, 'binddn'    => $ldap->roRootDn());
    push (@params, 'rootbinddn'=> $ldap->rootDn());
    push (@params, 'bindpw'    => $nsspw);
    push (@params, 'usersdn'   => $self->usersDn());
    push (@params, 'groupsdn'  => $self->groupsDn());
    push (@params, 'computersdn' => COMPUTERSDN . ',' . $dn);

    $self->writeConfFile(LIBNSS_LDAPFILE, "users/ldap.conf.mas",
            \@params);

    $self->_setupNSSPAM();

    # Slaves cron
    @params = ();
    push(@params, 'slave_time' => EBox::Config::configkey('slave_time'));
    if ($self->master() eq 'cloud') {
        my $rs = new EBox::Global->modInstance('remoteservices');
        my $rest = $rs->REST();
        my $res = $rest->GET("/v1/users/realm/")->data();
        my $realm = $res->{realm};

        # Initial sync, set the realm (definitive) and upload current users
        if (not $realm) {
            $rest->PUT("/v1/users/realm/", query => { realm => $self->kerberosRealm() });

            # Send current users and groups
            $self->initialSlaveSync(new EBox::CloudSync::Slave(), 1);
        }

        push(@params, 'cloudsync_enabled' => 1);
    }
    $self->writeConfFile(CRONFILE, "users/zentyal-users.cron.mas", \@params);

    # Configure as slave if enabled
    $self->masterConf->setupSlave() unless ($noSlaveSetup);

    # Configure soap service
    $self->masterConf->confSOAPService();

    # commit slaves removal
    EBox::Users::Slave->commitRemovals($self->global());

    my $ldapBase = $self->ldap->dn();
    @params = ();
    push (@params, 'ldapBase' => $ldapBase);
    push (@params, 'realm' => $realm);
    $self->writeConfFile(KDC_CONF_FILE, 'users/kdc.conf.mas', \@params);

    @params = ();
    $self->writeConfFile(KDC_DEFAULT_FILE, 'users/heimdal-kdc.mas', \@params);
}

# overriden to revoke slave removals
sub revokeConfig
{
   my ($self) = @_;
   $self->SUPER::revokeConfig();
   EBox::Users::Slave->revokeRemovals($self->global());
}

sub kerberosRealm
{
    my ($self) = @_;

    my $sysinfo = EBox::Global->modInstance('sysinfo');
    my $realm = uc ($sysinfo->hostDomain());
    return $realm;
}

sub _setupNSSPAM
{
    my ($self) = @_;

    my @array = ();
    my $umask = EBox::Config::configkey('dir_umask');
    push (@array, 'umask' => $umask);

    $self->writeConfFile(AUTHCONFIGTMPL, 'users/acc-zentyal.mas',
               \@array);

    my $enablePam = $self->model('PAM')->enable_pamValue();
    my $cmd;
    if ($enablePam) {
        $cmd = 'auth-client-config -a -p zentyal-krb';
    } else {
        $cmd = 'auth-client-config -a -p zentyal-nokrb';
    }
    EBox::Sudo::root($cmd);
}

# Method: editableMode
#
#       Check if users and groups can be edited.
#
#       They could not be edited ither mode is external-ad or the syncprovider
#       does not allows it
#
sub editableMode
{
    my ($self) = @_;
    if ($self->mode() ne STANDALONE_MODE) {
        return 0;
    }

    my $global = EBox::Global->modInstance('global');
    my @names = @{$global->modNames};

    my @modules;
    foreach my $name (@names) {
        my $mod = EBox::Global->modInstance($name);

        if ($mod->isa('EBox::Users::SyncProvider')) {
            return 0 unless ($mod->allowUserChanges());
        }
    }

    return 1;
}

# Method: _daemons
#
#       Override EBox::Module::Service::_daemons
#
sub _daemons
{
    my ($self) = @_;

    my $usingInternalServer = sub {
        return $self->mode() eq STANDALONE_MODE;
    };

    return [
        {
            name => 'ebox.slapd',
            precondition => $usingInternalServer
        },
        {
            name => 'zentyal.heimdal-kdc',
            precondition => $usingInternalServer
        },
        {
            name => 'zentyal.heimdal-kpasswd',
            precondition => $usingInternalServer
        },
    ];
}

# Method: _enforceServiceState
#
#       Override EBox::Module::Service::_enforceServiceState
#
sub _enforceServiceState
{
    my ($self) = @_;
    $self->SUPER::_enforceServiceState();

    # Clear LDAP connection
    $self->ldap->clearConn();
}

# Method: groupsDn
#
#       Returns the dn where the groups are stored in the ldap directory
#       Accepts an optional parameter as base dn instead of getting it
#       from the local LDAP repository
#
# Returns:
#
#       string - dn
#
# FIXME: This should not be used anymore...
sub groupsDn
{
    my ($self, $dn) = @_;
    unless(defined($dn)) {
        $dn = $self->ldap->dn();
    }
    return $dn;
}

# Method: groupDn
#
#    Returns the dn for a given group. The group doesn't have to exist
#
#   Parameters:
#       group
#
#  Returns:
#     dn for the group
sub groupDn
{
    my ($self, $group) = @_;
    $group or throw EBox::Exceptions::MissingArgument('group');

    my $dn = "cn=$group," .  $self->groupsDn;
    return $dn;
}

# Method: usersDn
#
#       Returns the dn where the users are stored in the ldap directory.
#       Accepts an optional parameter as base dn instead of getting it
#       from the LDAP directory
#
# Returns:
#
#       string - dn
#
# FIXME: This should not be used anymore...
sub usersDn
{
    my ($self, $dn) = @_;
    unless(defined($dn)) {
        $dn = $self->ldap->dn();
    }
    return $dn;
}

# Method: userDn
#
#    Returns the dn for a given user. The user doesn't have to exist
#
#   Parameters:
#       user
#
#  Returns:
#     dn for the user
sub userDn
{
    my ($self, $user) = @_;
    $user or throw EBox::Exceptions::MissingArgument('user');

    my $attr = $self->{userClass}->dnLeftmostAttribute();
    my $dn = "$attr=$user," .  $self->usersDn;
    return $dn;
}

# Init a new user (home and permissions)
sub initUser
{
    my ($self, $user, $password) = @_;

    my $mk_home = EBox::Config::configkey('mk_home');
    $mk_home = 'yes' unless $mk_home;
    if ($mk_home eq 'yes') {
        my $home = $user->home();
        if ($home and ($home ne '/dev/null') and (not -e $home)) {
            my @cmds;

            my $quser = shell_quote($user->name());
            my $qhome = shell_quote($home);
            my $group = DEFAULTGROUP;
            push(@cmds, "mkdir -p `dirname $qhome`");
            push(@cmds, "cp -dR --preserve=mode /etc/skel $qhome");
            EBox::Sudo::root(@cmds);

            # FIXME: workaroung against mysterious chown bug
            my $chownCmd = "chown -R $quser:$group $qhome";
            my $chownTries = 10;
            foreach my $cnt (1 .. $chownTries) {
                my $chownOk = 0;
                try {
                    EBox::Sudo::root($chownCmd);
                    $chownOk = 1;
                } otherwise {
                    my ($ex) = @_;
                    if ($cnt < $chownTries) {
                        EBox::warn("$chownCmd failed: $ex . Attempt number $cnt");
                        sleep 1;
                    } else {
                        $ex->throw();
                    }
                };
                last if $chownOk;
            };

            my $dir_umask = oct(EBox::Config::configkey('dir_umask'));
            my $perms = sprintf("%#o", 00777 &~ $dir_umask);
            my $chmod = "chmod $perms $qhome";
            EBox::Sudo::root($chmod);
        }
    }
}

# Reload nscd daemon if it's installed
sub reloadNSCD
{
    if ( -f '/etc/init.d/nscd' ) {
        try {
            EBox::Sudo::root('/etc/init.d/nscd force-reload');
        } otherwise {};
   }
}

# Method: user
#
# Returns the object which represents a give user. Raises a exception if
# the user does not exists
#
#  Parameters:
#      username
#
#  Returns:
#    the instance of EBox::Users::User for the given user
sub user
{
    my ($self, $username) = @_;
    my $dn = $self->userDn($username);
    my $user = new EBox::Users::User(dn => $dn);
    if (not $user->exists()) {
        throw EBox::Exceptions::DataNotFound(data => __('user'), value => $username);
    }
    return $user;
}

# Method: userExists
#
# Returns:
#
#   bool - whether the user exists or not
#
sub userExists
{
    my ($self, $username) = @_;
    my $dn = $self->userDn($username);
    my $user = new EBox::Users::User(dn => $dn);
    return $user->exists();
}

# Method: users
#
#       Returns an array containing all the users (not system users)
#
# Parameters:
#       system - show system users also (default: false)
#
# Returns:
#
#       array ref - holding the users. Each user is represented by a
#       EBox::Users::User object
#
sub users
{
    my ($self, $system) = @_;

    return [] if (not $self->isEnabled());

    my $objectClass = $self->{userClass}->mainObjectClass();
    my %args = (
        base => $self->usersDn(),
        filter => "objectclass=$objectClass",
        scope => 'sub',
    );

    my $result = $self->ldap->search(\%args);

    my @users = ();
    foreach my $entry ($result->entries)
    {
        my $user = $self->{userClass}->new(entry => $entry);
        # Include system users?
        next if (not $system and $user->isSystem());

        push (@users, $user);
    }

    # sort by name
    @users = sort {
            my $aValue = $a->name();
            my $bValue = $b->name();
            (lc $aValue cmp lc $bValue) or
                ($aValue cmp $bValue)
    } @users;

    return \@users;
}

# Method: realUsers
#
#       Returns an array containing all the non-internal users
#
# Parameters:
#
#       withoutAdmin - filter Samba 'Administrator' user (default: false)
#
# Returns:
#
#       array ref - holding the users. Each user is represented by a
#       EBox::Users::User object
#
sub realUsers
{
    my ($self, $withoutAdmin) = @_;

    my @users = grep { not $_->internal() } @{$self->users()};

    if ($withoutAdmin) {
        @users = grep { $_->name() ne 'Administrator' } @users;
    }

    return \@users;
}

# Method: contacts
#
#       Returns an array containing all the contacts
#
# Returns:
#
#       array ref - holding the contacts. Each contact is represented by a
#       EBox::Users::Contact object
#
sub contacts
{
    my ($self) = @_;

    return [] if (not $self->isEnabled());

    my %args = (
        base => $self->ldap->dn(),
        filter => '(&(objectclass=inetOrgPerson)(!(objectclass=posixAccount)))',
        scope => 'sub',
    );

    my $result = $self->ldap->search(\%args);

    my @contacts = ();
    foreach my $entry ($result->entries) {
        my $contact = new EBox::Users::Contact(entry => $entry);

        push (@contacts, $contact);
    }

    # sort by name
    @contacts = sort {
        my $aValue = $a->fullname();
        my $bValue = $b->fullname();
        (lc $aValue cmp lc $bValue) or ($aValue cmp $bValue)
    } @contacts;

    return \@contacts;
}

# Method: group
#
# Returns the object which represents a give group. Raises a exception if
# the group does not exists
#
#  Parameters:
#      groupname
#
#  Returns:
#    the instance of EBox::Users::Group for the group
sub group
{
    my ($self, $groupname) = @_;
    my $dn = $self->groupDn($groupname);
    my $group = new EBox::Users::Group(dn => $dn);
    if (not $group->exists()) {
        throw EBox::Exceptions::DataNotFound(data => __('group'), value => $groupname);
    }
    return $group;
}

# Method: groupByDN
#
# Returns the object which represents a give group DN. Raises a exception if
# the group does not exists
#
#  Parameters:
#      dn
#
#  Returns:
#    the instance of EBox::Users::Group for the group
#
sub groupByDN
{
    my ($self, $dn) = @_;
    my $group = new EBox::Users::Group(dn => $dn);
    if (not $group->exists()) {
        throw EBox::Exceptions::DataNotFound(data => __('group'), value => $dn);
    }
    return $group;
}

# Method: groupExists
#
#  Returns:
#
#      bool - whether the group exists or not
#
sub groupExists
{
    my ($self, $groupname) = @_;
    my $dn = $self->groupDn($groupname);
    my $group = new EBox::Users::Group(dn => $dn);
    return $group->exists();
}

# Method: groups
#
#       Returns an array containing all the groups
#
#   Parameters:
#       system - show system groups (default: false)
#
# Returns:
#
#       array - holding the groups as EBox::Users::Group objects
#
sub groups
{
    my ($self, $system) = @_;

    return [] if (not $self->isEnabled());

    my $groupClass  = $self->{groupClass};
    my $objectClass = $groupClass->mainObjectClass();
    my %args = (
        base => $self->ldap->dn(),
        filter => "objectclass=$objectClass",
        scope => 'sub',
    );

    my $result = $self->ldap->search(\%args);

    my @groups = ();
    foreach my $entry ($result->entries())  {
        my $group = $groupClass->new(entry => $entry);

        # Include system users?
        next if (not $system and $group->isSystem());

        push (@groups, $group);
    }
    # sort grups by name
    @groups = sort {
        my $aValue = $a->name();
        my $bValue = $b->name();
        (lc $aValue cmp lc $bValue) or
            ($aValue cmp $bValue)
    } @groups;

    return \@groups;
}

# Method: securityGroups
#
#       Returns an array containing all the security groups
#
#   Parameters:
#       system - show system groups (default: false)
#
# Returns:
#
#       array - holding the groups as EBox::Users::Group objects
#
sub securityGroups
{
    my ($self, $system) = @_;

    return [] if (not $self->isEnabled());

    my %args = (
        base => $self->ldap->dn(),
        filter => '(&(objectclass=zentyalDistributionGroup)(objectclass=posixGroup))',
        scope => 'sub',
    );

    my $result = $self->ldap->search(\%args);

    my @groups = ();
    foreach my $entry ($result->entries())
    {
        my $group = new EBox::Users::Group(entry => $entry);

        # Include system users?
        next if (not $system and $group->isSystem());

        push (@groups, $group);
    }
    # sort grups by name
    @groups = sort {
        my $aValue = $a->name();
        my $bValue = $b->name();
        (lc $aValue cmp lc $bValue) or
            ($aValue cmp $bValue)
    } @groups;

    return \@groups;
}

# Method: ous
#
#       Returns an array containing all the OUs
#
# Returns:
#
#       array ref - holding the OUs
#
sub ous
{
    my ($self) = @_;

    return [] if (not $self->isEnabled());

    my %args = (
        base => $self->ldap->dn(),
        filter => 'objectclass=organizationalUnit',
        scope => 'sub',
    );

    my $result = $self->ldap->search(\%args);

    my @ous = ();
    foreach my $entry ($result->entries())
    {
        my $ou = new EBox::Users::OU(entry => $entry);
        push (@ous, $ou);
    }

    return \@ous;
}

# Method: ouObjects
#
#       Returns the objects of a given OU
#
# Parameters:
#       ou     - DN of the Organizational Unit to be used as search base
#       system - include system users and groups (default: false)
#
# Returns:
#
#       array ref - holding the LdapObjects belonging to the given OU
#
sub ouObjects
{
    my ($self, $ou, $system) = @_;

    return [] if (not $self->isEnabled());

    my %args = (
        base => $ou,
        # TODO: include other objects: computers, ...
        filter => '(|(objectclass=inetOrgPerson)(objectclass=zentyalDistributionGroup))',
        scope => 'sub',
    );

    my $result = $self->ldap->search(\%args);

    my @objects;

    foreach my $entry ($result->entries) {
        my $object = $self->entryModeledObject($entry);

        # Include system users and groups?
        next if (not $system and $object->isSystem());

        push (@objects, $object);
    }

    # sort by dn (as it is currently the only common attribute, but maybe we can change this)
    @objects = sort {
            my $aValue = $a->dn();
            my $bValue = $b->dn();
            (lc $aValue cmp lc $bValue) or
                ($aValue cmp $bValue)
    } @objects;

    return \@objects;
}

# Method: _modsLdapUserbase
#
# Returns modules implementing LDAP user base interface
#
# Parameters:
#   ignored_modules (Optional) - array ref to a list of module names to ignore
#
sub _modsLdapUserBase
{
    my ($self, $ignored_modules) = @_;

    my $global = EBox::Global->modInstance('global');
    my @names = @{$global->modNames};

    $ignored_modules or $ignored_modules = [];

    my @modules;
    foreach my $name (@names) {
        next if ($name eq any @{$ignored_modules});

        my $mod = EBox::Global->modInstance($name);

        if ($mod->isa('EBox::LdapModule')) {
            if ($mod->isa('EBox::Module::Service')) {
                if ($name ne $self->name()) {
                    $mod->configured() or
                        next;
                }
            }
            push (@modules, $mod->_ldapModImplementation);
        }
    }

    return \@modules;
}

# Method: allSlaves
#
# Returns all slaves from LDAP Sync Provider
#
sub allSlaves
{
    my ($self) = @_;

    my $global = EBox::Global->modInstance('global');
    my @names = @{$global->modNames};

    my @modules;
    foreach my $name (@names) {
        my $mod = EBox::Global->modInstance($name);

        if ($mod->isa('EBox::Users::SyncProvider')) {
            push (@modules, @{$mod->slaves()});
        }
    }

    return \@modules;
}

# Method: notifyModsPreLdapUserBase
#
#   Notify all modules implementing LDAP user base interface about
#   a change in users or groups before it happen.
#
# Parameters:
#
#   signal - Signal name to notify the modules (addUser, delUser, modifyGroup, ...)
#   args - single value or array ref containing signal parameters
#   ignored_modules - array ref of modnames to ignore (won't be notified)
#
sub notifyModsPreLdapUserBase
{
    my ($self, $signal, $args, $ignored_modules) = @_;

    # convert signal to method name
    my $method = '_' . $signal;

    # convert args to array if it is a single value
    unless (ref ($args) eq 'ARRAY') {
        $args = [ $args ];
    }

    foreach my $mod (@{$self->_modsLdapUserBase($ignored_modules)}) {
        $mod->$method(@{$args});
    }
}

# Method: notifyModsLdapUserBase
#
#   Notify all modules implementing LDAP user base interface about
#   a change in users or groups
#
# Parameters:
#
#   signal - Signal name to notify the modules (addUser, delUser, modifyGroup, ...)
#   args - single value or array ref containing signal parameters
#   ignored_modules - array ref of modnames to ignore (won't be notified)
#
sub notifyModsLdapUserBase
{
    my ($self, $signal, $args, $ignored_modules, $ignored_slaves) = @_;

    # convert signal to method name
    my $method = '_' . $signal;

    # convert args to array if it is a single value
    unless (ref($args) eq 'ARRAY') {
        $args = [ $args ];
    }

    my $basedn = $args->[0]->baseDn();
    my $defaultOU = ($basedn eq $self->usersDn() or $basedn eq $self->groupsDn());
    foreach my $mod (@{$self->_modsLdapUserBase($ignored_modules)}) {

        # Skip modules not supporting multiple OU if not default OU
        next unless ($mod->multipleOUSupport or $defaultOU);

        # TODO catch errors here? Not a good idea. The way to go is
        # to implement full transaction support and rollback if a notified
        # module throw an exception
        $mod->$method(@{$args});
    }

    # Save user corner operations for slave-sync daemon
    if ($self->isUserCorner) {

        my $dir = '/var/lib/zentyal-usercorner/syncjournal/';
        mkdir ($dir) unless (-d $dir);

        my $time = time();
        my ($fh, $filename) = tempfile("$time-$signal-XXXX", DIR => $dir);
        EBox::Users::Slave->writeActionInfo($fh, $signal, $args);
        $fh->close();
        return;
    }

    # Notify slaves
    $ignored_slaves or $ignored_slaves = [];
    foreach my $slave (@{$self->allSlaves}) {
        my $name = $slave->name();
        next if ($name eq any @{$ignored_slaves});

        $slave->sync($signal, $args);
    }
}

# Method: initialSlaveSync
#
#   This method will send a sync signal for each
#   stored user and group.
#   It should be called on a slave registering
#
#   If sync parameter is given, the operation will
#   be sent instantly, if not, it will be saved for
#   slave-sync daemon
#
sub initialSlaveSync
{
    my ($self, $slave, $sync) = @_;

    foreach my $user (@{$self->users()}) {
        if ($sync) {
            $slave->sync('addUser', [ $user ]);
        } else {
            $slave->savePendingSync('addUser', [ $user ]);
        }
    }

    foreach my $group (@{$self->groups()}) {
        if ($sync) {
            $slave->sync('addGroup', [ $group ]);
            $slave->sync('modifyGroup', [ $group ]);
        } else {
            $slave->savePendingSync('addGroup', [ $group ]);
            $slave->savePendingSync('modifyGroup', [ $group ]);
        }
    }
}

# Method: isUserCorner
#
#  Returns:
#    true if we are running inside the user corner web server, false otherwise
sub isUserCorner
{
    my ($self) = @_;

    my $auth_type = undef;
    try {
        my $r = Apache2::RequestUtil->request();
        $auth_type = $r->auth_type;
    } catch Error with {};

    return (defined $auth_type and
            $auth_type eq 'EBox::UserCorner::Auth');
}

# Method: defaultUserModels
#
#   Returns all the defaultUserModels from modules implementing
#   <EBox::LdapUserBase>
sub defaultUserModels
{
    my ($self) = @_;
    my @models;
    for my $module  (@{$self->_modsLdapUserBase()}) {
        my $model = $module->defaultUserModel();
        push (@models, $model) if (defined($model));
    }
    return \@models;
}

# Method: allUserAddOns
#
#       Returns all the mason components from those modules implementing
#       the function _userAddOns from EBox::LdapUserBase
#
# Parameters:
#
#       user - username
#
# Returns:
#
#       array ref - holding all the components and parameters
#
sub allUserAddOns
{
    my ($self, $user) = @_;

    my $global = EBox::Global->modInstance('global');
    my @names = @{$global->modNames};

    my $defaultOU = ($user->baseDn() eq $self->usersDn());

    my @modsFunc = @{$self->_modsLdapUserBase()};
    my @components;
    foreach my $mod (@modsFunc) {
        # Skip modules not support multiple OU, if not default OU
        next unless ($mod->multipleOUSupport or $defaultOU);

        my $comp = $mod->_userAddOns($user);
        if ($comp) {
            push (@components, $comp);
        }
    }

    return \@components;
}

# Method: allGroupAddOns
#
#       Returns all the mason components from those modules implementing
#       the function _groupAddOns from EBox::LdapUserBase
#
# Parameters:
#
#       group  - group name
#
# Returns:
#
#       array ref - holding all the components and parameters
#
sub allGroupAddOns
{
    my ($self, $group) = @_;

    my $global = EBox::Global->modInstance('global');
    my @names = @{$global->modNames};

    my @modsFunc = @{$self->_modsLdapUserBase()};
    my @components;
    foreach my $mod (@modsFunc) {
        my $comp = $mod->_groupAddOns($group);
        push (@components, $comp) if ($comp);
    }

    return \@components;
}

# Method: allWarning
#
#       Returns all the the warnings provided by the modules when a certain
#       user or group is going to be deleted. Function _delUserWarning or
#       _delGroupWarning is called in all module implementing them.
#
# Parameters:
#
#       object - Sort of object: 'user' or 'group'
#       name - name of the user or group
#
# Returns:
#
#       array ref - holding all the warnings
#
sub allWarnings
{
    my ($self, $object, $name) = @_;

    # Check for maximum users
    if (EBox::Global->edition() eq 'sb') {
        if (length(@{$self->users()}) >= MAX_SB_USERS) {
            throw EBox::Exceptions::External(
                __s('Please note that you have reached the maximum of users for this server edition. If you need to run Zentyal with more users please upgrade.'));

        }
    }

    my @modsFunc = @{$self->_modsLdapUserBase()};
    my @allWarns;
    foreach my $mod (@modsFunc) {
        my $warn = undef;
        if ($object eq 'user') {
            $warn = $mod->_delUserWarning($name);
        } else {
            $warn = $mod->_delGroupWarning($name);
        }
        push (@allWarns, $warn) if ($warn);
    }

    return \@allWarns;
}

# Method: _supportActions
#
#       Overrides EBox::ServiceModule::ServiceInterface method.
#
sub _supportActions
{
    return undef;
}

# Method: menu
#
#       Overrides EBox::Module method.
#
sub menu
{
    my ($self, $root) = @_;

    my $separator = 'Office';
    my $order = 510;

    my $folder = new EBox::Menu::Folder('name' => 'Users',
                                        'text' => $self->printableName(),
                                        'separator' => $separator,
                                        'order' => $order);

    if ($self->configured()) {
        $folder->add(new EBox::Menu::Item('url' => 'Users/Tree/Manage',
                                          'text' => __('Manage'), order => 10));
        if ($self->editableMode()) {
            $folder->add(new EBox::Menu::Item('url' => 'Users/Composite/UserTemplate',
                                              'text' => __('User Template'), order => 30));
        } else {
<<<<<<< HEAD
            $folder->add(new EBox::Menu::Item(
                        'url' => 'Users/View/Users',
                        'text' => __('Users'), order => 10));
            $folder->add(new EBox::Menu::Item(
                        'url' => 'Users/View/Groups',
                        'text' => __('Groups'), order => 20));
=======
            $folder->add(new EBox::Menu::Item('url' => 'Users/Composite/UserTemplate',
                                              'text' => __('User Template'), order => 30));
>>>>>>> 261dc0ff
            $folder->add(new EBox::Menu::Item(
                        'url' => 'Users/View/Contacts',
                        'text' => __('contacts'), order => 35));
        }

        $folder->add(new EBox::Menu::Item(
<<<<<<< HEAD
                    'url' => 'Users/View/OUs',
                    'text' => __('Organizational Units'), order => 25));

        if ($self->mode() eq STANDALONE_MODE) {
            $folder->add(new EBox::Menu::Item(
                'url' => 'Users/Composite/Sync',
                'text' => __('Synchronization'), order => 40));
        }
=======
                    'url' => 'Users/Composite/Sync',
                    'text' => __('Synchronization'), order => 40));
>>>>>>> 261dc0ff

        $folder->add(new EBox::Menu::Item(
                    'url' => 'Users/Composite/Settings',
                    'text' => __('LDAP Settings'), order => 50));

    } else {
        $folder->add(new EBox::Menu::Item('url' => 'Users/View/Mode',
                                          'text' => __('Configure mode'),
                                          'separator' => $separator,
                                          'order' => 0));
    }

    $root->add($folder);
}

# EBox::UserCorner::Provider implementation

# Method: userMenu
#
sub userMenu
{
    my ($self, $root) = @_;

    $root->add(new EBox::Menu::Item('url' => 'Users/View/Password',
                                    'text' => __('Password')));
}

# Method: syncJournalDir
#
#   Returns the path holding sync pending actions for
#   the given slave.
#   If the directory does not exists, it will be created;
#
sub syncJournalDir
{
    my ($self, $slave, $notCreate) = @_;

    my $dir = JOURNAL_DIR . $slave->name();
    my $journalsDir = JOURNAL_DIR;

    unless ($notCreate) {
        # Create if the dir does not exists
        unless (-d $dir) {
            EBox::Sudo::root(
                "mkdir -p $dir",
                "chown -R ebox:ebox $journalsDir",
                "chmod 0700 $journalsDir",
               );
        }
    }

    return $dir;
}

# LdapModule implementation
sub _ldapModImplementation
{
    return new EBox::LdapUserImplementation();
}

# SyncProvider implementation

# Method: slaves
#
#    Get the slaves for this server
#
# Returns:
#
#    array ref - containing the slaves for this server. Zentyal server slaves are
#                <EBox::UsersSync::Slave> instances and Zentyal Cloud slave is
#                a <EBox::CloudSync::Slave> instance.
#
sub slaves
{
    my ($self) = @_;

    my $model = $self->model('Slaves');

    my @slaves;
    foreach my $id (@{$model->ids()}) {
        my $row = $model->row($id);
        my $host = $row->valueByName('host');
        my $port = $row->valueByName('port');

        push (@slaves, new EBox::UsersSync::Slave($host, $port, $id));
    }

    my $g = EBox::Global->getInstance(1);
    my $u = $g->modInstance('users');
    if ($u->master() eq 'cloud') {
        push (@slaves, new EBox::CloudSync::Slave());
    }

    return \@slaves;
}

# Method: master
#
#   Return configured master as string, undef in none
#
#   Options: 'zentyal', 'cloud' or None
#
sub master
{
    my ($self) = @_;
    my $row = $self->model('Master')->row();
    return $row->elementByName('master')->value();
}

# SyncProvider implementation
sub allowUserChanges
{
    my ($self) = @_;

    return (not $self->masterConf->isSlave());
}

# Master-Slave UsersSync object
sub masterConf
{
    my ($self) = @_;

    unless ($self->{ms}) {
        $self->{ms} = new EBox::UsersSync::Master();
    }
    return $self->{ms};
}

sub dumpConfig
{
    my ($self, $dir, %options) = @_;
    my $mode = $self->mode();
    File::Slurp::write_file($dir . '/' . BACKUP_MODE_FILE, $mode);
    if ($mode ne STANDALONE_MODE) {
        # the dump of the LDAP is only availabe in standalone server mode
        return;
    }

    $self->ldap->dumpLdapConfig($dir);
    $self->ldap->dumpLdapData($dir);
    if ($options{bug}) {
        my $file = $self->ldap->ldifFile($dir, 'data');
        $self->_removePasswds($file);
    }
    else {
        # Save rootdn passwords
        copy(EBox::Config::conf() . 'ldap.passwd', $dir);
        copy(EBox::Config::conf() . 'ldap_ro.passwd', $dir);
    }
}

sub _usersInEtcPasswd
{
    my ($self) = @_;
    my @users;

    my @lines = File::Slurp::read_file('/etc/passwd');
    foreach my $line (@lines) {
        my ($user) = split ':', $line, 2;
        push @users, $user;
    }

    return \@users;
}

sub restoreDependencies
{
    my ($self) = @_;
    if ($self->mode() eq STANDALONE_MODE) {
            return ['dns'];
    }
    return [];
}

# Method: restoreBackupPreCheck
#
# Check that the backup to be restored mode is compatible.
# Also, in case we are using standalone mode, checks if we have clonflicts between
# users in the LDAP data to be loaded and the users in /etc/passwd
sub restoreBackupPreCheck
{
    my ($self, $dir) = @_;
    my $mode = $self->mode();
    my $backupModeFile = $dir . '/' . BACKUP_MODE_FILE;
    my $backupMode;
    if (-r $backupModeFile) {
        $backupMode =  File::Slurp::read_file($backupModeFile);
    } else {
        # standalone mode by default
        $backupMode = STANDALONE_MODE;
    }


    if ($mode ne $backupMode) {
        my $modeModel = $self->model('Mode');
        throw EBox::Exceptions::External(
            __x('Cannot restore users module bacuse is running in mode {mode} and the backup was made in mode {bpMode}',
                mode => $modeModel->modePrintableName($mode),
                bpMode => $modeModel->modePrintableName($backupMode),
               )
           );
    }

    if ($mode ne STANDALONE_MODE) {
        # nothing more to check
        return;
    }

    my %etcPasswdUsers = map { $_ => 1 } @{ $self->_usersInEtcPasswd() };

    my @usersToRestore = @{ $self->ldap->usersInBackup($dir) };
    foreach my $user (@usersToRestore) {
        if (exists $etcPasswdUsers{$user}) {
            throw EBox::Exceptions::External(__x('Cannot restore because LDAP user {user} already exists as /etc/passwd user. Delete or rename this user and try again', user => $user));
        }
    }
}

sub restoreConfig
{
    my ($self, $dir) = @_;
    my $mode = $self->mode();

    File::Slurp::write_file($dir . '/' . BACKUP_MODE_FILE, $mode);
    if ($mode ne STANDALONE_MODE) {
        # only standalone mode needs to do this operations to restore the LDAP
        # directory
        return;
    }

    $self->_manageService('stop');

    my $LDIF_CONFIG = $self->ldap->ldifFile($dir, 'config');
    my $LDIF_DB = $self->ldap->ldifFile($dir, 'data');

    # retrieve base dn from backup
    my $fd;
    open($fd, $LDIF_DB);
    my $line = <$fd>;
    chomp($line);
    my @parts = split(/ /, $line);
    my $base = $parts[1];

    $self->_loadLDAP($base, $LDIF_CONFIG, $LDIF_DB);

    # Restore passwords
    copy($dir . '/ldap.passwd', EBox::Config::conf());
    copy($dir . '/ldap_ro.passwd', EBox::Config::conf());
    EBox::debug("Copying $dir/ldap.passwd to " . EBox::Config::conf());
    chmod(0600, "$dir/ldap.passwd", "$dir/ldap_ro.passwd");

    $self->_manageService('start');
    $self->ldap->clearConn();

    # Save conf to enable NSS (and/or) PAM
    $self->_setConf();

    for my $user (@{$self->users()}) {

        # Init local users
        if ($user->baseDn eq $self->usersDn) {
            $self->initUser($user);
        }

        # Notify modules except samba because its users will be
        # restored from its own LDB backup
        $self->notifyModsLdapUserBase('addUser', $user, ['samba']);
    }
}

sub _removePasswds
{
  my ($self, $file) = @_;

  my $anyPasswdAttr = any(qw(
              userPassword
              sambaLMPassword
              sambaNTPassword
              )
          );
  my $passwordSubstitution = "password";

  my $FH_IN;
  open $FH_IN, "<$file" or
      throw EBox::Exceptions::Internal ("Cannot open $file: $!");

  my ($FH_OUT, $tmpFile) = tempfile(DIR => EBox::Config::tmp());

  foreach my $line (<$FH_IN>) {
      my ($attr, $value) = split ':', $line;
      if ($attr eq $anyPasswdAttr) {
          $line = $attr . ': ' . $passwordSubstitution . "\n";
      }

      print $FH_OUT $line;
  }

  close $FH_IN  or
      throw EBox::Exceptions::Internal ("Cannot close $file: $!");
  close $FH_OUT or
      throw EBox::Exceptions::Internal ("Cannot close $tmpFile: $!");

  File::Copy::move($tmpFile, $file);
  unlink $tmpFile;
}

# Method: authUser
#
#   try to authenticate the given user with the given password
#
sub authUser
{
    my ($self, $user, $password) = @_;

    my $authorized = 0;
    my $userDn = $self->ldap()->userBindDN($user);
    my $ldapURL = $self->ldap()->url();
    my $ldap = EBox::Ldap::safeConnect($ldapURL);

    try {
        EBox::Ldap::safeBind($ldap, $userDn, $password);
        $authorized = 1;
    } otherwise {
        # exception == auth failed
        $authorized = 0;
    };
    return $authorized;
}

sub listSchemas
{
    my ($self, $ldap) = @_;

    my %args = (
        'base' => 'cn=schema,cn=config',
        'scope' => 'one',
        'filter' => "(objectClass=olcSchemaConfig)"
    );
    my $result = $ldap->search(%args);

    my @schemas = map { $_->get_value('cn') } $result->entries();
    return \@schemas;
}

sub mode
{
    my ($self) = @_;
    my $mode = $self->model('Mode')->value('mode');
    if (not $mode) {
        return STANDALONE_MODE;
    }
    return $mode;
}

# Method: newLDAP
#
#  Return a new LDAP object instance of the class requiered by the active mode
#
sub newLDAP
{
    my ($self) = @_;
    my $mode = $self->mode();
    if ($mode eq EXTERNAL_AD_MODE) {
        return EBox::LDAP::ExternalAD->instance(
            @{ $self->model('Mode')->adModeOptions() }
           );
    }

    return  EBox::Ldap->instance();
}

# common check for user names and group names
sub checkNameLimitations
{
    my ($name) = @_;

    # combination of unix limitations + windows limitation characters are
    # limited to unix portable file character + space for windows compability
    # slash not valid as first character (unix limitation)
    # see http://technet.microsoft.com/en-us/library/cc776019%28WS.10%29.aspx
    if ($name =~ /^[a-zA-Z0-9\._-][a-zA-Z0-9\._[:space:]-]*$/) {
         return 1;
     } else {
         return undef;
     }
}

# Method: checkCnLimitations
#
#   Return whether the given string is valid for its usage as a cn field.
#
# Parameters:
#
#   string - The string to check.
#
sub checkCnLimitations
{
    my ($string) = @_;

    if ($string =~ /^([a-zA-Z\d\s_-]+\.)*[a-zA-Z\d\s_-]+$/) {
        return 1;
    } else {
        return undef;
    }
}

#  Nethod: newUserUidNumber
#
#  return the uid for a new user
#
#   Parameters:
#     system - true if we want the uid for a system user, defualt false
#
sub newUserUidNumber
{
    my ($self, $system) = @_;

    return EBox::Users::User->_newUserUidNumber($system);
}

######################################
##  SysInfo observer implementation ##
######################################

# Method: hostDomainChanged
#
#   This method disallow the change of the host domain if the module is
#   configured (implies that the kerberos realm has been initialized)
#
sub hostDomainChanged
{
    my ($self, $oldDomainName, $newDomainName) = @_;

    if ($self->configured()) {
        $self->set('need_reprovision', 1);
        $self->setAsChanged(1); # for compability with machines with phantom
                                # need_reprovision in read-only tree
        EBox::Global->modInstance('webadmin')->setAsChanged();
    }
}

# Method: hostDomainChangedDone
#
#   This method updates the base DN for LDAP if the module has not
#   been configured yet
#
sub hostDomainChangedDone
{
    my ($self, $oldDomainName, $newDomainName) = @_;

    unless ($self->configured()) {
        my $mode = $self->model('Mode');
        my $newDN = $mode->getDnFromDomainName($newDomainName);
        $mode->setValue('dn', $newDN);
    }
}

# Method: reprovision
#
#   Destroys all LDAP/Kerberos configuration and creates a new
#   empty one. Useful after a host/domain change.
#
sub reprovision
{
    my ($self) = @_;

    return unless $self->configured();
    EBox::info("Reprovisioning LDAP");

    my @removeHomeCmds;
    foreach my $home (map { $_->home() } @{$self->users()}) {
        push (@removeHomeCmds, "rm -rf $home");
    }
    EBox::Sudo::root(@removeHomeCmds);

    $self->_manageService('stop');
    EBox::Sudo::root('rm -rf /var/lib/ldap/*');
    $self->_manageService('start');

    $self->enableActions();

    # LDAP module has lost its schemas and LDAP config after the reprovision
    my $global = $self->global();
    my @mods = @{ $global->sortModulesByDependencies($global->modInstances(), 'depends' ) };
    foreach my $mod (@mods) {
        if (not $mod->isa('EBox::LdapModule')) {
            next;
        } elsif ($mod->name() eq $self->name()) {
            # dont reconfigure itself
            next;
        } elsif (not $mod->configured()) {
            next;
        }
        $mod->reprovisionLDAP();
    }
}

sub reprovisionLDAP
{
    throw EBox::Exceptions::Internal("This method should not be called in user module");
}

# Implement EBox::SyncFolders::Provider interface
sub syncFolders
{
    my ($self) = @_;

    my @folders;

    if ($self->recoveryEnabled()) {
        push (@folders, new EBox::SyncFolders::Folder('/home', 'recovery'));
    }

    return \@folders;
}

sub recoveryDomainName
{
    return __('Users data');
}

# Overrides:
#   EBox::Report::DiskUsageProvider::_facilitiesForDiskUsage
sub _facilitiesForDiskUsage
{
    my ($self) = @_;

    my $usersPrintableName  = __(q{Users data});
    my $usersPath           = '/home';

    return {
        $usersPrintableName   => [ $usersPath ],
    };
}

# Method: entryModeledObject
#
#   Return the Perl Object that handles the given LDAP entry.
#
#   Throw EBox::Exceptions::Internal on error.
#
# Parameters:
#
#   entry - A Net::LDAP::Entry object.
#
sub entryModeledObject
{
    my ($self, $entry) = @_;

    my $object;

    # FIXME: replace with better checks!
    if ($entry->exists('uid')) {
        $object = new EBox::Users::User(entry => $entry);
    } elsif ($entry->exists('gidNumber')) {
        $object = new EBox::Users::Group(entry => $entry);
    } else {
        throw EBox::Exceptions::Internal("Unknown perl object for DN: " . $entry->dn());
    }

    return $object;
}

# Method: defaultNamingContext
#
#   Return the Perl Object that holds the default Naming Context for this LDAP server.
#
#
sub defaultNamingContext
{
    my ($self) = @_;

    my $ldap = $self->ldap;
    return new EBox::Users::NamingContext(dn => $ldap->dn());
}

1;<|MERGE_RESOLUTION|>--- conflicted
+++ resolved
@@ -1729,56 +1729,31 @@
                                         'text' => $self->printableName(),
                                         'separator' => $separator,
                                         'order' => $order);
-
     if ($self->configured()) {
-        $folder->add(new EBox::Menu::Item('url' => 'Users/Tree/Manage',
-                                          'text' => __('Manage'), order => 10));
-        if ($self->editableMode()) {
-            $folder->add(new EBox::Menu::Item('url' => 'Users/Composite/UserTemplate',
-                                              'text' => __('User Template'), order => 30));
-        } else {
-<<<<<<< HEAD
-            $folder->add(new EBox::Menu::Item(
-                        'url' => 'Users/View/Users',
-                        'text' => __('Users'), order => 10));
-            $folder->add(new EBox::Menu::Item(
-                        'url' => 'Users/View/Groups',
-                        'text' => __('Groups'), order => 20));
-=======
-            $folder->add(new EBox::Menu::Item('url' => 'Users/Composite/UserTemplate',
-                                              'text' => __('User Template'), order => 30));
->>>>>>> 261dc0ff
-            $folder->add(new EBox::Menu::Item(
-                        'url' => 'Users/View/Contacts',
-                        'text' => __('contacts'), order => 35));
-        }
-
         $folder->add(new EBox::Menu::Item(
-<<<<<<< HEAD
-                    'url' => 'Users/View/OUs',
-                    'text' => __('Organizational Units'), order => 25));
-
+            'url'  => 'Users/Tree/Manage',
+            'text' => __('Manage'), order => 10));
+        $folder->add(new EBox::Menu::Item(
+            'url'  => 'Users/Composite/UserTemplate',
+            'text' => __('User Template'), order => 30));
+        $folder->add(new EBox::Menu::Item(
+            'url'  => 'Users/View/OUs',
+            'text' => __('Organizational Units'), order => 25));
         if ($self->mode() eq STANDALONE_MODE) {
             $folder->add(new EBox::Menu::Item(
-                'url' => 'Users/Composite/Sync',
+                'url'  => 'Users/Composite/Sync',
                 'text' => __('Synchronization'), order => 40));
         }
-=======
-                    'url' => 'Users/Composite/Sync',
-                    'text' => __('Synchronization'), order => 40));
->>>>>>> 261dc0ff
-
         $folder->add(new EBox::Menu::Item(
-                    'url' => 'Users/Composite/Settings',
-                    'text' => __('LDAP Settings'), order => 50));
-
+            'url'  => 'Users/Composite/Settings',
+            'text' => __('LDAP Settings'), order => 50));
     } else {
-        $folder->add(new EBox::Menu::Item('url' => 'Users/View/Mode',
-                                          'text' => __('Configure mode'),
-                                          'separator' => $separator,
-                                          'order' => 0));
-    }
-
+        $folder->add(new EBox::Menu::Item(
+            'url'       => 'Users/View/Mode',
+            'text'      => __('Configure mode'),
+            'separator' => $separator,
+            'order'     => 0));
+    }
     $root->add($folder);
 }
 
