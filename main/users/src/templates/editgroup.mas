--- conflicted
+++ resolved
@@ -101,16 +101,7 @@
    var updateUserWidgets = function(data) {
       var user, i;
 
-<<<<<<< HEAD
-      // workaround for edit mailalias
-      if (!(data.firstTime) & ($('#needReload').length > 0)) {
-         // TODO reload right panel
-      }
-
       var addUser = $('#adduser');
-=======
-      var addUser =  $('#adduser');
->>>>>>> d08ff8ec
       addUser.detach();
       addUser.children().remove();
       for (i=0; i< data.noMember.length; i++) {
