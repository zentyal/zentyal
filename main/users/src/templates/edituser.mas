<!-- vim: ts=4 sw=4 nowrap filetype=mason
-->
<%args>
    $user
    @usergroups
    @remaingroups => ()
    @components => ()
    $slave => 0
</%args>
<%init>
use EBox::Gettext;
use JSON::XS;
my $readOnly = $slave ? "readonly='readonly'" : "";
my $iconClass = $user->isDisabled() ? 'icon-duser' : 'icon-user';
</%init>


<div id="edit_user">
<h3 class="<% $iconClass %>"><% __('User') %> <% $user->name() %></h3>
<div id='editUserForm_message' class='note' style='display:none'></div>
<div id='editUserForm_error' class='error' style='display:none'></div>
<div id="user_attrs" class="form-block half-block">
      <form class="formDiv" action='/Users/EditUser' method='POST' autocomplete='off' id='editUserForm'>
        <input type="hidden" name="dn" value="<% $user->dn() %>">
        <input type="hidden" name="edit" value="edit">
          <div>
          <label><% __('First name') %></label>
                  <& masterSlaveUserAttr,
                               name => 'givenname',
                               value => $user->firstname(),
                               slave => $slave,
                   &>
          </div>
          <div>
          <label><% __('Last name') %></label>

                  <& masterSlaveUserAttr,
                               name => 'surname',
                               value=> $user->surname(),
                               slave => $slave,
                   &>
          </div>
          <div>
          <label><% __('Display name') %><span class="optional_field"><% __('Optional') %></label>

                  <& masterSlaveUserAttr,
                               name => 'displayname',
                               value=> ($user->displayname() or ''),
                               slave => $slave,
                   &>
          </div>
          <div>
          <label><% __('Description') %><span class="optional_field"><% __('Optional') %></span></label>
                  <& masterSlaveUserAttr,
                               name => 'description',
                               value=> ($user->description() or ''),
                               slave => $slave,
                   &>
          </div>
          <div>
          <label><% __('E-Mail') %><span class="optional_field"><% __('Optional') %></span></label>
                  <& masterSlaveUserAttr,
                               name => 'mail',
                               id   => 'user_attrs_mail',
                               value => ($user->mail() or ''),
                               slave => $slave,
                   &>
          </div>
          <div>
          <label><% __('User quota') %> (MB)</label>
<<<<<<< HEAD
          <input type='text' class='inputText' name='quota' value="<% $user->quota() %>">
          </div>
          <div>
          <label>
            <input type='checkbox' name='disabled' <% $user->isDisabled() ? "checked" : "" %>>
            <% __('Disabled account') %>
          </label>
          </div>
=======
          <& .quotaControl, quota => $user->quota() &>
          <label><% __('Disabled account') %></label>
          <input type='checkbox' name='disabled' <% $user->isDisabled() ? "checked" : "" %>>
>>>>>>> 1a7ba42b
%   unless ($slave) {
          <div>
            <label><% __('Password') %></label>
            <input type='password' class='inputText' name='password'>
          </div>
          <div>
            <label><% __('Retype password') %></label>
            <input type='password' class='inputText' name='repassword'>
          </div>
% }
          <div>
          <input class='btn btn-submit' id='submitEditUserForm' type='submit' name='user'
                           value="<% __('Change') %>"
                           alt="<% __('Change') %>">
          </div>
     </form>
</div>
<div id="user_groups" class="form-block half-block">
<h4> <% __('User groups') %></h4>
% if ($slave) {
<& .groupsRO, usergroups => \@usergroups &>
% } else {
<& .groupsRW, user => $user, usergroups => \@usergroups, remaingroups => \@remaingroups &>
% }
</div>

% if (@components) {
<div id="user_addons" class="form-block full-block">
<h4> <% __('Modules configuration') %></h4>
% foreach my $comp (@components) {
  <div class="foldableSection">
   <div class="foldableHead foldUserAddon" data-fold-div='<% $comp->{id} %>'>
      <span class='maxBox'></span>
      <% $comp->{title}%>
   </div>
   <div id='<% $comp->{id} %>'  class='userAddon foldableContent' >
       <& $comp->{'path'}, 'params' => $comp->{'params'}   &>
   </div>
 </div>
% }
</div>
% }

<%def masterSlaveUserAttr>
<%args>
$name
$value
$slave
$id => undef
</%args>
% if ($slave) {
<% $value %>
 <input type='hidden' name='<% $name %>' value='<% $value %>' <% $id ? "id='$id'" : "" %>  />
% } else {
 <input type='text' class='inputText' name='<% $name %>' value='<% $value %>' <% $id ? "id='$id'" : "" %> />
%}
</%def>

<%def .groupsRW>
<%args>
$user
@usergroups
@remaingroups
</%args>
<%init>
my $json = JSON::XS->new();
my @member  = map { $_->name() } @usergroups;
my @noMember = map { $_->name() } @remaingroups;
my $groupDataJSON =  $json->encode({  member => \@member, noMember => \@noMember});
</%init>

<& .addToGroup, user => $user &>
<div id='removeUserFromGroup_error' class='error' style='display:none'></div>
<ul name='userGroups' id='userGroups' class="labels-list">
</ul>

<script type="text/javascript" src="/data/js/form.js" />
<script src='/data/js/combobox.js' />
<script>
"use strict";
$(function() {
   Zentyal.Form.setupAjaxSubmit('#editUserForm', {
        noteDiv: '#editUserForm_message',
        errorDiv: '#editUserForm_error',
        submitButton: '#submitEditUserForm',
        success: function(response) {
            if ('set_text' in response) {
                var tree =  $("#tree_Manage");
                var selected = tree.jstree("get_selected")[0];
                tree.jstree("set_text", selected, response.set_text);
            }
            if ('mail' in response) {
               if ('MailUserAddon' in Zentyal) {
                   Zentyal.MailUserAddon.accountChange(response.mail);
                   $('#note_userMailCreateDelAccount, #error_userMailCreateDelAccount').html('').hide();
               }
            }
        }
   });

   var updateGroupsWidgets = function(data) {
            var group, i;
            var addGroup =  $('#addgroup');
            addGroup.detach();
            addGroup.children().remove();
            for (i=0; i< data.noMember.length; i++) {
               group = data.noMember[i];
               addGroup.append('<option value="' + group + '">' + group + '</option>');
            }
            addGroup.insertBefore('#addGroupSubmit');
            $('#addgroup').combobox('clearText');

            var userGroups = $('#userGroups');
            userGroups.detach();
            userGroups.children().remove();
            if (data.member.length === 0) {
                userGroups.append('<div class="note"><% __('This user is not a member of any group') %></div>');
            }
            for (i=0; i < data.member.length; i++) {
               group = data.member[i];
               userGroups.append('<li>' + group +
                                 '<span ' +
                                  'class="close" ' +
                                  'data-group-name="' + group + '" ' +
                                  '>delete</span>' +   '</li>'
                                 );
            }
            userGroups.insertAfter('#removeUserFromGroup_error');


   };

   var refreshGroups = function (groupInfo) {
        $.getJSON('/Users/EditUser', 'groupInfo=1&dn=' + '<% $user->dn()  %>', updateGroupsWidgets);
   };

   $('#addUserToGroup').on('submit', function(event) {
       event.preventDefault();
       if ($('.custom-combobox input').val()) {
           Zentyal.Dialog.submitForm('#addUserToGroup', { complete : refreshGroups});
       }
    });

   $('#userGroups').on('click', 'span', function(event) {
       event.preventDefault();
       var url = '/Users/EditUser';
       var data = 'delgroupfromuser=1&dn=<% $user->dn() %>';
       data += '&delgroup=' + event.target.getAttribute('data-group-name');
       $('#removeUserFromGroup_error').html('').hide();
       $.ajax({
          url: url,
          data: data,
          dataType: 'json',
          error: function(jqXHR) {
             $('#removeUserFromGroup_error').html(jqXHR.responseText).show();
          },
          success: function(response) {
             if (!response.success) {
                $('#removeUserFromGroup_error').html(response.error).show();
             }
          },
          complete: function() {
              refreshGroups();
          }
       });
    });

    $('.foldUserAddon').on('click', function(event) {
        event.preventDefault();
        var divId = this.getAttribute('data-fold-div');
        $(this).find('span').toggleClass('minBox').toggleClass('maxBox');
        $('#' + divId).toggle();
    });

  $('#addgroup').combobox();
   updateGroupsWidgets(<% $groupDataJSON %>);
});
</script>

</%def>

<%def .addToGroup>
<%args>
$user
</%args>
<div id='addUserToGroup_error' class='error' style='display:none'></div>
<form action='/Users/EditUser' method='POST' id='addUserToGroup' >
  <select name="addgroup" id="addgroup">
  </select>
  <input type='submit' id='addGroupSubmit' class='btn btn-only-icon btn-add btn-submit' value='<% __('Add group') %>' title='<% __('Add group') %>' style='float: right'/>
  <input type="hidden" name="dn"   value="<% $user->dn() %>"/>
  <input type="hidden" name="addgrouptouser" value="1"/>
</form>
</%def>

<%def .groupsRO>
<%args>
@usergroups
</%args>
<ul name='userGroups' id='userGroups' class="labels-list" size='8'>
% if (@usergroups) {
%    foreach my $group (@usergroups) {
      <li>
         <% $group->name() %>
      </li>
%    }
% } else {
<div class="note"><% __('This user is not a member of any group') %></div>
% }
</ul>
</%def>

<%def .quotaControl>
<%args>
$quota
</%args>

 <select name="User_quota_selected" onchange="Zentyal.TableHelper.showSelected(this);" id="User_quota_selected"   >
   <option value="quota_size" <% ($quota > 0) ? 'selected="selected"' : '' %>  >
       <% __('Limited to') %>
   </option>
   <option value="quota_disabled" <% ($quota == 0) ? 'selected="selected"' : '' %>  >
        <% __('Disabled') %>
    </option>
</select>
   <span id="selectValues_User_quota_selected" <% ($quota >= 0) ? 'class="hidden"' : '' %> ></span>
   <span id='User_quota_selected_quota_size_container' <% ($quota == 0) ? 'class="hidden"' : '' %> >
    <input type="text" class="inputText " value="<% $quota %>" size="7" id='User_quota_size' name='User_quota_size' style='display:inline-block'  /> Mb
  </span>
</span>
</%def><|MERGE_RESOLUTION|>--- conflicted
+++ resolved
@@ -68,8 +68,7 @@
           </div>
           <div>
           <label><% __('User quota') %> (MB)</label>
-<<<<<<< HEAD
-          <input type='text' class='inputText' name='quota' value="<% $user->quota() %>">
+          <& .quotaControl, quota => $user->quota() &>
           </div>
           <div>
           <label>
@@ -77,11 +76,6 @@
             <% __('Disabled account') %>
           </label>
           </div>
-=======
-          <& .quotaControl, quota => $user->quota() &>
-          <label><% __('Disabled account') %></label>
-          <input type='checkbox' name='disabled' <% $user->isDisabled() ? "checked" : "" %>>
->>>>>>> 1a7ba42b
 %   unless ($slave) {
           <div>
             <label><% __('Password') %></label>
