--- conflicted
+++ resolved
@@ -4,15 +4,9 @@
 <%init>
 use EBox::Gettext;
 </%init>
-<<<<<<< HEAD
 <h4 class="icon-group"><% __('Add Group') %></h4>
-    <div id='error_addGroupForm' class='error' style='display:none'></div>
+    <div id='addGroupForm_error' class='error' style='display:none'></div>
     <form action='/Users/AddGroup' method='POST' id='addGroupForm' class="formDiv">
-=======
-<h3><% __('Add Group') %></h3>
-    <div id='addGroupForm_error' class='error' style='display:none'></div>
-    <form action='/Users/AddGroup' method='POST' id='addGroupForm'>
->>>>>>> 05eec7fc
     <input type="hidden" name="dn" value="<% $dn %>">
         <div class="checkbox-group">
             <strong><% __('Type') %></strong>
@@ -22,24 +16,24 @@
         <div>
             <label><% __('Group name') %></label>
             <input type='text' class='inputText' name='groupname'>
-        </div> 
-        <div> 
+        </div>
+        <div>
             <label><% __('Description') %>
                 <span class="optional_field"><% __('Optional value') %></span>
             </label>
-            <input type='text' class='inputText' name='description'>    
-        </div>                
+            <input type='text' class='inputText' name='description'>
+        </div>
         <div>
             <label><% __('E-mail') %>
                 <span class="optional_field"><% __('Optional value') %></span>
             </label>
             <input type='text' class='inputText' name='mail'>
         </div>
-        <div>   
+        <div>
             <input class='inputButton'  type='submit' name='add'
                        value="<% __('Add') %>"
                        alt="<% __('Add') %>"/>
-       </div>   
+       </div>
     </form>
 
 <script>
