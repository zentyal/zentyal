# Copyright (C) 2008-2013 Zentyal S.L.
#
# This program is free software; you can redistribute it and/or modify
# it under the terms of the GNU General Public License, version 2, as
# published by the Free Software Foundation.
#
# This program is distributed in the hope that it will be useful,
# but WITHOUT ANY WARRANTY; without even the implied warranty o
# MERCHANTABILITY or FITNESS FOR A PARTICULAR PURPOSE.  See the
# GNU General Public License for more details.
#
# You should have received a copy of the GNU General Public License
# along with this program; if not, write to the Free Software
# Foundation, Inc., 59 Temple Place, Suite 330, Boston, MA  02111-1307  USA

use strict;
use warnings;

package EBox::OpenVPN::Model::DownloadClientBundle;

use base 'EBox::Model::DataForm::Download';

use EBox::Global;
use EBox::Gettext;
use EBox::Validate qw(:all);
use EBox::Exceptions::External;
use EBox::Exceptions::DataExists;
use EBox::Types::Host;
use EBox::OpenVPN::Types::Certificate;

use TryCatch::Lite;

sub new
{
    my $class = shift;
    my %parms = @_;

    my $self = $class->SUPER::new(@_);
    bless($self, $class);

    return $self;
}

sub _table
{
    my ($self) = @_;

    my @tableHead =
        (

         new EBox::Types::Select(
             fieldName => 'clientType',
             printableName => __(q{Client's type}),
             editable => 1,
             populate => sub {
                                return $self->_clientTypeOptions,
                             }
             ),
         new EBox::OpenVPN::Types::Certificate(
             fieldName => 'certificate',
             printableName => __("Client's certificate"),
             excludeCertificateSub => sub { return $self->_parentCert() },
             editable => 1,
             ),
         new EBox::Types::Boolean(
             fieldName => 'installer',
             printableName => __(q(Add OpenVPN's installer to bundle)),
             editable => 1,
             help => __('OpenVPN installer for Microsoft Windows'),
             ),
         new EBox::Types::Select(
             fieldName => 'connStrategy',
             printableName => __(q{Connection strategy}),
             editable => 1,
             populate => \&_connStrategyOptions,
             ),
         new EBox::Types::Host(
                 fieldName => 'addr1',
                 printableName => __('Server address'),
                 editable => 1,
                 help => __('This is the address that will be used by your ' .
                            'clients to connect to the server. Typically, ' .
                            'this will be a public IP or host name'),
                 ),
         new EBox::Types::Host(
                 fieldName => 'addr2',
                 printableName => __('Additional server address (optional)'),
                 editable => 1,
                 optional => 1,
                 ),
         new EBox::Types::Host(
                 fieldName => 'addr3',
                 printableName => __('Second additional server address (optional)'),
                 editable => 1,
                 optional => 1,
                 ),
         );

    my $dataTable =
    {
        'tableName'               => __PACKAGE__->nameFromClass(),
        'printableTableName' => __('Download Client Bundle'),
        'printableActionName' => __('Download'),
        'automaticRemove' => 1,
        'defaultController' => '/OpenVPN/Controller/DownloadClientBundle',
        'defaultActions' => ['add', 'del', 'editField',  'changeView' ],
        'tableDescription' => \@tableHead,
        'class' => 'dataTable',
        'modelDomain' => 'OpenVPN',
        'help'  => _help(),
    };

    return $dataTable;
}

sub _connStrategyOptions
{
    return [
        { value => 'random', printableValue => __('Random')},
        { value => 'failover', printableValue => __('Failover')},
       ];
}

sub _clientTypeOptions
{
    my ($self) = @_;

    my $confRow = $self->_serverConfRow();
    my $EBoxToEBoxTunnel = $confRow->elementByName('pullRoutes')->value();

    if ($EBoxToEBoxTunnel) {
        my $tunnelOption = {
            value => 'EBoxToEBox',
            printableValue => __('Zentyal to Zentyal tunnel') ,
        };
        return [$tunnelOption];

    }

    my @options = (
                   {
                    value => 'windows',
                    printableValue => 'Windows',
                   },
                   {
                    value => 'linux',
                    printableValue => 'Linux',
                   } ,
                   {
                    value => 'mac',
                    printableValue => 'Mac OS X',
                   } ,
                  );
    return \@options;
}

sub validateTypedRow
{
    my ($self, $action, $params_r, $actual_r) = @_;

    $self->_validateServer($action, $params_r, $actual_r);
    $self->_validateCertificate($action, $params_r, $actual_r);
    $self->_validateClientType($action, $params_r, $actual_r);
    $self->_validateInstaller($action, $params_r, $actual_r);
}

sub _validateServer
{
    my ($self, $action, $params_r, $actual_r) = @_;

    my $configuration = $self->row()->parentRow()->subModel('configuration');

    if ((not defined $configuration) or (not $configuration->configured())) {
        throw EBox::Exceptions::External(
                                         __('Cannot make a bundle because the server  is not fully configured; please edit the configuration and retry')
                                            )
        }
}

sub _parentCert
{
    my ($self) = @_;
    my $confRow = $self->_serverConfRow();
    my $serverCertificate = $confRow->elementByName('certificate')->value();
    return $serverCertificate;
}

sub _validateCertificate
{
    my ($self, $action, $params_r, $actual_r) = @_;
    my $cert = $params_r->{certificate}->value();
    my $serverCertificate = $self->_parentCert();

    if ($cert eq $serverCertificate) {
        throw EBox::Exceptions::External(
            __(q{Cannot use for the bundle the server's certificate})
                                        );
    }
}

sub _validateClientType
{
    my ($self, $action, $params_r, $actual_r) = @_;
    my $clientType = $params_r->{clientType}->value();

    my $confRow = $self->_serverConfRow();
    my $pullRoutes = $confRow->elementByName('pullRoutes')->value();

    if ($clientType eq 'EBoxToEBox') {
        if (not $pullRoutes) {
            throw EBox::Exceptions::External(
       __('Invalid client type: the server does not allow Zentyal-to-Zentyal tunnels')
                                            );
        }
        return;
    }

    if ($pullRoutes) {
            throw EBox::Exceptions::External(
       __('Invalid client type: the server is intended for Zentyal-to-Zentyal tunnels')
                                            );
    }

}

sub _serverConfRow
{
    my ($self) = @_;
    my $configuration = $self->row()->parentRow()->elementByName('configuration');
    my $confRow = $configuration->foreignModelInstance()->row();
    return $confRow;
}

sub _validateInstaller
{
    my ($self, $action, $params_r, $actual_r) = @_;
    my $installer = $params_r->{installer}->value();
    if (not $installer) {
        # nothing to verify..
        return;
    }

    my $clientType = $params_r->{clientType}->value();
    if ($clientType ne 'windows') {
        throw EBox::Exceptions::External(
          __('Installer is only available for Windows clients')
                                        );
    }
}

# overriden to be able to put the defualt address for server
sub _defaultRow
{
    my ($self) = @_;
    my $row = $self->SUPER::_defaultRow();
    my ($serverAddr) = @{ $self->_defaultServerAddr() };
    if ($serverAddr) {
        $row->elementByName('addr1')->setValue($serverAddr);
    }
    return $row;
}

sub formSubmitted
{
    my ($self, $row) =  @_;

    my $type = $row->elementByName('clientType')->value();
    my $certificate = $row->elementByName('certificate')->value();
    my $installer = $row->elementByName('installer')->value();
    my $connStrategy = $row->elementByName('connStrategy')->value();

    my @serverAddr;
    foreach my $field (qw(addr1 addr2 addr3)) {
        my $addr = $row->elementByName($field)->value();
        $addr or
            next;

        push @serverAddr, $addr;
    }

    my $server = $self->_server();
    my $bundle= $server->clientBundle(
                                      clientType => $type,
                                      clientCertificate => $certificate,
                                      connStrategy => $connStrategy,
                                      addresses => \@serverAddr,
                                      installer => $installer,
                                         );

    $self->pushFileToDownload($bundle);
}

sub _server
{
    my ($self) = @_;
    my $name = $self->row()->parentRow()->elementByName('name')->value();

    my $openvpn = EBox::Global->modInstance('openvpn');
    return $openvpn->server($name);
}

sub _help
{
    return __('A client bundle is a file which contains a ready to use ' .
              'configuration for your clients');
}

# Method: precondition
#
#   Overrides <EBox::Model::DataTable::precondition> to check if the server is
#   properly configured if it is not we could not download any bundle file
#   Also check that we have created
#
# Returns:
#
#       Boolean - true if the precondition is accomplished, false
#       otherwise
sub precondition
{
    my ($self) = @_;

    my $addPreconditionMsg;
    my $configured = 0;
    try {
        my $configuration = $self->row()->parentRow()->subModel('configuration');
        if ($configuration) {
            $configured = $configuration->configured();
        } else {
            $configured = 0;
        }
<<<<<<< HEAD
    } catch ($e) {
        $self->{addPreconditionMsg} = "$e";
        $configured = 0;
    }
}
=======
    } otherwise {
        my $ex = shift;
        $addPreconditionMsg = "$ex";
        $configured = 0;
    };
>>>>>>> e0c2176f

    if (not $configured) {
        my $msg = '<p>' . __('Cannot make a bundle because the server  is not fully configured; please complete the configuration and retry') . '<p/>';
        if ($addPreconditionMsg) {
            $msg .= '<p>' . $addPreconditionMsg . '<p/>';
        }
        $self->{preconditionFailMsg} = $msg;
        return 0;
    }

    my @certs = @{ $self->parentModule()->availableCertificates() };
    if (@certs <= 1) {
        $self->{preconditionFailMsg} = __x('There are not certificates available for this client. Please, {ohref}create one{chref}',
                                           ohref => '<a href="/CA/Index">',
                                           chref => '</a>'
                                          );
        return 0;
    }

    return 1;
}

# Method: preconditionFailMsg
#
#   Overrides <EBox::Model::DataTable::preconditionFailMsg
#
# Returns:
#
#       String - the i18ned message to inform user why this model
#       cannot be handled
#
#
sub preconditionFailMsg
{
    my ($self) = @_;
    return $self->{preconditionFailMsg};
}

# Method: pageTitle
#
#   Overrides <EBox::Model::DataTable::pageTitle>
#   to show the name of the domain
sub pageTitle
{
        my ($self) = @_;

        return $self->parentRow()->printableValueByName('name');
}

sub _defaultServerAddr
{
    my ($self) = @_;
    my $server = $self->parentRow()->printableValueByName('name');
    return  EBox::OpenVPN::Server::ClientBundleGenerator->serverAddr($server, $self->parentModule()->isReadOnly());
}

sub viewCustomizer
{
    my ($self) = @_;

    my @additionalAddresses = qw(addr2 addr3);
    my $customizer = new EBox::View::Customizer();
    $customizer->setModel($self);
    $customizer->setOnChangeActions(
           {
              clientType => {
                  windows =>    { show => \@additionalAddresses,enable => ['installer'] },
                  linux   =>    { show => \@additionalAddresses, disable => ['installer']},
                  mac     =>    { show=> \@additionalAddresses, disable => ['installer']},
                  EBoxToEBox => { hide => \@additionalAddresses, disable => ['installer', 'connStrategy' ]},
                 }
           }  );
    return $customizer;
}

1;<|MERGE_RESOLUTION|>--- conflicted
+++ resolved
@@ -328,19 +328,10 @@
         } else {
             $configured = 0;
         }
-<<<<<<< HEAD
     } catch ($e) {
-        $self->{addPreconditionMsg} = "$e";
+        $addPreconditionMsg = "$e";
         $configured = 0;
     }
-}
-=======
-    } otherwise {
-        my $ex = shift;
-        $addPreconditionMsg = "$ex";
-        $configured = 0;
-    };
->>>>>>> e0c2176f
 
     if (not $configured) {
         my $msg = '<p>' . __('Cannot make a bundle because the server  is not fully configured; please complete the configuration and retry') . '<p/>';
