<<<<<<< HEAD
3.3
=======
HEAD
	+ Better behavior for daemons ifaceAddress methods
	+ Precondition to assure there are certificates available in
	  DownloadClientBundle model
>>>>>>> cfe58f3a
	+ In the tunnel client bundle don't allow additional server
	  addresses because they are not supported
	+ Set version to 3.3
3.2
	+ Set version to 3.2
3.1.2
	+ Upgraded OpenVPN installer for Windows to 2.3.2
3.1.1
	+ Adapted to updatedRowNotify call with no changes in values
	+ Added menu icon
	+ Adapt firewall rules to new accept chains
3.1
	+ Updated to reflect the Apache -> WebAdmin rename.
	+ Removed 3.0.X migration code
	+ Added advertised routes option to the clients
	+ Added option that allows server tunnels to reject any route from
	  the clients
	+ Client to client connection option is always enforced for tunnel servers
	+ Added Pre-Depends on mysql-server to avoid problems with upgrades
	+ Depend on zentyal-core 3.1
3.0.5
	+ Create correctly advertised network objects for interfaces with
	  more than one address in the same network
3.0.4
	+ Better filename for tunnel client bundle
	+ Zebra daemon debug controlled by global debug setting
	+ Allow again client-to-client connection in tunnel mode
	+ ripd debug output controlled by debug key
	+ Modified daemon management to use methods from EBox::Module::Service
	+ Daemon configuration files are created, as expected, in _setConf method
3.0.3
	+ LogHelper does not sees longer 'X509NAME OK' verification status
	  as unknown
	+ Added float option to clients to allow server IP/port changes
	+ Fixed LogHelper Client connection initiated regexp
	+ Fixed certificates check in client configuration form
3.0.2
	+ Adapted to changes in EBox::LogObserver::_convertTimestamp
3.0.1
	+ Fixed client configuration model to allow its edition without
	  changing certificate files
2.3.12
	+ Move report code to remoteservices
2.3.11
	+ Dont create servers which its name maps to a invalid certificate
	+ Fixed error in template for server's client bundle
2.3.10
	+ VPN is now under Infrastructure instead of UTM
	+ Add PID file to make compatible with init.d script to check the
	  current daemon status
	+ Use MSS fix by configuration file option in order not to affect
	  all servers
	+ Added missing use statement in exposed networks model
	+ Adapted to changes in DataForm, these changes caused problems
	  creating new servers
	+ Added modeldepends to yaml schema
	+ Reimplemented old behavior of client configuration directory
	  creation for compability with other modules
	+ Fixed error when backing up servers with no configuration file present
	+ Improvements in DataForm deprecates the fudge in validateTypedRow
2.3.9
	+ Added redirect gateway option to the server
2.3.8
	+ Configuration file reside under daemon directory
	+ ipp files are now in server own directory
	+ Client now drop prvilegies after initialization
	+ Different model for upload client bundles for clients
	+ Added client config directory option to servers
	+ Daemons can use a TUN interface
	+ Using cloud DDNS address as defautl for client bundle
	+ Added connection strategy option to client bundle
	+ Unavailable options are hidden in download client bundle form
	+ Added push dhcp-options to server: dns, searchdomain and wins
	+ Configuration files in windows bundle now use typical window's
	  line termination
2.3.7
	+ Adapted to new Model management framework
2.3.6
	+ Take into account the VPN internal client renaming
	+ Site-to-site VPN is now supported on all editions
	+ Refresh interface info cache with an apache restart to make the
	  widgets return updated interface information
	+ Fixed regresion that allowed bad server names
	+ Fixed checks for used ports in other modules
2.3.5
	+ Create tables with MyISAM engine by default
2.3.4
	+ Advertised networks are now defined by objects instead of by
	  manually specified networks
2.3.3
	+ Packaging fixes for precise
2.3.2
	+ Updated Standards-Version to 3.9.2
2.3.1
	+ Added checks for small business subscription
	+ Give support to use general proxy in OpenVPN clients
2.3
	+ Adapted to new MySQL logs backend
	+ Delete client and server upstart files on module purge
	+ Replaced autotools with zbuildtools
	+ Don't allow any server to use the same network than another
	  server or any interface
2.1.6
	+ Removed /zentyal prefix from URLs
	+ Include again OpenVPN for Windows installer
2.1.5
	+ Avoid duplicated restart during postinst
	+ Added route up command option to vpn clients
	+ Added mssfix option for UDP connections
	+ Added new setRouteUpCmd in EBox::OpenVPN::Client used by
	  EBox::RemoteServices::SupportAccess class
	+ Added new setLocalAddressAndPort in EBox::OpenVPN::Client used
	  by EBox::RemoteServices::Auth class
	+ Removed useless client widgets
2.1.4
	+ Fixed argument passing in constructor, readonly instances now work
2.1.3
	+ VPN logs are stored now under /var/log/openvpn and properly rotated
	+ Remove remoteservices clients on backup restore if remoteservices
	  module is excluded
2.1.2
	+ Improved precondition fail message
	+ Fixed problem with quagga automatic updates
2.1.1
	+ Reorganize URL's and submenus to integrate with new IPsec module
	+ Upgrade version of the OpenVPN for Windows installer to 2.2.0
	+ Allow all kind of network addresses on exposed networks
	+ Added localAddr and lport properties for internal VPN clients
	+ Bugfix: now you can edit no-certificate VPN client parameters without
	  resubmitting certificates
2.1
	+ Upgrade version of the OpenVPN for Windows installer to 2.1.4
	+ Use new standard enable-module script
	+ Use new initial-setup in postinst
	+ Replace /etc/ebox/80openvpn.conf with /etc/zentyal/openvpn.conf
	+ Added server option for multihomed UDP server
2.0.7
	+ VPN clients are now forced to explicitly notify disconnections only if
	  UDP is the used protocol.
2.0.6
	+ Removed deprecated code that caused a warning in postinst logs restart
	+ VPN clients are now forced to explicitly notify disconnections
	+ Bugfix: VPN widgets don't break dashboard if they cannot find the IP of
	  the used interface
2.0.5
	+ Avoid useless log messages on VPN log files recreation
	+ Bugfix: VPN client connections and disconnections are logged again
	+ Client bundle filename includes now the certificate name
	+ Changed download client bundle text to "Download"
	+ Set default order for dashboard widgets
2.0.4
	+ Bugfix: VPN servers are correctly disabled when their certificates are
	  expired or revoked
	+ Added /etc/default/openvpn to openvpn used files
2.0.3
	+ Bugfix: Zentyal-managed VPN servers are only started by upstart
	+ Bugfix: VPN servers cannot be managed without a valid CA certificate
	+ Bugfix: Configuration files are correctly removed when a server is
	  deleted
2.0.2
	+ Typo fix: A missing space in a command to validate certificates
2.0.1
	+ Bugfix: Handle spaces in server names
	+ Added exception error to precondition fail message
1.5.4
	+ Zentyal rebrand
	+ Added Mac OS X option to download bundle (same bundle as linux)
1.5.3
	+ Added bridged mode support in firewall helper
1.5.2
	+ Use a different persistent connection file for each daemon
	instead of sharing a common one
	+ Better messages for upload bundle errors
1.5.1
	+ Added support for OpenVPN servers to listen only on a PPPoE iface
	+ Bugfix: Escape some files to make download client bundle work
	  again if the server name has spaces
	+ Bugfix: Escape some files to allow spaces in server names
	+ Make initializeInterfaces() public
	+ Bugfix: ebox itself addresses are not accepted in VPN clients as
	  server addresses
1.5
	+ Make changes to work with /etc/init upstart
1.3.15
	+ Set a respawn limit when the client is internal
1.3.14
	+ Remove migration scripts
1.3.13
	+ Usability enhancements. Configure automatically network address and port
	  and also create a server certificate and advertise local networks.
	  (Closes #1628)
	+ Keep folder open
	+ VPN adddress cannot be the same of any exposed network and viceversa
1.3.12
	+ Add breadcrumbs
1.3.11
	+ Added report support
1.3.10
	+ Changed name of AdvertisedNetworks model to ExposedNetworks to
	  avoid problems with ad-blockers. However we preserve the old
	  directory name to avoid more migrations, it seems that this not
	  triggers ad-blockers. If later we found that it triggers we will
	  have to use other directory and add a migration script.
1.3.6
	+ Upgraded windows installer, now we use 2.1 (previously was 2.0.9)
	+ Add "configuration" field to Client model to select manual  or
	  bundle configuration mode
	+ Bugfix: bundle configuration mode works again
	+ Bugfix: windows bundle works again
	+ DownloadClient bundle form is only showed when server
	  configuration is complete
1.3.4
	+ tableInfo returns an array of hash refs
1.1.20
	+ Bugfix: Allow VPN clients with spaces in its common name
	+ Enable/disable rip password depending on eBox-to-eBox conf
	+ Bugfix: fixed bug in interface number when number >= 10
1.1
	+ Show status for non-internal VPN daemons in dashboard
	+ Using EBox::Types::Text::WriteOnce instead of EBox::Types::OpenVPN::WriteOnceText
	+ Use the new rows() and ids() API
0.12.100
	+ Daemon names are restricted to alphanumerics and '-'. '_', '.'
	  characters
	+ Bugfix: servers and clients cannto get any longer the same
	interface number
	+ Added log rotation using logrotate
0.12.99
	+ New release
0.12
	+ Adapt ebox-openvpn to MVC framework
	+ Bugfix: Enforcing RIPv2 to always authenticate when using eBox
	tunnels
0.11.103
	+ Bugfix. Quote certificate file names with double quote to
	  fix bug in win32
0.11.102
	+ Bugfix. Quote certifacte file names to support spaces
0.11.101
	+ Fix typo in CreateClient
	+ Do not remove quagga and openVPN rc links
	+ Bugfix. Retrieve rip password in server configuration
	+ Bugfix. Allow user to remove rip password when disabling ebox-to-ebox
	  tunnel
	+ Add backwards compatibility with old openVPN tunnels
	+ Make removed daemons deletion more robust
	+ Bugfix. Get activeServers instead of activeDaemons to add
	  INPUT rules
	+ Removed duplicate pmasquerade firewall rules, input rules to
	server more restrictive with input interface
0.11.100
	+ Bugfix. rip password is not required for normal clients
	+ Add feature to allow masquerading in VPNs. Now you can use the
	  openVPN module with just one interface.
0.11.99
	+ Bugfix. Shorten reserved daemons prefix to enlarge the daemon name
	user choice from RESERVED_DAEMON_ to R_D_
0.11
	+ Bugfix. Allow RIP connections on tap interfaces
	+ Bugfix. Log timestamp with one-digit day
0.10.99
	+ Windows bundle can be created to include the openVPN windows installer
	+ Log openVPN status
	+ Treat openVPN like internal interfaces
0.10.99
	+ New release
	+ added  log facilities
	+ client certificates and key validation
0.10
	+ Fix issue with www server to guess IP
	+ Improvements on port availability
	+ Only announce routes for RFC1918
	+ Relax checking of advertised routes
	+ Do not downgrade privileges from root to another user/group to avoid
	  problems when reconnecting
0.9.100
	+ Clients backup their certificates
	+ Add API to support internal VPNs
0.9.99
	+ New openvpn's log directory with log file and status file
	+ After creating a server the user is redirected to the edit page
0.9.3
	+ New release
0.9.2
	+ Fix a bug related to unscaped characters
	+ Added support for hidden clients
0.9.1
	+ New release
0.9
	+ Added Polish translation
        + Client bundle generator for Windows and Linux
0.8.99
	+ First public release<|MERGE_RESOLUTION|>--- conflicted
+++ resolved
@@ -1,11 +1,7 @@
-<<<<<<< HEAD
 3.3
-=======
-HEAD
 	+ Better behavior for daemons ifaceAddress methods
 	+ Precondition to assure there are certificates available in
 	  DownloadClientBundle model
->>>>>>> cfe58f3a
 	+ In the tunnel client bundle don't allow additional server
 	  addresses because they are not supported
 	+ Set version to 3.3
