# Copyright (C) 2005-2007 Warp Networks S.L.
# Copyright (C) 2008-2013 Zentyal S.L.
#
# This program is free software; you can redistribute it and/or modify
# it under the terms of the GNU General Public License, version 2, as
# published by the Free Software Foundation.
#
# This program is distributed in the hope that it will be useful,
# but WITHOUT ANY WARRANTY; without even the implied warranty of
# MERCHANTABILITY or FITNESS FOR A PARTICULAR PURPOSE.  See the
# GNU General Public License for more details.
#
# You should have received a copy of the GNU General Public License
# along with this program; if not, write to the Free Software
# Foundation, Inc., 59 Temple Place, Suite 330, Boston, MA  02111-1307  USA
use strict;
use warnings;

package EBox::MailUserLdap;

use base qw(EBox::LdapUserBase);

use EBox::Sudo;
use EBox::Global;
use EBox::Ldap;
use EBox::Validate qw( :all );
use EBox::Exceptions::InvalidData;
use EBox::Exceptions::Internal;
use EBox::Exceptions::DataExists;
use EBox::Exceptions::DataMissing;
use EBox::Exceptions::External;
use EBox::Exceptions::MissingArgument;
use EBox::Model::Manager;
use EBox::Gettext;
use EBox::Samba::User;
use EBox::MailVDomainsLdap;
use TryCatch::Lite;

use Perl6::Junction qw(any);

use constant DIRVMAIL   =>      '/var/vmail/';
use constant SIEVE_SCRIPTS_DIR => '/var/vmail/sieve';
use constant MAX_MAILDIR_BACKUPS => 5;

sub new
{
    my ($class, $vdomainsLdap) = @_;
    my $self  = {};
    $self->{ldap} = EBox::Global->modInstance('samba')->ldap();

    if ($vdomainsLdap) {
        $self->{vdomains} = $vdomainsLdap;
    } else {
        $self->{vdomains} = new EBox::MailVDomainsLdap;
    }

    bless($self, $class);
    return $self;
}

# Method: mailboxesDir
#
#  Returns:
#    directory where the mailboxes resides
sub mailboxesDir
{
    return DIRVMAIL;
}

# Method: setupUsers
#
#  Set up existent users for working correctly when the module is enabled for
#  first time or a new vdomain is added
#
#  Parameters:
#   onlyForVDomain - when set the setup is only done for accounts on this domain
sub setupUsers
{
    my ($self, $onlyForVDomain) = @_;
    my $userMod = EBox::Global->getInstance()->modInstance('samba');

    foreach my $user (@{ $userMod->users() }) {
        my $mail = $user->get('mail');
        if ($mail) {
            my ($lhs, $rhs) = split '@', $mail, 2;

            if ($onlyForVDomain and ($rhs ne $onlyForVDomain)) {
                next;
            }

            $user->delete('mail');
            $self->setUserAccount($user, $lhs, $rhs);
        }
    }
}

# Method: setUserAccount
#
#  This method sets a mail account to a user.
#  The user may be a system user
#
# Parameters:
#
#               user - user object
#               lhs - Either the left hand side of a mail (the foo on foo@bar.baz account) or
#                     the full mail account (don't supply rhs in that case)
#               rhs - the right hand side of a mail (the bar.baz on previous account)

sub setUserAccount
{
    my ($self, $user, $lhs, $rhs)  = @_;
    my $mail = EBox::Global->modInstance('mail');
    my $email;
    if (not $rhs) {
        $email = $lhs;
        ($lhs, $rhs) = split '@', $email, 2;
    } else {
        $email = $lhs . '@' . $rhs;
    }

    EBox::Validate::checkEmailAddress($email, __('mail account'));
    $mail->checkMailNotInUse($email, owner => $user);

    if (not $self->{vdomains}->vdomainExists($rhs)) {
        # vdomain not managed by zentyal, just set the mail attribute
        $user->set('mail', $email);
        return;
    }

    $self->_checkMaildirNotExists($lhs, $rhs);

    my $quota = $mail->defaultMailboxQuota();

<<<<<<< HEAD
    if (not $user->hasObjectClass('userZentyalMail')) {
        $user->add('objectclass', 'userZentyalMail');
=======
    foreach my $class (qw(userZentyalMail fetchmailUser)) {
        if (not $user->hasObjectClass($class)) {
            $user->add('objectclass', $class)
        }
>>>>>>> d7370617
    }

    $user->clearCache();

    $user->set('mail', $email, 1);
    $user->set('mailbox', $rhs.'/'.$lhs.'/', 1);
    $user->set('userMaildirSize', 0, 1);
    $user->set('mailquota', $quota, 1);
    $user->set('mailHomeDirectory', DIRVMAIL, 1);
    $user->save();

    $self->_createMaildir($lhs, $rhs);

    my @list = $mail->{malias}->listMailGroupsByUser($user);
    foreach my $item(@list) {
        my @aliases = @{ $mail->{malias}->groupAliases($item) };
        foreach my $alias (@aliases) {
            $mail->{malias}->addMaildrop($alias, $email);
        }
    }
}

# Method: delUserAccount
#
#  This method removes a mail account to a user
#
# Parameters:
#
#   user - user object
#   usermail - the user's mail address (optional)
#
sub delUserAccount
{
<<<<<<< HEAD
    my ($self, $user) = @_;
    my $usermail = $self->userAccount($user);
    if (not  $usermail) {
        return;
    }
    if (not $self->_accountIsManaged($user)) {
        $user->delete('mail');
        return;
=======
    my ($self, $user, $usermail) = @_;

    return unless $self->_accountExists($user);
    if (not defined $usermail) {
        $usermail = $self->userAccount($user);
>>>>>>> d7370617
    }

    my $mail = EBox::Global->modInstance('mail');
    # First we remove all mail aliases asociated with the user account.
<<<<<<< HEAD
    $user->delete('otherMailbox');
=======
    my @aliases = $mail->{malias}->userAliases($user);
    foreach my $alias (@aliases) {
        $mail->{malias}->delAlias($alias);
    }
>>>>>>> d7370617

    # Remove mail account from group alias maildrops
    foreach my $alias ($mail->{malias}->groupAccountAlias($usermail)) {
        $mail->{malias}->delMaildrop($alias,$usermail);
    }

    # get the mailbox attribute for later use..
    my $mailbox = $user->get('mailbox');

    $user->remove('objectClass', 'userZentyalMail', 1);
    $user->remove('objectClass', 'fetchmailUser', 1);
    $user->delete('mail', 1);
    $user->delete('mailbox', 1);
    $user->delete('userMaildirSize', 1);
    $user->delete('mailquota', 1);
    $user->delete('mailHomeDirectory', 1);
    $user->delete('fetchmailAccount', 1);
    $user->save();

    my @cmds;
    # Here we remove mail directorie of user account.
    push (@cmds, '/bin/rm -rf ' . DIRVMAIL . $mailbox);

    # remove user's sieve scripts dir
    my ($lhs, $rhs) = split '@', $usermail;
    my $sieveDir   = $self->_sieveDir($usermail, $rhs);
    push (@cmds, "/bin/rm -rf $sieveDir");

    EBox::Sudo::root(@cmds);

    # disable openchange account if exists. We don't implement and observer
    # notifier interface bz only one module is to be notifier
    if ((not $user->isSystem()) and ($self->openchangeAccountEnabled($user))) {
        my $openchange =  EBox::Global->modInstance('openchange');
        my $userOc = $openchange->_ldapModImplementation();
        if ($userOc->enabled($user)) {
            $userOc->setAccountEnabled($user, 0);
        }
    }
}

# Method: userAccount
#
#  return the user mail account or undef if it doesn't exists
#
sub userAccount
{
    my ($self, $user) = @_;

    return $user->get('mail');
}

# Method: userByAccount
#
#    given an account returns the user that has it assigened. It does not work
#    with alias. (I suggest to use EBox::MailAliasLdap::getAccountsByAlias or
#    EBox::MailAliasLdap::getAccountsByAlia::aliasExist) before to take care of
#    alias)
#
#   Params:
#       account -email account
#
#   Returns:
#          the user or undef if there is not account
# TODO: REVIEW
sub userByAccount
{
    my ($self, $account) = @_;

    my $mail = EBox::Global->modInstance('mail');

    my %args = (
                base => $self->{ldap}->dn(),
                filter => "&(objectclass=person)(mail=$account)",
                scope => 'sub',
                attrs => ['samAccountName'],
               );

    my $result = $self->{ldap}->search(\%args);
    if ($result->count() == 0) {
        return undef;
    }

    my $entry = $result->entry(0);
    my $usermail = $entry->get_value('samAccountName');

    return $usermail;
}

# Method: delAccountsFromVDomain
#
#  This method removes all mail accounts from a virtual domain
#
# Parameters:
#
#               vdomain - the virtual domain name
sub delAccountsFromVDomain   #vdomain
{
    my ($self, $vdomain) = @_;

    my %accs = %{$self->allAccountsFromVDomain($vdomain)};
    while (my ($uid, $mail) = each %accs) {
        my $user = new EBox::Samba::User(samAccountName => $uid);
        $mail = $accs{$uid};

        $self->delUserAccount($user, $accs{$uid});
    }
}

# Method: _addUser
#
#   Overrides <EBox::Samba::LdapUserBase> to create a default mail
#   account user@domain if the admin has enabled the auto email account creation
#   feature
sub _addUser
{
    my ($self, $user, $passwd) = @_;

    return unless (EBox::Global->modInstance('mail')->configured());

    my $mail = EBox::Global->modInstance('mail');
    my @vdomains = $mail->{vdomains}->vdomains();
    return unless (@vdomains);

    my $model = $mail->model('MailUser');
    return unless ($model->enabledValue());
    my $vdomain = $model->domainValue();
    return unless ($vdomain and $mail->{vdomains}->vdomainExists($vdomain));

    try {
        $self->setUserAccount($user, lc($user->name()), $vdomain);
    } catch {
       EBox::info("Creation of email account for $user failed");
    }
}

sub _delGroup
{
    my ($self, $group) = @_;
    my $mail = EBox::Global->modInstance('mail');

    return unless ($mail->configured());

    my @groupAliases = @{ $mail->{malias}->groupAliases($group) };
    foreach my $alias (@groupAliases) {
        $mail->{malias}->delAlias($alias);
    }
}

sub _delGroupWarning
{
    my ($self, $group) = @_;

    return unless (EBox::Global->modInstance('mail')->configured());

    my $mail = EBox::Global->modInstance('mail');

    my $txt = __('This group has a mail alias');

    if ($mail->{malias}->groupHasAlias($group)) {
        return ($txt);
    }

    return undef;
}

sub _delUser
{
    my ($self, $user) = @_;

    return unless (EBox::Global->modInstance('mail')->configured());

    $self->delUserAccount($user);
}

sub _delUserWarning
{
    my ($self, $user) = @_;

    return unless (EBox::Global->modInstance('mail')->configured());

    my $txt = __('This user has a mail account');

    if ($self->_accountIsManaged($user)) {
        return ($txt);
    }

    return undef;
}

sub _managedAccount
{
    my ($self, $account, $vdomains) = @_;
    my ($leftover, $accountVDomain) = split '@', $account, 2;
    foreach my $vd (@{ $vdomains }) {
        if ($accountVDomain eq $vd) {
            return 1;
        }
    }
    return 0;
}

sub _userAddOns
{
    my ($self, $user) = @_;

    my $mail = EBox::Global->modInstance('mail');

    return undef unless ($mail->configured());

    my $usermail = $self->userAccount($user);
    my @aliases = $mail->{malias}->userAliases($user);
    my @vdomains =  $mail->{vdomains}->vdomains();
    my $managed = $self->_managedAccount($usermail, \@vdomains);
    my $quotaType = $self->maildirQuotaType($user);
    my $quota   = $self->maildirQuota($user);

    my $externalRetrievalEnabled = $mail->model('RetrievalServices')->value('fetchmail');
    my @externalAccounts = map {
        $mail->{fetchmail}->externalAccountRowValues($_)
     } @{ $mail->{fetchmail}->externalAccountsForUser($user) };

    my @paramsList = (
            user        => $user,
            mail        => $usermail,
            aliases     => \@aliases,
            vdomains    => \@vdomains,
            managed     => $managed,

            maildirQuotaType => $quotaType,
            maildirQuota => $quota,

            service => $mail->service,

            externalRetrievalEnabled => $externalRetrievalEnabled,
            externalAccounts => \@externalAccounts,
    );

    my $title;
    if  (not @vdomains) {
        $title = __('Mail account');
    } elsif (not $usermail) {
        $title =  __('Create mail account');
    } else {
        $title = __('Mail account settings');
    }

    return {
        title  => $title,
        path   => '/mail/account.mas',
        params => { @paramsList }
       };
}

sub _groupAddOns
{
    my ($self, $group) = @_;

    return unless (EBox::Global->modInstance('mail')->configured());

    my $mail = EBox::Global->modInstance('mail');
    my $aliases = $mail->{malias}->groupAliases($group);
    my @vd =  $mail->{vdomains}->vdomains();

    my $groupEmpty    = 1;
    my $usersWithMail = 0;
    foreach my $user (@{$group->users()}) {
        $groupEmpty = 0;
        if ($self->userAccount($user)) {
            $usersWithMail = 1;
            last;
        }
    }

    my $args = {
        'group'    => $group,
        'vdomains' => \@vd,
        'aliases'  => $aliases,
        'service'  => $mail->service(),
        'groupEmpty' => $groupEmpty,
        'usersWithMail' => $usersWithMail,
    };

    return {
        title  => __('Mail alias settings'),
        path   => '/mail/groupalias.mas',
        params => $args
       };
}

sub _modifyGroup
{
    my ($self, $group) = @_;

    return unless (EBox::Global->modInstance('mail')->configured());

    my $mail = EBox::Global->modInstance('mail');
    $mail->{malias}->updateGroupAliases($group);
}

# Method: _accountIsManaged
#
<<<<<<< HEAD
#  This method returns if a user has a managed user acocunt
=======
#   This method returns if a user have a mail account
>>>>>>> d7370617
#
# Parameters:
#
#   user - user object
#
# Returns:
#
<<<<<<< HEAD
#               bool - true if user has a managed mail account
sub _accountIsManaged
{
    my ($self, $user) = @_;

    my $username = $user->name();
    my %attrs = (
                 base => $self->{ldap}->dn(),
                 filter => "&(objectclass=userZentyalMail)(samAccountName=$username)",
                 scope => 'sub'
                );

    my $result = $self->{ldap}->search(\%attrs);

    return ($result->count > 0);
=======
#   bool - true if user have mail account
#
sub _accountExists
{
    my ($self, $user) = @_;
    my $username = $user->get('samAccountName');
    my $attrs = {
        base => $self->{ldap}->dn(),
        filter => "&(objectclass=userZentyalMail)(samAccountName=$username)",
        scope => 'sub',
    };
    my $result = $self->{ldap}->search($attrs);
    return ($result->count() > 0);
>>>>>>> d7370617
}

# Method: allAccountFromVDomain
#
#  This method returns all accounts from a virtual domain
#
# Parameters:
#
#               vdomain - The Virtual domain name
#
# Returns:
#
#               hash ref - with (uid, mail) pairs of the virtual domain
sub allAccountsFromVDomain
{
    my ($self, $vdomain) = @_;

    my %attrs = (
                 base => $self->{ldap}->dn(),
                 filter => "&(objectclass=person)(mail=*@".$vdomain.")",
                 scope => 'sub'
                );

    my $result = $self->{ldap}->search(\%attrs);

    my %accounts = map { $_->get_value('samAccountName'), $_->get_value('mail')} $result->sorted('uid');

    return \%accounts;
}

# Method: usersWithMailInGroup
#
#  This method returns the list of users with mail account on the group
#
# Parameters:
#
#  group - group object
#
sub usersWithMailInGroup
{
    my ($self, $group) = @_;

    my $groupdn = $group->dn();
    my %args = (
        base => $self->{ldap}->dn(),
        filter => "(&(objectclass=userZentyalMail)(memberof=$groupdn))",
        scope => 'sub',
    );

    my $result = $self->{ldap}->search(\%args);

    my $usersMod = EBox::Global->modInstance('samba');
    my @mailusers;
    foreach my $entry ($result->entries()) {
        my $object = $usersMod->entryModeledObject($entry);
        push (@mailusers, $object) if ($object);
    }

    return @mailusers;
}

# Method: checkUserMDSize
#
#  This method returns all users that should be warned about a reduction on the
#  maildir size
#
# Parameters:
#
#               vdomain - The Virtual domain name
#               newmdsize - The new maildir size
sub checkUserMDSize
{
    my ($self, $vdomain, $newmdsize) = @_;

    my %accounts = %{$self->allAccountsFromVDomain($vdomain)};
    my @warnusers = ();
    my $size = 0;

    foreach my $acc (keys %accounts) {
        $size = $self->maildirQuota($acc);
                ($size > $newmdsize) and push (@warnusers, $acc);
    }

    return \@warnusers;
}

sub _checkMaildirNotExists
{
    my ($self, $lhs, $vdomain) = @_;
    my $dir = DIRVMAIL . "/$vdomain/$lhs/";

    if (EBox::Sudo::fileTest('-e', $dir)) {
        my $backupDirBase = $dir ;
        $backupDirBase =~ s{/$}{};
        $backupDirBase .= '.bak';

        my $counter = 1;
        my $backupDir = $backupDirBase . '.' . $counter;
        while (EBox::Sudo::fileTest('-e', $backupDir)) {
            $counter += 1;
            if ($counter <= MAX_MAILDIR_BACKUPS) {
                $backupDir = $backupDirBase . '.' . $counter;
            } else {
                EBox::error("Maximum number of backup directories for $dir reached. We will remove the last one ($backupDir) and use it again");
                EBox::Sudo::root("rm -rf $backupDir");
                last;
            }
        }

        EBox::Sudo::root("mv $dir $backupDir");
        EBox::warn("Mail directory $dir already existed, moving it to $backupDir");
    }
}

# Method: _createMaildir
#
#  This method creates the maildir of an account
#
# Parameters:
#
#               lhs - left hand side of an account (foo on foo@bar.baz)
#               vdomain - Virtual Domain name
sub _createMaildir
{
    my ($self, $lhs, $vdomain) = @_;
    my $vdomainDir = "/var/vmail/$vdomain";
    my $userDir   =  "$vdomainDir/$lhs/";

    my @cmds;
    push (@cmds, '/bin/mkdir -p /var/vmail');
    push (@cmds, '/bin/chmod 2775 /var/mail/');
    push (@cmds, '/bin/chown ebox.ebox /var/vmail/');

    push (@cmds, "/bin/mkdir -p $vdomainDir");
    push (@cmds, "/bin/chown ebox.ebox $vdomainDir");
    push (@cmds, "/usr/bin/maildirmake.dovecot $userDir ebox");
    push (@cmds, "/bin/chown ebox.ebox -R $userDir");
    EBox::Sudo::root(@cmds);
}

sub _sieveDir
{
    my ($self, $lhs, $vdomain) = @_;
    return SIEVE_SCRIPTS_DIR . "/$vdomain/$lhs";
}

#  Method: maildir
#
#     get the maildir which will be used by the given account
#
#   Parameters:
#               lhs - left hand side of an account (foo on foo@bar.baz)
#               vdomain - Virtual Domain name
#
#   Returns:
#         full path of the maildir
sub maildir
{
    my ($class, $lhs, $vdomain) = @_;

    return "/var/vmail/$vdomain/$lhs/";
}

#  Method: maildirQuota
#
#     get the maildir quota for the user, please note that is only the quota
#     amount this does not signals wether it is a default quota or a custom quota
#
#   Parameters:
#        user - name of the user
sub maildirQuota
{
    my ($self, $user) = @_;
    return $user->get('mailquota');
}

#  Method: maildirQuotaType
#
#     get the type of the quota assigned to the user
#
#   Parameters:
#        user - user object
#
#    Returns:
#       one of this strings:
#          'default' - uses default quota type
#          'noQuota' - the user has a custom unlimtied quota
#          'custom'  - the user has a non-unlimted custom quota
sub maildirQuotaType
{
    my ($self, $user)  = @_;

    my $userQuota = $user->get('userMaildirSize');
    if (not $userQuota) {
        return 'default';
    }

    my $quota = $self->maildirQuota($user);
    if ($quota == 0) {
        return 'noQuota';
    } else {
        return 'custom';
    }

    return 'default';
}

#  Method: setMaildirQuotaUsesDefault
#
#     sets wether the user is using the default quota or not. Additionally if
#     user is set to use the default quota the quota value is synchronized with
#     the default quota
#
#   Parameters:
#        user - user object
#        isDefault - wether the user is using the default quota
sub setMaildirQuotaUsesDefault
{
    my ($self, $user, $isDefault) = @_;

    my $userMaildirSizeValue = $isDefault ? 0 : 1;
    $user->set('userMaildirSize', $userMaildirSizeValue, 1);
    if ($isDefault) {
        # sync quota with default
        my $mail = EBox::Global->modInstance('mail');
        my $defaultQuota = $mail->defaultMailboxQuota();
        $user->set('mailquota', $defaultQuota, 1);
    }
    $user->save();
}

#  Method: setMaildirQuota
#
#     sets the quota value for a user. Do not use it with users which use
#     default quota; in this case use only setMaildirQuotaUsesDefault
#
#   Parameters:
#        user - name of the user
#        quota - numeric value of the quota in Mb
sub setMaildirQuota
{
    my ($self, $user, $quota) = @_;
    defined $user or
        throw EBox::Exceptions::MissingArgument('user');
    defined $quota or
        throw EBox::Exceptions::MissingArgument('quota');

    if (not $self->userAccount($user)) {
        throws EBox::Exceptions::Internal(
             "User $user->name has not mail account"
           );
    }

    if ($quota < 0) {
        throw EBox::Exceptions::External(
            __('Quota can only be a positive number or zero for unlimited quota')
           )
    }

    $user->set('mailquota', $quota);
}

#  Method: regenMaildirQuotas
#
# regenerate user accounts mailquotas to reflect the changes in default
# quota configuration (only if default quota has changed)
sub regenMaildirQuotas
{
    my ($self) = @_;

    my $mail = EBox::Global->modInstance('mail');
    my $defaultQuota = $mail->defaultMailboxQuota();

    # Check mailbox size against last saved value
    my $prevDefaultQuota = $mail->get_int('prevMailboxSize');

    # Only regenerate if default quota has changed (or first time)
    return if (defined($prevDefaultQuota) and ($defaultQuota eq $prevDefaultQuota));

    EBox::info("Changing default quota to $defaultQuota MB");

    # Save new value
    $mail->set_int('prevMailboxSize', $defaultQuota);
    $mail->_saveConfig();

    my $usersMod = EBox::Global->modInstance('samba');

    foreach my $user (@{$usersMod->users()}) {
        my $account = $self->userAccount($user);
        $account or next;

        my ($username, $vdomain) =split '@', $account, 2;
        if (not $self->{vdomains}->vdomainExists($vdomain)) {
            next;
        }

        if ($self->maildirQuotaType($user) eq 'default') {
            $self->setMaildirQuota($user, $defaultQuota);
        }
    }
}

# Method: gidvmail
#
#  This method returns the gid value of ebox user
#
sub gidvmail
{
    my ($self) = @_;
    return scalar (getgrnam(EBox::Config::group));
}

# Method: uidvmail
#
#  This method returns the uid value of ebox user
#
sub uidvmail
{
    my ($self) = @_;

    return scalar (getpwnam(EBox::Config::user));
}

# Method: defaultUserModel
#
#   Overrides <EBox::UsersAndGrops::LdapUserBase::defaultUserModel>
#   to return our default user template
sub defaultUserModel
{
    return 'mail/MailUser';
}

# Method: multipleOUSupport
#
#   Returns 1 if this module supports users in multiple OU's,
#   0 otherwise
#
sub multipleOUSupport
{
    return 1;
}

# Method: hiddenOUs
#
#   Returns the list of OUs to hide on the UI
#
sub hiddenOUs
{
    return [ 'postfix' ];
}

sub openchangeAccountEnabled
{
    my ($self, $user) = @_;
    if (EBox::Global->modExists('openchange')) {
        my $openchange =  EBox::Global->modInstance('openchange');
        if ($openchange->configured() and $openchange->isProvisioned()) {
            my $userOc = $openchange->_ldapModImplementation();
            return $userOc->enabled($user);
        }
    }
    return 0;
}



1;<|MERGE_RESOLUTION|>--- conflicted
+++ resolved
@@ -131,15 +131,10 @@
 
     my $quota = $mail->defaultMailboxQuota();
 
-<<<<<<< HEAD
-    if (not $user->hasObjectClass('userZentyalMail')) {
-        $user->add('objectclass', 'userZentyalMail');
-=======
     foreach my $class (qw(userZentyalMail fetchmailUser)) {
         if (not $user->hasObjectClass($class)) {
             $user->add('objectclass', $class)
         }
->>>>>>> d7370617
     }
 
     $user->clearCache();
@@ -169,11 +164,9 @@
 # Parameters:
 #
 #   user - user object
-#   usermail - the user's mail address (optional)
 #
 sub delUserAccount
 {
-<<<<<<< HEAD
     my ($self, $user) = @_;
     my $usermail = $self->userAccount($user);
     if (not  $usermail) {
@@ -182,25 +175,12 @@
     if (not $self->_accountIsManaged($user)) {
         $user->delete('mail');
         return;
-=======
-    my ($self, $user, $usermail) = @_;
-
-    return unless $self->_accountExists($user);
-    if (not defined $usermail) {
-        $usermail = $self->userAccount($user);
->>>>>>> d7370617
     }
 
     my $mail = EBox::Global->modInstance('mail');
     # First we remove all mail aliases asociated with the user account.
-<<<<<<< HEAD
     $user->delete('otherMailbox');
-=======
-    my @aliases = $mail->{malias}->userAliases($user);
-    foreach my $alias (@aliases) {
-        $mail->{malias}->delAlias($alias);
-    }
->>>>>>> d7370617
+
 
     # Remove mail account from group alias maildrops
     foreach my $alias ($mail->{malias}->groupAccountAlias($usermail)) {
@@ -503,11 +483,7 @@
 
 # Method: _accountIsManaged
 #
-<<<<<<< HEAD
 #  This method returns if a user has a managed user acocunt
-=======
-#   This method returns if a user have a mail account
->>>>>>> d7370617
 #
 # Parameters:
 #
@@ -515,7 +491,6 @@
 #
 # Returns:
 #
-<<<<<<< HEAD
 #               bool - true if user has a managed mail account
 sub _accountIsManaged
 {
@@ -531,10 +506,9 @@
     my $result = $self->{ldap}->search(\%attrs);
 
     return ($result->count > 0);
-=======
-#   bool - true if user have mail account
-#
-sub _accountExists
+}
+
+sub _accountExistsToDelete
 {
     my ($self, $user) = @_;
     my $username = $user->get('samAccountName');
@@ -545,7 +519,6 @@
     };
     my $result = $self->{ldap}->search($attrs);
     return ($result->count() > 0);
->>>>>>> d7370617
 }
 
 # Method: allAccountFromVDomain
