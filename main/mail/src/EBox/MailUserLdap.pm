--- conflicted
+++ resolved
@@ -109,12 +109,8 @@
 
     my $quota = $mail->defaultMailboxQuota();
 
-<<<<<<< HEAD
-    my $hasClass = grep { $_ eq 'userZentyalMail' } $user->get('objectClass');
-=======
     my @classes = $user->get('objectClass');
     my $hasClass = grep { lc ($_) eq lc ('userZentyalMail') } @classes;
->>>>>>> bc9e924c
     if (not $hasClass) {
         $user->add('objectclass', 'userZentyalMail');
     }
