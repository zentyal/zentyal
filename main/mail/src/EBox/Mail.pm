--- conflicted
+++ resolved
@@ -108,19 +108,11 @@
                                       printableName => __('Mail'),
                                       @_);
 
-<<<<<<< HEAD
-    $self->{vdomains} = new EBox::MailVDomainsLdap;
+    $self->{vdomains} = new EBox::MailVDomainsLdap();
     $self->{musers} = new EBox::MailUserLdap($self->{vdomains});
-    $self->{malias} = new EBox::MailAliasLdap;
-    $self->{greylist} = new EBox::Mail::Greylist;
-    $self->{fetchmail} = new EBox::Mail::FetchmailLdap;
-=======
-    $self->{vdomains} = new EBox::MailVDomainsLdap();
-    $self->{musers} = new EBox::MailUserLdap();
     $self->{malias} = new EBox::MailAliasLdap();
     $self->{greylist} = new EBox::Mail::Greylist();
     $self->{fetchmail} = new EBox::Mail::FetchmailLdap($self);
->>>>>>> d7370617
 
     bless($self, $class);
     return $self;
