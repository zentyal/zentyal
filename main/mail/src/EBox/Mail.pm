# Copyright (C) 2005-2007 Warp Networks S.L.
# Copyright (C) 2008-2013 Zentyal S.L.
#
# This program is free software; you can redistribute it and/or modify
# it under the terms of the GNU General Public License, version 2, as
# published by the Free Software Foundation.
#
# This program is distributed in the hope that it will be useful,
# but WITHOUT ANY WARRANTY; without even the implied warranty of
# MERCHANTABILITY or FITNESS FOR A PARTICULAR PURPOSE.  See the
# GNU General Public License for more details.
#
# You should have received a copy of the GNU General Public License
# along with this program; if not, write to the Free Software
# Foundation, Inc., 59 Temple Place, Suite 330, Boston, MA  02111-1307  USA
use strict;
use warnings;

package EBox::Mail;

use base qw(EBox::Module::Service EBox::LdapModule EBox::ObjectsObserver
            EBox::UserCorner::Provider EBox::FirewallObserver
            EBox::LogObserver EBox::Report::DiskUsageProvider
            EBox::KerberosModule EBox::SyncFolders::Provider
            EBox::Events::DispatcherProvider);

use EBox::Sudo;
use EBox::Validate qw( :all );
use EBox::Gettext;
use EBox::Config;
use EBox::Menu::Item;
use EBox::Menu::Folder;
use EBox::MailVDomainsLdap;
use EBox::MailUserLdap;
use EBox::MailAliasLdap;
use EBox::MailLogHelper;
use EBox::MailFirewall;
use EBox::Mail::Greylist;
use EBox::Mail::FetchmailLdap;
use EBox::Service;
use EBox::Exceptions::InvalidData;
use EBox::Exceptions::Internal;
use EBox::Exceptions::MissingArgument;
use EBox::Dashboard::ModuleStatus;
use EBox::Dashboard::Section;
use EBox::ServiceManager;
use EBox::DBEngineFactory;
use EBox::SyncFolders::Folder;

use TryCatch::Lite;
use Proc::ProcessTable;
use Perl6::Junction qw(all);
use File::Slurp;

use constant MAILMAINCONFFILE         => '/etc/postfix/main.cf';
use constant MAILMASTERCONFFILE       => '/etc/postfix/master.cf';
use constant VALIASES_CF_FILE         => '/etc/postfix/valiases.cf';
use constant GROUPALIASES_CF_FILE      => '/etc/postfix/groupaliases.cf';
use constant MAILBOX_CF_FILE          => '/etc/postfix/mailbox.cf';
use constant VDOMAINS_CF_FILE         => '/etc/postfix/vdomains.cf';
use constant LOGIN_CF_FILE            => '/etc/postfix/login.cf';

use constant MASTER_PID_FILE          => '/var/spool/postfix/pid/master.pid';
use constant MAIL_ALIAS_FILE          => '/etc/aliases';
use constant DOVECOT_CONFFILE         => '/etc/dovecot/dovecot.conf';
use constant DOVECOT_LDAP_CONFFILE    =>  '/etc/dovecot/dovecot-ldap.conf';
use constant DOVECOT_SQL_CONFFILE     =>  '/etc/dovecot/dovecot-sql.conf';
use constant MAILINIT                 => 'postfix';
use constant BYTES                    => '1048576';
use constant DOVECOT_SERVICE          => 'dovecot';
use constant TRANSPORT_FILE           => '/etc/postfix/transport';
use constant SASL_PASSWD_FILE         => '/etc/postfix/sasl_passwd';
use constant MAILNAME_FILE            => '/etc/mailname';
use constant VDOMAINS_MAILBOXES_DIR   => '/var/vmail';
use constant ARCHIVEMAIL_CRON_FILE    => '/etc/cron.daily/archivemail';
use constant FETCHMAIL_SERVICE        => 'ebox.fetchmail';
use constant ALWAYS_BCC_TABLE_FILE    => '/etc/postfix/alwaysbcc';
use constant SIEVE_SCRIPTS_DIR        => '/var/vmail/sieve';
use constant BOUNCE_ADDRESS_KEY       => 'SMTPOptions/bounceReturnAddress';
use constant BOUNCE_ADDRESS_DEFAULT   => 'noreply@example.com';
use constant KEYTAB_FILE              => '/etc/dovecot/dovecot.keytab';
use constant DOVECOT_PAM              => '/etc/pam.d/dovecot';

use constant SERVICES => ('active', 'filter', 'pop', 'imap', 'sasl');
use constant BASE64_ENCODING_OVERSIZE => 1.36;

sub _create
{
    my $class = shift;
    my $self = $class->SUPER::_create(name => 'mail',
                                      printableName => __('Mail'),
                                      @_);

    $self->{vdomains} = new EBox::MailVDomainsLdap;
    $self->{musers} = new EBox::MailUserLdap;
    $self->{malias} = new EBox::MailAliasLdap;
    $self->{greylist} = new EBox::Mail::Greylist;
    $self->{fetchmail} = new EBox::Mail::FetchmailLdap;

    bless($self, $class);
    return $self;
}

# Method: mailUser
#
#  returns the MailUser object
#
# Return:
#   EBox::MailAliasLdap
sub mailUser
{
    my ($self) = @_;
    return $self->{musers};
}

# Method: greylist
#
#   return the greylist object
sub greylist
{
    my ($self) = @_;
    return $self->{greylist};
}

# Method: actions
#
#       Override EBox::Module::Service::actions
#
sub actions
{
    return [
            {
              'action' => __('Generate mail aliases'),
              'reason' =>
                __x('Zentyal will execute {cmd}', cmd => '/usr/sbin/postalias /etc/aliases'),

              'module' => 'mail'
            },
            {
              'action' => __('Add LDAP schemas'),
              'reason' => __(
                          'Zentyal will add two LDAP schemas: authldap.ldif and '
                            .'eboximail.ldif.'
              ),
              'module' => 'mail'
            },
            {
              'action' => __('Create certificates'),
              'reason' => __(
                  'Zentyal will create certificates to use in mail services'
              ),
              'module' => 'mail'
            },
            {
              'action' => __('Add fetchmail update cron job'),
              'reason' => __(
                  'Zentyal will schedule a cron job to update fetchmail configuration when the user add external accounts'),
              'module' => 'mail'
            },

    ];
}

# Method: usedFiles
#
#       Override EBox::Module::Service::files
#
sub usedFiles
{
    my ($self) = @_;

    my @greylistFiles =   @{ $self->greylist()->usedFiles() };

    return [
            {
              'file' => MAILMAINCONFFILE,
              'reason' => __('To configure postfix'),
              'module' => 'mail'
            },
            {
              'file' => MAILMASTERCONFFILE,
              'reason' => __(
                         'To define how client programs connect to services in '
                           .' postfix'
              ),
              'module' => 'mail'
            },
            {
              'file' => MAILNAME_FILE,
              'reason' => __('To configure host mail name'),
              'module' => 'mail'
            },
            {
              'file' => MAIL_ALIAS_FILE,
              'reason' => __('To configure postfix aliases'),
              'module' => 'mail'
            },
            {
              'file' => DOVECOT_CONFFILE,
              'reason' => __('To configure dovecot'),
              'module' => 'mail'
            },
            {
              'file' => DOVECOT_LDAP_CONFFILE,
              'reason' =>  __('To configure dovecot to authenticate against LDAP'),
              'module' => 'mail'
            },
            {
              'file' => DOVECOT_SQL_CONFFILE,
              'reason' =>  __('To configure dovecot to have a master password'),
              'module' => 'mail'
            },
            {
              'file' => SASL_PASSWD_FILE,
              'reason' => __('To configure smart host authentication'),
              'module' => 'mail'
            },
            {
              'file' => TRANSPORT_FILE,
              'reason' => __('To configure mail transports'),
              'module' => 'mail'
            },
            {
                file   => DOVECOT_PAM,
                reason => __('To let dovecot authenticate users using PAM'),
                module => 'mail',
            },
            @greylistFiles
    ];
}

# Method: initialSetup
#
# Overrides:
#   EBox::Module::Base::initialSetup
#
sub initialSetup
{
    my ($self, $version) = @_;

    # Execute initial-setup script
    $self->SUPER::initialSetup($version);

    # Create default rules and services
    # only if installing the first time
    unless ($version) {
        my $firewall = EBox::Global->modInstance('firewall');
        $firewall->addServiceRules($self->_serviceRules());
        $firewall->saveConfigRecursive();

        # TODO: We need a mechanism to notify modules when the hostname
        # changes, so this default could be set to the hostname
        $self->set_string(BOUNCE_ADDRESS_KEY, BOUNCE_ADDRESS_DEFAULT);
    }

    if ($self->changed()) {
        $self->saveConfigRecursive();
    }
}

sub _serviceRules
{
    return [
             {
              'name' => 'SMTP',
              'description' => __('Outgoing Mail (SMTP protocol).'),
              'internal' => 1,
              'protocol' => 'tcp',
              'sourcePort' => 'any',
              'destinationPorts' => [ 25, 465  ],
              'rules' => { 'external' => 'accept', 'internal' => 'accept' },
             },
             {
              'name' => 'Incoming Mail',
              'printableName' => __('Incoming Mail'),
              'description' => __('POP, IMAP and SIEVE protocols'),
              'internal' => 1,
              'protocol' => 'tcp',
              'sourcePort' => 'any',
              'destinationPorts' => [ 110, 143,  993, 995, 4190 ],
              'rules' => { 'external' => 'deny', 'internal' => 'accept' },
             },
             {
              'name' => 'Mail Submission',
              'printableName' => __('Mail Submission'),
              'description' => __('Outgoing Mail (Submission protocol).'),
              'internal' => 1,
              'protocol' => 'tcp',
              'sourcePort' => 'any',
              'destinationPorts' => [  587 ],
              'rules' => { 'external' => 'deny', 'internal' => 'accept' },
             },
    ];
}

sub kerberosServicePrincipals
{
    my ($self) = @_;

    my $data = { service    => 'mail',
                 principals => [ 'imap', 'smtp', 'pop' ],
                 keytab     => KEYTAB_FILE,
                 keytabUser => 'dovecot' };
    return $data;
}

# Method: enableActions
#
#       Override EBox::Module::Service::enableActions
#
sub enableActions
{
    my ($self) = @_;
    $self->checkUsersMode();

    $self->performLDAPActions();
    $self->{musers}->setupUsers();

    # Create the kerberos service principal in kerberos,
    # export the keytab and set the permissions
    $self->kerberosCreatePrincipals();

    try {
        my $cmd = 'cp /usr/share/zentyal-mail/dovecot-pam /etc/pam.d/dovecot';
        EBox::Sudo::root($cmd);
    } catch {
    }

    # Execute enable-module script
    $self->SUPER::enableActions();
}

#  Method: enableModDepends
#
#   Override EBox::Module::Service::enableModDepends
#
sub enableModDepends
{
    my ($self) = @_;
    my @depends =  ('network', 'users');
    return \@depends;
}

# Method: eventDispatchers
#
# Overrides:
#
#      <EBox::Events::DispatcherProvider::eventDispatchers>
#
sub eventDispatchers
{
    return [ 'Mail' ];
}

# Method: _getIfacesForAddress
#
#  This method returns all interfaces which ip address belongs
#
# Parameters:
#
#               ip - The IP address
#
# Returns:
#
#               array ref - with all interfaces
sub _getIfacesForAddress
{
    my ($self, $ip) = @_;

    my $net = EBox::Global->modInstance('network');
    my @ifaces = ();

    # check if it is a loopback address
    if (EBox::Validate::isIPInNetwork('127.0.0.1', '255.0.0.0', $ip)) {
        return ['lo'];
    }

    foreach my $iface (@{$net->InternalIfaces()}) {
        foreach my $addr (@{$net->ifaceAddresses($iface)}) {
            if (isIPInNetwork($addr->{'address'}, $addr->{'netmask'}, $ip)) {
                push(@ifaces, $iface);
            }
        }
    }

    return \@ifaces;
}

# Method: _setMailConf
#
#  This method creates all configuration files from conf data.
#
sub _setMailConf
{
    my ($self) = @_;

    $self->_setMailname();

    my $daemonUid = getpwnam('daemon');
    my $daemonGid = getgrnam('daemon');
    my $perm      = '0640';

    my $daemonMode = {
                      uid => $daemonUid,
                      gid => $daemonGid,
                      mode => $perm
                     };

    my $users = EBox::Global->modInstance('users');

    my $allowedaddrs = "127.0.0.0/8";
    foreach my $addr (@{ $self->allowedAddresses }) {
        $allowedaddrs .= " $addr";
    }

    my @ldapCommonParams;
    push (@ldapCommonParams, 'bindDN', $users->ldap->roRootDn());
    push (@ldapCommonParams, 'bindPW', $users->ldap->getRoPassword());
    push (@ldapCommonParams, 'ldap', $users->ldap->ldapConf());

    my $baseDN  =  $users->ldap()->dn();

    my @array = ();
    push (@array, 'hostname' , $self->_fqdn());
    push (@array, 'mailname' , $self->mailname());
    push (@array, 'relay', $self->relay());
    push (@array, 'relayAuth', $self->relayAuth());
    push (@array, 'maxmsgsize', int($self->getMaxMsgSize() * $self->BYTES * BASE64_ENCODING_OVERSIZE));
    push (@array, 'allowed', $allowedaddrs);
    push (@array, 'vmaildir', $self->{musers}->DIRVMAIL);
    push (@array, 'uidvmail', $self->{musers}->uidvmail());
    push (@array, 'gidvmail', $self->{musers}->gidvmail());
    push (@array, 'popssl', $self->pop3s());
    push (@array, 'imapssl', $self->imaps());

    push (@array, 'valiasesFile', VALIASES_CF_FILE);
    push (@array, 'groupaliasesFile', GROUPALIASES_CF_FILE);
    push (@array, 'mailboxFile', MAILBOX_CF_FILE);
    push (@array, 'vdomainsFile', VDOMAINS_CF_FILE);
    push (@array, 'loginFile', LOGIN_CF_FILE);

    push (@array, 'filter', $self->service('filter'));
    push (@array, 'ipfilter', $self->ipfilter());
    push (@array, 'portfilter', $self->portfilter());
    push (@array, 'zarafa', $self->zarafaEnabled());
    my $alwaysBcc = $self->_alwaysBcc();
    push (@array, 'bccMaps' => $alwaysBcc);
    # greylist parameters
    my $greylist = $self->greylist();
    push (@array, 'greylist',     $greylist->isEnabled() );
    push (@array, 'greylistAddr', $greylist->address());
    push (@array, 'greylistPort', $greylist->port());
    push (@array, 'openchangeProvisioned', $self->openchangeProvisioned());
    $self->writeConfFile(MAILMAINCONFFILE, "mail/main.cf.mas", \@array);

    my $restrictiveFilePermissions = {
        uid => 0,
        gid => 0,
        mode => '0640',
        force => 1,
    };

    @array = ();
    push  @array, @ldapCommonParams;
    push @array, ('aliasDN' => $self->{malias}->aliasDn());
    $self->writeConfFile(VALIASES_CF_FILE, 'mail/valiases.cf.mas', \@array, $restrictiveFilePermissions);

    @array = ();
    push  @array, @ldapCommonParams;
    push @array, ('baseDN' => $baseDN);
    $self->writeConfFile(GROUPALIASES_CF_FILE, 'mail/groupaliases.cf.mas', \@array, $restrictiveFilePermissions);

    @array = ();
    push  @array, @ldapCommonParams;
    push @array, ('baseDN' => $baseDN);
    $self->writeConfFile(MAILBOX_CF_FILE, 'mail/mailbox.cf.mas', \@array, $restrictiveFilePermissions);

    @array = ();
    push  @array, @ldapCommonParams;
    push @array, ('vdomainDN' => $self->{vdomains}->vdomainDn());
    $self->writeConfFile(VDOMAINS_CF_FILE, 'mail/vdomains.cf.mas', \@array, $restrictiveFilePermissions);

    @array = ();
    push  @array, @ldapCommonParams;
    push @array, ('baseDN' => $baseDN);
    $self->writeConfFile(LOGIN_CF_FILE, 'mail/login.cf.mas', \@array, $restrictiveFilePermissions);


    @array = ();
    push (@array, 'filter', $self->service('filter'));
    push (@array, 'fwport', $self->fwport());
    push (@array, 'ipfilter', $self->ipfilter());
    push (@array, 'zarafa', $self->zarafaEnabled());
    $self->writeConfFile(MAILMASTERCONFFILE, "mail/master.cf.mas", \@array);

    $self->_setHeloChecks();

    if ($alwaysBcc) {
        $self->_setAlwaysBccTable();
    }

    $self->_setAliasTable();

    # dovecot configuration
    $self->_setDovecotConf();

    # sync users with quota conf
    $self->{musers}->regenMaildirQuotas();

    # greylist configuration files
    $greylist->writeConf();

    $self->writeConfFile(SASL_PASSWD_FILE,
                         'mail/sasl_passwd.mas',
                         [
                          relayHost => $self->relay(),
                          relayAuth => $self->relayAuth(),
                         ],
                         {
                          uid  => 0,
                          gid  => 0,
                          mode => '0600',
                         }
                        );

    $self->_setArchivemailConf();

    #my $manager = new EBox::ServiceManager;
    # Do not run postmap if we can't overwrite SASL_PASSWD_FILE
    #unless ($manager->skipModification('mail', SASL_PASSWD_FILE)) {
    EBox::Sudo::root('/usr/sbin/postmap ' . SASL_PASSWD_FILE);
    #}

    my $zarafaEnabled = $self->zarafaEnabled();
    my @zarafaDomains = ();
    @zarafaDomains = $self->zarafaDomains() if $zarafaEnabled;

    $self->{fetchmail}->writeConf(zarafa => $zarafaEnabled, zarafaDomains => @zarafaDomains);

    $self->_setZarafaConf($zarafaEnabled, @zarafaDomains);
}

sub zarafaEnabled
{
    my ($self) = @_;

    my $gl = EBox::Global->getInstance();
    if ( $gl->modExists('zarafa') ) {
        my $zarafa = $gl->modInstance('zarafa');
        return $zarafa->isEnabled();
    }
    return 0;
}

sub zarafaDomains
{
    my $gl = EBox::Global->getInstance();
    my $zarafa = $gl->modInstance('zarafa');
    my @domains = @{$zarafa->model('VMailDomains')->vdomains()};
    return @domains;
}

sub _setZarafaConf
{
    my ($self, $enabled, @domains) = @_;

    if (not $enabled) {
        EBox::Sudo::root('rm -f ' . TRANSPORT_FILE . ' ' . TRANSPORT_FILE . '.db');
        return;
    }

    $self->writeConfFile(TRANSPORT_FILE, 'mail/transport.mas',
                         [
                             domains => \@domains,
                         ],
                         { uid => 0, gid => 0, mode => '0600', },
                        );
    EBox::Sudo::root('/usr/sbin/postmap ' . TRANSPORT_FILE);
}

sub _alwaysBcc
{
    my ($self) = @_;

    my $vdomains = $self->model('VDomains');
    my $alwaysBcc =  $vdomains->alwaysBcc();
    if ($alwaysBcc) {
        return 'hash:' . ALWAYS_BCC_TABLE_FILE;
    }

    return undef;
}

sub _setAlwaysBccTable
{
    my ($self) = @_;
    my $vdomains = $self->model('VDomains');
    my $bccByDomain = $vdomains->alwaysBccByVDomain();

    my $data;
    while (my ($vdomain, $address) = each %{ $bccByDomain }) {
        $data .= "\@$vdomain $address\n";
    }

    EBox::Module::Base::writeFile(ALWAYS_BCC_TABLE_FILE,
                                  $data,
                                  {
                                      uid => 0,
                                      gid => 0,
                                      mode => '0644',
                                  }
                                 );

    my $postmapCmd = '/usr/sbin/postmap hash:' . ALWAYS_BCC_TABLE_FILE;
    EBox::Sudo::root($postmapCmd);

}

sub _setAliasTable
{
    my ($self) = @_;

    my @aliases = File::Slurp::read_file(MAIL_ALIAS_FILE);
    # remove  postmaster alias and text comment added by ebox
    @aliases = grep {
        my $line = $_;
        my $eboxComment = $line =~ m/^#.*eBox/;
        my $postmasterLine = $line =~ m/postmaster:/;
        (not $eboxComment) and (not $postmasterLine)
    } @aliases;

    my $postmasterAddress = $self->postmasterAddress();
    my $aliasesContents = join '', @aliases;
   $aliasesContents .= "#Added by eBox. Postmaster alias will be rewritten in each Zentyal mail system restart but other aliases will be kept\n";
   $aliasesContents .=   "postmaster: $postmasterAddress\n";

    EBox::Module::Base::writeFile(
                                MAIL_ALIAS_FILE,
                                  $aliasesContents,
                                  {
                                   uid => 0,
                                   gid => 0,
                                   mode => '0644',
                                  }
                                 );

    EBox::Sudo::root('postalias ' . MAIL_ALIAS_FILE);
}

sub _setDovecotConf
{
    my ($self) = @_;

    # main dovecot conf file
    my $sysinfo = EBox::Global->modInstance('sysinfo');
    my $users = EBox::Global->modInstance('users');

    my $uid =  scalar(getpwnam('ebox'));
    my $gid = scalar(getgrnam('ebox'));
    my $gssapiHostname = $sysinfo->hostName() . '.' . $sysinfo->hostDomain();

    my $openchange = 0;
    my $openchangeMod;

    if ($self->global->modExists('openchange')) {
        $openchangeMod = $self->global->modInstance('openchange');
        if ($openchangeMod->isEnabled() and $openchangeMod->isProvisioned()) {
            $openchange = 1;
        }
    }

    my @params = ();
    push (@params, uid => $uid);
    push (@params, gid => $gid);
    push (@params, protocols => $self->_retrievalProtocols());
    push (@params, firstValidUid => $uid);
    push (@params, firstValidGid => $gid);
    push (@params, mailboxesDir =>  VDOMAINS_MAILBOXES_DIR);
    push (@params, postmasterAddress => $self->postmasterAddress(0, 1));
    push (@params, antispamPlugin => $self->_getDovecotAntispamPluginConf());
    push (@params, keytabPath => KEYTAB_FILE);
    push (@params, gssapiHostname => $gssapiHostname);
    push (@params, openchange => $openchange);

    $self->writeConfFile(DOVECOT_CONFFILE, "mail/dovecot.conf.mas",\@params);

    my $roPwd = $users->ldap->getRoPassword();

    # ldap dovecot conf file
    my $restrictiveFilePermissions = {
        uid => 0,
        gid => 0,
        mode => '0640',
        force => 1,
    };

    @params = ();
    push (@params, baseDN      => $users->ldap()->dn());
    push (@params, mailboxesDir =>  VDOMAINS_MAILBOXES_DIR);
    push (@params, zentyalRO    => "cn=zentyalro," . $users->ldap->dn());
    push (@params, zentyalROPwd => $roPwd);
    $self->writeConfFile(DOVECOT_LDAP_CONFFILE, "mail/dovecot-ldap.conf.mas",\@params, $restrictiveFilePermissions);
<<<<<<< HEAD

    if ($openchange) {
        @params = ();
        push (@params, masterPassword => $openchangeMod->getImapMasterPassword());
        $self->writeConfFile(DOVECOT_SQL_CONFFILE, "mail/dovecot-sql.conf.mas", \@params, $restrictiveFilePermissions);
    }

=======
>>>>>>> 5f3b5cfe
}

sub _getDovecotAntispamPluginConf
{
    my ($self) = @_;

    # FIXME: disabled until dovecot-antispam ubuntu package is fixed
    return { enabled => 0};

    my $global = EBox::Global->getInstance();
    my @mods = grep {
        $_->can('dovecotAntispamPluginConf')
    } @{ $global->modInstances() };

    if (@mods == 0) {
        return { enabled => 0 };
    } elsif (@mods > 0) {
        EBox::warn('More than one module offers configuration for dovecot plugin. We will take the first one');
    }

    my $mod = shift @mods;
    return $mod->dovecotAntispamPluginConf();
}

sub _setArchivemailConf
{
    my ($self) = @_;

    my $smtpOptions      = $self->model('SMTPOptions');
    my $expireDaysTrash = $smtpOptions->expirationForDeleted();
    my $expireDaysSpam  = $smtpOptions->expirationForSpam();

    if ( ($expireDaysTrash == 0) and ($expireDaysSpam == 0) ) {
        # no need to cronjob bz all expiration times are disabled
        EBox::Sudo::root('rm -f ' . ARCHIVEMAIL_CRON_FILE);
        return;
    }

    my @params = (
                  mailDir =>  $self->{musers}->DIRVMAIL,
                  expireDaysTrash  => $expireDaysTrash,
                  expireDaysSpam   => $expireDaysSpam,

                 );

    EBox::Module::Base::writeConfFileNoCheck(ARCHIVEMAIL_CRON_FILE,
                         "mail/archivemail.mas",
                         \@params,
                         {
                          uid => 0,
                          gid => 0,
                          mode => '0755'
                         },
                        );

}

# Method: defaultMailboxQuota
#
#   get the default maximum size for an account's mailbox.
#
#   Returns:
#      the amount in Mb or 0 for unlimited size
sub defaultMailboxQuota
{
    my ($self) = @_;
    my $smtpOptions = $self->model('SMTPOptions');
    return $smtpOptions->mailboxQuota();
}

sub _setMailname
{
    my ($self) = @_;
    my $tmpFile = EBox::Config::tmp() . 'mailname.tmp';

    my $mailname = $self->mailname();
    $mailname .= "\n";

    EBox::Module::Base::writeFile(MAILNAME_FILE,
                                  $mailname,
                                  {
                                      uid => 0,
                                      gid => 0,
                                      mode => '0644'
                                     }
                                 );
}

sub mailname
{
    my ($self) = @_;

    my $smtpOptions = $self->model('SMTPOptions');
    my $mailname = $smtpOptions->customMailname();
    if (not defined $mailname) {
        $mailname = $self->_fqdn();
    }

    return $mailname;
}

sub checkMailname
{
    my ($self, $mailname) = @_;

    if (not $mailname =~ m/\./) {
        my $advice;
        if ($mailname eq $self->_fqdn()) {
            $advice = __(
'Cannot use the hostname as mailname because it is not a fully' .
' qualified name. Please, define a custom server mailname'
                        );
        } else {
            $advice =
                __('The mail name must be a fully qualified name');
        }

        throw EBox::Exceptions::InvalidData(
                                            data => __('Host mail name'),
                                            value => $mailname,
                                            advice => $advice,
                                           );
    }

    # check that the mailname is not equal to any vdomain
    my @vdomains = $self->{vdomains}->vdomains();
    foreach my $vdomain (@vdomains) {
        if ($vdomain eq $mailname) {
            throw EBox::Exceptions::InvalidData(
                                            data => __('Host mail name'),
                                            value => $mailname,
                                            advice =>
__('The mail name and virtual mail domain name are equal')
                                           );
        }
    }

    EBox::Validate::checkDomainName($mailname, __('Host mail name'));

}

sub _setHeloChecks
{
    my ($self) = @_;
    my $fqdn = $self->_fqdn();
    my @params = ( hostnames => [$fqdn]);
     EBox::Module::Base::writeConfFileNoCheck(
                         '/etc/postfix/helo_checks.pcre',
                         'mail/helo_checks.pcre.mas',
                         \@params);
}

sub _retrievalProtocols
{
    my ($self) = @_;

    my $model = $self->model('RetrievalServices');
    return $model->activeProtocols();
}

# Method: pop3
#
#  Returns:
#     bool - wether the POP3 service is enabled
sub pop3
{
    my ($self) = @_;

    my $model = $self->model('RetrievalServices');
    return $model->pop3Value();
}

# Method: pop3s
#
#  Returns:
#     bool - wether the POP3S service is enabled
sub pop3s
{
    my ($self) = @_;

    my $model = $self->model('RetrievalServices');
    return $model->pop3sValue();
}

# Method: imap
#
#  Returns:
#     bool - wether the IMAP service is enabled
sub imap
{
    my ($self) = @_;

    my $model = $self->model('RetrievalServices');
    return $model->imapValue();
}

# Method: imaps
#
#  Returns:
#     bool - whether the IMAPS service is enabled
sub imaps
{
    my ($self) = @_;

    my $model = $self->model('RetrievalServices');
    return $model->imapsValue();
}

# Method: managesieve
#
#  Returns:
#     bool - wether the ManageSieve service is enabled
sub managesieve
{
    my ($self) = @_;

    my $model = $self->model('RetrievalServices');
    return $model->managesieveValue();
}

sub _fqdn
{
    my $fqdn = `hostname --fqdn`;
    if ($? != 0) {
        throw EBox::Exceptions::Internal(
'Zentyal was unable to get the full qualified domain name (FQDN) for his host/'
              .'Please, check than your resolver and /etc/hosts file are properly configured.'
          );
    }

    chomp $fqdn;
    return $fqdn;
}

# this method exists to be used as precondition by the EBox::Mail::Greylist
# package
sub isGreylistEnabled
{
    my ($self) = @_;
    $self->configured() or return undef;
    return $self->greylist()->isEnabled();
}

#  Method: _daemons

#   Override <EBox::Module::Service::_daemons>
#
sub _daemons
{
    my ($self) = @_;

    my $daemons = [
        {
            'name' => MAILINIT,
            'type' => 'init.d',
            'pidfiles' => [MASTER_PID_FILE],
        },
        {
         name => DOVECOT_SERVICE,
        },
        {
            name => FETCHMAIL_SERVICE,
            precondition => \&fetchmailMustRun,
        },

    ];

    my $greylist_daemon = $self->greylist()->daemon();
#    $greylist_daemon->{'precondition'} = \&isGreylistEnabled;
    push(@{$daemons}, $greylist_daemon);

    return $daemons;
}

sub fetchmailMustRun
{
    my ($self) = @_;
    return $self->{fetchmail}->daemonMustRun();
}

sub _dovecotIsRunning
{
    my ($self, $subService) = @_;

    if ($subService) {
        if (not $self->$subService()) {
            # ignore dovecot running status if it is needed for another service
            #   -> dovecot is  needed for smtp auth ad this is always active
            return 0;
        }

    }

    return EBox::Service::running(DOVECOT_SERVICE);
}

sub _postfixIsRunning
{
    my ($self, $service) = @_;
    my $t = new Proc::ProcessTable;
    foreach my $proc (@{$t->table}) {
        ($proc->fname eq 'master') and return 1;
    }
    return undef;
}

#  Method : externalFilter
#
#  return ther name of the external filter used or the name 'custom' in case
#  user's custom settings are in use
sub externalFilter
{
    my ($self) = @_;
    my $mailfilter = EBox::Global->modInstance('mailfilter');
    if ($mailfilter and $mailfilter->isEnabled()) {
        return 'zentyal-mailfilter';
    }

    my $filterModel = $self->model('ExternalFilter');
    return $filterModel->row()->valueByName('externalFilter');
}

sub customFilterInUse
{
    my ($self) = @_;
    return $self->externalFilter() eq 'custom';
}

sub _zentyalMailfilterAttr
{
    my ($self, $attr) = @_;
    my $mailfilter = EBox::Global->modInstance('mailfilter');
    $mailfilter or
        throw EBox::Exceptions::Internal('Mailfilter not installed');

    my ($name, $attrs) = $mailfilter->mailFilter();
    exists $attrs->{$attr}
      or throw EBox::Exceptions::Internal("Attribute $attr does not exist");
    return $attrs->{$attr};
}

# returns wether we must use the filter attr instead of the stored in the
# module's cponfgiuration
sub _useFilterAttr
{
    my ($self) = @_;

    if (not $self->service('filter')) {
        return 0;
    }

    if ($self->externalFilter() eq 'custom') {
        return 0;
    }

    return 1;
}

# Method: ipfilter
#
#  This method returns the ip of the external filter
#
sub ipfilter
{
    my ($self) = @_;

    if ($self->_useFilterAttr) {
        return $self->_zentyalMailfilterAttr('address');
    }

    my $filterModel = $self->model('ExternalFilter');
    return $filterModel->ipfilter();
}

# Method: portfilter
#
#  This method returns the port where the mail filter listen
#
sub portfilter
{
    my ($self) = @_;

    if ($self->_useFilterAttr) {
        return $self->_zentyalMailfilterAttr('port');
    }

    my $filterModel = $self->model('ExternalFilter');
    return $filterModel->portfilter();
}

# Method: fwport
#
#  This method returns the port where forward all messages from external filter
#
sub fwport
{
    my ($self) = @_;

    if ($self->_useFilterAttr) {
        return $self->_zentyalMailfilterAttr('forwardPort');
    }

    my $filterModel = $self->model('ExternalFilter');
    return $filterModel->fwport();
}

# Method: relay
#
#  This method returns the ip address of the smarthost if set
#
sub relay
{
    my ($self) = @_;
    my $smtpOptions = $self->model('SMTPOptions');
    return $smtpOptions->smarthost();
}

# Method: relayAuth
#
#  This method returns the authentication mode used to connect to the smarthost
#
#  Returns:
#      Either undef wether the smarthost does not requires authentication or a
#      hash reference with username and password fields
#
sub relayAuth
{
    my ($self) = @_;
    my $smtpOptions = $self->model('SMTPOptions');
    my $auth = $smtpOptions->row()->elementByName('smarthostAuth');

    my $selectedType = $auth->selectedType();
    if ($selectedType eq 'userandpassword') {
        return $auth->value();
    }

    return undef;
}

# Method: getMaxMsgSize
#
#  This method returns the maximum message size
#
sub getMaxMsgSize
{
    my ($self) = @_;
    my $smtpOptions = $self->model('SMTPOptions');
    return $smtpOptions->maxMsgSize();
}

sub _sslRetrievalServices
{
    my ($self) = @_;
    my $retrievalServices = $self->model('RetrievalServices');
    return $retrievalServices->pop3sValue() or $retrievalServices->imapsValue();
}

#
# Method: allowedAddresses
#
#  Returns the list of allowed objects to relay mail.
#
# Returns:
#
#  array ref - holding the objects
#
sub allowedAddresses
{
    my ($self)  = @_;
    my $objectPolicy = $self->model('ObjectPolicy');
    return $objectPolicy->allowedAddresses();
}

#
# Method: isAllowed
#
#  Checks if a given object is allowed to relay mail.
#
# Parameters:
#
#  object - object name
#
# Returns:
#
#  boolean - true if it's set as allowed, otherwise false
#
sub isAllowed
{
    my ($self, $object)  = @_;
    my $objectPolicy = $self->model('ObjectPolicy');
    return $objectPolicy->isAllowed($object);
}

#
# Method: freeObject
#
#  This method unsets a new allowed object list without the object passed as
#  parameter
#
# Parameters:
#               object - The object to remove.
#
sub freeObject # (object)
{
    my ($self, $object) = @_;
    $object or
        throw EBox::Exceptions::MissingArgument('object');

    my $objectPolicy = $self->model('ObjectPolicy');
    $objectPolicy->freeObject($object);

}

# Method: usesObject
#
#  This methos method returns if the object is on allowed list
#
# Returns:
#
#               bool - true if the object is in allowed list, false otherwise
#
sub usesObject # (object)
{
    my ($self, $object) = @_;
    if ($self->isAllowed($object)) {
        return 1;
    }
    return undef;
}

# Function: usesPort
#
#       Implements EBox::FirewallObserver interface
#
sub usesPort # (protocol, port, iface)
{
    my ($self, $protocol, $port, $iface) = @_;

    my %srvpto = (
                  'active' => 25,
                  'pop'         => 110,
                  'imap'        => 143,
    );

    foreach my $mysrv (keys %srvpto) {
        return 1 if (($port eq $srvpto{$mysrv}) and ($self->service($mysrv)));
    }

    return undef;
}

sub firewallHelper
{
    my $self = shift;
    if ($self->anyDaemonServiceActive()) {
        return new EBox::MailFirewall();
    }
    return undef;
}

sub _dovecotService
{
    my ($self) = @_;

    # if main service is disabled, dovecot too!
    if (not $self->service('active')) {
        return undef;
    }

    return 1;
}

sub _preSetConf
{
    my ($self) = @_;

    return unless $self->configured();

    if ($self->service) {
        $self->_setMailConf;
        my $vdomainsLdap = new EBox::MailVDomainsLdap;
        $vdomainsLdap->regenConfig();
    }

    $self->greylist()->writeUpstartFile();
}

# Method: service
#
#  Returns the state of the service passed as parameter
#
# Parameters:
#
#  service - the service (default: 'active' (main service))
#
# Returns:
#
#  boolean - true if it's active, otherwise false
#
sub service
{
    my ($self, $service) = @_;
    defined($service) or $service = 'active';
    $self->_checkService($service);

    if ($service eq 'active') {
        return $self->isEnabled();
    }
    elsif ($service eq 'sasl') {
        return $self->isEnabled();
    }
    elsif ($service eq 'pop') { # that e
        return $self->model('RetrievalServices')->pop3Value() or
            $self->model('RetrievalServices')->pop3sValue();
    }
    elsif ($service eq 'imap') {
        return $self->model('RetrievalServices')->imapValue() or
            $self->model('RetrievalServices')->imapsValue();
    }
    elsif ($service eq 'filter') {
        return $self->externalFilter() ne 'none';
    }
    else {
        throw EBox::Exceptions::Internal("Unknown service $service");
    }
}

#
# Method: anyDaemonServiceActive
#
#  Returns if any service which a indendent daemon is active
#
# Returns:
#
#  boolean - true if any is active, otherwise false
#
sub anyDaemonServiceActive
{
    my ($self) = @_;
    my @services = ('active', 'pop', 'imap');

    foreach (@services) {
        return 1 if $self->service($_);
    }

    return undef;
}

sub _checkService
{
    my ($self, $service) = @_;

    if ($service ne all(SERVICES)) {
        throw EBox::Exceptions::Internal("Inexistent service $service");
    }
}

# LdapModule implmentation
sub _ldapModImplementation
{
    my ($self) = @_;;
    if (not $self->{musers}) {
        $self->{musers} = new EBox::MailUserLdap;
    }

    return $self->{musers};
}

#  Method: notifyAntispamACL
#
#   this method is to notify this module of changes in mailfilter's antispam
#   ACL. This is needed by the greylist service
sub notifyAntispamACL
{
    my ($self) = @_;

    # greylist must be notified of antispam changes
    if (not $self->greylist()->isEnabled()) {
        return;
    }

    $self->setAsChanged();
}

sub mailServicesWidget
{
    my ($self, $widget) = @_;

    $widget->{size} = "'1.5'";
    my $section = new EBox::Dashboard::Section('mailservices', 'Services');
    $widget->add($section);

    my $smtp = new EBox::Dashboard::ModuleStatus(
                                          module => 'mail',
                                          printableName => __('SMTP service'),
                                          running => $self->_postfixIsRunning(),
                                          enabled => $self->service(),
                                        );

    my $pop = new EBox::Dashboard::ModuleStatus(
                                   module => 'mail',
                                   printableName => __('POP3 service'),
                                   running => $self->_dovecotIsRunning('pop3'),
                                   enabled => $self->pop3,
                                          );
    my $pops = new EBox::Dashboard::ModuleStatus(
                                   module => 'mail',
                                   printableName => __('POP3S service'),
                                   running => $self->_dovecotIsRunning('pop3s'),
                                   enabled => $self->pop3s,
                                          );
    my $imap = new EBox::Dashboard::ModuleStatus(
                                    module => 'mail',
                                    printableName => __('IMAP service'),
                                    running => $self->_dovecotIsRunning('imap'),
                                    enabled => $self->imap
                                             );
    my $imaps = new EBox::Dashboard::ModuleStatus(
                                   module => 'mail',
                                   printableName => __('IMAPS service'),
                                   running => $self->_dovecotIsRunning('imaps'),
                                   enabled => $self->imaps
                                             );
    my $greylist = $self->greylist()->serviceWidget();
    my $fetchmailWidget = $self->{fetchmail}->serviceWidget();

    $section->add($smtp);
    $section->add($pop);
    $section->add($pops);
    $section->add($imap);
    $section->add($imaps);
    $section->add($greylist);
    $section->add($fetchmailWidget);

    my $filterSection = $self->_filterDashboardSection();
    $widget->add($filterSection);
}

#
## Method: widgets
#
#       Overriden method that returns summary components
#       for system information
#
sub widgets
{
    return {
        'mail' => {
            'title' => __("Mail"),
            'widget' => \&mailServicesWidget,
            'order' => 8,
            'default' => 1
        }
    };
}

sub _filterDashboardSection
{
    my ($self) = @_;

    my $section = new EBox::Dashboard::Section('mailfilter', 'Mail filter');

    my $service     = $self->service('filter');
    my $statusValue =  $service ? __('enabled') : __('disabled');

    $section->add( new EBox::Dashboard::Value( __('Status'), $statusValue));

    $section->add(
            new EBox::Dashboard::Value(__(q{Mail server's filter}),
                $statusValue)
            );

    $service or return $section;

    my $filter = $self->externalFilter();

    if ($filter eq 'custom') {
        $section->add(new EBox::Dashboard::Value(__('Filter type') =>
            __('Custom')));
        my $address = $self->ipfilter() . ':' . $self->portfilter();
        $section->add(new EBox::Dashboard::Value(__('Address') => $address));
    }else {
        $section->add(
                new EBox::Dashboard::Value(
                    __('Filter type') => $self->_zentyalMailfilterAttr('prettyName')
                    )
                );

# FIXME: this crashes, and maybe it's not needed
#        my $global = EBox::Global->getInstance(1);
#        my ($filterInstance) =
#          grep {$_->mailFilterName eq $filter}
#          @{  $global->modInstancesOfType('EBox::Mail::FilterProvider')  };
#        $filterInstance->mailFilterDashboard($section);
    }

    return $section;
}

sub menu
{
    my ($self, $root) = @_;

    my $folder = new EBox::Menu::Folder(
                                        'name' => 'Mail',
                                        'icon' => 'mail',
                                        'text' => $self->printableName(),
                                        'separator' => 'Communications',
                                        'order' => 610
    );

    $folder->add(
                 new EBox::Menu::Item(
                                      'url' => 'Mail/Composite/General',
                                      'text' => __('General')
                 )
    );

    $folder->add(
                 new EBox::Menu::Item(
                                      'url' => 'Mail/View/VDomains',
                                      'text' => __('Virtual Mail Domains')
                 )
    );
    $folder->add(
                 new EBox::Menu::Item(
                                      'url' => 'Mail/View/GreylistConfiguration',
                                      'text' => __('Greylist')
                                     ),
                );
    $folder->add(
                 new EBox::Menu::Item(
                                      'url' => 'Mail/QueueManager',
                                      'text' => __('Queue Management')
                 )
    );

    # add filterproviders menu items
    my $global = EBox::Global->getInstance(1);
    my @mods = @{$global->modInstancesOfType('EBox::Mail::FilterProvider')};
    foreach my $mod (@mods) {
        my $menuItem = $mod->mailMenuItem();
        defined $menuItem
          or next;
        $folder->add($menuItem);
    }

    $root->add($folder);
}

# Method: userMenu
#
#   This function returns is similar to EBox::Module::Base::menu but
#   returns UserCorner CGIs for the Zentyal UserCorner. Override as needed.
sub userMenu
{
    my ($self, $root) = @_;

    $root->add(new EBox::Menu::Item('url' => 'Mail/View/ExternalAccounts',
                                    'text' => __('Mail retrieval from external accounts')));
}

sub wizardPages
{
    my ($self) = @_;

    return [{ page => '/Mail/Wizard/VirtualDomain', order => 400 }];
}

sub tableInfo
{
    my $self = shift;
    my $titles = {
                   'timestamp' => __('Date'),
                   'message_id' => __('Message ID'),
                   'from_address' => __('From'),
                   'to_address' => __('To'),
                   'client_host_name' => __('From hostname'),
                   'client_host_ip' => __('From host ip'),
                   'message_size' => __('Size (bytes)'),
                   'relay' => __('Relay'),
                   'message_type' => __('Message type'),
                   'status' => __('Status'),
                   'event' => __('Event'),
                   'message' => __('Additional Info')
    };
    my @order = (
                 'timestamp', 'from_address',
                 'to_address', 'client_host_ip',
                 'message_size', 'relay', 'message_type',
                 'status', 'event',
                 'message'
    );

    my $events = {
                   'msgsent' => __('Successful messages'),
                   'maxmsgsize' => __('Maximum message size exceeded'),
                   'maxusrsize' => __('User quota exceeded'),
                   'norelay' => __('Relay access denied'),
                   'noaccount' => __('Account does not exist'),
                   'nohost' => __('Host unreachable'),
                   'noauth' => __('Authentication error'),
                   'greylist' => __('Greylisted'),
                   'nosmarthostrelay' => __('Relay rejected by the smarthost'),
                   'other' => __('Other events'),
    };

    return [{
            'name' => __('Mail'),
            'tablename' => 'mail_message',
            'titles' => $titles,
            'order' => \@order,
            'filter' => ['from_address', 'to_address', 'status'],
            'types' => { 'client_host_ip' => 'IPAddr' },
            'events' => $events,
            'eventcol' => 'event',
            'consolidate' => $self->consolidate(),
    }];
}

sub consolidate
{
    my ($self) = @_;
    my %vdomains = map { $_ => 1 } $self->{vdomains}->vdomains();

    my $table = 'mail_message_traffic';

    my $isAddrInVD = sub {
        my ($addr) = @_;
        if (defined $addr) {
            my ($user, $vd) = split '@', $addr;
            if (defined($vd) and exists $vdomains{$vd}) {
                return $vd;
            }
        }

        return undef;
    };

    my $spec=  {
            consolidateColumns => {
                quote => {
                          to_address => 1,
                          from_address => 1,
                         },
                event => {
                    accummulate => sub {
                        my ($value, $row) = @_;
                        if ($value eq 'msgsent') {
                            my $toAddr = $row->{to_address};
                            if ($isAddrInVD->($toAddr)) {
                                return 'received';
                            }

                            return 'sent';

                        } else {
                            return 'rejected';
                        }
                    },
                    conversor => sub { return 1  },
                   }, # end event column

                   from_address => {
                       destination => 'vdomain',
                       conversor => sub {
                           my ($value, $row) = @_;
                           my $vd;
                           $vd = $isAddrInVD->($row->{from_address});
                           if ($vd) {
                               return $vd;
                           }

                           $vd = $isAddrInVD->($row->{to_address});
                           if ($vd) {
                               return $vd;
                           }

                           return '-';
                       }
                      }, # end from_address column
            }, # end consoldiateColumns section

           accummulateColumns    => {
                      sent  => 0,
                      received  => 0,
                      rejected  => 0,
              },

            filter => sub {
                  my ($row) = @_;
                  return $row->{event} ne 'other';
              },

           };

    return {  $table => $spec };
}

sub logHelper
{
    my ($self) = @_;

    return new EBox::MailLogHelper();
}

sub restoreConfig
{
    my ($self, $dir) = @_;

    # recreate maildirs for accounts if needed
    my @vdomains = $self->{vdomains}->vdomains();
    foreach my $vdomain (@vdomains) {
        my @addresses =
          values %{ $self->{musers}->allAccountsFromVDomain($vdomain) };
        foreach my $addr (@addresses) {
            my ($left, $right) = split '@', $addr, 2;
            my $maildir = $self->{musers}->maildir($left, $right);
            if (not -d $maildir) {
                $self->{musers}->_createMaildir($left, $right);
            }
        }
    }

}

sub _storageMailDirs
{
    return  (qw(/var/mail /var/vmail));
}

# Overrides:
#   EBox::Report::DiskUsageProvider::_facilitiesForDiskUsage
sub _facilitiesForDiskUsage
{
    my ($self) = @_;

    my $printableName = __('Mailboxes');

    return {$printableName => [ $self->_storageMailDirs() ],};
}

# Method: certificates
#
#   This method is used to tell the CA module which certificates
#   and its properties we want to issue for this service module.
#
# Returns:
#
#   An array ref of hashes containing the following:
#
#       service - name of the service using the certificate
#       path    - full path to store this certificate
#       user    - user owner for this certificate file
#       group   - group owner for this certificate file
#       mode    - permission mode for this certificate file
#
sub certificates
{
    my ($self) = @_;

    return [
            {
             serviceId => 'Mail SMTP server',
             service =>  __('Mail SMTP server'),
             path    =>  '/etc/postfix/sasl/postfix.pem',
             user => 'root',
             group => 'root',
             mode => '0400',
            },
            {
             serviceId => 'Mail POP/IMAP server',
             service =>  __('Mail POP/IMAP server'),
             path    =>  '/etc/dovecot/ssl/dovecot.pem',
             user => 'root',
             group => 'root',
             mode => '0400',
            },
           ];
}

sub fetchmailPollTime
{
    my ($self) = @_;
    my $smtpOptions = $self->model('SMTPOptions');
    return $smtpOptions->row()->valueByName('fetchmailPollTime');
}

sub fetchmailRegenTs
{
    my ($self) = @_;
    my $ts =  $self->st_get_int('fetchmailRegenTs');
    defined $ts or
        $ts = 0;
    return $ts;
}

sub setFetchmailRegenTs
{
    my ($self, $ts) = @_;
    $self->st_set_int('fetchmailRegenTs', $ts);
}

sub postmasterAddress
{
    my ($self, $alwaysFqdn, $notUnaliasLocal) = @_;
    my $smtpOptions = $self->model('SMTPOptions');
    my $address = $smtpOptions->postmasterAddress();
    if (($notUnaliasLocal) and  ($address eq 'root')) {
        # not need to unalias root
        $address = 'postmaster';
    }

    if (not $alwaysFqdn) {
        return $address;
    }

    if ($address =~ m/@/) {
        return $address;
    }

    my $mailname = $self->mailname();

    return $address . '@' .  $mailname;
}

# Implement EBox::SyncFolders::Provider interface
sub syncFolders
{
    my ($self) = @_;

    my @folders;

    if ($self->recoveryEnabled()) {
        foreach my $dir ($self->_storageMailDirs()) {
            push (@folders, new EBox::SyncFolders::Folder($dir, 'recovery'));
        }
    }

    return \@folders;
}

sub recoveryDomainName
{
    return __('Mailboxes');
}

sub preSlaveSetup
{
    my ($self, $master) = @_;
    if ($master ne 'zentyal') {
        return;
    }

    # remove vdomains
    $self->model('VDomains')->removeAll(1);
}

# Method: reprovisionLDAP
#
# Overrides:
#
#      <EBox::LdapModule::reprovisionLDAP>
sub reprovisionLDAP
{
    my ($self) = @_;
    $self->SUPER::reprovisionLDAP();

    # Create new kerberos keytab
    $self->kerberosCreatePrincipals();

    # regenerate mail ldap tree
    EBox::Sudo::root('/usr/share/zentyal-mail/mail-ldap update');
}

sub slaveSetupWarning
{
    my ($self, $master) = @_;
    if (not $self->configured()) {
        return undef;
    }
    if ($master ne 'zentyal') {
        return undef;
    }
    my $vdomainsModel = $self->model('VDomains');
    if ($vdomainsModel->size() == 0) {
        return undef;
    }

    return __('The mail domains and its accounts will be removed when the slave setup is complete');
}

sub openchangeProvisioned
{
    my ($self) = @_;

    my $globalInstance = $self->global();
    if ( $globalInstance->modExists('openchange') ) {
        my $openchange = $globalInstance->modInstance('openchange');
        return ($openchange->isEnabled() and $openchange->isProvisioned());
    }

    return 0;
}

# Method: checkMailNotInUse
#
#   check if a mail address is not used by the system and throw exception if it
#   is already used
#
#  This method should be called in preference of EBox::Users::checkMailNotInUse
#  since it check some extra situations which arises with the mail module.
#  Do NOT call both
sub checkMailNotInUse
{
<<<<<<< HEAD
    my ($self, $mail, $onlyCheckLdap) = @_;
=======
    my ($self, $mail, $onlyCheckLdap, $isAlias) =@_;

>>>>>>> 5f3b5cfe
    # TODO: check vdomain alias mapping to the other domains?
    $self->global()->modInstance('users')->checkMailNotInUse($mail, $isAlias);

   # if the external aliases has been already saved to LDAP it will be caught
    # by the previous check
    if ((not $onlyCheckLdap) and $self->model('ExternalAliases')->aliasInUse($mail)) {
        throw EBox::Exceptions::External(
            __x('Address {addr} is in use as external alias', addr => $mail)
           );
    }
}

1;<|MERGE_RESOLUTION|>--- conflicted
+++ resolved
@@ -700,16 +700,12 @@
     push (@params, zentyalRO    => "cn=zentyalro," . $users->ldap->dn());
     push (@params, zentyalROPwd => $roPwd);
     $self->writeConfFile(DOVECOT_LDAP_CONFFILE, "mail/dovecot-ldap.conf.mas",\@params, $restrictiveFilePermissions);
-<<<<<<< HEAD
 
     if ($openchange) {
         @params = ();
         push (@params, masterPassword => $openchangeMod->getImapMasterPassword());
         $self->writeConfFile(DOVECOT_SQL_CONFFILE, "mail/dovecot-sql.conf.mas", \@params, $restrictiveFilePermissions);
     }
-
-=======
->>>>>>> 5f3b5cfe
 }
 
 sub _getDovecotAntispamPluginConf
@@ -1925,12 +1921,8 @@
 #  Do NOT call both
 sub checkMailNotInUse
 {
-<<<<<<< HEAD
-    my ($self, $mail, $onlyCheckLdap) = @_;
-=======
     my ($self, $mail, $onlyCheckLdap, $isAlias) =@_;
 
->>>>>>> 5f3b5cfe
     # TODO: check vdomain alias mapping to the other domains?
     $self->global()->modInstance('users')->checkMailNotInUse($mail, $isAlias);
 
