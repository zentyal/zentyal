# Copyright (C) 2005-2007 Warp Networks S.L.
# Copyright (C) 2008-2013 Zentyal S.L.
#
# This program is free software; you can redistribute it and/or modify
# it under the terms of the GNU General Public License, version 2, as
# published by the Free Software Foundation.
#
# This program is distributed in the hope that it will be useful,
# but WITHOUT ANY WARRANTY; without even the implied warranty of
# MERCHANTABILITY or FITNESS FOR A PARTICULAR PURPOSE.  See the
# GNU General Public License for more details.
#
# You should have received a copy of the GNU General Public License
# along with this program; if not, write to the Free Software
# Foundation, Inc., 59 Temple Place, Suite 330, Boston, MA  02111-1307  USA

use strict;
use warnings;

package EBox::MailAliasLdap;

use EBox::Sudo;
use EBox::Global;
use EBox::Ldap;
use EBox::MailUserLdap;
use EBox::Exceptions::InvalidData;
use EBox::Exceptions::Internal;
use EBox::Exceptions::DataExists;
use EBox::Exceptions::DataMissing;
use EBox::Exceptions::DataNotFound;
use EBox::Exceptions::External;
use EBox::Gettext;
use EBox::Validate;
use EBox::MailVDomainsLdap;
use EBox::Samba::User;

use constant ALIASDN => 'cn=alias,cn=mail,cn=zentyal,cn=configuration';

sub new
{
    my $class = shift;
    my $self  = {};

    $self->{ldap} = EBox::Global->modInstance('samba')->ldap();

    bless($self, $class);

    return $self;
}

# Method: addUserAlias
#
#     Creates a new mail alias to an account.
#
# Parameters:
#
#     user  - The user object
#     alias - The mail alias account to create
#     maildrop - The mail account(s) to send all mail
#
sub addUserAlias
{
<<<<<<< HEAD
    my ($self, $user, $alias) = @_;

    my $maildrop = $user->get('mail');
    $self->_checkAccountAlias($alias, $maildrop);
=======
    my ($self, $alias, $maildrop, $id, $alreadyChecked) = @_;

    if (not $alreadyChecked) {
        $self->_checkAccountAlias($alias, $maildrop);
    }
>>>>>>> bf17cc3d


    my @otherMailbox = $user->get('otherMailbox');
    push @otherMailbox, $alias;
    $user->set('otherMailbox', \@otherMailbox);
}

# Method: delUserAlias
#
#     Removes a mail alias from the user
#
# Parameters:
#
#     user  - The user object
#     alias - The mail alias account to create
sub delUserAlias
{
    my ($self, $user, $alias) = @_;
    $user->deleteValues('otherMailbox' => $alias);
}

# Method: userAliases
#
#   Returns:
#     list with the user aliases
sub userAliases
{
    my ($self, $user) = @_;
    return $user->get('otherMailbox');
}


sub addExternalAlias
{
    my ($self, $vdomain, $alias, $maildrop) = @_;

    $self->_checkAccountAlias($alias, $maildrop, 1);

    my $user = $self->_accountUser($maildrop);
    if ($user) {
        throw EBox::Exceptions::External(
               __x('{ac} is not a external account', ac => $maildrop)
                                        );
    }

    $self->_addCouriermailAliasLdapElement("\@$vdomain", $alias, $maildrop);
}

sub _accountUser
{
    my ($self, $account) = @_;

    my $musers = EBox::Global->modInstance('mail')->{musers};

    return $musers->userByAccount($account);
}

sub _checkAccountAlias
{
    my ($self, $alias, $maildrop, $noCheckExternalAliases) = @_;

    EBox::Validate::checkEmailAddress($alias, __('mail alias'));
    EBox::Global->modInstance('mail')->checkMailNotInUse($alias, $noCheckExternalAliases);

    # Verify maildrop is not an alias
    # (For now it is not allowed alias of aliases)
    # XXX alias of aliases are harmless as far we know
    #if ($self->aliasExists($maildrop)) {
    #    throw EBox::Exceptions::External(
    #__x('{ac} is a mail alias. Alias of aliases are not allowed',
    #    ac => $maildrop)
    #                                    );
    #}
}

# Method: addGroupAlias
#
#     Creates a new mail alias to a group of users
#
# Parameters:
#
#     alias - The mail alias account to create
#     group - group object
#
sub addGroupAlias
{
    my ($self, $alias, $group) = @_;
    EBox::Validate::checkEmailAddress($alias, __('group alias'));
    EBox::Global->modInstance('mail')->checkMailNotInUse($alias, 0, 1);

    my $mailUserLdap = EBox::MailUserLdap->new();

    my @mailAccounts = map {
        $mailUserLdap->userAccount($_)
    } $mailUserLdap->usersWithMailInGroup($group);

    my $first = 1;
    foreach my $mail (@mailAccounts) {
        if ($first) {
<<<<<<< HEAD
            $self->_addCouriermailAliasLdapElement($alias, $mail, $group->get('cn'));
=======
            $self->addAlias($alias, $mail, $group->get('cn'), 1);
>>>>>>> bf17cc3d
            $first = 0;
        } else {
            $self->addMaildrop($alias, $mail);
        }
    }
}

# Method: addVDomainALias
#
#     Creates a new domain alias  for a mail domain
#
# Parameters:
#
#     vdomain - The mail domain for aliasing
#     alias   - The mail alias domain  to create
#
sub addVDomainAlias
{
    my ($self, $vdomain, $alias) = @_;

    EBox::Validate::checkDomainName($alias, __('Domain alias'));

    my $vdomainsLdap =  EBox::MailVDomainsLdap->new();
    if (not $vdomainsLdap->vdomainExists($vdomain)) {
        throw EBox::Exceptions::External(__x(
                                             'Mail domain {d} does not exist',
                                              d => $vdomain
                                            )
                                        );
    }
    if ($vdomainsLdap->vdomainExists($alias)) {
                throw EBox::Exceptions::External(__x(
  'Cannot use {d} as alias for a mail domain because a domain which this name already exists',
                                              d => $alias
                                            )
                                        );
    }

    if ($self->aliasExists($alias)) {
        throw EBox::Exceptions::DataExists(data => __('Domain alias'));
    }

    $alias = '@' . $alias;
    $vdomain = '@' . $vdomain;
    $self->_addCouriermailAliasLdapElement($vdomain, $alias, $vdomain);
}

# Method: vdomainAliases
#
#     return all the domain alias for a domain.
#
# Parameters:
#
#     vdomain - The mail domain
#
sub vdomainAliases
{
    my ($self, $vdomain) = @_;

    my $vdomainsLdap =  EBox::MailVDomainsLdap->new();
    if (not $vdomainsLdap->vdomainExists($vdomain)) {
        throw EBox::Exceptions::External(__x(
                                             'Mail domain {d} does not exist',
                                              d => $vdomain
                                            )
                                        );
    }

    my %attrs = (
            base => $self->aliasDn,
            filter => "&(objectclass=couriermailalias)(maildrop=@".$vdomain.")",
            scope => 'sub'
                );

    my $result = $self->{'ldap'}->search(\%attrs);

    my @alias = map { $_->get_value('mail')} $result->sorted('mail');

    return \@alias;
}

sub externalAccountAliases
{
    my ($self, $vdomain) = @_;
    my $vdomainsLdap =  EBox::MailVDomainsLdap->new();
    if (not $vdomainsLdap->vdomainExists($vdomain)) {
        throw EBox::Exceptions::External(__x(
                                             'Mail domain {d} does not exist',
                                              d => $vdomain
                                            )
                                        );
    }

    my %attrs = (
            base => $self->aliasDn,
            filter => "&(objectclass=couriermailalias)(mailsource=\@$vdomain)",
            scope => 'sub'
                );

    my $result = $self->{'ldap'}->search(\%attrs);

    my @alias;
    foreach my $entry ($result->sorted('maildrop')) {
        my $mail = $entry->get_value('mail');
        if ($mail =~ m/^\@/) {
            # vdomain alias, skipping
            next;
        }

        push @alias, $mail;
    }

    return \@alias;
}

sub _addCouriermailAliasLdapElement
{
    my ($self, $id, $alias, $maildrop) = @_;

    my $dn = "cn=$alias," . $self->aliasDn();
    my %attrs = (
                 attr => [
                          'objectclass'           => 'couriermailalias',
                          'mailsource'                => $id,
                          'mail'                  => $alias,
                          'maildrop'              => $maildrop
                         ]
                );

    my $r = $self->{'ldap'}->add($dn, \%attrs);
}

# Method: updateGroupAliases
#
#     When a change on users of a group this method updates the maildrops of the
#     mail alias account.
#
# Parameters:
#
#     group - The group name
#
sub updateGroupAliases
{
    my ($self, $group) = @_;

    my $noUpdateAlias = delete $group->{noUpdateAlias};
    if ($noUpdateAlias) {
        return;
    }

    $group->{updateGroupAliases} = 1;
    foreach my $alias (@{ $self->groupAliases($group) }) {
        $self->delAlias($alias);
        $self->addGroupAlias($alias, $group);
    }
    delete $group->{updateGroupAliases};
}

# Method: addMaildrop
#
#     This method adds a new maildrop to an existing mail alias account (used on
#     group mail alias accounts).
#
# Parameters:
#
#     alias - The mail alias account to create
#     maildrop - The mail account to add to the alias account
#
sub addMaildrop
{
    my ($self, $alias, $maildrop) = @_;

    unless ($self->aliasExists($alias)) {
        throw EBox::Exceptions::DataNotFound('data' => __('mail alias account'),
                                                          'value' => $alias);
    }

    my $dn = "cn=$alias," . $self->aliasDn();
    my %attrs = (
        changes => [
            add => [ 'maildrop' => $maildrop ]
        ]
    );

    my $r = $self->{'ldap'}->modify($dn, \%attrs);
}

# Method: delMaildrop
#
#     This method removes a maildrop to an existing mail alias account (used on
#     group mail alias accounts).
#
# Parameters:
#
#     alias - The mail alias account to create
#     maildrop - The mail account to add to the alias account
#
sub delMaildrop
{
    my ($self, $alias, $maildrop) = @_;

    unless ($self->aliasExists($alias)) {
        throw EBox::Exceptions::DataNotFound('data' => __('mail alias account'),
                                                          'value' => $alias);
    }

    my $dn = "cn=$alias, " . $self->aliasDn();
    #if is the last maildrop delete the alias account
    my @mlist = @{$self->accountListByAliasGroup($alias)};
    my %attrs;

    if (@mlist == 1) {
        $self->delAlias($alias);
    } else {
        %attrs = (
            changes => [
                delete => [ 'maildrop'  => $maildrop ]
            ]
        );
        my $r = $self->{'ldap'}->modify($dn, \%attrs);
    }
}

# Method: delAlias
#
#     This method removes a mail alias account
#
# Parameters:
#
#     alias - The mail alias account to create
#
sub delAlias
{
    my ($self, $alias) = @_;

    unless ($self->aliasExists($alias)) {
        throw EBox::Exceptions::DataNotFound('data' => __('mail alias account'),
                                                        'value' => $alias);
    }

    # We Should warn about users whose mail account belong to this vdomain.

    my $r = $self->{'ldap'}->delete("cn=$alias, " . $self->aliasDn);
}

# Method: delGrouopAlias
#
#     This method removes a group mail alias account
#
# Parameters:
#
#     alias - The mail alias account to delete
#     group - The group
#
sub delGroupAlias
{
    my ($self, $alias, $group) = @_;

    $self->delAlias($alias);
}

# Method: delAliasesFromVDomain
#
#     This method removes all mail aliases from a virtual domain
#
# Parameters:
#
#     vdomain - The Virtual domain name
#
sub delAliasesFromVDomain
{
    my ($self, $vdomain) = @_;

    my @aliases = @{$self->_allAliasFromVDomain($vdomain)};

    foreach (@aliases) {
        $self->delAlias($_);
    }
}

# Method: groupAccountAlias
#
#     This method returns all mail group alias accounts that have a mail account
#     of a user
#
# Parameters:
#
#     mail - The mail account
#
sub groupAccountAlias
{
    my ($self, $mail) = @_;

    my %args = (
        base => $self->aliasDn,
        filter => "&(!(mailsource=$mail))(maildrop=$mail)",
        scope => 'one',
        attrs => ['mail']
    );

    my $result = $self->{ldap}->search(\%args);

    my @malias = ();
    foreach my $alias ($result->sorted('mail'))
    {
        @malias = (@malias, $alias->get_value('mail'));
    }

    return @malias;
}

# Method: accountListByAliasGroup
#
#     This method returns an array ref with all maildrops of a group alias account
#
# Parameters:
#
#     mail - The mail aliasaccount
#
# Returns:
#
#     array ref - Array that contains mail accounts
#
sub accountListByAliasGroup
{
    my ($self, $mail) = @_;

    my %args = (
        base => $self->aliasDn,
        filter => "(mail=$mail)",
        scope => 'one',
        attrs => ['maildrop']
    );

    my $result = $self->{ldap}->search(\%args);
    my @mlist = map { $_->get_value('maildrop') } $result->sorted('mailsource');

    return \@mlist;
}

# Method: aliasDn
#
#     This method returns the DN of alias ldap leaf
#
# Returns:
#
#     string - DN of alias leaf
#
sub aliasDn
{
    my ($self) = @_;

    return ALIASDN . "," . $self->{ldap}->dn;
}

# Method: listMailGroupsByUser
#
#     This method returns all groups whith an alias account which the user passed
#     as parameter belongs.
#
# Parameters:
#
#     user - usename
#
# Returns:
#
#     array - With the group's name list
#
sub listMailGroupsByUser
{
    my ($self, $user) = @_;

    my %groupsWithAlias;

    # We get also system groups (gid < 2000)
    my @groups = @{$user->groups()};

    foreach my $group (@groups) {
        if ($self->groupHasAlias($group)) {
            $groupsWithAlias{$group} = 1;
        }
    }

    return keys %groupsWithAlias;
}

# Method: groupAliases
#
#     This method returns the mail alias accounts of a group
#
# Parameters:
#
#     group - The group name
#
# Returns:
#     array reference - mail alias accounts
#
sub groupAliases
{
    my ($self, $group) = @_;

    my $cn = $group->get('cn');
    my %args = (
        base => $self->aliasDn,
        filter => "&(objectclass=couriermailalias)(mailsource=$cn)",
        scope => 'sub',
        attrs => ['mail']
    );

    my $result = $self->{ldap}->search(\%args);

    my @aliases = map { $_->get_value('mail')  }$result->sorted('mail');

    return \@aliases;
}

# Method: groupHasAlias
#
#     This method returns if the group has any mail alias account
#
# Parameters:
#
#     group - The group name
#
# Returns:
#
#     true if the group has any alias account, false otherwise
#
sub groupHasAlias
{
    my ($self, $group) = @_;

    my $aliasId = $group->get('mail');
    $aliasId or
        return undef;
    my %args = (
        base => $self->aliasDn,
        filter => "&(objectclass=couriermailalias)(mailsource=$aliasId)",
        scope => 'one',
        attrs => ['mail']
    );

    my $result = $self->{ldap}->search(\%args);

    return ($result->count > 0);
}

# Method: aliasExists
#
#     This method returns wether a given alias exists
#
# Parameters:
#
#     mail - The mail account
#
sub aliasExists
{
    my ($self, $alias) = @_;

    my %attrs = (
        base => $self->aliasDn,
        filter => "&(objectclass=couriermailalias)(mail=$alias)",
        scope => 'one'
    );

    my $result = $self->{'ldap'}->search(\%attrs);

    return ($result->count > 0);
}

# Method: accountExists
#
#     This method returns an account exists like an alias account or mail account
#
# Parameters:
#
#     mail - The mail account
#
# Returns:
#
#     true if the account exists, false otherwise
#
sub accountExists
{
    my ($self, $alias) = @_;

    my $users = EBox::Global->modInstance('samba');

    my %attrs = (
        base => $users->ldap()->dn(),
        filter => "&(|(objectclass=userZentyalMail)(objectclass=zentyalDistributionGroup))(mail=$alias)",
        scope => 'sub'
    );

    my $result = $self->{'ldap'}->search(\%attrs);
    return (($result->count > 0) || ($self->aliasExists($alias)));
}

# Method: accountsByAlias
#
#     given an alias address return all the accounts that are alaised
#
# Params:
#
#     alias - alias addres
#
# Returns:
#
#     reference a list with the accounts  or undef if there is not alias or
#     not aliased addresses
#
sub accountsByAlias
{
    my ($self, $alias) = @_;

    my %attrs = (
        base => $self->aliasDn,
        filter => "&(objectclass=couriermailalias)(mail=$alias)",
        scope => 'one'
    );

    my $result = $self->{'ldap'}->search(\%attrs);
    if ($result->count() == 0) {
        return [];
    }

    my $entry = $result->entry(0);
    my @accounts = $entry->get_value('maildrop');

    return \@accounts;
}

# Method: _allAliasFromVDomain
#
#     This method returns all mail alias accounts and domain aliases from/for
#     a virtual domain
#
# Parameters:
#
#     vdomain - The Virtual domain name
#
# Returns:
#
#     array ref - with all alias account from a virtual domain.
#
sub _allAliasFromVDomain
{
    my ($self, $vdomain) = @_;

    my %attrs = (
        base => $self->aliasDn,
        filter => "&(objectclass=couriermailalias)(mail=*@".$vdomain.")",
        scope => 'one'
    );

    my $result = $self->{'ldap'}->search(\%attrs);

    my @alias = map { $_->get_value('mail') } $result->sorted('mail');

    push @alias, @{ $self->vdomainAliases($vdomain) };

    return \@alias;
}

sub _syncVDomainAliasTable
{
    my ($self, $vdomain, $aliasTable) = @_;

    my %aliasToDelete = map { $_ => 1 } @{ $self->vdomainAliases($vdomain) };

    foreach my $alias (@{ $aliasTable->aliases() }) {
        my $fullAlias = '@' . $alias;

        if (not $self->aliasExists($fullAlias)) {
            $self->addVDomainAlias($vdomain, $alias);
        }

        delete $aliasToDelete{$fullAlias};
    }

    # alias no present in the table must be deleted
    foreach my $alias (keys %aliasToDelete) {
        $self->delAlias($alias);
    }
}

sub _syncExternalAliasTable
{
    my ($self, $vdomain, $aliasTable) = @_;

    my %aliasToDelete = map { $_ => 1 } @{ $self->externalAccountAliases($vdomain) };

    foreach my $alias_r (@{ $aliasTable->aliasesAndExternalAccounts() }) {
        my ($alias, $account) = @{ $alias_r };

        if (not $self->aliasExists($alias)) {
            $self->addExternalAlias($vdomain, $alias, $account);
        }

        delete $aliasToDelete{$alias};
    }

    # alias no present in the table must be deleted
    foreach my $alias (keys %aliasToDelete) {
        $self->delAlias($alias);
    }
}

1;<|MERGE_RESOLUTION|>--- conflicted
+++ resolved
@@ -60,19 +60,10 @@
 #
 sub addUserAlias
 {
-<<<<<<< HEAD
     my ($self, $user, $alias) = @_;
 
     my $maildrop = $user->get('mail');
     $self->_checkAccountAlias($alias, $maildrop);
-=======
-    my ($self, $alias, $maildrop, $id, $alreadyChecked) = @_;
-
-    if (not $alreadyChecked) {
-        $self->_checkAccountAlias($alias, $maildrop);
-    }
->>>>>>> bf17cc3d
-
 
     my @otherMailbox = $user->get('otherMailbox');
     push @otherMailbox, $alias;
@@ -171,11 +162,7 @@
     my $first = 1;
     foreach my $mail (@mailAccounts) {
         if ($first) {
-<<<<<<< HEAD
             $self->_addCouriermailAliasLdapElement($alias, $mail, $group->get('cn'));
-=======
-            $self->addAlias($alias, $mail, $group->get('cn'), 1);
->>>>>>> bf17cc3d
             $first = 0;
         } else {
             $self->addMaildrop($alias, $mail);
