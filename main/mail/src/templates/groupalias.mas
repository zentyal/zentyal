--- conflicted
+++ resolved
@@ -142,13 +142,9 @@
     <input type="hidden" name="group" value="<% $group->dn() %>">
                         <tr>
                                 <td>
-<<<<<<< HEAD
                                     <div class="inline-input">
-                                        <input type='text' class='inputText' name='lhs'>
+                                        <input id='mailCreateAlias_lhs' type='text' class='inputText' name='lhs'>
                                         <span>@</span>
-=======
-                                        <input id='mailCreateAlias_lhs' type='text' class='inputText' name='lhs'>
->>>>>>> 0b0b5118
                                         <select name="rhs" enabled>
 %                                       foreach my $vd (@vdomains) {
                                                 <option value= <% $vd %> > <% __($vd) %> </option>
@@ -157,13 +153,8 @@
                                       </div>
                                 </td>
                                 <td class='tcenter'>
-<<<<<<< HEAD
-                                        <input class='btn-only-icon btn-add'
-                                               id='mailCreateAlias_submit'
-=======
                                         <input id='mailCreateAlias_submit'
                                                class='btn-only-icon btn-add'
->>>>>>> 0b0b5118
                                                type='submit'
                                                name='change'
                                                value="<% __('Create') %>"
