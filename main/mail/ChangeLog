--- conflicted
+++ resolved
@@ -1,10 +1,6 @@
-<<<<<<< HEAD
 3.5
-=======
-HEAD
 	+ Postfix handles Zentyal distribution groups virtual alias
 	+ Adapted MailQueue.pm to TryCatch::Lite
->>>>>>> 94126e90
 	+ Restart usercorner on installation / upgrade time so the new code is
 	  available there too
 	+ Fixed external mail retrieval configuration form from user corner
