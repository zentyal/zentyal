HEAD
<<<<<<< HEAD
	+ Removed free access to dovecot from localhost, now we have a
	master password
=======
	+ Avoid unsaved changes after running initialSetup
	+ Setup mail account on enable for users that already have mail attribute
>>>>>>> 28225cf2
3.4
	+ Added and used checkMailNotInUse method
	+ Added _delVDomainAbort to LdapVDomain base to give the
	  opportunity to abort vdomain removals
	+ Use service instead of deprecated invoke-rc.d for init.d scripts
	+ Set version to 3.4
	+ Added and used checkMailNotInUse method
	+ Don't add mail which already exists when adding group alias
	+ Better integration with openchange account addon
	+ Remove openchange account when removing mail account
	+ Postfix max mail size is increased by 36% because of base64 encoding
	+ Better integration of group alias addon
	+ Added openchange outgoing mail rewriting
	+ Added sieve_dir plugin parameter
	+ Nopass dovecot policy enabled only when Openchange provisioned
3.3
	+ Allow to use vdomains table when module is unconfigured
	+ Dovecot passdb reordering and typo
	+ Switch from Error to TryCatch for exception handling
	+ Added required code to integrate with OpenChange
	+ Added missing EBox::Exceptions uses
	+ Delete migration code from old versions
	+ Preservice and postservice hooks now should work properly
	+ Fixed regression which broke external account modification
	+ Set version to 3.3
	+ Add openchange compatibility
3.2
	+ Set version to 3.2
3.1.7
	+ Override daemons when migrating from 3.0
	+ Minor enhancements to some note texts
3.1.6
	+ Use DATETIME type in date column for consolidation tables
	+ Summarised report has breadcrumbs now
3.1.5
	+ Fixed typo in external account user corner model
	+ Adapted to new CSS styles
	+ Fixed bug which allowed to use incorrect external addresses in
	  fetchmail accounts
3.1.4
	+ Fixed typo in master.cf when mail filter is enabled
3.1.3
	+ Adapt group and users addon to right panel view
	+ mail-ldap init script dies on LDAP add error
	+ Added menu icon
	+ Added new userCorner method to external accounts model
	+ Updated to use renamed method EBox::Ldap::connection.
	+ Adapt firewall rules to new accept chains
	+ Adapted user addon to multi-OU tree view
	+ Removed no longer necessary jQuery noConflict()
	+ Search the whole LDAP tree looking for groups and users.
	+ Added incompatiblity with external AD authentication mode
3.1.2
	+ Use new EBox::Users namespace instead of EBox::UsersAndGroups
3.1.1
	+ Removed deprecated backup domain methods
3.1
	+ Added Pre-Depends on mysql-server to avoid problems with upgrades
	+ Depend on zentyal-core 3.1
3.0.5
	+ Regenerate kerberos key tab in LDAP reprovision
	+ Banner display mail name instead of host name
	+ Adapted to EBox::LdapModule changes
	+ Added module particular facilities for slave setup
	+ Added a ebox.postgrey upstart config file in package to avoid
	  errors before we generate it in the _setConf
	+ Fixed bug triggered when removing all users from a virtual domain
	+ Do not try to manage postgrey daemon if module is unconfigured
	+ Fixed error in json response trigered by widget size
	+ Added libsasl2-modules dependency because it seems that is not
	  always installed
3.0.4
	+ Integration with Disaster Recovery service
	+ Fixed user object misuse in EBox::Mail::FetchmailLdap::removeExternalAccount
3.0.3
	+ Adapted to changes in EBox::LogHelper::_convertTimestamp
3.0.2
	+ Fixed error in dashboard widget
	+ Fixed log helper time stamp parsing, transition to MySql broke it
	+ Adapted to improvement of EBox::Module::Service::isRunning method
	+ Added LDAP indexes for mail and dc attributes
	+ Added and used serviceId field for service certificates
	+ Fixed bread crumbs in mail dispatcher configuration model
3.0.1
	+ Added missing CGIs for external accounts
	+ Fixed edition of external accounts
	+ Workaround until postgrey "do not stop" bug is fixed upstream
	+ Use executeOnBrothers method to resolve error with component
	  directories on vdomain aliases model
2.3.8
	+ Move report code to remoteservices
	+ Add missing use statement causing an exception loading the class
	+ Convert to lowercase the domain part in the user LDAP filter,
	  required to retrieve the correct mailbox path when using kerberos auth
	+ Fix gssapi hostname for kerberos authentication
	+ Fix LDAP filters
	+ Switch to LDAP bind authentication when kerberos is not used
	+ Fixed dovecot user password authentication
	+ Fixed disable_dns_lookups key in master.cf
2.3.7
	+ Dont use Zarafa for ham/spam acccounts
	+ Allow syntax to specify smarthost without MX lookup
	+ Fixed dovecot-ldap.conf.mas
2.3.6
	+ Added modeldepends to yaml schema
	+ External alias can have address on a vdomain alias
	+ Fixed regression in vdomain aliases
	+ Added Zarafa multitenancy support
2.3.5
	+ Fixed regression in add/remove/list group alias
	+ Added user addon for retrieval mail from external accounts
	+ Added fetch all mail option to retrieval mail from external accounts
2.3.4
	+ Implement new EBox::Events::DispatcherProvider
	+ Adapted to new Model management framework
	+ Always run postmap
	+ Authenticated sender have to use a mail address which they own
	+ Using old sieve directories as home mail directories
	+ Enable GSSAPI/Kerberos authentication
2.3.3
	+ Create tables with MyISAM engine by default
2.3.2
	+ withoutActions property in TrafficDetails.pm for the new tableBody.mas
	+ Removed mda option for fetchmail accounts with zarafa destination
	+ Image in initial configuration wizard is shown again
2.3.1
	+ New translatable printableNames for mail services
	+ Adapted to new users implementation
	+ Fixed wrong method call in MailUserLdap
2.3
	+ Adapted to dovecot 2.0
	+ Postfix now binds to LDAP
	+ Adapted to new MySQL logs backend
	+ Mailfilter learn accounts are excluded from Zarafa transport
	+ Remove precondition if there are no objects as now they can be
	  added in-line with the new dialog
	+ Replaced autotools with zbuildtools
	+ Remove Zarafa dependent configuration when it is disabled
	+ Fetchmail configuration takes in account Zarafa
2.2.1
	+ Fixed usercorner row id error when adding a new external account
	+ Fixed mail directory backup in account creation, now it can be
	  made more than once
	+ Use EBox::Validate::checkEmailAddress for checking email instead
	  of a custom flaky re
	+ Fixed regresion in mailname message in SMTPOptions model
2.1.12
	+ Fixed regresion in usercorner link
2.1.11
	+ Added uidl fetchmail option to pop3 external accounts
2.1.10
	+ Fixed error in SMTPOPtions model when system hostname is not a FQDN
2.1.9
	+ Removed /zentyal prefix from URLs
	+ Fixed errors executing mail queue commands
	+ Do not generate config if module is not configured
2.1.8
	+ Set widget size to 2 for a better default dashboard balance
2.1.7
	+ Update wizard pages with new order option
2.1.6
	+ Use the new "Add new..." option in the object selectors
	+ Add support for LOGIN in authenticated mail relay
	+ Delete deprecated extendedRestore method
	+ Use quote column option for periodic and report log consolidation
2.1.5
	+ Fixed crash in dashboard widget
2.1.4
	+ Check for undefined vdomain in vdomainExists method
	+ Removed unwanted matching in the logs in some rare circumstances
	+ SASL and TLS are always enabled
	+ As long as mailfilter module is enabled, the mail module will
	  use the filter it provides
	+ Changed mail firewall services
2.1.3
	+ Added message submission service
	+ Added poll period and per-account "keep" option to email retrieval
	  from external accounts
	+ Bugfix: don't run archivemail if no .Trash or .Spam folders found
2.1.2
	+ Change Zarafa virtual transport to LMTP.
	+ Bugfix: EBox::MailVDomainsLdap::vdomains returns a correct value
	  when mail is disabled
	+ Some refactoring on mail dispatcher
	+ Added zentyal-mail-addressbook that generates a listing of all
	  mail users
	+ Added support for eboxmailrelated attribute so groups have a mail
	  attribute useful for other modules like Zarafa
	+ Improvements in log parsing
2.1.1
	+ Quota attribute renamed in LDAP to allow to have a generic quota
	  attribute in users
	+ Fixed error in pagination of traffic summarized report
	+ Removed dovecot antispam plugin support until serious
	  bug in the dovecot-antispam package from Ubuntu is fixed
	+ Bugfix: external accounts wiht passwords containing ':' don't
	  cause probems anymore; however single quota is forbidden in
	  external accounts passwords
	+ Bugfix: non-authorized smtp recipient restrictions works when
	  SASL is enabled
2.1
	+ Delete deprecated/unused _isCourierObject and _accountAddOn methods
	+ Removed obsolete migrations and use new initial-setup
	+ Remove dependency on dovecot-antispam moved to ebox-mailfilter
	+ Bugfix: Fixed some problems with size parsing in logs
	+ Bugfix: Remove a warning in consolidation of mail messages
	+ Improvements in reports
	  - Return data for end report period to show traffic per day
	  - Added top user sender/receiver per domain
	  - A single mail_message report is sent consisted of
	    sent, received and rejected mail messages
	  - Workarounded problems with unavailable domain in report table
	  - Bugfix: event in report table has the same definition that has
	    in log table
	+ Bugfix: don't query vdomains to LDAP if module is not enabled
2.0.3
	+ Added backup domain
	+ Increased size of event field in mail_message_report table
	+ Autocreate user email always in lowercase
	+ Fixed dovecot mailboxes config to avoid problems with some vdomains
	+ Set default order for dashboard widgets
2.0.2
	+ Don't regenerate user quotas if default quota doesn't change
2.0.1
	+ Bugfix: hooks didn't work (thanks to moebius for the patch)
1.5.5
	+ Add Zarafa integration with mail module
1.5.4
	+ Zentyal rebrand
1.5.3
	+ Bugfix: external accounts retrieval works again in lucid
1.5.2
	+ New setup wizard
1.5.1
	+ Use ssl-cert package to create default certificates as all other
	  eBox modules should be doing
	+ Added bridged mode support in firewall helper
1.5
	+ Update configuration templates with the newest versions from lucid
	+ Bugfix, dovecot ldap auth now works when using AD Sync
	+ Bugfix, using standard default smtp banner to avoid breaking
	banner checks. Thanks to ivo@housesbg.com for pointing this
	+ Now event's mail dispatcher uses configured mailname instead of
	non-qualified hostname
	+ Firewall default policy allows mail system from external
	networks because is the expected and usual thing
	+ Bugfix, is not longer allowed a external alias with the same address
	than a existent account
	+ Bugfix, addColumn message_type on mail_message table which should
	have been added on migration 6
	+ Bugfix: changed location of default sieve script to a directory
	writable by LDA
	+ Added '@' character to virtual domain select control labels
	+ Bugfix: allow multiple alias to the same external account
1.4.2
	+ Bugfix, mail to local accounts is delivered correctly, changed
	some parameters to take in account myorigin
	+ Fixed typo in regular expression that checks external accounts names
	+ Plain usernames without mail domain now are allowed for mail
	retrieval from external accounts
	+ Bugfix, hard-coding mailname in main.cf smtp_helo_name because
	$myorigin variable was not correclty resolved
1.4.1
	+ Bugfix, fix incorrect alias dn breaking aliases in postfix
	+ Bugfix, when create a maildir if a leftover maildir already
	  exists now is correctly backuped with the .bak extension
1.3.18
	+ Add widget for external retrieval service (fetchmail)
1.3.17
	+ Added breadcrumbs to external aliases and virtual domain
	  settings models
1.3.16
	+ Make auto creation of e-mail accounts more robust
	+ Bad mailname doesnt disable module activation. Warning message
	added when bad mailname is set. Mailname check in vdomains
1.3.15
	+ Change UI for maximum message limits and expiration limits
	+ Bugfix: The report tables changed its name and they are used by
	  code correctly
	+ Added postmaster option and deprecated bounceReturnAddress
	option
	+ Fixed migration script and ulimited mail message size
	multiplication warning. The error in migration dont corrupted
	configuration but made new installations fail the last migration
	script.
	+ Updated localAttributes in MailUserLdap
	+ Added LOGIN to authorization mechanisms
	+ Using /etc/mailname in hostname and sasl_domain paramteres
	+ Better check of mailname, assure that mailname is correct before
	enabling module
	+ Changed SIEVE directory location to /var/vmail/sieve
1.3.14
	+ Added precondition in ObjectPolicy model
	+ Account home in dovecot set to its maildir, this is necesary for
	some SIEVE features like vacation autoreply
	+ Added autocreation of drafts and sent mail folders
	+ Fixed bug in UI: now we can set properly the number of
	expiration days for spam and deleted messages
	+ Added per domain catch-all accounts
	+ Logs fixes
	+ Added aliases to external accounts
	+ Added multiple aliases per group
	+ Improved queue management
	+ Added dovecot-antispam plugin integration
	+ Added email retrieval for external accounts
	+ Added more connections check to avoid spammers
	+ Add DefaultUser model to be used in users and groups default user
	  template. Admins can select if they wish to create an email account  automatically
	  by default when creating new users.
	+ Enable mail services by default
	+ Fix ids and checkRowExist in ExternalAccount.pm
	+ Fix method for modification of external accounts
	+ Reverted UI component name to be compatible with previous versions
1.3.13
	+ Fixed bug in UI: now we can set properly the maximum message size
1.3.12
	+ Add migration to rename mail table to mail_message
	+ Add breadcrumbs
1.3.11
	+ Fixed bug when retrieving LDAP instance in master/slave architecture
	+ Added log consolidation and report
1.3.10
	+ ESMTP service in port 465 fixed
	+ Deliver to local user fixed
	+ Using LDA protocol and LDAP for dovecot's userdb
	+ Added user mailbox quota
	+ Added autocreation of trash and spam folders
	+ Added flush of spam and trash folders
	+ Added sieve and managesieve support
1.3.7
	+ more resilent EBox::MailVdomain::setUserAccount, now we don't
	abort if it exists already a user maildir, instead we move it to a
	backup directory
1.3.6
	+ now you can specify a port for the smarthost (if not specified
	the default port continues to be 25)
	+ bugfix: fixed regresion in logs and added greylist event for
	connections to remote SMTPs
	+ bugfix: SMTPS port 465 now works properly
	+ added quota support
	+ added autocreation of trash and spam folders
	+ added flush of spam and trash folders
	+ add sieve and manage sieve support
	+ added retrieval of emails from external accounts
	+ added catch-all account per domain
	+ added external mail accounts aliases
	+ added 'remove all' and 'flush all' options to mail queue
	management
	+ bugfix, in mail queue management now the mail recipients and th
	messages being delivered appears correctly
	+ added multiples alias for groups
	+ added more SMTP checks for new mail for avoidin spam
	+ aded support for spam learn from IMAP folders (see mailfilter
	module)
	+ added autocreation of drafts and sent mail folders
1.3.4
	+ tableInfo returns an array of hash refs
1.1.41
	+ bugfix: Allow unsafe characters in smtp auth password
1.1.30
	+ SMTP and POP/iMAP certificates can be changed via  the CA module
1.1.20
	+ UI improvement: hide and show mail filter fields depending on the
	configuration
1.1.10
	+ New release
1.1
	+ Replaced courier with dovecot
	+ Added aliases for whole domains
	+ Use the new row() and ids() API
	+ Bugfix: alias are deleted when user account is deleted
	+ Bugfix: when already exists the maildir, create a new account is
	not allowed
	+ Bugfix: fixed error in mail queue template: avoid to reference a
	possible undefined value
	+ Bugfix: running method in Greylist does not fail if there is not
	eventd fil
	+ Bugfix: force removal of previous data in backup
	+Bugfix: removed bad superfluous call that was the source of
	, at least, restore errors
	+ Mail queue parsing error fixed and more robust mail queue template
0.12.101
	+ Bugfix: Postgrey daemon is disabled by default
0.12.100
	+ EBox::MailUserLdap::userAccount and
	EBox::MailUserLdap::getUserLdapValue  don't longer assume that the
	user exists
	+ Bugfix: MDSize attribute should not be restored in systems with
	MDSize feature disabled
	+ Bugfix in logs: mail relayed to external smarthost is now
	logged, external smarthost relay denied action also logged, relay
	field now only logs relay data and no unrelated data
	+ Summary changed to reflect the changes in mailfilter module
	+ Added greylist support
	+ Added authentication for external smarthost
	+ Added TLS support for external smarthost
	+ Replaced courier with dovecot
	+ Simpler interface to choose mail retrieval protocols
0.12.99
	+ Add support for reporting
0.12.2
	+ Bugfix: Start POP3 over SSL (Port: 995)
0.12.1
	+ Bugfix: Use EBox::Types::Union::Text for unlimited message size
0.12
	+ Bugfix: Checkbox for unlimited size is unchecked, the field
	mentioned, i.e. Size (MB) is activated.
	+ Use the new MVC framework
	+ Add postfix to sasl group instead of dpkg-stateoverriding stuff
	+ Update INSTALL doc
	+ Use eBox OID number in LDAP schemas
0.11.101
	+ Fixed bug when removing users in non-quota installations
	+ Do not remove init rc scripts
	+ Add port 465 (SMTP over SSL) to mail service, old outlook version
	  will use this port
	+ Fixed bug in group alias that broke this feature for mail
	accounts which its name was different to the username
0.11.100
	+ Create certificate for smtpd server
	+ Disabled filter appears in the filter lists as disabled
	(previously they don't appear at all)
	+ Module activation dependency with module which provides the
	active filter
0.11.99
	+ Add mail dispatcher to notify eBox events using this SMTP server
	+ Enhanced strings
0.11
	+ Wrap service call with ebox-unblock-exec
	+ Fix typo in message
0.10.99
	+ New release
0.10
	+ New release
0.9.100
	+ Fix some typos
0.9.99
	+ Fixed bug in configuration backup
	+ Allow other modules to define mail filters

0.9.3
	+ New release
0.9.2
	+ Create sasl configuration which contains password with 0600 mask
0.9.1
	+ Extended backup
	+ Use host's FQDN.
	+ Helo restrictions
0.9
	+ Added Polish translation
	+ Added German translation
0.8.1
	+  Added dependency on sasl2-bin for secure SMTP authentication
0.8
	+ Small GUI fix
	+ Added firewall rule to access smtp hosts for all interfaces
0.7.99
	+ New release
0.7.1
	+ GUI improvements
	+ Added queue management support
	+ Use EBox::LDAP singleton
	+ Added update/clean actions to ebox-mail-ldap
	+ Use of ebox-sudoers-friendly
0.7
	+ First public release<|MERGE_RESOLUTION|>--- conflicted
+++ resolved
@@ -1,11 +1,8 @@
 HEAD
-<<<<<<< HEAD
 	+ Removed free access to dovecot from localhost, now we have a
 	master password
-=======
 	+ Avoid unsaved changes after running initialSetup
 	+ Setup mail account on enable for users that already have mail attribute
->>>>>>> 28225cf2
 3.4
 	+ Added and used checkMailNotInUse method
 	+ Added _delVDomainAbort to LdapVDomain base to give the
