<<<<<<< HEAD
3.5
	+ Set version to 3.5
=======
HEAD
	+ Restart usercorner on installation / upgrade time so the new code is
	  available there too
	+ Fixed external mail retrieval configuration form from user corner
3.4.2
>>>>>>> 8b4884ef
	+ Fixed some errors on user mail account edition
	+ Better integration between mail addon and mail field
	+ Avoid error when trying to show a no longer existent mail in queue
	+ Fixed bug in LDAP synchronization of mail virtual domains
3.4.1
	+ Removed free access to dovecot from localhost, now we have a
	  master password
	+ Avoid unsaved changes after running initialSetup
	+ Setup mail account on enable for users that already have mail attribute
3.4
	+ Added and used checkMailNotInUse method
	+ Added _delVDomainAbort to LdapVDomain base to give the
	  opportunity to abort vdomain removals
	+ Use service instead of deprecated invoke-rc.d for init.d scripts
	+ Set version to 3.4
	+ Added and used checkMailNotInUse method
	+ Don't add mail which already exists when adding group alias
	+ Better integration with openchange account addon
	+ Remove openchange account when removing mail account
	+ Postfix max mail size is increased by 36% because of base64 encoding
	+ Better integration of group alias addon
	+ Added openchange outgoing mail rewriting
	+ Added sieve_dir plugin parameter
	+ Nopass dovecot policy enabled only when Openchange provisioned
3.3
	+ Allow to use vdomains table when module is unconfigured
	+ Dovecot passdb reordering and typo
	+ Switch from Error to TryCatch for exception handling
	+ Added required code to integrate with OpenChange
	+ Added missing EBox::Exceptions uses
	+ Delete migration code from old versions
	+ Preservice and postservice hooks now should work properly
	+ Fixed regression which broke external account modification
	+ Set version to 3.3
	+ Add openchange compatibility
3.2
	+ Set version to 3.2
3.1.7
	+ Override daemons when migrating from 3.0
	+ Minor enhancements to some note texts
3.1.6
	+ Use DATETIME type in date column for consolidation tables
	+ Summarised report has breadcrumbs now
3.1.5
	+ Fixed typo in external account user corner model
	+ Adapted to new CSS styles
	+ Fixed bug which allowed to use incorrect external addresses in
	  fetchmail accounts
3.1.4
	+ Fixed typo in master.cf when mail filter is enabled
3.1.3
	+ Adapt group and users addon to right panel view
	+ mail-ldap init script dies on LDAP add error
	+ Added menu icon
	+ Added new userCorner method to external accounts model
	+ Updated to use renamed method EBox::Ldap::connection.
	+ Adapt firewall rules to new accept chains
	+ Adapted user addon to multi-OU tree view
	+ Removed no longer necessary jQuery noConflict()
	+ Search the whole LDAP tree looking for groups and users.
	+ Added incompatiblity with external AD authentication mode
3.1.2
	+ Use new EBox::Users namespace instead of EBox::UsersAndGroups
3.1.1
	+ Removed deprecated backup domain methods
3.1
	+ Added Pre-Depends on mysql-server to avoid problems with upgrades
	+ Depend on zentyal-core 3.1
3.0.5
	+ Regenerate kerberos key tab in LDAP reprovision
	+ Banner display mail name instead of host name
	+ Adapted to EBox::LdapModule changes
	+ Added module particular facilities for slave setup
	+ Added a ebox.postgrey upstart config file in package to avoid
	  errors before we generate it in the _setConf
	+ Fixed bug triggered when removing all users from a virtual domain
	+ Do not try to manage postgrey daemon if module is unconfigured
	+ Fixed error in json response trigered by widget size
	+ Added libsasl2-modules dependency because it seems that is not
	  always installed
3.0.4
	+ Integration with Disaster Recovery service
	+ Fixed user object misuse in EBox::Mail::FetchmailLdap::removeExternalAccount
3.0.3
	+ Adapted to changes in EBox::LogHelper::_convertTimestamp
3.0.2
	+ Fixed error in dashboard widget
	+ Fixed log helper time stamp parsing, transition to MySql broke it
	+ Adapted to improvement of EBox::Module::Service::isRunning method
	+ Added LDAP indexes for mail and dc attributes
	+ Added and used serviceId field for service certificates
	+ Fixed bread crumbs in mail dispatcher configuration model
3.0.1
	+ Added missing CGIs for external accounts
	+ Fixed edition of external accounts
	+ Workaround until postgrey "do not stop" bug is fixed upstream
	+ Use executeOnBrothers method to resolve error with component
	  directories on vdomain aliases model
2.3.8
	+ Move report code to remoteservices
	+ Add missing use statement causing an exception loading the class
	+ Convert to lowercase the domain part in the user LDAP filter,
	  required to retrieve the correct mailbox path when using kerberos auth
	+ Fix gssapi hostname for kerberos authentication
	+ Fix LDAP filters
	+ Switch to LDAP bind authentication when kerberos is not used
	+ Fixed dovecot user password authentication
	+ Fixed disable_dns_lookups key in master.cf
2.3.7
	+ Dont use Zarafa for ham/spam acccounts
	+ Allow syntax to specify smarthost without MX lookup
	+ Fixed dovecot-ldap.conf.mas
2.3.6
	+ Added modeldepends to yaml schema
	+ External alias can have address on a vdomain alias
	+ Fixed regression in vdomain aliases
	+ Added Zarafa multitenancy support
2.3.5
	+ Fixed regression in add/remove/list group alias
	+ Added user addon for retrieval mail from external accounts
	+ Added fetch all mail option to retrieval mail from external accounts
2.3.4
	+ Implement new EBox::Events::DispatcherProvider
	+ Adapted to new Model management framework
	+ Always run postmap
	+ Authenticated sender have to use a mail address which they own
	+ Using old sieve directories as home mail directories
	+ Enable GSSAPI/Kerberos authentication
2.3.3
	+ Create tables with MyISAM engine by default
2.3.2
	+ withoutActions property in TrafficDetails.pm for the new tableBody.mas
	+ Removed mda option for fetchmail accounts with zarafa destination
	+ Image in initial configuration wizard is shown again
2.3.1
	+ New translatable printableNames for mail services
	+ Adapted to new users implementation
	+ Fixed wrong method call in MailUserLdap
2.3
	+ Adapted to dovecot 2.0
	+ Postfix now binds to LDAP
	+ Adapted to new MySQL logs backend
	+ Mailfilter learn accounts are excluded from Zarafa transport
	+ Remove precondition if there are no objects as now they can be
	  added in-line with the new dialog
	+ Replaced autotools with zbuildtools
	+ Remove Zarafa dependent configuration when it is disabled
	+ Fetchmail configuration takes in account Zarafa
2.2.1
	+ Fixed usercorner row id error when adding a new external account
	+ Fixed mail directory backup in account creation, now it can be
	  made more than once
	+ Use EBox::Validate::checkEmailAddress for checking email instead
	  of a custom flaky re
	+ Fixed regresion in mailname message in SMTPOptions model
2.1.12
	+ Fixed regresion in usercorner link
2.1.11
	+ Added uidl fetchmail option to pop3 external accounts
2.1.10
	+ Fixed error in SMTPOPtions model when system hostname is not a FQDN
2.1.9
	+ Removed /zentyal prefix from URLs
	+ Fixed errors executing mail queue commands
	+ Do not generate config if module is not configured
2.1.8
	+ Set widget size to 2 for a better default dashboard balance
2.1.7
	+ Update wizard pages with new order option
2.1.6
	+ Use the new "Add new..." option in the object selectors
	+ Add support for LOGIN in authenticated mail relay
	+ Delete deprecated extendedRestore method
	+ Use quote column option for periodic and report log consolidation
2.1.5
	+ Fixed crash in dashboard widget
2.1.4
	+ Check for undefined vdomain in vdomainExists method
	+ Removed unwanted matching in the logs in some rare circumstances
	+ SASL and TLS are always enabled
	+ As long as mailfilter module is enabled, the mail module will
	  use the filter it provides
	+ Changed mail firewall services
2.1.3
	+ Added message submission service
	+ Added poll period and per-account "keep" option to email retrieval
	  from external accounts
	+ Bugfix: don't run archivemail if no .Trash or .Spam folders found
2.1.2
	+ Change Zarafa virtual transport to LMTP.
	+ Bugfix: EBox::MailVDomainsLdap::vdomains returns a correct value
	  when mail is disabled
	+ Some refactoring on mail dispatcher
	+ Added zentyal-mail-addressbook that generates a listing of all
	  mail users
	+ Added support for eboxmailrelated attribute so groups have a mail
	  attribute useful for other modules like Zarafa
	+ Improvements in log parsing
2.1.1
	+ Quota attribute renamed in LDAP to allow to have a generic quota
	  attribute in users
	+ Fixed error in pagination of traffic summarized report
	+ Removed dovecot antispam plugin support until serious
	  bug in the dovecot-antispam package from Ubuntu is fixed
	+ Bugfix: external accounts wiht passwords containing ':' don't
	  cause probems anymore; however single quota is forbidden in
	  external accounts passwords
	+ Bugfix: non-authorized smtp recipient restrictions works when
	  SASL is enabled
2.1
	+ Delete deprecated/unused _isCourierObject and _accountAddOn methods
	+ Removed obsolete migrations and use new initial-setup
	+ Remove dependency on dovecot-antispam moved to ebox-mailfilter
	+ Bugfix: Fixed some problems with size parsing in logs
	+ Bugfix: Remove a warning in consolidation of mail messages
	+ Improvements in reports
	  - Return data for end report period to show traffic per day
	  - Added top user sender/receiver per domain
	  - A single mail_message report is sent consisted of
	    sent, received and rejected mail messages
	  - Workarounded problems with unavailable domain in report table
	  - Bugfix: event in report table has the same definition that has
	    in log table
	+ Bugfix: don't query vdomains to LDAP if module is not enabled
2.0.3
	+ Added backup domain
	+ Increased size of event field in mail_message_report table
	+ Autocreate user email always in lowercase
	+ Fixed dovecot mailboxes config to avoid problems with some vdomains
	+ Set default order for dashboard widgets
2.0.2
	+ Don't regenerate user quotas if default quota doesn't change
2.0.1
	+ Bugfix: hooks didn't work (thanks to moebius for the patch)
1.5.5
	+ Add Zarafa integration with mail module
1.5.4
	+ Zentyal rebrand
1.5.3
	+ Bugfix: external accounts retrieval works again in lucid
1.5.2
	+ New setup wizard
1.5.1
	+ Use ssl-cert package to create default certificates as all other
	  eBox modules should be doing
	+ Added bridged mode support in firewall helper
1.5
	+ Update configuration templates with the newest versions from lucid
	+ Bugfix, dovecot ldap auth now works when using AD Sync
	+ Bugfix, using standard default smtp banner to avoid breaking
	banner checks. Thanks to ivo@housesbg.com for pointing this
	+ Now event's mail dispatcher uses configured mailname instead of
	non-qualified hostname
	+ Firewall default policy allows mail system from external
	networks because is the expected and usual thing
	+ Bugfix, is not longer allowed a external alias with the same address
	than a existent account
	+ Bugfix, addColumn message_type on mail_message table which should
	have been added on migration 6
	+ Bugfix: changed location of default sieve script to a directory
	writable by LDA
	+ Added '@' character to virtual domain select control labels
	+ Bugfix: allow multiple alias to the same external account
1.4.2
	+ Bugfix, mail to local accounts is delivered correctly, changed
	some parameters to take in account myorigin
	+ Fixed typo in regular expression that checks external accounts names
	+ Plain usernames without mail domain now are allowed for mail
	retrieval from external accounts
	+ Bugfix, hard-coding mailname in main.cf smtp_helo_name because
	$myorigin variable was not correclty resolved
1.4.1
	+ Bugfix, fix incorrect alias dn breaking aliases in postfix
	+ Bugfix, when create a maildir if a leftover maildir already
	  exists now is correctly backuped with the .bak extension
1.3.18
	+ Add widget for external retrieval service (fetchmail)
1.3.17
	+ Added breadcrumbs to external aliases and virtual domain
	  settings models
1.3.16
	+ Make auto creation of e-mail accounts more robust
	+ Bad mailname doesnt disable module activation. Warning message
	added when bad mailname is set. Mailname check in vdomains
1.3.15
	+ Change UI for maximum message limits and expiration limits
	+ Bugfix: The report tables changed its name and they are used by
	  code correctly
	+ Added postmaster option and deprecated bounceReturnAddress
	option
	+ Fixed migration script and ulimited mail message size
	multiplication warning. The error in migration dont corrupted
	configuration but made new installations fail the last migration
	script.
	+ Updated localAttributes in MailUserLdap
	+ Added LOGIN to authorization mechanisms
	+ Using /etc/mailname in hostname and sasl_domain paramteres
	+ Better check of mailname, assure that mailname is correct before
	enabling module
	+ Changed SIEVE directory location to /var/vmail/sieve
1.3.14
	+ Added precondition in ObjectPolicy model
	+ Account home in dovecot set to its maildir, this is necesary for
	some SIEVE features like vacation autoreply
	+ Added autocreation of drafts and sent mail folders
	+ Fixed bug in UI: now we can set properly the number of
	expiration days for spam and deleted messages
	+ Added per domain catch-all accounts
	+ Logs fixes
	+ Added aliases to external accounts
	+ Added multiple aliases per group
	+ Improved queue management
	+ Added dovecot-antispam plugin integration
	+ Added email retrieval for external accounts
	+ Added more connections check to avoid spammers
	+ Add DefaultUser model to be used in users and groups default user
	  template. Admins can select if they wish to create an email account  automatically
	  by default when creating new users.
	+ Enable mail services by default
	+ Fix ids and checkRowExist in ExternalAccount.pm
	+ Fix method for modification of external accounts
	+ Reverted UI component name to be compatible with previous versions
1.3.13
	+ Fixed bug in UI: now we can set properly the maximum message size
1.3.12
	+ Add migration to rename mail table to mail_message
	+ Add breadcrumbs
1.3.11
	+ Fixed bug when retrieving LDAP instance in master/slave architecture
	+ Added log consolidation and report
1.3.10
	+ ESMTP service in port 465 fixed
	+ Deliver to local user fixed
	+ Using LDA protocol and LDAP for dovecot's userdb
	+ Added user mailbox quota
	+ Added autocreation of trash and spam folders
	+ Added flush of spam and trash folders
	+ Added sieve and managesieve support
1.3.7
	+ more resilent EBox::MailVdomain::setUserAccount, now we don't
	abort if it exists already a user maildir, instead we move it to a
	backup directory
1.3.6
	+ now you can specify a port for the smarthost (if not specified
	the default port continues to be 25)
	+ bugfix: fixed regresion in logs and added greylist event for
	connections to remote SMTPs
	+ bugfix: SMTPS port 465 now works properly
	+ added quota support
	+ added autocreation of trash and spam folders
	+ added flush of spam and trash folders
	+ add sieve and manage sieve support
	+ added retrieval of emails from external accounts
	+ added catch-all account per domain
	+ added external mail accounts aliases
	+ added 'remove all' and 'flush all' options to mail queue
	management
	+ bugfix, in mail queue management now the mail recipients and th
	messages being delivered appears correctly
	+ added multiples alias for groups
	+ added more SMTP checks for new mail for avoidin spam
	+ aded support for spam learn from IMAP folders (see mailfilter
	module)
	+ added autocreation of drafts and sent mail folders
1.3.4
	+ tableInfo returns an array of hash refs
1.1.41
	+ bugfix: Allow unsafe characters in smtp auth password
1.1.30
	+ SMTP and POP/iMAP certificates can be changed via  the CA module
1.1.20
	+ UI improvement: hide and show mail filter fields depending on the
	configuration
1.1.10
	+ New release
1.1
	+ Replaced courier with dovecot
	+ Added aliases for whole domains
	+ Use the new row() and ids() API
	+ Bugfix: alias are deleted when user account is deleted
	+ Bugfix: when already exists the maildir, create a new account is
	not allowed
	+ Bugfix: fixed error in mail queue template: avoid to reference a
	possible undefined value
	+ Bugfix: running method in Greylist does not fail if there is not
	eventd fil
	+ Bugfix: force removal of previous data in backup
	+Bugfix: removed bad superfluous call that was the source of
	, at least, restore errors
	+ Mail queue parsing error fixed and more robust mail queue template
0.12.101
	+ Bugfix: Postgrey daemon is disabled by default
0.12.100
	+ EBox::MailUserLdap::userAccount and
	EBox::MailUserLdap::getUserLdapValue  don't longer assume that the
	user exists
	+ Bugfix: MDSize attribute should not be restored in systems with
	MDSize feature disabled
	+ Bugfix in logs: mail relayed to external smarthost is now
	logged, external smarthost relay denied action also logged, relay
	field now only logs relay data and no unrelated data
	+ Summary changed to reflect the changes in mailfilter module
	+ Added greylist support
	+ Added authentication for external smarthost
	+ Added TLS support for external smarthost
	+ Replaced courier with dovecot
	+ Simpler interface to choose mail retrieval protocols
0.12.99
	+ Add support for reporting
0.12.2
	+ Bugfix: Start POP3 over SSL (Port: 995)
0.12.1
	+ Bugfix: Use EBox::Types::Union::Text for unlimited message size
0.12
	+ Bugfix: Checkbox for unlimited size is unchecked, the field
	mentioned, i.e. Size (MB) is activated.
	+ Use the new MVC framework
	+ Add postfix to sasl group instead of dpkg-stateoverriding stuff
	+ Update INSTALL doc
	+ Use eBox OID number in LDAP schemas
0.11.101
	+ Fixed bug when removing users in non-quota installations
	+ Do not remove init rc scripts
	+ Add port 465 (SMTP over SSL) to mail service, old outlook version
	  will use this port
	+ Fixed bug in group alias that broke this feature for mail
	accounts which its name was different to the username
0.11.100
	+ Create certificate for smtpd server
	+ Disabled filter appears in the filter lists as disabled
	(previously they don't appear at all)
	+ Module activation dependency with module which provides the
	active filter
0.11.99
	+ Add mail dispatcher to notify eBox events using this SMTP server
	+ Enhanced strings
0.11
	+ Wrap service call with ebox-unblock-exec
	+ Fix typo in message
0.10.99
	+ New release
0.10
	+ New release
0.9.100
	+ Fix some typos
0.9.99
	+ Fixed bug in configuration backup
	+ Allow other modules to define mail filters

0.9.3
	+ New release
0.9.2
	+ Create sasl configuration which contains password with 0600 mask
0.9.1
	+ Extended backup
	+ Use host's FQDN.
	+ Helo restrictions
0.9
	+ Added Polish translation
	+ Added German translation
0.8.1
	+  Added dependency on sasl2-bin for secure SMTP authentication
0.8
	+ Small GUI fix
	+ Added firewall rule to access smtp hosts for all interfaces
0.7.99
	+ New release
0.7.1
	+ GUI improvements
	+ Added queue management support
	+ Use EBox::LDAP singleton
	+ Added update/clean actions to ebox-mail-ldap
	+ Use of ebox-sudoers-friendly
0.7
	+ First public release<|MERGE_RESOLUTION|>--- conflicted
+++ resolved
@@ -1,13 +1,9 @@
-<<<<<<< HEAD
-3.5
-	+ Set version to 3.5
-=======
 HEAD
 	+ Restart usercorner on installation / upgrade time so the new code is
 	  available there too
 	+ Fixed external mail retrieval configuration form from user corner
-3.4.2
->>>>>>> 8b4884ef
+3.5
+	+ Set version to 3.5
 	+ Fixed some errors on user mail account edition
 	+ Better integration between mail addon and mail field
 	+ Avoid error when trying to show a no longer existent mail in queue
