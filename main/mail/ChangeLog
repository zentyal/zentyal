HEAD
<<<<<<< HEAD
	+ Adapted to EBox::LdapModule changes
=======
	+ Banner display mail name instead of host name
>>>>>>> 3c898f56
	+ Added module particular facilities for slave setup
	+ Added a ebox.postgrey upstart config file in package to avoid
	  errors before we generate it in the _setConf
	+ Fixed bug triggered when removing all users from a virtual domain
	+ Do not try to manage postgrey daemon if module is unconfigured
	+ Fixed error in json response trigered by widget size
	+ Added libsasl2-modules dependency because it seems that is not
	  always installed
3.0.4
	+ Integration with Disaster Recovery service
	+ Fixed user object misuse in EBox::Mail::FetchmailLdap::removeExternalAccount
3.0.3
	+ Adapted to changes in EBox::LogHelper::_convertTimestamp
3.0.2
	+ Fixed error in dashboard widget
	+ Fixed log helper time stamp parsing, transition to MySql broke it
	+ Adapted to improvement of EBox::Module::Service::isRunning method
	+ Added LDAP indexes for mail and dc attributes
	+ Added and used serviceId field for service certificates
	+ Fixed bread crumbs in mail dispatcher configuration model
3.0.1
	+ Added missing CGIs for external accounts
	+ Fixed edition of external accounts
	+ Workaround until postgrey "do not stop" bug is fixed upstream
	+ Use executeOnBrothers method to resolve error with component
	  directories on vdomain aliases model
2.3.8
	+ Move report code to remoteservices
	+ Add missing use statement causing an exception loading the class
	+ Convert to lowercase the domain part in the user LDAP filter,
	  required to retrieve the correct mailbox path when using kerberos auth
	+ Fix gssapi hostname for kerberos authentication
	+ Fix LDAP filters
	+ Switch to LDAP bind authentication when kerberos is not used
	+ Fixed dovecot user password authentication
	+ Fixed disable_dns_lookups key in master.cf
2.3.7
	+ Dont use Zarafa for ham/spam acccounts
	+ Allow syntax to specify smarthost without MX lookup
	+ Fixed dovecot-ldap.conf.mas
2.3.6
	+ Added modeldepends to yaml schema
	+ External alias can have address on a vdomain alias
	+ Fixed regression in vdomain aliases
	+ Added Zarafa multitenancy support
2.3.5
	+ Fixed regression in add/remove/list group alias
	+ Added user addon for retrieval mail from external accounts
	+ Added fetch all mail option to retrieval mail from external accounts
2.3.4
	+ Implement new EBox::Events::DispatcherProvider
	+ Adapted to new Model management framework
	+ Always run postmap
	+ Authenticated sender have to use a mail address which they own
	+ Using old sieve directories as home mail directories
	+ Enable GSSAPI/Kerberos authentication
2.3.3
	+ Create tables with MyISAM engine by default
2.3.2
	+ withoutActions property in TrafficDetails.pm for the new tableBody.mas
	+ Removed mda option for fetchmail accounts with zarafa destination
	+ Image in initial configuration wizard is shown again
2.3.1
	+ New translatable printableNames for mail services
	+ Adapted to new users implementation
	+ Fixed wrong method call in MailUserLdap
2.3
	+ Adapted to dovecot 2.0
	+ Postfix now binds to LDAP
	+ Adapted to new MySQL logs backend
	+ Mailfilter learn accounts are excluded from Zarafa transport
	+ Remove precondition if there are no objects as now they can be
	  added in-line with the new dialog
	+ Replaced autotools with zbuildtools
	+ Remove Zarafa dependent configuration when it is disabled
	+ Fetchmail configuration takes in account Zarafa
2.2.1
	+ Fixed usercorner row id error when adding a new external account
	+ Fixed mail directory backup in account creation, now it can be
	  made more than once
	+ Use EBox::Validate::checkEmailAddress for checking email instead
	  of a custom flaky re
	+ Fixed regresion in mailname message in SMTPOptions model
2.1.12
	+ Fixed regresion in usercorner link
2.1.11
	+ Added uidl fetchmail option to pop3 external accounts
2.1.10
	+ Fixed error in SMTPOPtions model when system hostname is not a FQDN
2.1.9
	+ Removed /zentyal prefix from URLs
	+ Fixed errors executing mail queue commands
	+ Do not generate config if module is not configured
2.1.8
	+ Set widget size to 2 for a better default dashboard balance
2.1.7
	+ Update wizard pages with new order option
2.1.6
	+ Use the new "Add new..." option in the object selectors
	+ Add support for LOGIN in authenticated mail relay
	+ Delete deprecated extendedRestore method
	+ Use quote column option for periodic and report log consolidation
2.1.5
	+ Fixed crash in dashboard widget
2.1.4
	+ Check for undefined vdomain in vdomainExists method
	+ Removed unwanted matching in the logs in some rare circumstances
	+ SASL and TLS are always enabled
	+ As long as mailfilter module is enabled, the mail module will
	  use the filter it provides
	+ Changed mail firewall services
2.1.3
	+ Added message submission service
	+ Added poll period and per-account "keep" option to email retrieval
	  from external accounts
	+ Bugfix: don't run archivemail if no .Trash or .Spam folders found
2.1.2
	+ Change Zarafa virtual transport to LMTP.
	+ Bugfix: EBox::MailVDomainsLdap::vdomains returns a correct value
	  when mail is disabled
	+ Some refactoring on mail dispatcher
	+ Added zentyal-mail-addressbook that generates a listing of all
	  mail users
	+ Added support for eboxmailrelated attribute so groups have a mail
	  attribute useful for other modules like Zarafa
	+ Improvements in log parsing
2.1.1
	+ Quota attribute renamed in LDAP to allow to have a generic quota
	  attribute in users
	+ Fixed error in pagination of traffic summarized report
	+ Removed dovecot antispam plugin support until serious
	  bug in the dovecot-antispam package from Ubuntu is fixed
	+ Bugfix: external accounts wiht passwords containing ':' don't
	  cause probems anymore; however single quota is forbidden in
	  external accounts passwords
	+ Bugfix: non-authorized smtp recipient restrictions works when
	  SASL is enabled
2.1
	+ Delete deprecated/unused _isCourierObject and _accountAddOn methods
	+ Removed obsolete migrations and use new initial-setup
	+ Remove dependency on dovecot-antispam moved to ebox-mailfilter
	+ Bugfix: Fixed some problems with size parsing in logs
	+ Bugfix: Remove a warning in consolidation of mail messages
	+ Improvements in reports
	  - Return data for end report period to show traffic per day
	  - Added top user sender/receiver per domain
	  - A single mail_message report is sent consisted of
	    sent, received and rejected mail messages
	  - Workarounded problems with unavailable domain in report table
	  - Bugfix: event in report table has the same definition that has
	    in log table
	+ Bugfix: don't query vdomains to LDAP if module is not enabled
2.0.3
	+ Added backup domain
	+ Increased size of event field in mail_message_report table
	+ Autocreate user email always in lowercase
	+ Fixed dovecot mailboxes config to avoid problems with some vdomains
	+ Set default order for dashboard widgets
2.0.2
	+ Don't regenerate user quotas if default quota doesn't change
2.0.1
	+ Bugfix: hooks didn't work (thanks to moebius for the patch)
1.5.5
	+ Add Zarafa integration with mail module
1.5.4
	+ Zentyal rebrand
1.5.3
	+ Bugfix: external accounts retrieval works again in lucid
1.5.2
	+ New setup wizard
1.5.1
	+ Use ssl-cert package to create default certificates as all other
	  eBox modules should be doing
	+ Added bridged mode support in firewall helper
1.5
	+ Update configuration templates with the newest versions from lucid
	+ Bugfix, dovecot ldap auth now works when using AD Sync
	+ Bugfix, using standard default smtp banner to avoid breaking
	banner checks. Thanks to ivo@housesbg.com for pointing this
	+ Now event's mail dispatcher uses configured mailname instead of
	non-qualified hostname
	+ Firewall default policy allows mail system from external
	networks because is the expected and usual thing
	+ Bugfix, is not longer allowed a external alias with the same address
	than a existent account
	+ Bugfix, addColumn message_type on mail_message table which should
	have been added on migration 6
	+ Bugfix: changed location of default sieve script to a directory
	writable by LDA
	+ Added '@' character to virtual domain select control labels
	+ Bugfix: allow multiple alias to the same external account
1.4.2
	+ Bugfix, mail to local accounts is delivered correctly, changed
	some parameters to take in account myorigin
	+ Fixed typo in regular expression that checks external accounts names
	+ Plain usernames without mail domain now are allowed for mail
	retrieval from external accounts
	+ Bugfix, hard-coding mailname in main.cf smtp_helo_name because
	$myorigin variable was not correclty resolved
1.4.1
	+ Bugfix, fix incorrect alias dn breaking aliases in postfix
	+ Bugfix, when create a maildir if a leftover maildir already
	  exists now is correctly backuped with the .bak extension
1.3.18
	+ Add widget for external retrieval service (fetchmail)
1.3.17
	+ Added breadcrumbs to external aliases and virtual domain
	  settings models
1.3.16
	+ Make auto creation of e-mail accounts more robust
	+ Bad mailname doesnt disable module activation. Warning message
	added when bad mailname is set. Mailname check in vdomains
1.3.15
	+ Change UI for maximum message limits and expiration limits
	+ Bugfix: The report tables changed its name and they are used by
	  code correctly
	+ Added postmaster option and deprecated bounceReturnAddress
	option
	+ Fixed migration script and ulimited mail message size
	multiplication warning. The error in migration dont corrupted
	configuration but made new installations fail the last migration
	script.
	+ Updated localAttributes in MailUserLdap
	+ Added LOGIN to authorization mechanisms
	+ Using /etc/mailname in hostname and sasl_domain paramteres
	+ Better check of mailname, assure that mailname is correct before
	enabling module
	+ Changed SIEVE directory location to /var/vmail/sieve
1.3.14
	+ Added precondition in ObjectPolicy model
	+ Account home in dovecot set to its maildir, this is necesary for
	some SIEVE features like vacation autoreply
	+ Added autocreation of drafts and sent mail folders
	+ Fixed bug in UI: now we can set properly the number of
	expiration days for spam and deleted messages
	+ Added per domain catch-all accounts
	+ Logs fixes
	+ Added aliases to external accounts
	+ Added multiple aliases per group
	+ Improved queue management
	+ Added dovecot-antispam plugin integration
	+ Added email retrieval for external accounts
	+ Added more connections check to avoid spammers
	+ Add DefaultUser model to be used in users and groups default user
	  template. Admins can select if they wish to create an email account  automatically
	  by default when creating new users.
	+ Enable mail services by default
	+ Fix ids and checkRowExist in ExternalAccount.pm
	+ Fix method for modification of external accounts
	+ Reverted UI component name to be compatible with previous versions
1.3.13
	+ Fixed bug in UI: now we can set properly the maximum message size
1.3.12
	+ Add migration to rename mail table to mail_message
	+ Add breadcrumbs
1.3.11
	+ Fixed bug when retrieving LDAP instance in master/slave architecture
	+ Added log consolidation and report
1.3.10
	+ ESMTP service in port 465 fixed
	+ Deliver to local user fixed
	+ Using LDA protocol and LDAP for dovecot's userdb
	+ Added user mailbox quota
	+ Added autocreation of trash and spam folders
	+ Added flush of spam and trash folders
	+ Added sieve and managesieve support
1.3.7
	+ more resilent EBox::MailVdomain::setUserAccount, now we don't
	abort if it exists already a user maildir, instead we move it to a
	backup directory
1.3.6
	+ now you can specify a port for the smarthost (if not specified
	the default port continues to be 25)
	+ bugfix: fixed regresion in logs and added greylist event for
	connections to remote SMTPs
	+ bugfix: SMTPS port 465 now works properly
	+ added quota support
	+ added autocreation of trash and spam folders
	+ added flush of spam and trash folders
	+ add sieve and manage sieve support
	+ added retrieval of emails from external accounts
	+ added catch-all account per domain
	+ added external mail accounts aliases
	+ added 'remove all' and 'flush all' options to mail queue
	management
	+ bugfix, in mail queue management now the mail recipients and th
	messages being delivered appears correctly
	+ added multiples alias for groups
	+ added more SMTP checks for new mail for avoidin spam
	+ aded support for spam learn from IMAP folders (see mailfilter
	module)
	+ added autocreation of drafts and sent mail folders
1.3.4
	+ tableInfo returns an array of hash refs
1.1.41
	+ bugfix: Allow unsafe characters in smtp auth password
1.1.30
	+ SMTP and POP/iMAP certificates can be changed via  the CA module
1.1.20
	+ UI improvement: hide and show mail filter fields depending on the
	configuration
1.1.10
	+ New release
1.1
	+ Replaced courier with dovecot
	+ Added aliases for whole domains
	+ Use the new row() and ids() API
	+ Bugfix: alias are deleted when user account is deleted
	+ Bugfix: when already exists the maildir, create a new account is
	not allowed
	+ Bugfix: fixed error in mail queue template: avoid to reference a
	possible undefined value
	+ Bugfix: running method in Greylist does not fail if there is not
	eventd fil
	+ Bugfix: force removal of previous data in backup
	+Bugfix: removed bad superfluous call that was the source of
	, at least, restore errors
	+ Mail queue parsing error fixed and more robust mail queue template
0.12.101
	+ Bugfix: Postgrey daemon is disabled by default
0.12.100
	+ EBox::MailUserLdap::userAccount and
	EBox::MailUserLdap::getUserLdapValue  don't longer assume that the
	user exists
	+ Bugfix: MDSize attribute should not be restored in systems with
	MDSize feature disabled
	+ Bugfix in logs: mail relayed to external smarthost is now
	logged, external smarthost relay denied action also logged, relay
	field now only logs relay data and no unrelated data
	+ Summary changed to reflect the changes in mailfilter module
	+ Added greylist support
	+ Added authentication for external smarthost
	+ Added TLS support for external smarthost
	+ Replaced courier with dovecot
	+ Simpler interface to choose mail retrieval protocols
0.12.99
	+ Add support for reporting
0.12.2
	+ Bugfix: Start POP3 over SSL (Port: 995)
0.12.1
	+ Bugfix: Use EBox::Types::Union::Text for unlimited message size
0.12
	+ Bugfix: Checkbox for unlimited size is unchecked, the field
	mentioned, i.e. Size (MB) is activated.
	+ Use the new MVC framework
	+ Add postfix to sasl group instead of dpkg-stateoverriding stuff
	+ Update INSTALL doc
	+ Use eBox OID number in LDAP schemas
0.11.101
	+ Fixed bug when removing users in non-quota installations
	+ Do not remove init rc scripts
	+ Add port 465 (SMTP over SSL) to mail service, old outlook version
	  will use this port
	+ Fixed bug in group alias that broke this feature for mail
	accounts which its name was different to the username
0.11.100
	+ Create certificate for smtpd server
	+ Disabled filter appears in the filter lists as disabled
	(previously they don't appear at all)
	+ Module activation dependency with module which provides the
	active filter
0.11.99
	+ Add mail dispatcher to notify eBox events using this SMTP server
	+ Enhanced strings
0.11
	+ Wrap service call with ebox-unblock-exec
	+ Fix typo in message
0.10.99
	+ New release
0.10
	+ New release
0.9.100
	+ Fix some typos
0.9.99
	+ Fixed bug in configuration backup
	+ Allow other modules to define mail filters

0.9.3
	+ New release
0.9.2
	+ Create sasl configuration which contains password with 0600 mask
0.9.1
	+ Extended backup
	+ Use host's FQDN.
	+ Helo restrictions
0.9
	+ Added Polish translation
	+ Added German translation
0.8.1
	+  Added dependency on sasl2-bin for secure SMTP authentication
0.8
	+ Small GUI fix
	+ Added firewall rule to access smtp hosts for all interfaces
0.7.99
	+ New release
0.7.1
	+ GUI improvements
	+ Added queue management support
	+ Use EBox::LDAP singleton
	+ Added update/clean actions to ebox-mail-ldap
	+ Use of ebox-sudoers-friendly
0.7
	+ First public release<|MERGE_RESOLUTION|>--- conflicted
+++ resolved
@@ -1,9 +1,6 @@
 HEAD
-<<<<<<< HEAD
+	+ Banner display mail name instead of host name
 	+ Adapted to EBox::LdapModule changes
-=======
-	+ Banner display mail name instead of host name
->>>>>>> 3c898f56
 	+ Added module particular facilities for slave setup
 	+ Added a ebox.postgrey upstart config file in package to avoid
 	  errors before we generate it in the _setConf
