HEAD
<<<<<<< HEAD
	+ Better integration with openchange account addon
	+ Remove openchange account when removing mail account
=======
	+ Postfix max mail size is increased by 36% because of base64 encoding
3.2.5
>>>>>>> 744ec0c2
	+ Better integration of group alias addon
3.3.1
	+ Added openchange outgoing mail rewriting
	+ Added sieve_dir plugin parameter
	+ Nopass dovecot policy enabled only when Openchange provisioned
3.3
	+ Allow to use vdomains table when module is unconfigured
	+ Dovecot passdb reordering and typo
	+ Switch from Error to TryCatch for exception handling
	+ Added required code to integrate with OpenChange
	+ Added missing EBox::Exceptions uses
	+ Delete migration code from old versions
	+ Preservice and postservice hooks now should work properly
	+ Fixed regression which broke external account modification
	+ Set version to 3.3
	+ Add openchange compatibility
3.2
	+ Set version to 3.2
3.1.7
	+ Override daemons when migrating from 3.0
	+ Minor enhancements to some note texts
3.1.6
	+ Use DATETIME type in date column for consolidation tables
	+ Summarised report has breadcrumbs now
3.1.5
	+ Fixed typo in external account user corner model
	+ Adapted to new CSS styles
	+ Fixed bug which allowed to use incorrect external addresses in
	  fetchmail accounts
3.1.4
	+ Fixed typo in master.cf when mail filter is enabled
3.1.3
	+ Adapt group and users addon to right panel view
	+ mail-ldap init script dies on LDAP add error
	+ Added menu icon
	+ Added new userCorner method to external accounts model
	+ Updated to use renamed method EBox::Ldap::connection.
	+ Adapt firewall rules to new accept chains
	+ Adapted user addon to multi-OU tree view
	+ Removed no longer necessary jQuery noConflict()
	+ Search the whole LDAP tree looking for groups and users.
	+ Added incompatiblity with external AD authentication mode
3.1.2
	+ Use new EBox::Users namespace instead of EBox::UsersAndGroups
3.1.1
	+ Removed deprecated backup domain methods
3.1
	+ Added Pre-Depends on mysql-server to avoid problems with upgrades
	+ Depend on zentyal-core 3.1
3.0.5
	+ Regenerate kerberos key tab in LDAP reprovision
	+ Banner display mail name instead of host name
	+ Adapted to EBox::LdapModule changes
	+ Added module particular facilities for slave setup
	+ Added a ebox.postgrey upstart config file in package to avoid
	  errors before we generate it in the _setConf
	+ Fixed bug triggered when removing all users from a virtual domain
	+ Do not try to manage postgrey daemon if module is unconfigured
	+ Fixed error in json response trigered by widget size
	+ Added libsasl2-modules dependency because it seems that is not
	  always installed
3.0.4
	+ Integration with Disaster Recovery service
	+ Fixed user object misuse in EBox::Mail::FetchmailLdap::removeExternalAccount
3.0.3
	+ Adapted to changes in EBox::LogHelper::_convertTimestamp
3.0.2
	+ Fixed error in dashboard widget
	+ Fixed log helper time stamp parsing, transition to MySql broke it
	+ Adapted to improvement of EBox::Module::Service::isRunning method
	+ Added LDAP indexes for mail and dc attributes
	+ Added and used serviceId field for service certificates
	+ Fixed bread crumbs in mail dispatcher configuration model
3.0.1
	+ Added missing CGIs for external accounts
	+ Fixed edition of external accounts
	+ Workaround until postgrey "do not stop" bug is fixed upstream
	+ Use executeOnBrothers method to resolve error with component
	  directories on vdomain aliases model
2.3.8
	+ Move report code to remoteservices
	+ Add missing use statement causing an exception loading the class
	+ Convert to lowercase the domain part in the user LDAP filter,
	  required to retrieve the correct mailbox path when using kerberos auth
	+ Fix gssapi hostname for kerberos authentication
	+ Fix LDAP filters
	+ Switch to LDAP bind authentication when kerberos is not used
	+ Fixed dovecot user password authentication
	+ Fixed disable_dns_lookups key in master.cf
2.3.7
	+ Dont use Zarafa for ham/spam acccounts
	+ Allow syntax to specify smarthost without MX lookup
	+ Fixed dovecot-ldap.conf.mas
2.3.6
	+ Added modeldepends to yaml schema
	+ External alias can have address on a vdomain alias
	+ Fixed regression in vdomain aliases
	+ Added Zarafa multitenancy support
2.3.5
	+ Fixed regression in add/remove/list group alias
	+ Added user addon for retrieval mail from external accounts
	+ Added fetch all mail option to retrieval mail from external accounts
2.3.4
	+ Implement new EBox::Events::DispatcherProvider
	+ Adapted to new Model management framework
	+ Always run postmap
	+ Authenticated sender have to use a mail address which they own
	+ Using old sieve directories as home mail directories
	+ Enable GSSAPI/Kerberos authentication
2.3.3
	+ Create tables with MyISAM engine by default
2.3.2
	+ withoutActions property in TrafficDetails.pm for the new tableBody.mas
	+ Removed mda option for fetchmail accounts with zarafa destination
	+ Image in initial configuration wizard is shown again
2.3.1
	+ New translatable printableNames for mail services
	+ Adapted to new users implementation
	+ Fixed wrong method call in MailUserLdap
2.3
	+ Adapted to dovecot 2.0
	+ Postfix now binds to LDAP
	+ Adapted to new MySQL logs backend
	+ Mailfilter learn accounts are excluded from Zarafa transport
	+ Remove precondition if there are no objects as now they can be
	  added in-line with the new dialog
	+ Replaced autotools with zbuildtools
	+ Remove Zarafa dependent configuration when it is disabled
	+ Fetchmail configuration takes in account Zarafa
2.2.1
	+ Fixed usercorner row id error when adding a new external account
	+ Fixed mail directory backup in account creation, now it can be
	  made more than once
	+ Use EBox::Validate::checkEmailAddress for checking email instead
	  of a custom flaky re
	+ Fixed regresion in mailname message in SMTPOptions model
2.1.12
	+ Fixed regresion in usercorner link
2.1.11
	+ Added uidl fetchmail option to pop3 external accounts
2.1.10
	+ Fixed error in SMTPOPtions model when system hostname is not a FQDN
2.1.9
	+ Removed /zentyal prefix from URLs
	+ Fixed errors executing mail queue commands
	+ Do not generate config if module is not configured
2.1.8
	+ Set widget size to 2 for a better default dashboard balance
2.1.7
	+ Update wizard pages with new order option
2.1.6
	+ Use the new "Add new..." option in the object selectors
	+ Add support for LOGIN in authenticated mail relay
	+ Delete deprecated extendedRestore method
	+ Use quote column option for periodic and report log consolidation
2.1.5
	+ Fixed crash in dashboard widget
2.1.4
	+ Check for undefined vdomain in vdomainExists method
	+ Removed unwanted matching in the logs in some rare circumstances
	+ SASL and TLS are always enabled
	+ As long as mailfilter module is enabled, the mail module will
	  use the filter it provides
	+ Changed mail firewall services
2.1.3
	+ Added message submission service
	+ Added poll period and per-account "keep" option to email retrieval
	  from external accounts
	+ Bugfix: don't run archivemail if no .Trash or .Spam folders found
2.1.2
	+ Change Zarafa virtual transport to LMTP.
	+ Bugfix: EBox::MailVDomainsLdap::vdomains returns a correct value
	  when mail is disabled
	+ Some refactoring on mail dispatcher
	+ Added zentyal-mail-addressbook that generates a listing of all
	  mail users
	+ Added support for eboxmailrelated attribute so groups have a mail
	  attribute useful for other modules like Zarafa
	+ Improvements in log parsing
2.1.1
	+ Quota attribute renamed in LDAP to allow to have a generic quota
	  attribute in users
	+ Fixed error in pagination of traffic summarized report
	+ Removed dovecot antispam plugin support until serious
	  bug in the dovecot-antispam package from Ubuntu is fixed
	+ Bugfix: external accounts wiht passwords containing ':' don't
	  cause probems anymore; however single quota is forbidden in
	  external accounts passwords
	+ Bugfix: non-authorized smtp recipient restrictions works when
	  SASL is enabled
2.1
	+ Delete deprecated/unused _isCourierObject and _accountAddOn methods
	+ Removed obsolete migrations and use new initial-setup
	+ Remove dependency on dovecot-antispam moved to ebox-mailfilter
	+ Bugfix: Fixed some problems with size parsing in logs
	+ Bugfix: Remove a warning in consolidation of mail messages
	+ Improvements in reports
	  - Return data for end report period to show traffic per day
	  - Added top user sender/receiver per domain
	  - A single mail_message report is sent consisted of
	    sent, received and rejected mail messages
	  - Workarounded problems with unavailable domain in report table
	  - Bugfix: event in report table has the same definition that has
	    in log table
	+ Bugfix: don't query vdomains to LDAP if module is not enabled
2.0.3
	+ Added backup domain
	+ Increased size of event field in mail_message_report table
	+ Autocreate user email always in lowercase
	+ Fixed dovecot mailboxes config to avoid problems with some vdomains
	+ Set default order for dashboard widgets
2.0.2
	+ Don't regenerate user quotas if default quota doesn't change
2.0.1
	+ Bugfix: hooks didn't work (thanks to moebius for the patch)
1.5.5
	+ Add Zarafa integration with mail module
1.5.4
	+ Zentyal rebrand
1.5.3
	+ Bugfix: external accounts retrieval works again in lucid
1.5.2
	+ New setup wizard
1.5.1
	+ Use ssl-cert package to create default certificates as all other
	  eBox modules should be doing
	+ Added bridged mode support in firewall helper
1.5
	+ Update configuration templates with the newest versions from lucid
	+ Bugfix, dovecot ldap auth now works when using AD Sync
	+ Bugfix, using standard default smtp banner to avoid breaking
	banner checks. Thanks to ivo@housesbg.com for pointing this
	+ Now event's mail dispatcher uses configured mailname instead of
	non-qualified hostname
	+ Firewall default policy allows mail system from external
	networks because is the expected and usual thing
	+ Bugfix, is not longer allowed a external alias with the same address
	than a existent account
	+ Bugfix, addColumn message_type on mail_message table which should
	have been added on migration 6
	+ Bugfix: changed location of default sieve script to a directory
	writable by LDA
	+ Added '@' character to virtual domain select control labels
	+ Bugfix: allow multiple alias to the same external account
1.4.2
	+ Bugfix, mail to local accounts is delivered correctly, changed
	some parameters to take in account myorigin
	+ Fixed typo in regular expression that checks external accounts names
	+ Plain usernames without mail domain now are allowed for mail
	retrieval from external accounts
	+ Bugfix, hard-coding mailname in main.cf smtp_helo_name because
	$myorigin variable was not correclty resolved
1.4.1
	+ Bugfix, fix incorrect alias dn breaking aliases in postfix
	+ Bugfix, when create a maildir if a leftover maildir already
	  exists now is correctly backuped with the .bak extension
1.3.18
	+ Add widget for external retrieval service (fetchmail)
1.3.17
	+ Added breadcrumbs to external aliases and virtual domain
	  settings models
1.3.16
	+ Make auto creation of e-mail accounts more robust
	+ Bad mailname doesnt disable module activation. Warning message
	added when bad mailname is set. Mailname check in vdomains
1.3.15
	+ Change UI for maximum message limits and expiration limits
	+ Bugfix: The report tables changed its name and they are used by
	  code correctly
	+ Added postmaster option and deprecated bounceReturnAddress
	option
	+ Fixed migration script and ulimited mail message size
	multiplication warning. The error in migration dont corrupted
	configuration but made new installations fail the last migration
	script.
	+ Updated localAttributes in MailUserLdap
	+ Added LOGIN to authorization mechanisms
	+ Using /etc/mailname in hostname and sasl_domain paramteres
	+ Better check of mailname, assure that mailname is correct before
	enabling module
	+ Changed SIEVE directory location to /var/vmail/sieve
1.3.14
	+ Added precondition in ObjectPolicy model
	+ Account home in dovecot set to its maildir, this is necesary for
	some SIEVE features like vacation autoreply
	+ Added autocreation of drafts and sent mail folders
	+ Fixed bug in UI: now we can set properly the number of
	expiration days for spam and deleted messages
	+ Added per domain catch-all accounts
	+ Logs fixes
	+ Added aliases to external accounts
	+ Added multiple aliases per group
	+ Improved queue management
	+ Added dovecot-antispam plugin integration
	+ Added email retrieval for external accounts
	+ Added more connections check to avoid spammers
	+ Add DefaultUser model to be used in users and groups default user
	  template. Admins can select if they wish to create an email account  automatically
	  by default when creating new users.
	+ Enable mail services by default
	+ Fix ids and checkRowExist in ExternalAccount.pm
	+ Fix method for modification of external accounts
	+ Reverted UI component name to be compatible with previous versions
1.3.13
	+ Fixed bug in UI: now we can set properly the maximum message size
1.3.12
	+ Add migration to rename mail table to mail_message
	+ Add breadcrumbs
1.3.11
	+ Fixed bug when retrieving LDAP instance in master/slave architecture
	+ Added log consolidation and report
1.3.10
	+ ESMTP service in port 465 fixed
	+ Deliver to local user fixed
	+ Using LDA protocol and LDAP for dovecot's userdb
	+ Added user mailbox quota
	+ Added autocreation of trash and spam folders
	+ Added flush of spam and trash folders
	+ Added sieve and managesieve support
1.3.7
	+ more resilent EBox::MailVdomain::setUserAccount, now we don't
	abort if it exists already a user maildir, instead we move it to a
	backup directory
1.3.6
	+ now you can specify a port for the smarthost (if not specified
	the default port continues to be 25)
	+ bugfix: fixed regresion in logs and added greylist event for
	connections to remote SMTPs
	+ bugfix: SMTPS port 465 now works properly
	+ added quota support
	+ added autocreation of trash and spam folders
	+ added flush of spam and trash folders
	+ add sieve and manage sieve support
	+ added retrieval of emails from external accounts
	+ added catch-all account per domain
	+ added external mail accounts aliases
	+ added 'remove all' and 'flush all' options to mail queue
	management
	+ bugfix, in mail queue management now the mail recipients and th
	messages being delivered appears correctly
	+ added multiples alias for groups
	+ added more SMTP checks for new mail for avoidin spam
	+ aded support for spam learn from IMAP folders (see mailfilter
	module)
	+ added autocreation of drafts and sent mail folders
1.3.4
	+ tableInfo returns an array of hash refs
1.1.41
	+ bugfix: Allow unsafe characters in smtp auth password
1.1.30
	+ SMTP and POP/iMAP certificates can be changed via  the CA module
1.1.20
	+ UI improvement: hide and show mail filter fields depending on the
	configuration
1.1.10
	+ New release
1.1
	+ Replaced courier with dovecot
	+ Added aliases for whole domains
	+ Use the new row() and ids() API
	+ Bugfix: alias are deleted when user account is deleted
	+ Bugfix: when already exists the maildir, create a new account is
	not allowed
	+ Bugfix: fixed error in mail queue template: avoid to reference a
	possible undefined value
	+ Bugfix: running method in Greylist does not fail if there is not
	eventd fil
	+ Bugfix: force removal of previous data in backup
	+Bugfix: removed bad superfluous call that was the source of
	, at least, restore errors
	+ Mail queue parsing error fixed and more robust mail queue template
0.12.101
	+ Bugfix: Postgrey daemon is disabled by default
0.12.100
	+ EBox::MailUserLdap::userAccount and
	EBox::MailUserLdap::getUserLdapValue  don't longer assume that the
	user exists
	+ Bugfix: MDSize attribute should not be restored in systems with
	MDSize feature disabled
	+ Bugfix in logs: mail relayed to external smarthost is now
	logged, external smarthost relay denied action also logged, relay
	field now only logs relay data and no unrelated data
	+ Summary changed to reflect the changes in mailfilter module
	+ Added greylist support
	+ Added authentication for external smarthost
	+ Added TLS support for external smarthost
	+ Replaced courier with dovecot
	+ Simpler interface to choose mail retrieval protocols
0.12.99
	+ Add support for reporting
0.12.2
	+ Bugfix: Start POP3 over SSL (Port: 995)
0.12.1
	+ Bugfix: Use EBox::Types::Union::Text for unlimited message size
0.12
	+ Bugfix: Checkbox for unlimited size is unchecked, the field
	mentioned, i.e. Size (MB) is activated.
	+ Use the new MVC framework
	+ Add postfix to sasl group instead of dpkg-stateoverriding stuff
	+ Update INSTALL doc
	+ Use eBox OID number in LDAP schemas
0.11.101
	+ Fixed bug when removing users in non-quota installations
	+ Do not remove init rc scripts
	+ Add port 465 (SMTP over SSL) to mail service, old outlook version
	  will use this port
	+ Fixed bug in group alias that broke this feature for mail
	accounts which its name was different to the username
0.11.100
	+ Create certificate for smtpd server
	+ Disabled filter appears in the filter lists as disabled
	(previously they don't appear at all)
	+ Module activation dependency with module which provides the
	active filter
0.11.99
	+ Add mail dispatcher to notify eBox events using this SMTP server
	+ Enhanced strings
0.11
	+ Wrap service call with ebox-unblock-exec
	+ Fix typo in message
0.10.99
	+ New release
0.10
	+ New release
0.9.100
	+ Fix some typos
0.9.99
	+ Fixed bug in configuration backup
	+ Allow other modules to define mail filters

0.9.3
	+ New release
0.9.2
	+ Create sasl configuration which contains password with 0600 mask
0.9.1
	+ Extended backup
	+ Use host's FQDN.
	+ Helo restrictions
0.9
	+ Added Polish translation
	+ Added German translation
0.8.1
	+  Added dependency on sasl2-bin for secure SMTP authentication
0.8
	+ Small GUI fix
	+ Added firewall rule to access smtp hosts for all interfaces
0.7.99
	+ New release
0.7.1
	+ GUI improvements
	+ Added queue management support
	+ Use EBox::LDAP singleton
	+ Added update/clean actions to ebox-mail-ldap
	+ Use of ebox-sudoers-friendly
0.7
	+ First public release<|MERGE_RESOLUTION|>--- conflicted
+++ resolved
@@ -1,11 +1,7 @@
 HEAD
-<<<<<<< HEAD
 	+ Better integration with openchange account addon
 	+ Remove openchange account when removing mail account
-=======
 	+ Postfix max mail size is increased by 36% because of base64 encoding
-3.2.5
->>>>>>> 744ec0c2
 	+ Better integration of group alias addon
 3.3.1
 	+ Added openchange outgoing mail rewriting
