--- conflicted
+++ resolved
@@ -1,14 +1,9 @@
 HEAD
-<<<<<<< HEAD
+	+ Adapt alias management to constraints by mailboxRelatedObject
+	+ Changed amavis submision service to avoid rewriting rules
 	+ Reorganized mail configuration
 3.4.3
 	+ Don't try to check openchange accounts on removing system users
-=======
-	+ Adapt alias management to constraints by mailboxRelatedObject
-3.2.9
-	+ Changed amavis submision service to avoid rewriting rules
-	+ Reorganized mail configuration
->>>>>>> 5f3b5cfe
 	+ Fixed bug triggered when adding external aliases
 	+ Postfix handles Zentyal distribution groups virtual alias
 	+ Adapted MailQueue.pm to TryCatch::Lite
