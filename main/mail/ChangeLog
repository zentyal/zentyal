<<<<<<< HEAD
HEAD
=======
3.2.8
	+ Better integration between mail addon and mail field
	+ Avoid error when trying to show a no longer existent mail in queue
3.2.7
>>>>>>> b00cb5f2
	+ Fixed bug in LDAP synchronization of mail virtual domains
3.4.1
	+ Removed free access to dovecot from localhost, now we have a
	  master password
	+ Avoid unsaved changes after running initialSetup
	+ Setup mail account on enable for users that already have mail attribute
3.4
	+ Added and used checkMailNotInUse method
	+ Added _delVDomainAbort to LdapVDomain base to give the
	  opportunity to abort vdomain removals
	+ Use service instead of deprecated invoke-rc.d for init.d scripts
	+ Set version to 3.4
	+ Added and used checkMailNotInUse method
	+ Don't add mail which already exists when adding group alias
	+ Better integration with openchange account addon
	+ Remove openchange account when removing mail account
	+ Postfix max mail size is increased by 36% because of base64 encoding
	+ Better integration of group alias addon
	+ Added openchange outgoing mail rewriting
	+ Added sieve_dir plugin parameter
	+ Nopass dovecot policy enabled only when Openchange provisioned
3.3
	+ Allow to use vdomains table when module is unconfigured
	+ Dovecot passdb reordering and typo
	+ Switch from Error to TryCatch for exception handling
	+ Added required code to integrate with OpenChange
	+ Added missing EBox::Exceptions uses
	+ Delete migration code from old versions
	+ Preservice and postservice hooks now should work properly
	+ Fixed regression which broke external account modification
	+ Set version to 3.3
	+ Add openchange compatibility
3.2
	+ Set version to 3.2
3.1.7
	+ Override daemons when migrating from 3.0
	+ Minor enhancements to some note texts
3.1.6
	+ Use DATETIME type in date column for consolidation tables
	+ Summarised report has breadcrumbs now
3.1.5
	+ Fixed typo in external account user corner model
	+ Adapted to new CSS styles
	+ Fixed bug which allowed to use incorrect external addresses in
	  fetchmail accounts
3.1.4
	+ Fixed typo in master.cf when mail filter is enabled
3.1.3
	+ Adapt group and users addon to right panel view
	+ mail-ldap init script dies on LDAP add error
	+ Added menu icon
	+ Added new userCorner method to external accounts model
	+ Updated to use renamed method EBox::Ldap::connection.
	+ Adapt firewall rules to new accept chains
	+ Adapted user addon to multi-OU tree view
	+ Removed no longer necessary jQuery noConflict()
	+ Search the whole LDAP tree looking for groups and users.
	+ Added incompatiblity with external AD authentication mode
3.1.2
	+ Use new EBox::Users namespace instead of EBox::UsersAndGroups
3.1.1
	+ Removed deprecated backup domain methods
3.1
	+ Added Pre-Depends on mysql-server to avoid problems with upgrades
	+ Depend on zentyal-core 3.1
3.0.5
	+ Regenerate kerberos key tab in LDAP reprovision
	+ Banner display mail name instead of host name
	+ Adapted to EBox::LdapModule changes
	+ Added module particular facilities for slave setup
	+ Added a ebox.postgrey upstart config file in package to avoid
	  errors before we generate it in the _setConf
	+ Fixed bug triggered when removing all users from a virtual domain
	+ Do not try to manage postgrey daemon if module is unconfigured
	+ Fixed error in json response trigered by widget size
	+ Added libsasl2-modules dependency because it seems that is not
	  always installed
3.0.4
	+ Integration with Disaster Recovery service
	+ Fixed user object misuse in EBox::Mail::FetchmailLdap::removeExternalAccount
3.0.3
	+ Adapted to changes in EBox::LogHelper::_convertTimestamp
3.0.2
	+ Fixed error in dashboard widget
	+ Fixed log helper time stamp parsing, transition to MySql broke it
	+ Adapted to improvement of EBox::Module::Service::isRunning method
	+ Added LDAP indexes for mail and dc attributes
	+ Added and used serviceId field for service certificates
	+ Fixed bread crumbs in mail dispatcher configuration model
3.0.1
	+ Added missing CGIs for external accounts
	+ Fixed edition of external accounts
	+ Workaround until postgrey "do not stop" bug is fixed upstream
	+ Use executeOnBrothers method to resolve error with component
	  directories on vdomain aliases model
2.3.8
	+ Move report code to remoteservices
	+ Add missing use statement causing an exception loading the class
	+ Convert to lowercase the domain part in the user LDAP filter,
	  required to retrieve the correct mailbox path when using kerberos auth
	+ Fix gssapi hostname for kerberos authentication
	+ Fix LDAP filters
	+ Switch to LDAP bind authentication when kerberos is not used
	+ Fixed dovecot user password authentication
	+ Fixed disable_dns_lookups key in master.cf
2.3.7
	+ Dont use Zarafa for ham/spam acccounts
	+ Allow syntax to specify smarthost without MX lookup
	+ Fixed dovecot-ldap.conf.mas
2.3.6
	+ Added modeldepends to yaml schema
	+ External alias can have address on a vdomain alias
	+ Fixed regression in vdomain aliases
	+ Added Zarafa multitenancy support
2.3.5
	+ Fixed regression in add/remove/list group alias
	+ Added user addon for retrieval mail from external accounts
	+ Added fetch all mail option to retrieval mail from external accounts
2.3.4
	+ Implement new EBox::Events::DispatcherProvider
	+ Adapted to new Model management framework
	+ Always run postmap
	+ Authenticated sender have to use a mail address which they own
	+ Using old sieve directories as home mail directories
	+ Enable GSSAPI/Kerberos authentication
2.3.3
	+ Create tables with MyISAM engine by default
2.3.2
	+ withoutActions property in TrafficDetails.pm for the new tableBody.mas
	+ Removed mda option for fetchmail accounts with zarafa destination
	+ Image in initial configuration wizard is shown again
2.3.1
	+ New translatable printableNames for mail services
	+ Adapted to new users implementation
	+ Fixed wrong method call in MailUserLdap
2.3
	+ Adapted to dovecot 2.0
	+ Postfix now binds to LDAP
	+ Adapted to new MySQL logs backend
	+ Mailfilter learn accounts are excluded from Zarafa transport
	+ Remove precondition if there are no objects as now they can be
	  added in-line with the new dialog
	+ Replaced autotools with zbuildtools
	+ Remove Zarafa dependent configuration when it is disabled
	+ Fetchmail configuration takes in account Zarafa
2.2.1
	+ Fixed usercorner row id error when adding a new external account
	+ Fixed mail directory backup in account creation, now it can be
	  made more than once
	+ Use EBox::Validate::checkEmailAddress for checking email instead
	  of a custom flaky re
	+ Fixed regresion in mailname message in SMTPOptions model
2.1.12
	+ Fixed regresion in usercorner link
2.1.11
	+ Added uidl fetchmail option to pop3 external accounts
2.1.10
	+ Fixed error in SMTPOPtions model when system hostname is not a FQDN
2.1.9
	+ Removed /zentyal prefix from URLs
	+ Fixed errors executing mail queue commands
	+ Do not generate config if module is not configured
2.1.8
	+ Set widget size to 2 for a better default dashboard balance
2.1.7
	+ Update wizard pages with new order option
2.1.6
	+ Use the new "Add new..." option in the object selectors
	+ Add support for LOGIN in authenticated mail relay
	+ Delete deprecated extendedRestore method
	+ Use quote column option for periodic and report log consolidation
2.1.5
	+ Fixed crash in dashboard widget
2.1.4
	+ Check for undefined vdomain in vdomainExists method
	+ Removed unwanted matching in the logs in some rare circumstances
	+ SASL and TLS are always enabled
	+ As long as mailfilter module is enabled, the mail module will
	  use the filter it provides
	+ Changed mail firewall services
2.1.3
	+ Added message submission service
	+ Added poll period and per-account "keep" option to email retrieval
	  from external accounts
	+ Bugfix: don't run archivemail if no .Trash or .Spam folders found
2.1.2
	+ Change Zarafa virtual transport to LMTP.
	+ Bugfix: EBox::MailVDomainsLdap::vdomains returns a correct value
	  when mail is disabled
	+ Some refactoring on mail dispatcher
	+ Added zentyal-mail-addressbook that generates a listing of all
	  mail users
	+ Added support for eboxmailrelated attribute so groups have a mail
	  attribute useful for other modules like Zarafa
	+ Improvements in log parsing
2.1.1
	+ Quota attribute renamed in LDAP to allow to have a generic quota
	  attribute in users
	+ Fixed error in pagination of traffic summarized report
	+ Removed dovecot antispam plugin support until serious
	  bug in the dovecot-antispam package from Ubuntu is fixed
	+ Bugfix: external accounts wiht passwords containing ':' don't
	  cause probems anymore; however single quota is forbidden in
	  external accounts passwords
	+ Bugfix: non-authorized smtp recipient restrictions works when
	  SASL is enabled
2.1
	+ Delete deprecated/unused _isCourierObject and _accountAddOn methods
	+ Removed obsolete migrations and use new initial-setup
	+ Remove dependency on dovecot-antispam moved to ebox-mailfilter
	+ Bugfix: Fixed some problems with size parsing in logs
	+ Bugfix: Remove a warning in consolidation of mail messages
	+ Improvements in reports
	  - Return data for end report period to show traffic per day
	  - Added top user sender/receiver per domain
	  - A single mail_message report is sent consisted of
	    sent, received and rejected mail messages
	  - Workarounded problems with unavailable domain in report table
	  - Bugfix: event in report table has the same definition that has
	    in log table
	+ Bugfix: don't query vdomains to LDAP if module is not enabled
2.0.3
	+ Added backup domain
	+ Increased size of event field in mail_message_report table
	+ Autocreate user email always in lowercase
	+ Fixed dovecot mailboxes config to avoid problems with some vdomains
	+ Set default order for dashboard widgets
2.0.2
	+ Don't regenerate user quotas if default quota doesn't change
2.0.1
	+ Bugfix: hooks didn't work (thanks to moebius for the patch)
1.5.5
	+ Add Zarafa integration with mail module
1.5.4
	+ Zentyal rebrand
1.5.3
	+ Bugfix: external accounts retrieval works again in lucid
1.5.2
	+ New setup wizard
1.5.1
	+ Use ssl-cert package to create default certificates as all other
	  eBox modules should be doing
	+ Added bridged mode support in firewall helper
1.5
	+ Update configuration templates with the newest versions from lucid
	+ Bugfix, dovecot ldap auth now works when using AD Sync
	+ Bugfix, using standard default smtp banner to avoid breaking
	banner checks. Thanks to ivo@housesbg.com for pointing this
	+ Now event's mail dispatcher uses configured mailname instead of
	non-qualified hostname
	+ Firewall default policy allows mail system from external
	networks because is the expected and usual thing
	+ Bugfix, is not longer allowed a external alias with the same address
	than a existent account
	+ Bugfix, addColumn message_type on mail_message table which should
	have been added on migration 6
	+ Bugfix: changed location of default sieve script to a directory
	writable by LDA
	+ Added '@' character to virtual domain select control labels
	+ Bugfix: allow multiple alias to the same external account
1.4.2
	+ Bugfix, mail to local accounts is delivered correctly, changed
	some parameters to take in account myorigin
	+ Fixed typo in regular expression that checks external accounts names
	+ Plain usernames without mail domain now are allowed for mail
	retrieval from external accounts
	+ Bugfix, hard-coding mailname in main.cf smtp_helo_name because
	$myorigin variable was not correclty resolved
1.4.1
	+ Bugfix, fix incorrect alias dn breaking aliases in postfix
	+ Bugfix, when create a maildir if a leftover maildir already
	  exists now is correctly backuped with the .bak extension
1.3.18
	+ Add widget for external retrieval service (fetchmail)
1.3.17
	+ Added breadcrumbs to external aliases and virtual domain
	  settings models
1.3.16
	+ Make auto creation of e-mail accounts more robust
	+ Bad mailname doesnt disable module activation. Warning message
	added when bad mailname is set. Mailname check in vdomains
1.3.15
	+ Change UI for maximum message limits and expiration limits
	+ Bugfix: The report tables changed its name and they are used by
	  code correctly
	+ Added postmaster option and deprecated bounceReturnAddress
	option
	+ Fixed migration script and ulimited mail message size
	multiplication warning. The error in migration dont corrupted
	configuration but made new installations fail the last migration
	script.
	+ Updated localAttributes in MailUserLdap
	+ Added LOGIN to authorization mechanisms
	+ Using /etc/mailname in hostname and sasl_domain paramteres
	+ Better check of mailname, assure that mailname is correct before
	enabling module
	+ Changed SIEVE directory location to /var/vmail/sieve
1.3.14
	+ Added precondition in ObjectPolicy model
	+ Account home in dovecot set to its maildir, this is necesary for
	some SIEVE features like vacation autoreply
	+ Added autocreation of drafts and sent mail folders
	+ Fixed bug in UI: now we can set properly the number of
	expiration days for spam and deleted messages
	+ Added per domain catch-all accounts
	+ Logs fixes
	+ Added aliases to external accounts
	+ Added multiple aliases per group
	+ Improved queue management
	+ Added dovecot-antispam plugin integration
	+ Added email retrieval for external accounts
	+ Added more connections check to avoid spammers
	+ Add DefaultUser model to be used in users and groups default user
	  template. Admins can select if they wish to create an email account  automatically
	  by default when creating new users.
	+ Enable mail services by default
	+ Fix ids and checkRowExist in ExternalAccount.pm
	+ Fix method for modification of external accounts
	+ Reverted UI component name to be compatible with previous versions
1.3.13
	+ Fixed bug in UI: now we can set properly the maximum message size
1.3.12
	+ Add migration to rename mail table to mail_message
	+ Add breadcrumbs
1.3.11
	+ Fixed bug when retrieving LDAP instance in master/slave architecture
	+ Added log consolidation and report
1.3.10
	+ ESMTP service in port 465 fixed
	+ Deliver to local user fixed
	+ Using LDA protocol and LDAP for dovecot's userdb
	+ Added user mailbox quota
	+ Added autocreation of trash and spam folders
	+ Added flush of spam and trash folders
	+ Added sieve and managesieve support
1.3.7
	+ more resilent EBox::MailVdomain::setUserAccount, now we don't
	abort if it exists already a user maildir, instead we move it to a
	backup directory
1.3.6
	+ now you can specify a port for the smarthost (if not specified
	the default port continues to be 25)
	+ bugfix: fixed regresion in logs and added greylist event for
	connections to remote SMTPs
	+ bugfix: SMTPS port 465 now works properly
	+ added quota support
	+ added autocreation of trash and spam folders
	+ added flush of spam and trash folders
	+ add sieve and manage sieve support
	+ added retrieval of emails from external accounts
	+ added catch-all account per domain
	+ added external mail accounts aliases
	+ added 'remove all' and 'flush all' options to mail queue
	management
	+ bugfix, in mail queue management now the mail recipients and th
	messages being delivered appears correctly
	+ added multiples alias for groups
	+ added more SMTP checks for new mail for avoidin spam
	+ aded support for spam learn from IMAP folders (see mailfilter
	module)
	+ added autocreation of drafts and sent mail folders
1.3.4
	+ tableInfo returns an array of hash refs
1.1.41
	+ bugfix: Allow unsafe characters in smtp auth password
1.1.30
	+ SMTP and POP/iMAP certificates can be changed via  the CA module
1.1.20
	+ UI improvement: hide and show mail filter fields depending on the
	configuration
1.1.10
	+ New release
1.1
	+ Replaced courier with dovecot
	+ Added aliases for whole domains
	+ Use the new row() and ids() API
	+ Bugfix: alias are deleted when user account is deleted
	+ Bugfix: when already exists the maildir, create a new account is
	not allowed
	+ Bugfix: fixed error in mail queue template: avoid to reference a
	possible undefined value
	+ Bugfix: running method in Greylist does not fail if there is not
	eventd fil
	+ Bugfix: force removal of previous data in backup
	+Bugfix: removed bad superfluous call that was the source of
	, at least, restore errors
	+ Mail queue parsing error fixed and more robust mail queue template
0.12.101
	+ Bugfix: Postgrey daemon is disabled by default
0.12.100
	+ EBox::MailUserLdap::userAccount and
	EBox::MailUserLdap::getUserLdapValue  don't longer assume that the
	user exists
	+ Bugfix: MDSize attribute should not be restored in systems with
	MDSize feature disabled
	+ Bugfix in logs: mail relayed to external smarthost is now
	logged, external smarthost relay denied action also logged, relay
	field now only logs relay data and no unrelated data
	+ Summary changed to reflect the changes in mailfilter module
	+ Added greylist support
	+ Added authentication for external smarthost
	+ Added TLS support for external smarthost
	+ Replaced courier with dovecot
	+ Simpler interface to choose mail retrieval protocols
0.12.99
	+ Add support for reporting
0.12.2
	+ Bugfix: Start POP3 over SSL (Port: 995)
0.12.1
	+ Bugfix: Use EBox::Types::Union::Text for unlimited message size
0.12
	+ Bugfix: Checkbox for unlimited size is unchecked, the field
	mentioned, i.e. Size (MB) is activated.
	+ Use the new MVC framework
	+ Add postfix to sasl group instead of dpkg-stateoverriding stuff
	+ Update INSTALL doc
	+ Use eBox OID number in LDAP schemas
0.11.101
	+ Fixed bug when removing users in non-quota installations
	+ Do not remove init rc scripts
	+ Add port 465 (SMTP over SSL) to mail service, old outlook version
	  will use this port
	+ Fixed bug in group alias that broke this feature for mail
	accounts which its name was different to the username
0.11.100
	+ Create certificate for smtpd server
	+ Disabled filter appears in the filter lists as disabled
	(previously they don't appear at all)
	+ Module activation dependency with module which provides the
	active filter
0.11.99
	+ Add mail dispatcher to notify eBox events using this SMTP server
	+ Enhanced strings
0.11
	+ Wrap service call with ebox-unblock-exec
	+ Fix typo in message
0.10.99
	+ New release
0.10
	+ New release
0.9.100
	+ Fix some typos
0.9.99
	+ Fixed bug in configuration backup
	+ Allow other modules to define mail filters

0.9.3
	+ New release
0.9.2
	+ Create sasl configuration which contains password with 0600 mask
0.9.1
	+ Extended backup
	+ Use host's FQDN.
	+ Helo restrictions
0.9
	+ Added Polish translation
	+ Added German translation
0.8.1
	+  Added dependency on sasl2-bin for secure SMTP authentication
0.8
	+ Small GUI fix
	+ Added firewall rule to access smtp hosts for all interfaces
0.7.99
	+ New release
0.7.1
	+ GUI improvements
	+ Added queue management support
	+ Use EBox::LDAP singleton
	+ Added update/clean actions to ebox-mail-ldap
	+ Use of ebox-sudoers-friendly
0.7
	+ First public release<|MERGE_RESOLUTION|>--- conflicted
+++ resolved
@@ -1,11 +1,6 @@
-<<<<<<< HEAD
 HEAD
-=======
-3.2.8
 	+ Better integration between mail addon and mail field
 	+ Avoid error when trying to show a no longer existent mail in queue
-3.2.7
->>>>>>> b00cb5f2
 	+ Fixed bug in LDAP synchronization of mail virtual domains
 3.4.1
 	+ Removed free access to dovecot from localhost, now we have a
