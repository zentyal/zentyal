HEAD
<<<<<<< HEAD
	+ Postfix max mail size is increased by 36% because of base64 encoding
=======
	+ Added and used checkMailNotInUse method
	+ Don't add mail which already exists when adding group alias
>>>>>>> 3ca283ed
3.2.5
	+ Better integration of group alias addon
3.2.4
	+ Added openchange outgoing mail rewriting
3.2.3
	+ Nopass dovecot policy enabled only when Openchange provisioned
3.2.2
	+ Added required code to integrate with OpenChange
	+ Added missing EBox::Exceptions uses
3.2.1
	+ Preservice and postservice hooks now should work properly
	+ Fixed regression which broke external account modification
3.2
	+ Set version to 3.2
3.1.7
	+ Override daemons when migrating from 3.0
	+ Minor enhancements to some note texts
3.1.6
	+ Use DATETIME type in date column for consolidation tables
	+ Summarised report has breadcrumbs now
3.1.5
	+ Fixed typo in external account user corner model
	+ Adapted to new CSS styles
	+ Fixed bug which allowed to use incorrect external addresses in
	  fetchmail accounts
3.1.4
	+ Fixed typo in master.cf when mail filter is enabled
3.1.3
	+ Adapt group and users addon to right panel view
	+ mail-ldap init script dies on LDAP add error
	+ Added menu icon
	+ Added new userCorner method to external accounts model
	+ Updated to use renamed method EBox::Ldap::connection.
	+ Adapt firewall rules to new accept chains
	+ Adapted user addon to multi-OU tree view
	+ Removed no longer necessary jQuery noConflict()
	+ Search the whole LDAP tree looking for groups and users.
	+ Added incompatiblity with external AD authentication mode
3.1.2
	+ Use new EBox::Users namespace instead of EBox::UsersAndGroups
3.1.1
	+ Removed deprecated backup domain methods
3.1
	+ Added Pre-Depends on mysql-server to avoid problems with upgrades
	+ Depend on zentyal-core 3.1
3.0.5
	+ Regenerate kerberos key tab in LDAP reprovision
	+ Banner display mail name instead of host name
	+ Adapted to EBox::LdapModule changes
	+ Added module particular facilities for slave setup
	+ Added a ebox.postgrey upstart config file in package to avoid
	  errors before we generate it in the _setConf
	+ Fixed bug triggered when removing all users from a virtual domain
	+ Do not try to manage postgrey daemon if module is unconfigured
	+ Fixed error in json response trigered by widget size
	+ Added libsasl2-modules dependency because it seems that is not
	  always installed
3.0.4
	+ Integration with Disaster Recovery service
	+ Fixed user object misuse in EBox::Mail::FetchmailLdap::removeExternalAccount
3.0.3
	+ Adapted to changes in EBox::LogHelper::_convertTimestamp
3.0.2
	+ Fixed error in dashboard widget
	+ Fixed log helper time stamp parsing, transition to MySql broke it
	+ Adapted to improvement of EBox::Module::Service::isRunning method
	+ Added LDAP indexes for mail and dc attributes
	+ Added and used serviceId field for service certificates
	+ Fixed bread crumbs in mail dispatcher configuration model
3.0.1
	+ Added missing CGIs for external accounts
	+ Fixed edition of external accounts
	+ Workaround until postgrey "do not stop" bug is fixed upstream
	+ Use executeOnBrothers method to resolve error with component
	  directories on vdomain aliases model
2.3.8
	+ Move report code to remoteservices
	+ Add missing use statement causing an exception loading the class
	+ Convert to lowercase the domain part in the user LDAP filter,
	  required to retrieve the correct mailbox path when using kerberos auth
	+ Fix gssapi hostname for kerberos authentication
	+ Fix LDAP filters
	+ Switch to LDAP bind authentication when kerberos is not used
	+ Fixed dovecot user password authentication
	+ Fixed disable_dns_lookups key in master.cf
2.3.7
	+ Dont use Zarafa for ham/spam acccounts
	+ Allow syntax to specify smarthost without MX lookup
	+ Fixed dovecot-ldap.conf.mas
2.3.6
	+ Added modeldepends to yaml schema
	+ External alias can have address on a vdomain alias
	+ Fixed regression in vdomain aliases
	+ Added Zarafa multitenancy support
2.3.5
	+ Fixed regression in add/remove/list group alias
	+ Added user addon for retrieval mail from external accounts
	+ Added fetch all mail option to retrieval mail from external accounts
2.3.4
	+ Implement new EBox::Events::DispatcherProvider
	+ Adapted to new Model management framework
	+ Always run postmap
	+ Authenticated sender have to use a mail address which they own
	+ Using old sieve directories as home mail directories
	+ Enable GSSAPI/Kerberos authentication
2.3.3
	+ Create tables with MyISAM engine by default
2.3.2
	+ withoutActions property in TrafficDetails.pm for the new tableBody.mas
	+ Removed mda option for fetchmail accounts with zarafa destination
	+ Image in initial configuration wizard is shown again
2.3.1
	+ New translatable printableNames for mail services
	+ Adapted to new users implementation
	+ Fixed wrong method call in MailUserLdap
2.3
	+ Adapted to dovecot 2.0
	+ Postfix now binds to LDAP
	+ Adapted to new MySQL logs backend
	+ Mailfilter learn accounts are excluded from Zarafa transport
	+ Remove precondition if there are no objects as now they can be
	  added in-line with the new dialog
	+ Replaced autotools with zbuildtools
	+ Remove Zarafa dependent configuration when it is disabled
	+ Fetchmail configuration takes in account Zarafa
2.2.1
	+ Fixed usercorner row id error when adding a new external account
	+ Fixed mail directory backup in account creation, now it can be
	  made more than once
	+ Use EBox::Validate::checkEmailAddress for checking email instead
	  of a custom flaky re
	+ Fixed regresion in mailname message in SMTPOptions model
2.1.12
	+ Fixed regresion in usercorner link
2.1.11
	+ Added uidl fetchmail option to pop3 external accounts
2.1.10
	+ Fixed error in SMTPOPtions model when system hostname is not a FQDN
2.1.9
	+ Removed /zentyal prefix from URLs
	+ Fixed errors executing mail queue commands
	+ Do not generate config if module is not configured
2.1.8
	+ Set widget size to 2 for a better default dashboard balance
2.1.7
	+ Update wizard pages with new order option
2.1.6
	+ Use the new "Add new..." option in the object selectors
	+ Add support for LOGIN in authenticated mail relay
	+ Delete deprecated extendedRestore method
	+ Use quote column option for periodic and report log consolidation
2.1.5
	+ Fixed crash in dashboard widget
2.1.4
	+ Check for undefined vdomain in vdomainExists method
	+ Removed unwanted matching in the logs in some rare circumstances
	+ SASL and TLS are always enabled
	+ As long as mailfilter module is enabled, the mail module will
	  use the filter it provides
	+ Changed mail firewall services
2.1.3
	+ Added message submission service
	+ Added poll period and per-account "keep" option to email retrieval
	  from external accounts
	+ Bugfix: don't run archivemail if no .Trash or .Spam folders found
2.1.2
	+ Change Zarafa virtual transport to LMTP.
	+ Bugfix: EBox::MailVDomainsLdap::vdomains returns a correct value
	  when mail is disabled
	+ Some refactoring on mail dispatcher
	+ Added zentyal-mail-addressbook that generates a listing of all
	  mail users
	+ Added support for eboxmailrelated attribute so groups have a mail
	  attribute useful for other modules like Zarafa
	+ Improvements in log parsing
2.1.1
	+ Quota attribute renamed in LDAP to allow to have a generic quota
	  attribute in users
	+ Fixed error in pagination of traffic summarized report
	+ Removed dovecot antispam plugin support until serious
	  bug in the dovecot-antispam package from Ubuntu is fixed
	+ Bugfix: external accounts wiht passwords containing ':' don't
	  cause probems anymore; however single quota is forbidden in
	  external accounts passwords
	+ Bugfix: non-authorized smtp recipient restrictions works when
	  SASL is enabled
2.1
	+ Delete deprecated/unused _isCourierObject and _accountAddOn methods
	+ Removed obsolete migrations and use new initial-setup
	+ Remove dependency on dovecot-antispam moved to ebox-mailfilter
	+ Bugfix: Fixed some problems with size parsing in logs
	+ Bugfix: Remove a warning in consolidation of mail messages
	+ Improvements in reports
	  - Return data for end report period to show traffic per day
	  - Added top user sender/receiver per domain
	  - A single mail_message report is sent consisted of
	    sent, received and rejected mail messages
	  - Workarounded problems with unavailable domain in report table
	  - Bugfix: event in report table has the same definition that has
	    in log table
	+ Bugfix: don't query vdomains to LDAP if module is not enabled
2.0.3
	+ Added backup domain
	+ Increased size of event field in mail_message_report table
	+ Autocreate user email always in lowercase
	+ Fixed dovecot mailboxes config to avoid problems with some vdomains
	+ Set default order for dashboard widgets
2.0.2
	+ Don't regenerate user quotas if default quota doesn't change
2.0.1
	+ Bugfix: hooks didn't work (thanks to moebius for the patch)
1.5.5
	+ Add Zarafa integration with mail module
1.5.4
	+ Zentyal rebrand
1.5.3
	+ Bugfix: external accounts retrieval works again in lucid
1.5.2
	+ New setup wizard
1.5.1
	+ Use ssl-cert package to create default certificates as all other
	  eBox modules should be doing
	+ Added bridged mode support in firewall helper
1.5
	+ Update configuration templates with the newest versions from lucid
	+ Bugfix, dovecot ldap auth now works when using AD Sync
	+ Bugfix, using standard default smtp banner to avoid breaking
	banner checks. Thanks to ivo@housesbg.com for pointing this
	+ Now event's mail dispatcher uses configured mailname instead of
	non-qualified hostname
	+ Firewall default policy allows mail system from external
	networks because is the expected and usual thing
	+ Bugfix, is not longer allowed a external alias with the same address
	than a existent account
	+ Bugfix, addColumn message_type on mail_message table which should
	have been added on migration 6
	+ Bugfix: changed location of default sieve script to a directory
	writable by LDA
	+ Added '@' character to virtual domain select control labels
	+ Bugfix: allow multiple alias to the same external account
1.4.2
	+ Bugfix, mail to local accounts is delivered correctly, changed
	some parameters to take in account myorigin
	+ Fixed typo in regular expression that checks external accounts names
	+ Plain usernames without mail domain now are allowed for mail
	retrieval from external accounts
	+ Bugfix, hard-coding mailname in main.cf smtp_helo_name because
	$myorigin variable was not correclty resolved
1.4.1
	+ Bugfix, fix incorrect alias dn breaking aliases in postfix
	+ Bugfix, when create a maildir if a leftover maildir already
	  exists now is correctly backuped with the .bak extension
1.3.18
	+ Add widget for external retrieval service (fetchmail)
1.3.17
	+ Added breadcrumbs to external aliases and virtual domain
	  settings models
1.3.16
	+ Make auto creation of e-mail accounts more robust
	+ Bad mailname doesnt disable module activation. Warning message
	added when bad mailname is set. Mailname check in vdomains
1.3.15
	+ Change UI for maximum message limits and expiration limits
	+ Bugfix: The report tables changed its name and they are used by
	  code correctly
	+ Added postmaster option and deprecated bounceReturnAddress
	option
	+ Fixed migration script and ulimited mail message size
	multiplication warning. The error in migration dont corrupted
	configuration but made new installations fail the last migration
	script.
	+ Updated localAttributes in MailUserLdap
	+ Added LOGIN to authorization mechanisms
	+ Using /etc/mailname in hostname and sasl_domain paramteres
	+ Better check of mailname, assure that mailname is correct before
	enabling module
	+ Changed SIEVE directory location to /var/vmail/sieve
1.3.14
	+ Added precondition in ObjectPolicy model
	+ Account home in dovecot set to its maildir, this is necesary for
	some SIEVE features like vacation autoreply
	+ Added autocreation of drafts and sent mail folders
	+ Fixed bug in UI: now we can set properly the number of
	expiration days for spam and deleted messages
	+ Added per domain catch-all accounts
	+ Logs fixes
	+ Added aliases to external accounts
	+ Added multiple aliases per group
	+ Improved queue management
	+ Added dovecot-antispam plugin integration
	+ Added email retrieval for external accounts
	+ Added more connections check to avoid spammers
	+ Add DefaultUser model to be used in users and groups default user
	  template. Admins can select if they wish to create an email account  automatically
	  by default when creating new users.
	+ Enable mail services by default
	+ Fix ids and checkRowExist in ExternalAccount.pm
	+ Fix method for modification of external accounts
	+ Reverted UI component name to be compatible with previous versions
1.3.13
	+ Fixed bug in UI: now we can set properly the maximum message size
1.3.12
	+ Add migration to rename mail table to mail_message
	+ Add breadcrumbs
1.3.11
	+ Fixed bug when retrieving LDAP instance in master/slave architecture
	+ Added log consolidation and report
1.3.10
	+ ESMTP service in port 465 fixed
	+ Deliver to local user fixed
	+ Using LDA protocol and LDAP for dovecot's userdb
	+ Added user mailbox quota
	+ Added autocreation of trash and spam folders
	+ Added flush of spam and trash folders
	+ Added sieve and managesieve support
1.3.7
	+ more resilent EBox::MailVdomain::setUserAccount, now we don't
	abort if it exists already a user maildir, instead we move it to a
	backup directory
1.3.6
	+ now you can specify a port for the smarthost (if not specified
	the default port continues to be 25)
	+ bugfix: fixed regresion in logs and added greylist event for
	connections to remote SMTPs
	+ bugfix: SMTPS port 465 now works properly
	+ added quota support
	+ added autocreation of trash and spam folders
	+ added flush of spam and trash folders
	+ add sieve and manage sieve support
	+ added retrieval of emails from external accounts
	+ added catch-all account per domain
	+ added external mail accounts aliases
	+ added 'remove all' and 'flush all' options to mail queue
	management
	+ bugfix, in mail queue management now the mail recipients and th
	messages being delivered appears correctly
	+ added multiples alias for groups
	+ added more SMTP checks for new mail for avoidin spam
	+ aded support for spam learn from IMAP folders (see mailfilter
	module)
	+ added autocreation of drafts and sent mail folders
1.3.4
	+ tableInfo returns an array of hash refs
1.1.41
	+ bugfix: Allow unsafe characters in smtp auth password
1.1.30
	+ SMTP and POP/iMAP certificates can be changed via  the CA module
1.1.20
	+ UI improvement: hide and show mail filter fields depending on the
	configuration
1.1.10
	+ New release
1.1
	+ Replaced courier with dovecot
	+ Added aliases for whole domains
	+ Use the new row() and ids() API
	+ Bugfix: alias are deleted when user account is deleted
	+ Bugfix: when already exists the maildir, create a new account is
	not allowed
	+ Bugfix: fixed error in mail queue template: avoid to reference a
	possible undefined value
	+ Bugfix: running method in Greylist does not fail if there is not
	eventd fil
	+ Bugfix: force removal of previous data in backup
	+Bugfix: removed bad superfluous call that was the source of
	, at least, restore errors
	+ Mail queue parsing error fixed and more robust mail queue template
0.12.101
	+ Bugfix: Postgrey daemon is disabled by default
0.12.100
	+ EBox::MailUserLdap::userAccount and
	EBox::MailUserLdap::getUserLdapValue  don't longer assume that the
	user exists
	+ Bugfix: MDSize attribute should not be restored in systems with
	MDSize feature disabled
	+ Bugfix in logs: mail relayed to external smarthost is now
	logged, external smarthost relay denied action also logged, relay
	field now only logs relay data and no unrelated data
	+ Summary changed to reflect the changes in mailfilter module
	+ Added greylist support
	+ Added authentication for external smarthost
	+ Added TLS support for external smarthost
	+ Replaced courier with dovecot
	+ Simpler interface to choose mail retrieval protocols
0.12.99
	+ Add support for reporting
0.12.2
	+ Bugfix: Start POP3 over SSL (Port: 995)
0.12.1
	+ Bugfix: Use EBox::Types::Union::Text for unlimited message size
0.12
	+ Bugfix: Checkbox for unlimited size is unchecked, the field
	mentioned, i.e. Size (MB) is activated.
	+ Use the new MVC framework
	+ Add postfix to sasl group instead of dpkg-stateoverriding stuff
	+ Update INSTALL doc
	+ Use eBox OID number in LDAP schemas
0.11.101
	+ Fixed bug when removing users in non-quota installations
	+ Do not remove init rc scripts
	+ Add port 465 (SMTP over SSL) to mail service, old outlook version
	  will use this port
	+ Fixed bug in group alias that broke this feature for mail
	accounts which its name was different to the username
0.11.100
	+ Create certificate for smtpd server
	+ Disabled filter appears in the filter lists as disabled
	(previously they don't appear at all)
	+ Module activation dependency with module which provides the
	active filter
0.11.99
	+ Add mail dispatcher to notify eBox events using this SMTP server
	+ Enhanced strings
0.11
	+ Wrap service call with ebox-unblock-exec
	+ Fix typo in message
0.10.99
	+ New release
0.10
	+ New release
0.9.100
	+ Fix some typos
0.9.99
	+ Fixed bug in configuration backup
	+ Allow other modules to define mail filters

0.9.3
	+ New release
0.9.2
	+ Create sasl configuration which contains password with 0600 mask
0.9.1
	+ Extended backup
	+ Use host's FQDN.
	+ Helo restrictions
0.9
	+ Added Polish translation
	+ Added German translation
0.8.1
	+  Added dependency on sasl2-bin for secure SMTP authentication
0.8
	+ Small GUI fix
	+ Added firewall rule to access smtp hosts for all interfaces
0.7.99
	+ New release
0.7.1
	+ GUI improvements
	+ Added queue management support
	+ Use EBox::LDAP singleton
	+ Added update/clean actions to ebox-mail-ldap
	+ Use of ebox-sudoers-friendly
0.7
	+ First public release<|MERGE_RESOLUTION|>--- conflicted
+++ resolved
@@ -1,10 +1,7 @@
 HEAD
-<<<<<<< HEAD
-	+ Postfix max mail size is increased by 36% because of base64 encoding
-=======
 	+ Added and used checkMailNotInUse method
 	+ Don't add mail which already exists when adding group alias
->>>>>>> 3ca283ed
+	+ Postfix max mail size is increased by 36% because of base64 encoding
 3.2.5
 	+ Better integration of group alias addon
 3.2.4
