--- conflicted
+++ resolved
@@ -1,15 +1,12 @@
 HEAD
-<<<<<<< HEAD
 	+ Fixed bug when removing virtual domain
 	+ Adding a virtual domain now can update old unmanaged accounts
 	+ Fixed errors related with users which has account on a umanaged domain
-=======
 	+ Fixed group mail alias creation
 	+ Fixed problems with checking mail address duplicates
 	+ Added fetchmail again
 	+ Fix _accountExists ldap search filter
 3.5.1
->>>>>>> d7370617
 	+ Removed spurious warnings on mail services widget
 	+ Disabled deprecated autocreate dovecot plugin, using mailbox and
 	  namespaces instead
