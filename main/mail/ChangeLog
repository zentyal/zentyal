HEAD
<<<<<<< HEAD
	+ Added LDAP indexes for mail and dc attributes
=======
	+ Adapted to improvement of EBox::Module::Service::isRunning method
>>>>>>> d100dad4
	+ Added and used serviceId field for service certificates
	+ Fixed bread crumbs in mail dispatcher configuration model
3.0.1
	+ Added missing CGIs for external accounts
	+ Fixed edition of external accounts
	+ Workaround until postgrey "do not stop" bug is fixed upstream
	+ Use executeOnBrothers method to resolve error with component
	  directories on vdomain aliases model
2.3.8
	+ Move report code to remoteservices
	+ Add missing use statement causing an exception loading the class
	+ Convert to lowercase the domain part in the user LDAP filter,
	  required to retrieve the correct mailbox path when using kerberos auth
	+ Fix gssapi hostname for kerberos authentication
	+ Fix LDAP filters
	+ Switch to LDAP bind authentication when kerberos is not used
	+ Fixed dovecot user password authentication
	+ Fixed disable_dns_lookups key in master.cf
2.3.7
	+ Dont use Zarafa for ham/spam acccounts
	+ Allow syntax to specify smarthost without MX lookup
	+ Fixed dovecot-ldap.conf.mas
2.3.6
	+ Added modeldepends to yaml schema
	+ External alias can have address on a vdomain alias
	+ Fixed regression in vdomain aliases
	+ Added Zarafa multitenancy support
2.3.5
	+ Fixed regression in add/remove/list group alias
	+ Added user addon for retrieval mail from external accounts
	+ Added fetch all mail option to retrieval mail from external accounts
2.3.4
	+ Implement new EBox::Events::DispatcherProvider
	+ Adapted to new Model management framework
	+ Always run postmap
	+ Authenticated sender have to use a mail address which they own
	+ Using old sieve directories as home mail directories
	+ Enable GSSAPI/Kerberos authentication
2.3.3
	+ Create tables with MyISAM engine by default
2.3.2
	+ withoutActions property in TrafficDetails.pm for the new tableBody.mas
	+ Removed mda option for fetchmail accounts with zarafa destination
	+ Image in initial configuration wizard is shown again
2.3.1
	+ New translatable printableNames for mail services
	+ Adapted to new users implementation
	+ Fixed wrong method call in MailUserLdap
2.3
	+ Adapted to dovecot 2.0
	+ Postfix now binds to LDAP
	+ Adapted to new MySQL logs backend
	+ Mailfilter learn accounts are excluded from Zarafa transport
	+ Remove precondition if there are no objects as now they can be
	  added in-line with the new dialog
	+ Replaced autotools with zbuildtools
	+ Remove Zarafa dependent configuration when it is disabled
	+ Fetchmail configuration takes in account Zarafa
2.2.1
	+ Fixed usercorner row id error when adding a new external account
	+ Fixed mail directory backup in account creation, now it can be
	  made more than once
	+ Use EBox::Validate::checkEmailAddress for checking email instead
	  of a custom flaky re
	+ Fixed regresion in mailname message in SMTPOptions model
2.1.12
	+ Fixed regresion in usercorner link
2.1.11
	+ Added uidl fetchmail option to pop3 external accounts
2.1.10
	+ Fixed error in SMTPOPtions model when system hostname is not a FQDN
2.1.9
	+ Removed /zentyal prefix from URLs
	+ Fixed errors executing mail queue commands
	+ Do not generate config if module is not configured
2.1.8
	+ Set widget size to 2 for a better default dashboard balance
2.1.7
	+ Update wizard pages with new order option
2.1.6
	+ Use the new "Add new..." option in the object selectors
	+ Add support for LOGIN in authenticated mail relay
	+ Delete deprecated extendedRestore method
	+ Use quote column option for periodic and report log consolidation
2.1.5
	+ Fixed crash in dashboard widget
2.1.4
	+ Check for undefined vdomain in vdomainExists method
	+ Removed unwanted matching in the logs in some rare circumstances
	+ SASL and TLS are always enabled
	+ As long as mailfilter module is enabled, the mail module will
	  use the filter it provides
	+ Changed mail firewall services
2.1.3
	+ Added message submission service
	+ Added poll period and per-account "keep" option to email retrieval
	  from external accounts
	+ Bugfix: don't run archivemail if no .Trash or .Spam folders found
2.1.2
	+ Change Zarafa virtual transport to LMTP.
	+ Bugfix: EBox::MailVDomainsLdap::vdomains returns a correct value
	  when mail is disabled
	+ Some refactoring on mail dispatcher
	+ Added zentyal-mail-addressbook that generates a listing of all
	  mail users
	+ Added support for eboxmailrelated attribute so groups have a mail
	  attribute useful for other modules like Zarafa
	+ Improvements in log parsing
2.1.1
	+ Quota attribute renamed in LDAP to allow to have a generic quota
	  attribute in users
	+ Fixed error in pagination of traffic summarized report
	+ Removed dovecot antispam plugin support until serious
	  bug in the dovecot-antispam package from Ubuntu is fixed
	+ Bugfix: external accounts wiht passwords containing ':' don't
	  cause probems anymore; however single quota is forbidden in
	  external accounts passwords
	+ Bugfix: non-authorized smtp recipient restrictions works when
	  SASL is enabled
2.1
	+ Delete deprecated/unused _isCourierObject and _accountAddOn methods
	+ Removed obsolete migrations and use new initial-setup
	+ Remove dependency on dovecot-antispam moved to ebox-mailfilter
	+ Bugfix: Fixed some problems with size parsing in logs
	+ Bugfix: Remove a warning in consolidation of mail messages
	+ Improvements in reports
	  - Return data for end report period to show traffic per day
	  - Added top user sender/receiver per domain
	  - A single mail_message report is sent consisted of
	    sent, received and rejected mail messages
	  - Workarounded problems with unavailable domain in report table
	  - Bugfix: event in report table has the same definition that has
	    in log table
	+ Bugfix: don't query vdomains to LDAP if module is not enabled
2.0.3
	+ Added backup domain
	+ Increased size of event field in mail_message_report table
	+ Autocreate user email always in lowercase
	+ Fixed dovecot mailboxes config to avoid problems with some vdomains
	+ Set default order for dashboard widgets
2.0.2
	+ Don't regenerate user quotas if default quota doesn't change
2.0.1
	+ Bugfix: hooks didn't work (thanks to moebius for the patch)
1.5.5
	+ Add Zarafa integration with mail module
1.5.4
	+ Zentyal rebrand
1.5.3
	+ Bugfix: external accounts retrieval works again in lucid
1.5.2
	+ New setup wizard
1.5.1
	+ Use ssl-cert package to create default certificates as all other
	  eBox modules should be doing
	+ Added bridged mode support in firewall helper
1.5
	+ Update configuration templates with the newest versions from lucid
	+ Bugfix, dovecot ldap auth now works when using AD Sync
	+ Bugfix, using standard default smtp banner to avoid breaking
	banner checks. Thanks to ivo@housesbg.com for pointing this
	+ Now event's mail dispatcher uses configured mailname instead of
	non-qualified hostname
	+ Firewall default policy allows mail system from external
	networks because is the expected and usual thing
	+ Bugfix, is not longer allowed a external alias with the same address
	than a existent account
	+ Bugfix, addColumn message_type on mail_message table which should
	have been added on migration 6
	+ Bugfix: changed location of default sieve script to a directory
	writable by LDA
	+ Added '@' character to virtual domain select control labels
	+ Bugfix: allow multiple alias to the same external account
1.4.2
	+ Bugfix, mail to local accounts is delivered correctly, changed
	some parameters to take in account myorigin
	+ Fixed typo in regular expression that checks external accounts names
	+ Plain usernames without mail domain now are allowed for mail
	retrieval from external accounts
	+ Bugfix, hard-coding mailname in main.cf smtp_helo_name because
	$myorigin variable was not correclty resolved
1.4.1
	+ Bugfix, fix incorrect alias dn breaking aliases in postfix
	+ Bugfix, when create a maildir if a leftover maildir already
	  exists now is correctly backuped with the .bak extension
1.3.18
	+ Add widget for external retrieval service (fetchmail)
1.3.17
	+ Added breadcrumbs to external aliases and virtual domain
	  settings models
1.3.16
	+ Make auto creation of e-mail accounts more robust
	+ Bad mailname doesnt disable module activation. Warning message
	added when bad mailname is set. Mailname check in vdomains
1.3.15
	+ Change UI for maximum message limits and expiration limits
	+ Bugfix: The report tables changed its name and they are used by
	  code correctly
	+ Added postmaster option and deprecated bounceReturnAddress
	option
	+ Fixed migration script and ulimited mail message size
	multiplication warning. The error in migration dont corrupted
	configuration but made new installations fail the last migration
	script.
	+ Updated localAttributes in MailUserLdap
	+ Added LOGIN to authorization mechanisms
	+ Using /etc/mailname in hostname and sasl_domain paramteres
	+ Better check of mailname, assure that mailname is correct before
	enabling module
	+ Changed SIEVE directory location to /var/vmail/sieve
1.3.14
	+ Added precondition in ObjectPolicy model
	+ Account home in dovecot set to its maildir, this is necesary for
	some SIEVE features like vacation autoreply
	+ Added autocreation of drafts and sent mail folders
	+ Fixed bug in UI: now we can set properly the number of
	expiration days for spam and deleted messages
	+ Added per domain catch-all accounts
	+ Logs fixes
	+ Added aliases to external accounts
	+ Added multiple aliases per group
	+ Improved queue management
	+ Added dovecot-antispam plugin integration
	+ Added email retrieval for external accounts
	+ Added more connections check to avoid spammers
	+ Add DefaultUser model to be used in users and groups default user
	  template. Admins can select if they wish to create an email account  automatically
	  by default when creating new users.
	+ Enable mail services by default
	+ Fix ids and checkRowExist in ExternalAccount.pm
	+ Fix method for modification of external accounts
	+ Reverted UI component name to be compatible with previous versions
1.3.13
	+ Fixed bug in UI: now we can set properly the maximum message size
1.3.12
	+ Add migration to rename mail table to mail_message
	+ Add breadcrumbs
1.3.11
	+ Fixed bug when retrieving LDAP instance in master/slave architecture
	+ Added log consolidation and report
1.3.10
	+ ESMTP service in port 465 fixed
	+ Deliver to local user fixed
	+ Using LDA protocol and LDAP for dovecot's userdb
	+ Added user mailbox quota
	+ Added autocreation of trash and spam folders
	+ Added flush of spam and trash folders
	+ Added sieve and managesieve support
1.3.7
	+ more resilent EBox::MailVdomain::setUserAccount, now we don't
	abort if it exists already a user maildir, instead we move it to a
	backup directory
1.3.6
	+ now you can specify a port for the smarthost (if not specified
	the default port continues to be 25)
	+ bugfix: fixed regresion in logs and added greylist event for
	connections to remote SMTPs
	+ bugfix: SMTPS port 465 now works properly
	+ added quota support
	+ added autocreation of trash and spam folders
	+ added flush of spam and trash folders
	+ add sieve and manage sieve support
	+ added retrieval of emails from external accounts
	+ added catch-all account per domain
	+ added external mail accounts aliases
	+ added 'remove all' and 'flush all' options to mail queue
	management
	+ bugfix, in mail queue management now the mail recipients and th
	messages being delivered appears correctly
	+ added multiples alias for groups
	+ added more SMTP checks for new mail for avoidin spam
	+ aded support for spam learn from IMAP folders (see mailfilter
	module)
	+ added autocreation of drafts and sent mail folders
1.3.4
	+ tableInfo returns an array of hash refs
1.1.41
	+ bugfix: Allow unsafe characters in smtp auth password
1.1.30
	+ SMTP and POP/iMAP certificates can be changed via  the CA module
1.1.20
	+ UI improvement: hide and show mail filter fields depending on the
	configuration
1.1.10
	+ New release
1.1
	+ Replaced courier with dovecot
	+ Added aliases for whole domains
	+ Use the new row() and ids() API
	+ Bugfix: alias are deleted when user account is deleted
	+ Bugfix: when already exists the maildir, create a new account is
	not allowed
	+ Bugfix: fixed error in mail queue template: avoid to reference a
	possible undefined value
	+ Bugfix: running method in Greylist does not fail if there is not
	eventd fil
	+ Bugfix: force removal of previous data in backup
	+Bugfix: removed bad superfluous call that was the source of
	, at least, restore errors
	+ Mail queue parsing error fixed and more robust mail queue template
0.12.101
	+ Bugfix: Postgrey daemon is disabled by default
0.12.100
	+ EBox::MailUserLdap::userAccount and
	EBox::MailUserLdap::getUserLdapValue  don't longer assume that the
	user exists
	+ Bugfix: MDSize attribute should not be restored in systems with
	MDSize feature disabled
	+ Bugfix in logs: mail relayed to external smarthost is now
	logged, external smarthost relay denied action also logged, relay
	field now only logs relay data and no unrelated data
	+ Summary changed to reflect the changes in mailfilter module
	+ Added greylist support
	+ Added authentication for external smarthost
	+ Added TLS support for external smarthost
	+ Replaced courier with dovecot
	+ Simpler interface to choose mail retrieval protocols
0.12.99
	+ Add support for reporting
0.12.2
	+ Bugfix: Start POP3 over SSL (Port: 995)
0.12.1
	+ Bugfix: Use EBox::Types::Union::Text for unlimited message size
0.12
	+ Bugfix: Checkbox for unlimited size is unchecked, the field
	mentioned, i.e. Size (MB) is activated.
	+ Use the new MVC framework
	+ Add postfix to sasl group instead of dpkg-stateoverriding stuff
	+ Update INSTALL doc
	+ Use eBox OID number in LDAP schemas
0.11.101
	+ Fixed bug when removing users in non-quota installations
	+ Do not remove init rc scripts
	+ Add port 465 (SMTP over SSL) to mail service, old outlook version
	  will use this port
	+ Fixed bug in group alias that broke this feature for mail
	accounts which its name was different to the username
0.11.100
	+ Create certificate for smtpd server
	+ Disabled filter appears in the filter lists as disabled
	(previously they don't appear at all)
	+ Module activation dependency with module which provides the
	active filter
0.11.99
	+ Add mail dispatcher to notify eBox events using this SMTP server
	+ Enhanced strings
0.11
	+ Wrap service call with ebox-unblock-exec
	+ Fix typo in message
0.10.99
	+ New release
0.10
	+ New release
0.9.100
	+ Fix some typos
0.9.99
	+ Fixed bug in configuration backup
	+ Allow other modules to define mail filters

0.9.3
	+ New release
0.9.2
	+ Create sasl configuration which contains password with 0600 mask
0.9.1
	+ Extended backup
	+ Use host's FQDN.
	+ Helo restrictions
0.9
	+ Added Polish translation
	+ Added German translation
0.8.1
	+  Added dependency on sasl2-bin for secure SMTP authentication
0.8
	+ Small GUI fix
	+ Added firewall rule to access smtp hosts for all interfaces
0.7.99
	+ New release
0.7.1
	+ GUI improvements
	+ Added queue management support
	+ Use EBox::LDAP singleton
	+ Added update/clean actions to ebox-mail-ldap
	+ Use of ebox-sudoers-friendly
0.7
	+ First public release<|MERGE_RESOLUTION|>--- conflicted
+++ resolved
@@ -1,9 +1,6 @@
 HEAD
-<<<<<<< HEAD
+	+ Adapted to improvement of EBox::Module::Service::isRunning method
 	+ Added LDAP indexes for mail and dc attributes
-=======
-	+ Adapted to improvement of EBox::Module::Service::isRunning method
->>>>>>> d100dad4
 	+ Added and used serviceId field for service certificates
 	+ Fixed bread crumbs in mail dispatcher configuration model
 3.0.1
