<<<<<<< HEAD
3.4
	+ Use service instead of deprecated invoke-rc.d for init.d scripts
	+ Set version to 3.4
=======
HEAD
	+ Added openchange outgoing mail rewriting
	+ Added sieve_dir plugin parameter
>>>>>>> 7c99212c
	+ Nopass dovecot policy enabled only when Openchange provisioned
3.3
	+ Allow to use vdomains table when module is unconfigured
	+ Dovecot passdb reordering and typo
	+ Switch from Error to TryCatch for exception handling
	+ Added required code to integrate with OpenChange
	+ Added missing EBox::Exceptions uses
	+ Delete migration code from old versions
	+ Preservice and postservice hooks now should work properly
	+ Fixed regression which broke external account modification
	+ Set version to 3.3
	+ Add openchange compatibility
3.2
	+ Set version to 3.2
3.1.7
	+ Override daemons when migrating from 3.0
	+ Minor enhancements to some note texts
3.1.6
	+ Use DATETIME type in date column for consolidation tables
	+ Summarised report has breadcrumbs now
3.1.5
	+ Fixed typo in external account user corner model
	+ Adapted to new CSS styles
	+ Fixed bug which allowed to use incorrect external addresses in
	  fetchmail accounts
3.1.4
	+ Fixed typo in master.cf when mail filter is enabled
3.1.3
	+ Adapt group and users addon to right panel view
	+ mail-ldap init script dies on LDAP add error
	+ Added menu icon
	+ Added new userCorner method to external accounts model
	+ Updated to use renamed method EBox::Ldap::connection.
	+ Adapt firewall rules to new accept chains
	+ Adapted user addon to multi-OU tree view
	+ Removed no longer necessary jQuery noConflict()
	+ Search the whole LDAP tree looking for groups and users.
	+ Added incompatiblity with external AD authentication mode
3.1.2
	+ Use new EBox::Users namespace instead of EBox::UsersAndGroups
3.1.1
	+ Removed deprecated backup domain methods
3.1
	+ Added Pre-Depends on mysql-server to avoid problems with upgrades
	+ Depend on zentyal-core 3.1
3.0.5
	+ Regenerate kerberos key tab in LDAP reprovision
	+ Banner display mail name instead of host name
	+ Adapted to EBox::LdapModule changes
	+ Added module particular facilities for slave setup
	+ Added a ebox.postgrey upstart config file in package to avoid
	  errors before we generate it in the _setConf
	+ Fixed bug triggered when removing all users from a virtual domain
	+ Do not try to manage postgrey daemon if module is unconfigured
	+ Fixed error in json response trigered by widget size
	+ Added libsasl2-modules dependency because it seems that is not
	  always installed
3.0.4
	+ Integration with Disaster Recovery service
	+ Fixed user object misuse in EBox::Mail::FetchmailLdap::removeExternalAccount
3.0.3
	+ Adapted to changes in EBox::LogHelper::_convertTimestamp
3.0.2
	+ Fixed error in dashboard widget
	+ Fixed log helper time stamp parsing, transition to MySql broke it
	+ Adapted to improvement of EBox::Module::Service::isRunning method
	+ Added LDAP indexes for mail and dc attributes
	+ Added and used serviceId field for service certificates
	+ Fixed bread crumbs in mail dispatcher configuration model
3.0.1
	+ Added missing CGIs for external accounts
	+ Fixed edition of external accounts
	+ Workaround until postgrey "do not stop" bug is fixed upstream
	+ Use executeOnBrothers method to resolve error with component
	  directories on vdomain aliases model
2.3.8
	+ Move report code to remoteservices
	+ Add missing use statement causing an exception loading the class
	+ Convert to lowercase the domain part in the user LDAP filter,
	  required to retrieve the correct mailbox path when using kerberos auth
	+ Fix gssapi hostname for kerberos authentication
	+ Fix LDAP filters
	+ Switch to LDAP bind authentication when kerberos is not used
	+ Fixed dovecot user password authentication
	+ Fixed disable_dns_lookups key in master.cf
2.3.7
	+ Dont use Zarafa for ham/spam acccounts
	+ Allow syntax to specify smarthost without MX lookup
	+ Fixed dovecot-ldap.conf.mas
2.3.6
	+ Added modeldepends to yaml schema
	+ External alias can have address on a vdomain alias
	+ Fixed regression in vdomain aliases
	+ Added Zarafa multitenancy support
2.3.5
	+ Fixed regression in add/remove/list group alias
	+ Added user addon for retrieval mail from external accounts
	+ Added fetch all mail option to retrieval mail from external accounts
2.3.4
	+ Implement new EBox::Events::DispatcherProvider
	+ Adapted to new Model management framework
	+ Always run postmap
	+ Authenticated sender have to use a mail address which they own
	+ Using old sieve directories as home mail directories
	+ Enable GSSAPI/Kerberos authentication
2.3.3
	+ Create tables with MyISAM engine by default
2.3.2
	+ withoutActions property in TrafficDetails.pm for the new tableBody.mas
	+ Removed mda option for fetchmail accounts with zarafa destination
	+ Image in initial configuration wizard is shown again
2.3.1
	+ New translatable printableNames for mail services
	+ Adapted to new users implementation
	+ Fixed wrong method call in MailUserLdap
2.3
	+ Adapted to dovecot 2.0
	+ Postfix now binds to LDAP
	+ Adapted to new MySQL logs backend
	+ Mailfilter learn accounts are excluded from Zarafa transport
	+ Remove precondition if there are no objects as now they can be
	  added in-line with the new dialog
	+ Replaced autotools with zbuildtools
	+ Remove Zarafa dependent configuration when it is disabled
	+ Fetchmail configuration takes in account Zarafa
2.2.1
	+ Fixed usercorner row id error when adding a new external account
	+ Fixed mail directory backup in account creation, now it can be
	  made more than once
	+ Use EBox::Validate::checkEmailAddress for checking email instead
	  of a custom flaky re
	+ Fixed regresion in mailname message in SMTPOptions model
2.1.12
	+ Fixed regresion in usercorner link
2.1.11
	+ Added uidl fetchmail option to pop3 external accounts
2.1.10
	+ Fixed error in SMTPOPtions model when system hostname is not a FQDN
2.1.9
	+ Removed /zentyal prefix from URLs
	+ Fixed errors executing mail queue commands
	+ Do not generate config if module is not configured
2.1.8
	+ Set widget size to 2 for a better default dashboard balance
2.1.7
	+ Update wizard pages with new order option
2.1.6
	+ Use the new "Add new..." option in the object selectors
	+ Add support for LOGIN in authenticated mail relay
	+ Delete deprecated extendedRestore method
	+ Use quote column option for periodic and report log consolidation
2.1.5
	+ Fixed crash in dashboard widget
2.1.4
	+ Check for undefined vdomain in vdomainExists method
	+ Removed unwanted matching in the logs in some rare circumstances
	+ SASL and TLS are always enabled
	+ As long as mailfilter module is enabled, the mail module will
	  use the filter it provides
	+ Changed mail firewall services
2.1.3
	+ Added message submission service
	+ Added poll period and per-account "keep" option to email retrieval
	  from external accounts
	+ Bugfix: don't run archivemail if no .Trash or .Spam folders found
2.1.2
	+ Change Zarafa virtual transport to LMTP.
	+ Bugfix: EBox::MailVDomainsLdap::vdomains returns a correct value
	  when mail is disabled
	+ Some refactoring on mail dispatcher
	+ Added zentyal-mail-addressbook that generates a listing of all
	  mail users
	+ Added support for eboxmailrelated attribute so groups have a mail
	  attribute useful for other modules like Zarafa
	+ Improvements in log parsing
2.1.1
	+ Quota attribute renamed in LDAP to allow to have a generic quota
	  attribute in users
	+ Fixed error in pagination of traffic summarized report
	+ Removed dovecot antispam plugin support until serious
	  bug in the dovecot-antispam package from Ubuntu is fixed
	+ Bugfix: external accounts wiht passwords containing ':' don't
	  cause probems anymore; however single quota is forbidden in
	  external accounts passwords
	+ Bugfix: non-authorized smtp recipient restrictions works when
	  SASL is enabled
2.1
	+ Delete deprecated/unused _isCourierObject and _accountAddOn methods
	+ Removed obsolete migrations and use new initial-setup
	+ Remove dependency on dovecot-antispam moved to ebox-mailfilter
	+ Bugfix: Fixed some problems with size parsing in logs
	+ Bugfix: Remove a warning in consolidation of mail messages
	+ Improvements in reports
	  - Return data for end report period to show traffic per day
	  - Added top user sender/receiver per domain
	  - A single mail_message report is sent consisted of
	    sent, received and rejected mail messages
	  - Workarounded problems with unavailable domain in report table
	  - Bugfix: event in report table has the same definition that has
	    in log table
	+ Bugfix: don't query vdomains to LDAP if module is not enabled
2.0.3
	+ Added backup domain
	+ Increased size of event field in mail_message_report table
	+ Autocreate user email always in lowercase
	+ Fixed dovecot mailboxes config to avoid problems with some vdomains
	+ Set default order for dashboard widgets
2.0.2
	+ Don't regenerate user quotas if default quota doesn't change
2.0.1
	+ Bugfix: hooks didn't work (thanks to moebius for the patch)
1.5.5
	+ Add Zarafa integration with mail module
1.5.4
	+ Zentyal rebrand
1.5.3
	+ Bugfix: external accounts retrieval works again in lucid
1.5.2
	+ New setup wizard
1.5.1
	+ Use ssl-cert package to create default certificates as all other
	  eBox modules should be doing
	+ Added bridged mode support in firewall helper
1.5
	+ Update configuration templates with the newest versions from lucid
	+ Bugfix, dovecot ldap auth now works when using AD Sync
	+ Bugfix, using standard default smtp banner to avoid breaking
	banner checks. Thanks to ivo@housesbg.com for pointing this
	+ Now event's mail dispatcher uses configured mailname instead of
	non-qualified hostname
	+ Firewall default policy allows mail system from external
	networks because is the expected and usual thing
	+ Bugfix, is not longer allowed a external alias with the same address
	than a existent account
	+ Bugfix, addColumn message_type on mail_message table which should
	have been added on migration 6
	+ Bugfix: changed location of default sieve script to a directory
	writable by LDA
	+ Added '@' character to virtual domain select control labels
	+ Bugfix: allow multiple alias to the same external account
1.4.2
	+ Bugfix, mail to local accounts is delivered correctly, changed
	some parameters to take in account myorigin
	+ Fixed typo in regular expression that checks external accounts names
	+ Plain usernames without mail domain now are allowed for mail
	retrieval from external accounts
	+ Bugfix, hard-coding mailname in main.cf smtp_helo_name because
	$myorigin variable was not correclty resolved
1.4.1
	+ Bugfix, fix incorrect alias dn breaking aliases in postfix
	+ Bugfix, when create a maildir if a leftover maildir already
	  exists now is correctly backuped with the .bak extension
1.3.18
	+ Add widget for external retrieval service (fetchmail)
1.3.17
	+ Added breadcrumbs to external aliases and virtual domain
	  settings models
1.3.16
	+ Make auto creation of e-mail accounts more robust
	+ Bad mailname doesnt disable module activation. Warning message
	added when bad mailname is set. Mailname check in vdomains
1.3.15
	+ Change UI for maximum message limits and expiration limits
	+ Bugfix: The report tables changed its name and they are used by
	  code correctly
	+ Added postmaster option and deprecated bounceReturnAddress
	option
	+ Fixed migration script and ulimited mail message size
	multiplication warning. The error in migration dont corrupted
	configuration but made new installations fail the last migration
	script.
	+ Updated localAttributes in MailUserLdap
	+ Added LOGIN to authorization mechanisms
	+ Using /etc/mailname in hostname and sasl_domain paramteres
	+ Better check of mailname, assure that mailname is correct before
	enabling module
	+ Changed SIEVE directory location to /var/vmail/sieve
1.3.14
	+ Added precondition in ObjectPolicy model
	+ Account home in dovecot set to its maildir, this is necesary for
	some SIEVE features like vacation autoreply
	+ Added autocreation of drafts and sent mail folders
	+ Fixed bug in UI: now we can set properly the number of
	expiration days for spam and deleted messages
	+ Added per domain catch-all accounts
	+ Logs fixes
	+ Added aliases to external accounts
	+ Added multiple aliases per group
	+ Improved queue management
	+ Added dovecot-antispam plugin integration
	+ Added email retrieval for external accounts
	+ Added more connections check to avoid spammers
	+ Add DefaultUser model to be used in users and groups default user
	  template. Admins can select if they wish to create an email account  automatically
	  by default when creating new users.
	+ Enable mail services by default
	+ Fix ids and checkRowExist in ExternalAccount.pm
	+ Fix method for modification of external accounts
	+ Reverted UI component name to be compatible with previous versions
1.3.13
	+ Fixed bug in UI: now we can set properly the maximum message size
1.3.12
	+ Add migration to rename mail table to mail_message
	+ Add breadcrumbs
1.3.11
	+ Fixed bug when retrieving LDAP instance in master/slave architecture
	+ Added log consolidation and report
1.3.10
	+ ESMTP service in port 465 fixed
	+ Deliver to local user fixed
	+ Using LDA protocol and LDAP for dovecot's userdb
	+ Added user mailbox quota
	+ Added autocreation of trash and spam folders
	+ Added flush of spam and trash folders
	+ Added sieve and managesieve support
1.3.7
	+ more resilent EBox::MailVdomain::setUserAccount, now we don't
	abort if it exists already a user maildir, instead we move it to a
	backup directory
1.3.6
	+ now you can specify a port for the smarthost (if not specified
	the default port continues to be 25)
	+ bugfix: fixed regresion in logs and added greylist event for
	connections to remote SMTPs
	+ bugfix: SMTPS port 465 now works properly
	+ added quota support
	+ added autocreation of trash and spam folders
	+ added flush of spam and trash folders
	+ add sieve and manage sieve support
	+ added retrieval of emails from external accounts
	+ added catch-all account per domain
	+ added external mail accounts aliases
	+ added 'remove all' and 'flush all' options to mail queue
	management
	+ bugfix, in mail queue management now the mail recipients and th
	messages being delivered appears correctly
	+ added multiples alias for groups
	+ added more SMTP checks for new mail for avoidin spam
	+ aded support for spam learn from IMAP folders (see mailfilter
	module)
	+ added autocreation of drafts and sent mail folders
1.3.4
	+ tableInfo returns an array of hash refs
1.1.41
	+ bugfix: Allow unsafe characters in smtp auth password
1.1.30
	+ SMTP and POP/iMAP certificates can be changed via  the CA module
1.1.20
	+ UI improvement: hide and show mail filter fields depending on the
	configuration
1.1.10
	+ New release
1.1
	+ Replaced courier with dovecot
	+ Added aliases for whole domains
	+ Use the new row() and ids() API
	+ Bugfix: alias are deleted when user account is deleted
	+ Bugfix: when already exists the maildir, create a new account is
	not allowed
	+ Bugfix: fixed error in mail queue template: avoid to reference a
	possible undefined value
	+ Bugfix: running method in Greylist does not fail if there is not
	eventd fil
	+ Bugfix: force removal of previous data in backup
	+Bugfix: removed bad superfluous call that was the source of
	, at least, restore errors
	+ Mail queue parsing error fixed and more robust mail queue template
0.12.101
	+ Bugfix: Postgrey daemon is disabled by default
0.12.100
	+ EBox::MailUserLdap::userAccount and
	EBox::MailUserLdap::getUserLdapValue  don't longer assume that the
	user exists
	+ Bugfix: MDSize attribute should not be restored in systems with
	MDSize feature disabled
	+ Bugfix in logs: mail relayed to external smarthost is now
	logged, external smarthost relay denied action also logged, relay
	field now only logs relay data and no unrelated data
	+ Summary changed to reflect the changes in mailfilter module
	+ Added greylist support
	+ Added authentication for external smarthost
	+ Added TLS support for external smarthost
	+ Replaced courier with dovecot
	+ Simpler interface to choose mail retrieval protocols
0.12.99
	+ Add support for reporting
0.12.2
	+ Bugfix: Start POP3 over SSL (Port: 995)
0.12.1
	+ Bugfix: Use EBox::Types::Union::Text for unlimited message size
0.12
	+ Bugfix: Checkbox for unlimited size is unchecked, the field
	mentioned, i.e. Size (MB) is activated.
	+ Use the new MVC framework
	+ Add postfix to sasl group instead of dpkg-stateoverriding stuff
	+ Update INSTALL doc
	+ Use eBox OID number in LDAP schemas
0.11.101
	+ Fixed bug when removing users in non-quota installations
	+ Do not remove init rc scripts
	+ Add port 465 (SMTP over SSL) to mail service, old outlook version
	  will use this port
	+ Fixed bug in group alias that broke this feature for mail
	accounts which its name was different to the username
0.11.100
	+ Create certificate for smtpd server
	+ Disabled filter appears in the filter lists as disabled
	(previously they don't appear at all)
	+ Module activation dependency with module which provides the
	active filter
0.11.99
	+ Add mail dispatcher to notify eBox events using this SMTP server
	+ Enhanced strings
0.11
	+ Wrap service call with ebox-unblock-exec
	+ Fix typo in message
0.10.99
	+ New release
0.10
	+ New release
0.9.100
	+ Fix some typos
0.9.99
	+ Fixed bug in configuration backup
	+ Allow other modules to define mail filters

0.9.3
	+ New release
0.9.2
	+ Create sasl configuration which contains password with 0600 mask
0.9.1
	+ Extended backup
	+ Use host's FQDN.
	+ Helo restrictions
0.9
	+ Added Polish translation
	+ Added German translation
0.8.1
	+  Added dependency on sasl2-bin for secure SMTP authentication
0.8
	+ Small GUI fix
	+ Added firewall rule to access smtp hosts for all interfaces
0.7.99
	+ New release
0.7.1
	+ GUI improvements
	+ Added queue management support
	+ Use EBox::LDAP singleton
	+ Added update/clean actions to ebox-mail-ldap
	+ Use of ebox-sudoers-friendly
0.7
	+ First public release<|MERGE_RESOLUTION|>--- conflicted
+++ resolved
@@ -1,12 +1,8 @@
-<<<<<<< HEAD
 3.4
 	+ Use service instead of deprecated invoke-rc.d for init.d scripts
 	+ Set version to 3.4
-=======
-HEAD
 	+ Added openchange outgoing mail rewriting
 	+ Added sieve_dir plugin parameter
->>>>>>> 7c99212c
 	+ Nopass dovecot policy enabled only when Openchange provisioned
 3.3
 	+ Allow to use vdomains table when module is unconfigured
