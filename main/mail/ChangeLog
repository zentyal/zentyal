HEAD
<<<<<<< HEAD
=======
	+ Adapt alias management to constraints by mailboxRelatedObject
	+ Changed amavis submision service to avoid rewriting rules
	+ Reorganized mail configuration
3.4.3
>>>>>>> bf17cc3d
	+ Don't try to check openchange accounts on removing system users
	+ Fixed bug triggered when adding external aliases
3.5
	+ Adapted to OpenLDAP removal
	+ Postfix handles Zentyal distribution groups virtual alias
	+ Adapted MailQueue.pm to TryCatch::Lite
	+ Restart usercorner on installation / upgrade time so the new code is
	  available there too
	+ Fixed external mail retrieval configuration form from user corner
	+ Set version to 3.5
	+ Fixed some errors on user mail account edition
	+ Better integration between mail addon and mail field
	+ Avoid error when trying to show a no longer existent mail in queue
	+ Fixed bug in LDAP synchronization of mail virtual domains
3.4.1
	+ Removed free access to dovecot from localhost, now we have a
	  master password
	+ Avoid unsaved changes after running initialSetup
	+ Setup mail account on enable for users that already have mail attribute
3.4
	+ Added and used checkMailNotInUse method
	+ Added _delVDomainAbort to LdapVDomain base to give the
	  opportunity to abort vdomain removals
	+ Use service instead of deprecated invoke-rc.d for init.d scripts
	+ Set version to 3.4
	+ Added and used checkMailNotInUse method
	+ Don't add mail which already exists when adding group alias
	+ Better integration with openchange account addon
	+ Remove openchange account when removing mail account
	+ Postfix max mail size is increased by 36% because of base64 encoding
	+ Better integration of group alias addon
	+ Added openchange outgoing mail rewriting
	+ Added sieve_dir plugin parameter
	+ Nopass dovecot policy enabled only when Openchange provisioned
3.3
	+ Allow to use vdomains table when module is unconfigured
	+ Dovecot passdb reordering and typo
	+ Switch from Error to TryCatch for exception handling
	+ Added required code to integrate with OpenChange
	+ Added missing EBox::Exceptions uses
	+ Delete migration code from old versions
	+ Preservice and postservice hooks now should work properly
	+ Fixed regression which broke external account modification
	+ Set version to 3.3
	+ Add openchange compatibility
3.2
	+ Set version to 3.2
3.1.7
	+ Override daemons when migrating from 3.0
	+ Minor enhancements to some note texts
3.1.6
	+ Use DATETIME type in date column for consolidation tables
	+ Summarised report has breadcrumbs now
3.1.5
	+ Fixed typo in external account user corner model
	+ Adapted to new CSS styles
	+ Fixed bug which allowed to use incorrect external addresses in
	  fetchmail accounts
3.1.4
	+ Fixed typo in master.cf when mail filter is enabled
3.1.3
	+ Adapt group and users addon to right panel view
	+ mail-ldap init script dies on LDAP add error
	+ Added menu icon
	+ Added new userCorner method to external accounts model
	+ Updated to use renamed method EBox::Ldap::connection.
	+ Adapt firewall rules to new accept chains
	+ Adapted user addon to multi-OU tree view
	+ Removed no longer necessary jQuery noConflict()
	+ Search the whole LDAP tree looking for groups and users.
	+ Added incompatiblity with external AD authentication mode
3.1.2
	+ Use new EBox::Users namespace instead of EBox::UsersAndGroups
3.1.1
	+ Removed deprecated backup domain methods
3.1
	+ Added Pre-Depends on mysql-server to avoid problems with upgrades
	+ Depend on zentyal-core 3.1
3.0.5
	+ Regenerate kerberos key tab in LDAP reprovision
	+ Banner display mail name instead of host name
	+ Adapted to EBox::LdapModule changes
	+ Added module particular facilities for slave setup
	+ Added a ebox.postgrey upstart config file in package to avoid
	  errors before we generate it in the _setConf
	+ Fixed bug triggered when removing all users from a virtual domain
	+ Do not try to manage postgrey daemon if module is unconfigured
	+ Fixed error in json response trigered by widget size
	+ Added libsasl2-modules dependency because it seems that is not
	  always installed
3.0.4
	+ Integration with Disaster Recovery service
	+ Fixed user object misuse in EBox::Mail::FetchmailLdap::removeExternalAccount
3.0.3
	+ Adapted to changes in EBox::LogHelper::_convertTimestamp
3.0.2
	+ Fixed error in dashboard widget
	+ Fixed log helper time stamp parsing, transition to MySql broke it
	+ Adapted to improvement of EBox::Module::Service::isRunning method
	+ Added LDAP indexes for mail and dc attributes
	+ Added and used serviceId field for service certificates
	+ Fixed bread crumbs in mail dispatcher configuration model
3.0.1
	+ Added missing CGIs for external accounts
	+ Fixed edition of external accounts
	+ Workaround until postgrey "do not stop" bug is fixed upstream
	+ Use executeOnBrothers method to resolve error with component
	  directories on vdomain aliases model
2.3.8
	+ Move report code to remoteservices
	+ Add missing use statement causing an exception loading the class
	+ Convert to lowercase the domain part in the user LDAP filter,
	  required to retrieve the correct mailbox path when using kerberos auth
	+ Fix gssapi hostname for kerberos authentication
	+ Fix LDAP filters
	+ Switch to LDAP bind authentication when kerberos is not used
	+ Fixed dovecot user password authentication
	+ Fixed disable_dns_lookups key in master.cf
2.3.7
	+ Dont use Zarafa for ham/spam acccounts
	+ Allow syntax to specify smarthost without MX lookup
	+ Fixed dovecot-ldap.conf.mas
2.3.6
	+ Added modeldepends to yaml schema
	+ External alias can have address on a vdomain alias
	+ Fixed regression in vdomain aliases
	+ Added Zarafa multitenancy support
2.3.5
	+ Fixed regression in add/remove/list group alias
	+ Added user addon for retrieval mail from external accounts
	+ Added fetch all mail option to retrieval mail from external accounts
2.3.4
	+ Implement new EBox::Events::DispatcherProvider
	+ Adapted to new Model management framework
	+ Always run postmap
	+ Authenticated sender have to use a mail address which they own
	+ Using old sieve directories as home mail directories
	+ Enable GSSAPI/Kerberos authentication
2.3.3
	+ Create tables with MyISAM engine by default
2.3.2
	+ withoutActions property in TrafficDetails.pm for the new tableBody.mas
	+ Removed mda option for fetchmail accounts with zarafa destination
	+ Image in initial configuration wizard is shown again
2.3.1
	+ New translatable printableNames for mail services
	+ Adapted to new users implementation
	+ Fixed wrong method call in MailUserLdap
2.3
	+ Adapted to dovecot 2.0
	+ Postfix now binds to LDAP
	+ Adapted to new MySQL logs backend
	+ Mailfilter learn accounts are excluded from Zarafa transport
	+ Remove precondition if there are no objects as now they can be
	  added in-line with the new dialog
	+ Replaced autotools with zbuildtools
	+ Remove Zarafa dependent configuration when it is disabled
	+ Fetchmail configuration takes in account Zarafa
2.2.1
	+ Fixed usercorner row id error when adding a new external account
	+ Fixed mail directory backup in account creation, now it can be
	  made more than once
	+ Use EBox::Validate::checkEmailAddress for checking email instead
	  of a custom flaky re
	+ Fixed regresion in mailname message in SMTPOptions model
2.1.12
	+ Fixed regresion in usercorner link
2.1.11
	+ Added uidl fetchmail option to pop3 external accounts
2.1.10
	+ Fixed error in SMTPOPtions model when system hostname is not a FQDN
2.1.9
	+ Removed /zentyal prefix from URLs
	+ Fixed errors executing mail queue commands
	+ Do not generate config if module is not configured
2.1.8
	+ Set widget size to 2 for a better default dashboard balance
2.1.7
	+ Update wizard pages with new order option
2.1.6
	+ Use the new "Add new..." option in the object selectors
	+ Add support for LOGIN in authenticated mail relay
	+ Delete deprecated extendedRestore method
	+ Use quote column option for periodic and report log consolidation
2.1.5
	+ Fixed crash in dashboard widget
2.1.4
	+ Check for undefined vdomain in vdomainExists method
	+ Removed unwanted matching in the logs in some rare circumstances
	+ SASL and TLS are always enabled
	+ As long as mailfilter module is enabled, the mail module will
	  use the filter it provides
	+ Changed mail firewall services
2.1.3
	+ Added message submission service
	+ Added poll period and per-account "keep" option to email retrieval
	  from external accounts
	+ Bugfix: don't run archivemail if no .Trash or .Spam folders found
2.1.2
	+ Change Zarafa virtual transport to LMTP.
	+ Bugfix: EBox::MailVDomainsLdap::vdomains returns a correct value
	  when mail is disabled
	+ Some refactoring on mail dispatcher
	+ Added zentyal-mail-addressbook that generates a listing of all
	  mail users
	+ Added support for eboxmailrelated attribute so groups have a mail
	  attribute useful for other modules like Zarafa
	+ Improvements in log parsing
2.1.1
	+ Quota attribute renamed in LDAP to allow to have a generic quota
	  attribute in users
	+ Fixed error in pagination of traffic summarized report
	+ Removed dovecot antispam plugin support until serious
	  bug in the dovecot-antispam package from Ubuntu is fixed
	+ Bugfix: external accounts wiht passwords containing ':' don't
	  cause probems anymore; however single quota is forbidden in
	  external accounts passwords
	+ Bugfix: non-authorized smtp recipient restrictions works when
	  SASL is enabled
2.1
	+ Delete deprecated/unused _isCourierObject and _accountAddOn methods
	+ Removed obsolete migrations and use new initial-setup
	+ Remove dependency on dovecot-antispam moved to ebox-mailfilter
	+ Bugfix: Fixed some problems with size parsing in logs
	+ Bugfix: Remove a warning in consolidation of mail messages
	+ Improvements in reports
	  - Return data for end report period to show traffic per day
	  - Added top user sender/receiver per domain
	  - A single mail_message report is sent consisted of
	    sent, received and rejected mail messages
	  - Workarounded problems with unavailable domain in report table
	  - Bugfix: event in report table has the same definition that has
	    in log table
	+ Bugfix: don't query vdomains to LDAP if module is not enabled
2.0.3
	+ Added backup domain
	+ Increased size of event field in mail_message_report table
	+ Autocreate user email always in lowercase
	+ Fixed dovecot mailboxes config to avoid problems with some vdomains
	+ Set default order for dashboard widgets
2.0.2
	+ Don't regenerate user quotas if default quota doesn't change
2.0.1
	+ Bugfix: hooks didn't work (thanks to moebius for the patch)
1.5.5
	+ Add Zarafa integration with mail module
1.5.4
	+ Zentyal rebrand
1.5.3
	+ Bugfix: external accounts retrieval works again in lucid
1.5.2
	+ New setup wizard
1.5.1
	+ Use ssl-cert package to create default certificates as all other
	  eBox modules should be doing
	+ Added bridged mode support in firewall helper
1.5
	+ Update configuration templates with the newest versions from lucid
	+ Bugfix, dovecot ldap auth now works when using AD Sync
	+ Bugfix, using standard default smtp banner to avoid breaking
	banner checks. Thanks to ivo@housesbg.com for pointing this
	+ Now event's mail dispatcher uses configured mailname instead of
	non-qualified hostname
	+ Firewall default policy allows mail system from external
	networks because is the expected and usual thing
	+ Bugfix, is not longer allowed a external alias with the same address
	than a existent account
	+ Bugfix, addColumn message_type on mail_message table which should
	have been added on migration 6
	+ Bugfix: changed location of default sieve script to a directory
	writable by LDA
	+ Added '@' character to virtual domain select control labels
	+ Bugfix: allow multiple alias to the same external account
1.4.2
	+ Bugfix, mail to local accounts is delivered correctly, changed
	some parameters to take in account myorigin
	+ Fixed typo in regular expression that checks external accounts names
	+ Plain usernames without mail domain now are allowed for mail
	retrieval from external accounts
	+ Bugfix, hard-coding mailname in main.cf smtp_helo_name because
	$myorigin variable was not correclty resolved
1.4.1
	+ Bugfix, fix incorrect alias dn breaking aliases in postfix
	+ Bugfix, when create a maildir if a leftover maildir already
	  exists now is correctly backuped with the .bak extension
1.3.18
	+ Add widget for external retrieval service (fetchmail)
1.3.17
	+ Added breadcrumbs to external aliases and virtual domain
	  settings models
1.3.16
	+ Make auto creation of e-mail accounts more robust
	+ Bad mailname doesnt disable module activation. Warning message
	added when bad mailname is set. Mailname check in vdomains
1.3.15
	+ Change UI for maximum message limits and expiration limits
	+ Bugfix: The report tables changed its name and they are used by
	  code correctly
	+ Added postmaster option and deprecated bounceReturnAddress
	option
	+ Fixed migration script and ulimited mail message size
	multiplication warning. The error in migration dont corrupted
	configuration but made new installations fail the last migration
	script.
	+ Updated localAttributes in MailUserLdap
	+ Added LOGIN to authorization mechanisms
	+ Using /etc/mailname in hostname and sasl_domain paramteres
	+ Better check of mailname, assure that mailname is correct before
	enabling module
	+ Changed SIEVE directory location to /var/vmail/sieve
1.3.14
	+ Added precondition in ObjectPolicy model
	+ Account home in dovecot set to its maildir, this is necesary for
	some SIEVE features like vacation autoreply
	+ Added autocreation of drafts and sent mail folders
	+ Fixed bug in UI: now we can set properly the number of
	expiration days for spam and deleted messages
	+ Added per domain catch-all accounts
	+ Logs fixes
	+ Added aliases to external accounts
	+ Added multiple aliases per group
	+ Improved queue management
	+ Added dovecot-antispam plugin integration
	+ Added email retrieval for external accounts
	+ Added more connections check to avoid spammers
	+ Add DefaultUser model to be used in users and groups default user
	  template. Admins can select if they wish to create an email account  automatically
	  by default when creating new users.
	+ Enable mail services by default
	+ Fix ids and checkRowExist in ExternalAccount.pm
	+ Fix method for modification of external accounts
	+ Reverted UI component name to be compatible with previous versions
1.3.13
	+ Fixed bug in UI: now we can set properly the maximum message size
1.3.12
	+ Add migration to rename mail table to mail_message
	+ Add breadcrumbs
1.3.11
	+ Fixed bug when retrieving LDAP instance in master/slave architecture
	+ Added log consolidation and report
1.3.10
	+ ESMTP service in port 465 fixed
	+ Deliver to local user fixed
	+ Using LDA protocol and LDAP for dovecot's userdb
	+ Added user mailbox quota
	+ Added autocreation of trash and spam folders
	+ Added flush of spam and trash folders
	+ Added sieve and managesieve support
1.3.7
	+ more resilent EBox::MailVdomain::setUserAccount, now we don't
	abort if it exists already a user maildir, instead we move it to a
	backup directory
1.3.6
	+ now you can specify a port for the smarthost (if not specified
	the default port continues to be 25)
	+ bugfix: fixed regresion in logs and added greylist event for
	connections to remote SMTPs
	+ bugfix: SMTPS port 465 now works properly
	+ added quota support
	+ added autocreation of trash and spam folders
	+ added flush of spam and trash folders
	+ add sieve and manage sieve support
	+ added retrieval of emails from external accounts
	+ added catch-all account per domain
	+ added external mail accounts aliases
	+ added 'remove all' and 'flush all' options to mail queue
	management
	+ bugfix, in mail queue management now the mail recipients and th
	messages being delivered appears correctly
	+ added multiples alias for groups
	+ added more SMTP checks for new mail for avoidin spam
	+ aded support for spam learn from IMAP folders (see mailfilter
	module)
	+ added autocreation of drafts and sent mail folders
1.3.4
	+ tableInfo returns an array of hash refs
1.1.41
	+ bugfix: Allow unsafe characters in smtp auth password
1.1.30
	+ SMTP and POP/iMAP certificates can be changed via  the CA module
1.1.20
	+ UI improvement: hide and show mail filter fields depending on the
	configuration
1.1.10
	+ New release
1.1
	+ Replaced courier with dovecot
	+ Added aliases for whole domains
	+ Use the new row() and ids() API
	+ Bugfix: alias are deleted when user account is deleted
	+ Bugfix: when already exists the maildir, create a new account is
	not allowed
	+ Bugfix: fixed error in mail queue template: avoid to reference a
	possible undefined value
	+ Bugfix: running method in Greylist does not fail if there is not
	eventd fil
	+ Bugfix: force removal of previous data in backup
	+Bugfix: removed bad superfluous call that was the source of
	, at least, restore errors
	+ Mail queue parsing error fixed and more robust mail queue template
0.12.101
	+ Bugfix: Postgrey daemon is disabled by default
0.12.100
	+ EBox::MailUserLdap::userAccount and
	EBox::MailUserLdap::getUserLdapValue  don't longer assume that the
	user exists
	+ Bugfix: MDSize attribute should not be restored in systems with
	MDSize feature disabled
	+ Bugfix in logs: mail relayed to external smarthost is now
	logged, external smarthost relay denied action also logged, relay
	field now only logs relay data and no unrelated data
	+ Summary changed to reflect the changes in mailfilter module
	+ Added greylist support
	+ Added authentication for external smarthost
	+ Added TLS support for external smarthost
	+ Replaced courier with dovecot
	+ Simpler interface to choose mail retrieval protocols
0.12.99
	+ Add support for reporting
0.12.2
	+ Bugfix: Start POP3 over SSL (Port: 995)
0.12.1
	+ Bugfix: Use EBox::Types::Union::Text for unlimited message size
0.12
	+ Bugfix: Checkbox for unlimited size is unchecked, the field
	mentioned, i.e. Size (MB) is activated.
	+ Use the new MVC framework
	+ Add postfix to sasl group instead of dpkg-stateoverriding stuff
	+ Update INSTALL doc
	+ Use eBox OID number in LDAP schemas
0.11.101
	+ Fixed bug when removing users in non-quota installations
	+ Do not remove init rc scripts
	+ Add port 465 (SMTP over SSL) to mail service, old outlook version
	  will use this port
	+ Fixed bug in group alias that broke this feature for mail
	accounts which its name was different to the username
0.11.100
	+ Create certificate for smtpd server
	+ Disabled filter appears in the filter lists as disabled
	(previously they don't appear at all)
	+ Module activation dependency with module which provides the
	active filter
0.11.99
	+ Add mail dispatcher to notify eBox events using this SMTP server
	+ Enhanced strings
0.11
	+ Wrap service call with ebox-unblock-exec
	+ Fix typo in message
0.10.99
	+ New release
0.10
	+ New release
0.9.100
	+ Fix some typos
0.9.99
	+ Fixed bug in configuration backup
	+ Allow other modules to define mail filters

0.9.3
	+ New release
0.9.2
	+ Create sasl configuration which contains password with 0600 mask
0.9.1
	+ Extended backup
	+ Use host's FQDN.
	+ Helo restrictions
0.9
	+ Added Polish translation
	+ Added German translation
0.8.1
	+  Added dependency on sasl2-bin for secure SMTP authentication
0.8
	+ Small GUI fix
	+ Added firewall rule to access smtp hosts for all interfaces
0.7.99
	+ New release
0.7.1
	+ GUI improvements
	+ Added queue management support
	+ Use EBox::LDAP singleton
	+ Added update/clean actions to ebox-mail-ldap
	+ Use of ebox-sudoers-friendly
0.7
	+ First public release<|MERGE_RESOLUTION|>--- conflicted
+++ resolved
@@ -1,14 +1,9 @@
-HEAD
-<<<<<<< HEAD
-=======
+3.5
 	+ Adapt alias management to constraints by mailboxRelatedObject
 	+ Changed amavis submision service to avoid rewriting rules
 	+ Reorganized mail configuration
-3.4.3
->>>>>>> bf17cc3d
 	+ Don't try to check openchange accounts on removing system users
 	+ Fixed bug triggered when adding external aliases
-3.5
 	+ Adapted to OpenLDAP removal
 	+ Postfix handles Zentyal distribution groups virtual alias
 	+ Adapted MailQueue.pm to TryCatch::Lite
