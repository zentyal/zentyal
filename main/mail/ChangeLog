HEAD
<<<<<<< HEAD
	+ Fixed group mail alias creation
	+ Fixed problems with checking mail address duplicates
=======
	+ Added migration code to handle new Dovecot certs
>>>>>>> c5d75d49
	+ Added fetchmail again
	+ Fix _accountExists ldap search filter
3.5.1
	+ Removed spurious warnings on mail services widget
	+ Disabled deprecated autocreate dovecot plugin, using mailbox and
	  namespaces instead
	+ Workaround in members table against losing of directory
	  parameter/attribute
3.5
	+ Fix groupaliases.cf parameter stub
	+ Adapt alias management to constraints by mailboxRelatedObject
	+ Changed amavis submision service to avoid rewriting rules
	+ Reorganized mail configuration
	+ Don't try to check openchange accounts on removing system users
	+ Fixed bug triggered when adding external aliases
	+ Adapted to OpenLDAP removal
	+ Postfix handles Zentyal distribution groups virtual alias
	+ Adapted MailQueue.pm to TryCatch::Lite
	+ Restart usercorner on installation / upgrade time so the new code is
	  available there too
	+ Fixed external mail retrieval configuration form from user corner
	+ Set version to 3.5
	+ Fixed some errors on user mail account edition
	+ Better integration between mail addon and mail field
	+ Avoid error when trying to show a no longer existent mail in queue
	+ Fixed bug in LDAP synchronization of mail virtual domains
3.4.1
	+ Removed free access to dovecot from localhost, now we have a
	  master password
	+ Avoid unsaved changes after running initialSetup
	+ Setup mail account on enable for users that already have mail attribute
3.4
	+ Added and used checkMailNotInUse method
	+ Added _delVDomainAbort to LdapVDomain base to give the
	  opportunity to abort vdomain removals
	+ Use service instead of deprecated invoke-rc.d for init.d scripts
	+ Set version to 3.4
	+ Added and used checkMailNotInUse method
	+ Don't add mail which already exists when adding group alias
	+ Better integration with openchange account addon
	+ Remove openchange account when removing mail account
	+ Postfix max mail size is increased by 36% because of base64 encoding
	+ Better integration of group alias addon
	+ Added openchange outgoing mail rewriting
	+ Added sieve_dir plugin parameter
	+ Nopass dovecot policy enabled only when Openchange provisioned
3.3
	+ Allow to use vdomains table when module is unconfigured
	+ Dovecot passdb reordering and typo
	+ Switch from Error to TryCatch for exception handling
	+ Added required code to integrate with OpenChange
	+ Added missing EBox::Exceptions uses
	+ Delete migration code from old versions
	+ Preservice and postservice hooks now should work properly
	+ Fixed regression which broke external account modification
	+ Set version to 3.3
	+ Add openchange compatibility
3.2
	+ Set version to 3.2
3.1.7
	+ Override daemons when migrating from 3.0
	+ Minor enhancements to some note texts
3.1.6
	+ Use DATETIME type in date column for consolidation tables
	+ Summarised report has breadcrumbs now
3.1.5
	+ Fixed typo in external account user corner model
	+ Adapted to new CSS styles
	+ Fixed bug which allowed to use incorrect external addresses in
	  fetchmail accounts
3.1.4
	+ Fixed typo in master.cf when mail filter is enabled
3.1.3
	+ Adapt group and users addon to right panel view
	+ mail-ldap init script dies on LDAP add error
	+ Added menu icon
	+ Added new userCorner method to external accounts model
	+ Updated to use renamed method EBox::Ldap::connection.
	+ Adapt firewall rules to new accept chains
	+ Adapted user addon to multi-OU tree view
	+ Removed no longer necessary jQuery noConflict()
	+ Search the whole LDAP tree looking for groups and users.
	+ Added incompatiblity with external AD authentication mode
3.1.2
	+ Use new EBox::Users namespace instead of EBox::UsersAndGroups
3.1.1
	+ Removed deprecated backup domain methods
3.1
	+ Added Pre-Depends on mysql-server to avoid problems with upgrades
	+ Depend on zentyal-core 3.1
3.0.5
	+ Regenerate kerberos key tab in LDAP reprovision
	+ Banner display mail name instead of host name
	+ Adapted to EBox::LdapModule changes
	+ Added module particular facilities for slave setup
	+ Added a ebox.postgrey upstart config file in package to avoid
	  errors before we generate it in the _setConf
	+ Fixed bug triggered when removing all users from a virtual domain
	+ Do not try to manage postgrey daemon if module is unconfigured
	+ Fixed error in json response trigered by widget size
	+ Added libsasl2-modules dependency because it seems that is not
	  always installed
3.0.4
	+ Integration with Disaster Recovery service
	+ Fixed user object misuse in EBox::Mail::FetchmailLdap::removeExternalAccount
3.0.3
	+ Adapted to changes in EBox::LogHelper::_convertTimestamp
3.0.2
	+ Fixed error in dashboard widget
	+ Fixed log helper time stamp parsing, transition to MySql broke it
	+ Adapted to improvement of EBox::Module::Service::isRunning method
	+ Added LDAP indexes for mail and dc attributes
	+ Added and used serviceId field for service certificates
	+ Fixed bread crumbs in mail dispatcher configuration model
3.0.1
	+ Added missing CGIs for external accounts
	+ Fixed edition of external accounts
	+ Workaround until postgrey "do not stop" bug is fixed upstream
	+ Use executeOnBrothers method to resolve error with component
	  directories on vdomain aliases model
2.3.8
	+ Move report code to remoteservices
	+ Add missing use statement causing an exception loading the class
	+ Convert to lowercase the domain part in the user LDAP filter,
	  required to retrieve the correct mailbox path when using kerberos auth
	+ Fix gssapi hostname for kerberos authentication
	+ Fix LDAP filters
	+ Switch to LDAP bind authentication when kerberos is not used
	+ Fixed dovecot user password authentication
	+ Fixed disable_dns_lookups key in master.cf
2.3.7
	+ Dont use Zarafa for ham/spam acccounts
	+ Allow syntax to specify smarthost without MX lookup
	+ Fixed dovecot-ldap.conf.mas
2.3.6
	+ Added modeldepends to yaml schema
	+ External alias can have address on a vdomain alias
	+ Fixed regression in vdomain aliases
	+ Added Zarafa multitenancy support
2.3.5
	+ Fixed regression in add/remove/list group alias
	+ Added user addon for retrieval mail from external accounts
	+ Added fetch all mail option to retrieval mail from external accounts
2.3.4
	+ Implement new EBox::Events::DispatcherProvider
	+ Adapted to new Model management framework
	+ Always run postmap
	+ Authenticated sender have to use a mail address which they own
	+ Using old sieve directories as home mail directories
	+ Enable GSSAPI/Kerberos authentication
2.3.3
	+ Create tables with MyISAM engine by default
2.3.2
	+ withoutActions property in TrafficDetails.pm for the new tableBody.mas
	+ Removed mda option for fetchmail accounts with zarafa destination
	+ Image in initial configuration wizard is shown again
2.3.1
	+ New translatable printableNames for mail services
	+ Adapted to new users implementation
	+ Fixed wrong method call in MailUserLdap
2.3
	+ Adapted to dovecot 2.0
	+ Postfix now binds to LDAP
	+ Adapted to new MySQL logs backend
	+ Mailfilter learn accounts are excluded from Zarafa transport
	+ Remove precondition if there are no objects as now they can be
	  added in-line with the new dialog
	+ Replaced autotools with zbuildtools
	+ Remove Zarafa dependent configuration when it is disabled
	+ Fetchmail configuration takes in account Zarafa
2.2.1
	+ Fixed usercorner row id error when adding a new external account
	+ Fixed mail directory backup in account creation, now it can be
	  made more than once
	+ Use EBox::Validate::checkEmailAddress for checking email instead
	  of a custom flaky re
	+ Fixed regresion in mailname message in SMTPOptions model
2.1.12
	+ Fixed regresion in usercorner link
2.1.11
	+ Added uidl fetchmail option to pop3 external accounts
2.1.10
	+ Fixed error in SMTPOPtions model when system hostname is not a FQDN
2.1.9
	+ Removed /zentyal prefix from URLs
	+ Fixed errors executing mail queue commands
	+ Do not generate config if module is not configured
2.1.8
	+ Set widget size to 2 for a better default dashboard balance
2.1.7
	+ Update wizard pages with new order option
2.1.6
	+ Use the new "Add new..." option in the object selectors
	+ Add support for LOGIN in authenticated mail relay
	+ Delete deprecated extendedRestore method
	+ Use quote column option for periodic and report log consolidation
2.1.5
	+ Fixed crash in dashboard widget
2.1.4
	+ Check for undefined vdomain in vdomainExists method
	+ Removed unwanted matching in the logs in some rare circumstances
	+ SASL and TLS are always enabled
	+ As long as mailfilter module is enabled, the mail module will
	  use the filter it provides
	+ Changed mail firewall services
2.1.3
	+ Added message submission service
	+ Added poll period and per-account "keep" option to email retrieval
	  from external accounts
	+ Bugfix: don't run archivemail if no .Trash or .Spam folders found
2.1.2
	+ Change Zarafa virtual transport to LMTP.
	+ Bugfix: EBox::MailVDomainsLdap::vdomains returns a correct value
	  when mail is disabled
	+ Some refactoring on mail dispatcher
	+ Added zentyal-mail-addressbook that generates a listing of all
	  mail users
	+ Added support for eboxmailrelated attribute so groups have a mail
	  attribute useful for other modules like Zarafa
	+ Improvements in log parsing
2.1.1
	+ Quota attribute renamed in LDAP to allow to have a generic quota
	  attribute in users
	+ Fixed error in pagination of traffic summarized report
	+ Removed dovecot antispam plugin support until serious
	  bug in the dovecot-antispam package from Ubuntu is fixed
	+ Bugfix: external accounts wiht passwords containing ':' don't
	  cause probems anymore; however single quota is forbidden in
	  external accounts passwords
	+ Bugfix: non-authorized smtp recipient restrictions works when
	  SASL is enabled
2.1
	+ Delete deprecated/unused _isCourierObject and _accountAddOn methods
	+ Removed obsolete migrations and use new initial-setup
	+ Remove dependency on dovecot-antispam moved to ebox-mailfilter
	+ Bugfix: Fixed some problems with size parsing in logs
	+ Bugfix: Remove a warning in consolidation of mail messages
	+ Improvements in reports
	  - Return data for end report period to show traffic per day
	  - Added top user sender/receiver per domain
	  - A single mail_message report is sent consisted of
	    sent, received and rejected mail messages
	  - Workarounded problems with unavailable domain in report table
	  - Bugfix: event in report table has the same definition that has
	    in log table
	+ Bugfix: don't query vdomains to LDAP if module is not enabled
2.0.3
	+ Added backup domain
	+ Increased size of event field in mail_message_report table
	+ Autocreate user email always in lowercase
	+ Fixed dovecot mailboxes config to avoid problems with some vdomains
	+ Set default order for dashboard widgets
2.0.2
	+ Don't regenerate user quotas if default quota doesn't change
2.0.1
	+ Bugfix: hooks didn't work (thanks to moebius for the patch)
1.5.5
	+ Add Zarafa integration with mail module
1.5.4
	+ Zentyal rebrand
1.5.3
	+ Bugfix: external accounts retrieval works again in lucid
1.5.2
	+ New setup wizard
1.5.1
	+ Use ssl-cert package to create default certificates as all other
	  eBox modules should be doing
	+ Added bridged mode support in firewall helper
1.5
	+ Update configuration templates with the newest versions from lucid
	+ Bugfix, dovecot ldap auth now works when using AD Sync
	+ Bugfix, using standard default smtp banner to avoid breaking
	banner checks. Thanks to ivo@housesbg.com for pointing this
	+ Now event's mail dispatcher uses configured mailname instead of
	non-qualified hostname
	+ Firewall default policy allows mail system from external
	networks because is the expected and usual thing
	+ Bugfix, is not longer allowed a external alias with the same address
	than a existent account
	+ Bugfix, addColumn message_type on mail_message table which should
	have been added on migration 6
	+ Bugfix: changed location of default sieve script to a directory
	writable by LDA
	+ Added '@' character to virtual domain select control labels
	+ Bugfix: allow multiple alias to the same external account
1.4.2
	+ Bugfix, mail to local accounts is delivered correctly, changed
	some parameters to take in account myorigin
	+ Fixed typo in regular expression that checks external accounts names
	+ Plain usernames without mail domain now are allowed for mail
	retrieval from external accounts
	+ Bugfix, hard-coding mailname in main.cf smtp_helo_name because
	$myorigin variable was not correclty resolved
1.4.1
	+ Bugfix, fix incorrect alias dn breaking aliases in postfix
	+ Bugfix, when create a maildir if a leftover maildir already
	  exists now is correctly backuped with the .bak extension
1.3.18
	+ Add widget for external retrieval service (fetchmail)
1.3.17
	+ Added breadcrumbs to external aliases and virtual domain
	  settings models
1.3.16
	+ Make auto creation of e-mail accounts more robust
	+ Bad mailname doesnt disable module activation. Warning message
	added when bad mailname is set. Mailname check in vdomains
1.3.15
	+ Change UI for maximum message limits and expiration limits
	+ Bugfix: The report tables changed its name and they are used by
	  code correctly
	+ Added postmaster option and deprecated bounceReturnAddress
	option
	+ Fixed migration script and ulimited mail message size
	multiplication warning. The error in migration dont corrupted
	configuration but made new installations fail the last migration
	script.
	+ Updated localAttributes in MailUserLdap
	+ Added LOGIN to authorization mechanisms
	+ Using /etc/mailname in hostname and sasl_domain paramteres
	+ Better check of mailname, assure that mailname is correct before
	enabling module
	+ Changed SIEVE directory location to /var/vmail/sieve
1.3.14
	+ Added precondition in ObjectPolicy model
	+ Account home in dovecot set to its maildir, this is necesary for
	some SIEVE features like vacation autoreply
	+ Added autocreation of drafts and sent mail folders
	+ Fixed bug in UI: now we can set properly the number of
	expiration days for spam and deleted messages
	+ Added per domain catch-all accounts
	+ Logs fixes
	+ Added aliases to external accounts
	+ Added multiple aliases per group
	+ Improved queue management
	+ Added dovecot-antispam plugin integration
	+ Added email retrieval for external accounts
	+ Added more connections check to avoid spammers
	+ Add DefaultUser model to be used in users and groups default user
	  template. Admins can select if they wish to create an email account  automatically
	  by default when creating new users.
	+ Enable mail services by default
	+ Fix ids and checkRowExist in ExternalAccount.pm
	+ Fix method for modification of external accounts
	+ Reverted UI component name to be compatible with previous versions
1.3.13
	+ Fixed bug in UI: now we can set properly the maximum message size
1.3.12
	+ Add migration to rename mail table to mail_message
	+ Add breadcrumbs
1.3.11
	+ Fixed bug when retrieving LDAP instance in master/slave architecture
	+ Added log consolidation and report
1.3.10
	+ ESMTP service in port 465 fixed
	+ Deliver to local user fixed
	+ Using LDA protocol and LDAP for dovecot's userdb
	+ Added user mailbox quota
	+ Added autocreation of trash and spam folders
	+ Added flush of spam and trash folders
	+ Added sieve and managesieve support
1.3.7
	+ more resilent EBox::MailVdomain::setUserAccount, now we don't
	abort if it exists already a user maildir, instead we move it to a
	backup directory
1.3.6
	+ now you can specify a port for the smarthost (if not specified
	the default port continues to be 25)
	+ bugfix: fixed regresion in logs and added greylist event for
	connections to remote SMTPs
	+ bugfix: SMTPS port 465 now works properly
	+ added quota support
	+ added autocreation of trash and spam folders
	+ added flush of spam and trash folders
	+ add sieve and manage sieve support
	+ added retrieval of emails from external accounts
	+ added catch-all account per domain
	+ added external mail accounts aliases
	+ added 'remove all' and 'flush all' options to mail queue
	management
	+ bugfix, in mail queue management now the mail recipients and th
	messages being delivered appears correctly
	+ added multiples alias for groups
	+ added more SMTP checks for new mail for avoidin spam
	+ aded support for spam learn from IMAP folders (see mailfilter
	module)
	+ added autocreation of drafts and sent mail folders
1.3.4
	+ tableInfo returns an array of hash refs
1.1.41
	+ bugfix: Allow unsafe characters in smtp auth password
1.1.30
	+ SMTP and POP/iMAP certificates can be changed via  the CA module
1.1.20
	+ UI improvement: hide and show mail filter fields depending on the
	configuration
1.1.10
	+ New release
1.1
	+ Replaced courier with dovecot
	+ Added aliases for whole domains
	+ Use the new row() and ids() API
	+ Bugfix: alias are deleted when user account is deleted
	+ Bugfix: when already exists the maildir, create a new account is
	not allowed
	+ Bugfix: fixed error in mail queue template: avoid to reference a
	possible undefined value
	+ Bugfix: running method in Greylist does not fail if there is not
	eventd fil
	+ Bugfix: force removal of previous data in backup
	+Bugfix: removed bad superfluous call that was the source of
	, at least, restore errors
	+ Mail queue parsing error fixed and more robust mail queue template
0.12.101
	+ Bugfix: Postgrey daemon is disabled by default
0.12.100
	+ EBox::MailUserLdap::userAccount and
	EBox::MailUserLdap::getUserLdapValue  don't longer assume that the
	user exists
	+ Bugfix: MDSize attribute should not be restored in systems with
	MDSize feature disabled
	+ Bugfix in logs: mail relayed to external smarthost is now
	logged, external smarthost relay denied action also logged, relay
	field now only logs relay data and no unrelated data
	+ Summary changed to reflect the changes in mailfilter module
	+ Added greylist support
	+ Added authentication for external smarthost
	+ Added TLS support for external smarthost
	+ Replaced courier with dovecot
	+ Simpler interface to choose mail retrieval protocols
0.12.99
	+ Add support for reporting
0.12.2
	+ Bugfix: Start POP3 over SSL (Port: 995)
0.12.1
	+ Bugfix: Use EBox::Types::Union::Text for unlimited message size
0.12
	+ Bugfix: Checkbox for unlimited size is unchecked, the field
	mentioned, i.e. Size (MB) is activated.
	+ Use the new MVC framework
	+ Add postfix to sasl group instead of dpkg-stateoverriding stuff
	+ Update INSTALL doc
	+ Use eBox OID number in LDAP schemas
0.11.101
	+ Fixed bug when removing users in non-quota installations
	+ Do not remove init rc scripts
	+ Add port 465 (SMTP over SSL) to mail service, old outlook version
	  will use this port
	+ Fixed bug in group alias that broke this feature for mail
	accounts which its name was different to the username
0.11.100
	+ Create certificate for smtpd server
	+ Disabled filter appears in the filter lists as disabled
	(previously they don't appear at all)
	+ Module activation dependency with module which provides the
	active filter
0.11.99
	+ Add mail dispatcher to notify eBox events using this SMTP server
	+ Enhanced strings
0.11
	+ Wrap service call with ebox-unblock-exec
	+ Fix typo in message
0.10.99
	+ New release
0.10
	+ New release
0.9.100
	+ Fix some typos
0.9.99
	+ Fixed bug in configuration backup
	+ Allow other modules to define mail filters

0.9.3
	+ New release
0.9.2
	+ Create sasl configuration which contains password with 0600 mask
0.9.1
	+ Extended backup
	+ Use host's FQDN.
	+ Helo restrictions
0.9
	+ Added Polish translation
	+ Added German translation
0.8.1
	+  Added dependency on sasl2-bin for secure SMTP authentication
0.8
	+ Small GUI fix
	+ Added firewall rule to access smtp hosts for all interfaces
0.7.99
	+ New release
0.7.1
	+ GUI improvements
	+ Added queue management support
	+ Use EBox::LDAP singleton
	+ Added update/clean actions to ebox-mail-ldap
	+ Use of ebox-sudoers-friendly
0.7
	+ First public release<|MERGE_RESOLUTION|>--- conflicted
+++ resolved
@@ -1,10 +1,7 @@
 HEAD
-<<<<<<< HEAD
+	+ Added migration code to handle new Dovecot certs
 	+ Fixed group mail alias creation
 	+ Fixed problems with checking mail address duplicates
-=======
-	+ Added migration code to handle new Dovecot certs
->>>>>>> c5d75d49
 	+ Added fetchmail again
 	+ Fix _accountExists ldap search filter
 3.5.1
