--- conflicted
+++ resolved
@@ -1,12 +1,9 @@
-<<<<<<< HEAD
+HEAD
+	+ Added and used checkMailNotInUse method
+	+ Don't add mail which already exists when adding group alias
 3.3.2
 	+ Better integration with openchange account addon
 	+ Remove openchange account when removing mail account
-=======
-HEAD
-	+ Added and used checkMailNotInUse method
-	+ Don't add mail which already exists when adding group alias
->>>>>>> 3bcafe4d
 	+ Postfix max mail size is increased by 36% because of base64 encoding
 	+ Better integration of group alias addon
 3.3.1
