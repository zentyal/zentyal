HEAD
<<<<<<< HEAD
	+ Change name to System Monitoring to avoid confussion with new
	  Networking Monitoring module
=======
	+ Show disk usage again including reserved space after changing to
	  collectd 5.1
>>>>>>> 10f4f33b
3.4
	+ Migrated to use Plack as the application server instead of mod_perl
	+ Use service instead of deprecated invoke-rc.d for init.d scripts
	+ Set version to 3.4
	+ Show save changes message advice only when it applies
	+ Do not show internal errors when possible and suggest an advice
	  to fix it
3.3
	+ Switch from Error to TryCatch for exception handling
	+ Adapted strings to new offering
	+ Added missing EBox::Exceptions uses
	+ Set version to 3.3
3.2
	+ Set version to 3.2
3.1.4
	+ Load measure manager on runtime to avoid unneccesary system calls
	+ Set proper resolution in last week period
3.1.3
	+ Remove truncating as we use now proper resolutions
	+ Set proper resolution (1 point by hour) and time type (datetime)
	  to last week period
3.1.2
	+ Added menu icon
	+ Removed no longer necessary jQuery noConflict()
3.1.1
	+ Ported JS to jQuery and flot
	+ Fixed graph template so it could be feed with data using decimal
	 comma, it will convert it to a JS array without problems
3.1
	+ Depend on zentyal-core 3.1
3.0.3
	+ Fixed bad bread crumb in threshold configuration model
	+ Remove bad links as well while unregistering
	+ Fix keep of monitor history after unregistering
3.0.2
	+ Avoided infinite recursion incidents when instantiating new
	  measure objects
3.0.1
	+ Fixed measure display when multiple type instances are shown in
	  the same graph (for instance, Df).
	+ Fixed RRD links also when RRD link on subscription fails and you
	  have an extra directory
	+ Fixed RRD directories on changes of hostname. More resilient
	  subscription links to RRDs
3.0
	+ Reviewed registration strings
2.3.5
	+ Fix link removal while stopping the service to avoid the
	  creation of sporious directories
2.3.4
	+ Added support for last week graphs
	+ Fixed URL in breadcrumbs
2.3.3
	+ Implement new EBox::Events::WatcherProvider
	+ Adapted to new Model management framework
	+ Perl plugin configuration for collectd 4.10 series
	+ Set proper permissions in postinst for monitor events
	+ Added additional info to events from monitor
2.3.2
	+ Do not monitorize NFS mounts disk spaces
2.3.1
	+ Added message about remote monitoring services
2.3
	+ Use 2 decimals in event messages
	+ Formatting int values to show only 2 decimals, if required
	+ Show the list of top 10 processes when launching the CPU or
	  system load alert
	+ Show duration of the event in the message, if available
	+ Bugfix: Notification configuration file is written regardless of its
	  owner and permissions
	+ Replaced autotools with zbuildtools
	+ Show the measure name in threshold configuration title
	+ Updated RRD directory path when hostname is changed
2.2.1
	+ Bugfix: Use stringify instead of error when an error in retrieving all
	  measures data happened
	+ Include format.js only in the main page instead of every graph
	+ Boost performance using RRDs bindings for perl instead of rrdtool
	+ Give support for having a graph per type instance
	+ Does not show an error in logs when collectd is notifying for a value is
	  missing for a period of time but a debug message
2.1.4
	+ More resilient link creation when subscribing
	+ Always create monitor conf directory
2.1.3
	+ Removed /zentyal prefix from URLs
2.1.2
	+ Do not send info events when using persist after if the warn
	  events was not sent previously
	+ Added persist after X seconds to send an event when the value is
	  in the notification area for more than X seconds
	+ Include conf.d directory only if this exists
2.1.1
	+ Monitor is now a submenu of the new Maintenance menu
	+ Removed unnecessary code from MeasureWatchers::syncRows
	+ Added missing dependency on rrdtool
	+ Now adding thresholds is more resilent to lower number of
	  passed parameters
	+ Df measure now monitorizes file systems in /media and never
	  monitorizes read-only filesystems (except root)
	+ Monitor tolerates missing rrds
2.1
	+ Use new standard enable-module script
	+ Removed unnecesary call to isReadOnly in syncRows
	+ Use new initial-setup script in postinst
1.5.6
	+ Bugfix: Several thresholds for the same measure now works
	+ Bugfix: Removing a maximum/minimum when updating a threshold
	  works again
	+ Added titles with breadcrumbs for threshold configuration and
	  monitor watchers
	+ Allow to create thresholds differencing them only in the data
	  source
	+ Monitor alerts now shows the gauge measure including several
	  suffixes and prints only, if required, 3 decimal points
	+ Bugfix threshold configuration when a measure has been removed
	+ Add millisecond and bps gauge types
	+ Add include for more configuration files
	+ Register measures on demand using a ini file
1.5.5
	+ Zentyal rebrand
1.5.4
	+ Notify when values return to normal as info event
	+ Add upstart script in order to workaround a packaging bug in Lucid
	+ Make notification work again in Lucid
	+ Bugfix: The notificate passed the classes correctly to event
	  watcher using escaping
	+ Disabled collectd.log to avoid infinite growth, syslog is still used
1.5.3
	+ Added exception class for threshold overrides
	+ Bugfix: solved problem when adding thresholds without using a CGI
1.5.2
	+ Use init.d script instead of upstart to avoid errors in syslog
	+ Removed loading of no longer used perl plugin
1.5.1
	+ Depends on @remoteservices@ package if the host is subscribed to
	  eBox Control Center to send them the stats using the appropiate IP
	  address to send stats to
1.5
	+ Add stopped on purpose file to stop the service without sending
	  an event alerting with this situation
1.3.12
	+ Do not log info about disabled measures
1.3.6
	+ Bugfix: ignore cooling devices to avoid unexpected exceptions
	+ Bugfix: Df measure shows free and used correctly, they were
	swapt
	+ Bugfix: do not show graph if data has not been collected
1.3.3
	+ Bugfix: Do not show graphs if the module is not configured
1.1.10
	+ Bugfix: Monitor graph updates don't glitch anymore
	+ Bugfix: Set a fixed hostname in order not to let collectd daemon
	to search for hostname on its own
1.1.0
	+ Initial release<|MERGE_RESOLUTION|>--- conflicted
+++ resolved
@@ -1,11 +1,8 @@
 HEAD
-<<<<<<< HEAD
+	+ Show disk usage again including reserved space after changing to
+	  collectd 5.1
 	+ Change name to System Monitoring to avoid confussion with new
 	  Networking Monitoring module
-=======
-	+ Show disk usage again including reserved space after changing to
-	  collectd 5.1
->>>>>>> 10f4f33b
 3.4
 	+ Migrated to use Plack as the application server instead of mod_perl
 	+ Use service instead of deprecated invoke-rc.d for init.d scripts
