--- conflicted
+++ resolved
@@ -1,11 +1,7 @@
-<<<<<<< HEAD
 3.5
-	+ Set version to 3.5
-=======
-HEAD
 	+ Show disk usage again including reserved space after changing to
 	  collectd 5.1
->>>>>>> 48bae226
+	+ Set version to 3.5
 3.4
 	+ Migrated to use Plack as the application server instead of mod_perl
 	+ Use service instead of deprecated invoke-rc.d for init.d scripts
