--- conflicted
+++ resolved
@@ -1,4 +1,6 @@
-<<<<<<< HEAD
+HEAD
+	+ Load measure manager on runtime to avoid unneccesary system calls
+	+ Set proper resolution in last week period
 3.1.3
 	+ Remove truncating as we use now proper resolutions
 	+ Set proper resolution (1 point by hour) and time type (datetime)
@@ -12,11 +14,6 @@
 	 comma, it will convert it to a JS array without problems
 3.1
 	+ Depend on zentyal-core 3.1
-=======
-HEAD
-	+ Load measure manager on runtime to avoid unneccesary system calls
-	+ Set proper resolution in last week period
->>>>>>> 5b6b4b68
 3.0.3
 	+ Fixed bad bread crumb in threshold configuration model
 	+ Remove bad links as well while unregistering
