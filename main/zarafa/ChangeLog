HEAD
<<<<<<< HEAD
	+ Use full path for notifier of notifyActions. More restrictive
	  notifyForeignModelAction()
2.3.2
	+ Fixed creation of service principal in enableActions
=======
	+ Move report code to remoteservices
>>>>>>> 742adad2
2.3.1
	+ Switch to d-push (rebranded version of z-push)
	+ Fix group support with new Users module
	+ Added support for enabled/disabled features (pop3, imap) per user
	  with default values from UserTemplate
	+ Added support for Shared Store Only users and meeting requests
	  management
	+ Allow to configure Outlook Access (zarafa-server bind to all ifaces
	  and enable SSL support), deleted option in zarafa.conf
	+ Do not use indexing services by default in zarafa.conf
	+ More updates on configuration templates and LDAP schema to Zarafa 7.1
2.3
	+ Added new webapp and removed webaccess-mobile support
	+ Updated configuration templates to Zarafa 7.1
	+ Enable InnoDB and restart MySQL server if needed
	+ Bind to LDAP with the new read-only user for normal operations
	+ zarafa-indexer is now zarafa-search
	+ Adapted to new Model management framework
	+ Install en_US.UTF-8 locale when enabling module for first time;
	  otherwise users stores will not be created
	+ Added message about Zarafa small business add-on
	+ Adapted to new users implementation
	+ Replaced autotools with zbuildtools
	+ Notify mail of changes in service status so it could adjusts its
	  configuration to the new status
2.1.5
	+ Removed /zentyal prefix from URLs
	+ Bugfix: create shared folders will fail if for some reason they were
	  already created, like on a backup restore, run that without raising
	  exception
2.1.4
	+ Added report support: Top user storage, mail storage along the time,
	  last snapshot of user storage usage
2.1.3
	+ Create shared folders for the first time zarafa-server
	  is configured
	+ Add support for both Zarafa 6 and Zarafa 7
	+ Change default attachments storage to files
	+ Update for Zarafa 7: stubs and enable script
	+ Bugfix: set server.cfg to 640 perms
	+ Manage dagent daemon for LMTP delivery
	+ Optimize LDAP user query
	+ Bugfix: fix iCal SSL configuration
	+ Bugfix: groups member where not properly populated.
2.1.2
	+ Added groupware firewall service
2.1.1
	+ Bugfix: set server.cfg to 640 perms
	+ Update configuration stubs
	+ Manage dagent daemon for LMTP delivery
	+ Create shared folder on enable
	+ Optimize LDAP user query
	+ Bugfix: fix iCal SSL configuration
	+ Bugfix: groups member where not properly populated
	+ Renamed 80zarafa.conf to zarafa.conf in /etc/zentyal
	+ Bugfix: indexer was always started ignoring value of zarafa_indexer
	+ Manage zarafa-licensed daemon if defined in zarafa.conf
	+ Bugfix: create contact even if create account is disabled on User
	  Template
	+ Only show groups with mail alias on Zarafa GAL
	+ Add support to manage ICAL server
	+ Add configuration file 80zarafa.conf for advanced configuration
	+ Deleted webserver from depends
2.1
	+ Renamed ebox-zarafa-spell to zarafa-spell
	+ Use new standard enable-module script
	+ Remove unused migration and call to initial-setup in postinst
2.0.3
	+ Add support to show disabled accounts as contacts
	+ Add script to purge orphaned stores
	+ Set the right permissions and group for certificates issued by
	  CA module
	+ Improved performance by adding zarafaAccount LDAP index.
2.0.2
	+ Added create/delete account hooks support.
2.0.1
	+ Bugfix: add zarafaQuotaOverride to localAttributes.
2.0
	+ Add ActiveSync support.
	+ Improve help messages.
1.5
	+ Initial release.<|MERGE_RESOLUTION|>--- conflicted
+++ resolved
@@ -1,12 +1,9 @@
 HEAD
-<<<<<<< HEAD
+	+ Move report code to remoteservices
 	+ Use full path for notifier of notifyActions. More restrictive
 	  notifyForeignModelAction()
 2.3.2
 	+ Fixed creation of service principal in enableActions
-=======
-	+ Move report code to remoteservices
->>>>>>> 742adad2
 2.3.1
 	+ Switch to d-push (rebranded version of z-push)
 	+ Fix group support with new Users module
