<<<<<<< HEAD
3.4
	+ Set version to 3.4
=======
HEAD
	+ Hide internal groups from the Zarafa's global addressbook
>>>>>>> 403b8f4f
3.3
	+ Available options correctly updated in user addon
	+ Switch from Error to TryCatch for exception handling
	+ Removed old migration code from 3.0 to 3.2
	+ Set version to 3.3
	+ Use new enableInnoDbIfNeeded() from core
	+ Update strings to new offering
3.2
	+ Set version to 3.2
	+ Disable Single Sign-On on webapp as it is not working and undocumented
	+ Make Single Sign-On work on webaccess using only a virtual host
3.1.6
	+ Fix zarafa add-on JS to show proper values
3.1.5
	+ Do not try to migrate from 3.0 if module is not configured
	+ Override daemons when migrating from 3.0
3.1.4
	+ Added migration from 3.0
	+ Use zentyalDistributionGroup instead of posixGroup
	+ Revert to uidNumber and gidNumber instead of entryUUID
3.1.3
	+ The Zarafa's internal OUs should not be replicated to Samba.
3.1.2
	+ Adapter user add-ons to right panel view
	+ Moved ZarafaCompany objects root into ou=zarafa from ou=Users because
	  Samba doesn't allow ou creations under CN=Users.
	+ Added menu icon
	+ Updated to use renamed method EBox::Ldap::connection.
	+ Adapted user addon to multi-OU tree view
	+ Updated zarafa-contact LDAP schema so we don't require uidNumber.
	+ Use EntryUUID field as unique ID for users, contacts and groups.
	+ Added incompatiblity with external AD authentication mode
3.1.1
	+ Use new EBox::Users namespace instead of EBox::UsersAndGroups
3.1
	+ Removed 3.0.X migration code
	+ Added Pre-Depends on mysql-server to avoid problems with upgrades
	+ Depend on zentyal-core 3.1
3.0.3
	+ Change the kerberos service from zarafa to http. Zarafa and Squid must
	  share the service principal.
	+ Regenerate Kerberos keytab on LDAP reprovision
	+ Fixed bug that orphaned store when a account was disabled
3.0.2
	+ Fix stats method for Zarafa 7.1
3.0.1
	+ Added and used serviceId field for service certificates
	+ Fixed notifyForeignModelAction on removal of mail virtual domains
3.0
	+ Moved menu entry from Office to Communications
2.3.4
	+ Fixed store of zarafaEnabledFeatures as multiple attributes
	+ Fix Zarafa Webapp/Webaccess SSO
	+ Fix XMPP integration writing xmpp/config.php file
	+ Update configuration templates for Zarafa 7.1.0-36420
2.3.3
	+ Move report code to remoteservices
	+ Use full path for notifier of notifyActions. More restrictive
	  notifyForeignModelAction()
2.3.2
	+ Fixed creation of service principal in enableActions
2.3.1
	+ Switch to d-push (rebranded version of z-push)
	+ Fix group support with new Users module
	+ Added support for enabled/disabled features (pop3, imap) per user
	  with default values from UserTemplate
	+ Added support for Shared Store Only users and meeting requests
	  management
	+ Allow to configure Outlook Access (zarafa-server bind to all ifaces
	  and enable SSL support), deleted option in zarafa.conf
	+ Do not use indexing services by default in zarafa.conf
	+ More updates on configuration templates and LDAP schema to Zarafa 7.1
2.3
	+ Added new webapp and removed webaccess-mobile support
	+ Updated configuration templates to Zarafa 7.1
	+ Enable InnoDB and restart MySQL server if needed
	+ Bind to LDAP with the new read-only user for normal operations
	+ zarafa-indexer is now zarafa-search
	+ Adapted to new Model management framework
	+ Install en_US.UTF-8 locale when enabling module for first time;
	  otherwise users stores will not be created
	+ Added message about Zarafa small business add-on
	+ Adapted to new users implementation
	+ Replaced autotools with zbuildtools
	+ Notify mail of changes in service status so it could adjusts its
	  configuration to the new status
2.1.5
	+ Removed /zentyal prefix from URLs
	+ Bugfix: create shared folders will fail if for some reason they were
	  already created, like on a backup restore, run that without raising
	  exception
2.1.4
	+ Added report support: Top user storage, mail storage along the time,
	  last snapshot of user storage usage
2.1.3
	+ Create shared folders for the first time zarafa-server
	  is configured
	+ Add support for both Zarafa 6 and Zarafa 7
	+ Change default attachments storage to files
	+ Update for Zarafa 7: stubs and enable script
	+ Bugfix: set server.cfg to 640 perms
	+ Manage dagent daemon for LMTP delivery
	+ Optimize LDAP user query
	+ Bugfix: fix iCal SSL configuration
	+ Bugfix: groups member where not properly populated.
2.1.2
	+ Added groupware firewall service
2.1.1
	+ Bugfix: set server.cfg to 640 perms
	+ Update configuration stubs
	+ Manage dagent daemon for LMTP delivery
	+ Create shared folder on enable
	+ Optimize LDAP user query
	+ Bugfix: fix iCal SSL configuration
	+ Bugfix: groups member where not properly populated
	+ Renamed 80zarafa.conf to zarafa.conf in /etc/zentyal
	+ Bugfix: indexer was always started ignoring value of zarafa_indexer
	+ Manage zarafa-licensed daemon if defined in zarafa.conf
	+ Bugfix: create contact even if create account is disabled on User
	  Template
	+ Only show groups with mail alias on Zarafa GAL
	+ Add support to manage ICAL server
	+ Add configuration file 80zarafa.conf for advanced configuration
	+ Deleted webserver from depends
2.1
	+ Renamed ebox-zarafa-spell to zarafa-spell
	+ Use new standard enable-module script
	+ Remove unused migration and call to initial-setup in postinst
2.0.3
	+ Add support to show disabled accounts as contacts
	+ Add script to purge orphaned stores
	+ Set the right permissions and group for certificates issued by
	  CA module
	+ Improved performance by adding zarafaAccount LDAP index.
2.0.2
	+ Added create/delete account hooks support.
2.0.1
	+ Bugfix: add zarafaQuotaOverride to localAttributes.
2.0
	+ Add ActiveSync support.
	+ Improve help messages.
1.5
	+ Initial release.<|MERGE_RESOLUTION|>--- conflicted
+++ resolved
@@ -1,10 +1,6 @@
-<<<<<<< HEAD
 3.4
 	+ Set version to 3.4
-=======
-HEAD
 	+ Hide internal groups from the Zarafa's global addressbook
->>>>>>> 403b8f4f
 3.3
 	+ Available options correctly updated in user addon
 	+ Switch from Error to TryCatch for exception handling
