--- conflicted
+++ resolved
@@ -1,10 +1,7 @@
 HEAD
-<<<<<<< HEAD
 	+ Updated zarafa-contact LDAP schema so we don't require uidNumber.
 	+ Use EntryUUID field as unique ID for users, contacts and groups.
-=======
 	+ Added incompatiblity with external AD authentication mode
->>>>>>> 47dc7ffc
 3.1.1
 	+ Use new EBox::Users namespace instead of EBox::UsersAndGroups
 3.1
