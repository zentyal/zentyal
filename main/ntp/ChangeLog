--- conflicted
+++ resolved
@@ -1,9 +1,6 @@
 3.4
-<<<<<<< HEAD
+	+ Better control of stopping daemon before syncing time
 	+ Adapted apparmor configuration to Saucy
-=======
-	+ Better control of stopping daemon before syncing time
->>>>>>> a8b34e75
 	+ Save module config after initialSetup
 	+ Use service instead of deprecated invoke-rc.d for init.d scripts
 	+ Set version to 3.4
