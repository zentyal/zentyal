--- conflicted
+++ resolved
@@ -1,11 +1,7 @@
-<<<<<<< HEAD
 4.0
 	+ Moved configuration from NTP menu to System -> Date/Time
 	+ Set version to 4.0
-=======
-HEAD
 	+ Fix sign NTP packets when samba is enabled
->>>>>>> c69d9f6c
 3.5
 	+ Set version to 3.5
 3.4
