--- conflicted
+++ resolved
@@ -123,14 +123,14 @@
     $self->_setWebServerConf();
 }
 
-<<<<<<< HEAD
 sub _openchangeEnabled
 {
     my ($self) = @_;
 
     my $openchange = $self->global()->modInstance('openchange');
     return (defined ($openchange) and $openchange->isEnabled() and $openchange->isProvisioned());
-=======
+}
+
 sub _retrieveMaxMailSize
 {
     my ($self) = @_;
@@ -143,7 +143,6 @@
     }
 
     return $mailLimit ? $mailLimit : MAX_UPLOAD_SIZE;
->>>>>>> 744ec0c2
 }
 
 sub _managesieveEnabled
