<<<<<<< HEAD
2.3
	+ Refactored restoreFile method to ease testing of file quoting
=======
HEAD
	+ File selections by backup domain are restricted to includes
	+ Includes from backup domains can be moved in the list; the model
	  validates if the includes and excludes configuration is coherent
	  with the backup domains
>>>>>>> d3159bee
	+ Set a default timeout of 5 minutes for duplicity and allow to
	  override it with the duplicity_timeout key of ebackup.conf
	+ Replaced autotools with zbuildtools
	+ Added pre and post backup process hooks. Thanks to Oliver
	  (levelml@level-it.de) for his patch proposal for this
	+ restore-tool detects when the user tries to restore a 2.0.X
	  backup and refuses to continue
	+ Added force user, password and server credentials for storage server
	+ If unconfigured it refuses to generate a cache of the files in
	  the backup
	+ Added exception for symmetric key errors. Retry symmetric key in
	  restore-tool
	+ Added checking of passwd and shadow files in restore-tool, warn
	  the user if they have changed
	+ DR now restores hostname
	+ Fixed bug with different time zones and files on the cloud
	+ No restore-tool messages stop the restore process after all
	  parameters have been asked
	+ restore-tool: Added restore-all options and more force command
	  line options. Fixed bug in symmetric-password command line
	  option. Final message shows administrative interface localhost URL
	+ restore-tool: fixed dialog when credentials are incorrect;
	  better exclusion of problematic files to restore
2.2.2
	+ Exception in permanent message of remote restore screen is now managed
	+ Defaults in excludes and includes list are not longer added when
	  deleting all the rows
	+ Fixed logrotate configuration
2.2.1
	+ Assure that backup-tool get all updated includes/excludes from a
	  read-only version
	+ Fixed encoding problems when restoring files
	+ Better quoting of duplicity command arguments
	+ Backup domain selections are added to list in the correct order
	+ Fixed bug when the new and old sizes of the selections are the same
	+ Backup event is also disabled when module is disabled
2.1.8
	+ Added guard against undefined rows in RemoteExcludes model
	+ Solved problem with automatic inclusions with no-redis
	  characters in its keys
	+ Use a permanent warning for 'Cannot connect to cloud' message
	+ Better validation of target in file system method
	+ Gentle handling of file not found error when generating cache list
	+ Use new version 2 of the disaster recovery metadata
	+ Do not store configuration backup using duplicity
	+ Restore configuration backup before downloading data
	+ Fixed regression in restore configuration button
	+ Support for partial downloads in restore-tool
	+ Raise error when the path needed to restore a file does not exists
	+ Fixed encryption detection in restore-tool
	+ Moved default duplicity cache to /var/cache/zentyal/duplicity
	+ Reviewed some subscription strings
2.1.7
	+ Better integration with core theme
	+ Removed /zentyal prefix from URLs
2.1.6
	+ Fixed revokeAlModules call on read-only global instances when
	  dumping extra backup data
2.1.5
	+ Use show/hide in viewCustomizer to simplify the interface
	+ Added missing help
	+ Fixed problem restoring filenames with shell metacharacters
2.1.4
	+ Rotate duplicity logs
2.1.3
	+ Move Backup menu option inside the System menu
	+ Better path quoting when restoring files
2.1.2
	+ Root directory can be chosen as directory in FTP and SCP
	+ Files with unsafe chars are shown in the file list and can be restored
2.1.1
	+ Removed configuration backup warning as now it is always done
	+ Removed unnecessary code from syncRows methods
	+ Report methods in RemoteSettings and BackupDomains now return
	  non-i18n'ed data
	+ More control over uncommon errors
	+ Parse and store backup statistics for further processing
	+ First date is selected by default on restore-tool
	+ Bugfix: values from configuration file are checked to assure
	  that at least making backup is tried once
	+ Clean temporal directory before doing logs restore
	+ Better control of extra backup data failures
	+ Better control of Cloud failed connections
	+ Duplicity archive dir can be set in configuration file
	+ backup-tool always create meta and data directories when backing
	  up to cloud
	+ remoteUrlParams method does not require user or password parameter
	  when the backup method is 'file'
2.1
	+ Set default value for the keep previous full copies setting
	+ Replace YAML::Tiny with libyaml written in C through YAML::XS wrapper
	+ Renamed /usr/share/ebox-ebackup/ebox-remote-ebackup to
	  /usr/share/zentyal-ebackup/backup-tool
	+ Removed migrations and use new initial-setup
	+ Added /var/tmp to default exclude paths
	+ Remove skip of usercorner in restore-tool, now it is a package
	+ Replace /etc/ebox/82ebackup.conf with /etc/zentyal/ebackup.conf
	+ Added 'files included' domain and restore all fields options to
	  restore-tool
	+ Using 'cat' command instead of 'tail' to retrieve backup metadata
	+ Use a geometric progression for timeout values for retrying
	  connecting to backup servers when there are connectivity problems
	+ Fixed event message when something goes wrong at first stages
	+ Fixed bug in checking right method changing
	+ Added a way to delete orphan metadata files
2.0.9
	+ Use new zentyal package names in restore-tool
	+ Change one of our backup servers fingerprint
	+ Using the new module name for cloud-prof package
	+ Store metadata in Disaster Recovery backups
	+ Autodetect encryption type instead of asking
	+ Ask for domains to restore right after choosing the date
	+ Avoid some warnings in restore-tool when executed in a shell
2.0.8
	+ Added missing crontab string for monthly full backup
	+ Fixed wrong crontab string for weekly full backup
	+ Use software module and ProgressIndicator to install packages
	+ Fixed problems with pulsating progress bar in restore-tool
	+ Use fork + exec to launch zenity, fixes argument parsing problems
	+ Making environment local for installing modules in restore-tool
	+ Added cleanup operation on failure
	+ Added backup-cleanup script for manual cleanups
	+ Properly handle connection errors in RemoteStorage
2.0.7
	+ Set label of restore file button to "Restore" instead of "Change"
	+ Set the volume size to 25 as default for remote system
	+ Added support for disaster recovery
	+ Allowed to restore the root directory in
	  EBox::EBackup::restoreFile
	+ Method for restore log database from a directory
	+ Disabled asymmetric encryption method until we can support in in
	  disaster recovery
	+ Fixed non-internationalizable strings in RemoteSettings model
2.0.6
	+ Using /etc/cron.d instead of ebox crontab for scheduled
	  backups
	+ Fixed error in scheduled backups using week days
2.0.5
	+ Better error and precondition control when making backups
	+ Do not spawn a separate process to make the configuration backup
	+ Warn instead of abort all the backup if there are unsaved changes
2.0.4
	+ Fixed incremental backup frequency with full backup frequency is
	"twice a month"
2.0.3
	+ New "twice a month" frecquency for full backup
2.0.2
	+ Fixed bug excluding DB slices directory
2.0.1
	+ Added support for the sliced backup of the DB
1.5.3
	+ Zentyal rebrand
1.5.2
	+ Target is now mandatory in any case to decide if the backup configuration
	is complete.
	+ Status cache is regenerated when restarting the module and before doing a
	backup.
1.5.1
	+ Removed information about obsolete eBox remote backup
1.5
	+ Enable backup event watcher by default
	+ Improve help message for configuration
	+ Added eBox Storage from Denver (US)
	+ Added '/tmp' to default excludes
	+ Fixed element text in excludes/includes
	+ Includes/Excludes fixed
	+ Antichronological order used in versions
	+ Cache lists regenerated on module restart
	+ Added automatic exclude of backup directory for file system
	method
	+ Better treatment of errors while restoring files form the UI
	+ Added argument check to ebox-remote-ebackup script
	+ Improved frequency options
	+ Improved keep options
	+ Added backup and restore of logs
	+ Added restore configuration from backup action
	+ VolSize option can be changed through configuration file
	+ Better order of General configuration options
	+ Bugfix: fixed problem when restoring path with spaces
	+ Bugfix: all features using duplicity does nothing with
	default configuration because is incomplete
1.4
	+ Bug fix: do not duplicate includes with exclude-regexp
	+ Add eBox Backup Storage strings
1.3.15
	+ Add custom module status section
1.3.14
	+ Bug fix: off-by-one error on remote file search
	+ Bug fix: add lock to avoid overlapping between
	  backup processes (Closes #1680)
	+ Added validation of parameters in RemoteSettings and notice
	about SHH known hosts
	+ Cannot choose a higher frequency of full backups  than
	incremental backups
	+ Added validation of includes and excludes
	+ Regex exclude bugfix
	+ Add eBox remote storage servers
	+ Add file to distribute remote server fingerprints
	+ Add support for symmetric encryption
	+ Disable cache of backup status as is useless
	+ Allow to write destination URLs without relative directory
1.3.13
	+ Bug fix: add --force to delete old backup sets
	+ Bug fix: fix restoring of the first file
1.3.12
	+ Add page title
1.3.10
	+ Bugfix do not include '/' as it is already used as source directory
	+ Get rid of former local backup code
	+ Send events when backup is done
1.3.7
	+ Include configuration backup in backup
1.3.3
	+ an active event's  watcher is not longer needed for
	the cron job
	+ cron job is written on config regeneration<|MERGE_RESOLUTION|>--- conflicted
+++ resolved
@@ -1,13 +1,10 @@
-<<<<<<< HEAD
-2.3
-	+ Refactored restoreFile method to ease testing of file quoting
-=======
 HEAD
 	+ File selections by backup domain are restricted to includes
 	+ Includes from backup domains can be moved in the list; the model
 	  validates if the includes and excludes configuration is coherent
 	  with the backup domains
->>>>>>> d3159bee
+2.3
+	+ Refactored restoreFile method to ease testing of file quoting
 	+ Set a default timeout of 5 minutes for duplicity and allow to
 	  override it with the duplicity_timeout key of ebackup.conf
 	+ Replaced autotools with zbuildtools
