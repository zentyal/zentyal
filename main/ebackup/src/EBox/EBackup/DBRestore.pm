# Copyright (C) 2010-2013 Zentyal S.L.
#
# This program is free software; you can redistribute it and/or modify
# it under the terms of the GNU General Public License, version 2, as
# published by the Free Software Foundation.
#
# This program is distributed in the hope that it will be useful,
# but WITHOUT ANY WARRANTY; without even the implied warranty of
# MERCHANTABILITY or FITNESS FOR A PARTICULAR PURPOSE.  See the
# GNU General Public License for more details.
#
# You should have received a copy of the GNU General Public License
# along with this program; if not, write to the Free Software
# Foundation, Inc., 59 Temple Place, Suite 330, Boston, MA  02111-1307  USA

use strict;
use warnings;

package EBox::EBackup::DBRestore;

use EBox::DBEngineFactory;
use EBox::EBackup;
use EBox::Global;
use EBox::Config;
use EBox::Gettext;
use EBox::Sudo;
<<<<<<< HEAD
use TryCatch::Lite;
=======
use EBox::Exceptions::External;
use EBox::Exceptions::Internal;
use Error qw(:try);
>>>>>>> 01138c11
use Date::Parse;

sub restoreEBoxLogs
{
    my ($date, $urlParams) = @_;
    defined $urlParams or
        $urlParams = {};

    my $ebackup = EBox::Global->modInstance('ebackup');
    my $dumpDir = backupDir();
    my $dumpDirTmp = EBox::Config::tmp() . 'eboxlogs.restore';
    EBox::Sudo::root("rm -rf $dumpDirTmp");
    mkdir ($dumpDirTmp) or
        throw EBox::Exceptions::Internal("Cannot create dir $dumpDirTmp");

    try {
        $ebackup->restoreFile($dumpDir, $date, $dumpDirTmp, $urlParams);
    } catch (EBox::Exceptions::External $e) {
        my $text = $e->stringify();
        if ($text =~ m/not found in backup/) {
            throw EBox::Exceptions::External(__x('Logs backup data not found in backup for {d}. Maybe you could try another date?',
                                                 d => $date));
        }

        $e->throw();
    }

    restoreEBoxLogsFromDir($dumpDirTmp, $date);
    EBox::Sudo::root("rm -rf $dumpDirTmp");
}

sub restoreEBoxLogsFromDir
{
    my ($dir, $date) = @_;
    # convert date to timestamp, needed for sliced restore
    my $dateEpoch = str2time($date);

    my $dbengine = EBox::DBEngineFactory::DBEngine();
    my $basename = dumpBasename();
    $dbengine->restoreDB($dir, $basename, toDate => $dateEpoch);
}

sub backupDir
{
    return  EBox::EBackup::extraDataDir() .  "/logs";
}

sub dumpBasename
{
    return 'eboxlogs';
}

1;<|MERGE_RESOLUTION|>--- conflicted
+++ resolved
@@ -24,13 +24,9 @@
 use EBox::Config;
 use EBox::Gettext;
 use EBox::Sudo;
-<<<<<<< HEAD
-use TryCatch::Lite;
-=======
 use EBox::Exceptions::External;
 use EBox::Exceptions::Internal;
-use Error qw(:try);
->>>>>>> 01138c11
+use TryCatch::Lite;
 use Date::Parse;
 
 sub restoreEBoxLogs
