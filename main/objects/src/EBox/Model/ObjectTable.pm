--- conflicted
+++ resolved
@@ -187,13 +187,7 @@
     my $members = delete $params{'members'};
     return unless (defined($members) and @{$members} > 0);
 
-<<<<<<< HEAD
-   my $memberModel =
-                   EBox::Model::Manager::instance()->model('MemberTable');
-=======
-    my $memberModel =
-                   EBox::Model::ModelManager::instance()->model('MemberTable');
->>>>>>> 45737c5e
+    my $memberModel = EBox::Model::Manager::instance()->model('MemberTable');
 
     $memberModel->setDirectory($self->{'directory'} . "/$id/members");
     foreach my $member (@{$members}) {
