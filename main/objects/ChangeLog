--- conflicted
+++ resolved
@@ -1,10 +1,6 @@
-<<<<<<< HEAD
 3.5
+	+ Improved network object members management
 	+ Set version to 3.5
-=======
-HEAD
-	+ Improved network object members management
->>>>>>> dfb79286
 3.4
 	+ Set version to 3.4
 	+ Clearer error when calling objectMembers with a invalid object id
