--- conflicted
+++ resolved
@@ -1,11 +1,8 @@
-<<<<<<< HEAD
-2.3.3
-	+ Packaging fixes for precise
-=======
 HEAD
 	+ Added the posibility to create readOnly objects
 	+ addObject method now returns the object id
->>>>>>> 73c10630
+2.3.3
+	+ Packaging fixes for precise
 2.3.1
 	+ Updated Standards-Version to 3.9.2
 2.3
