<<<<<<< HEAD
3.5
=======
3.4.2
	+ Workaround in members table agains lost of directory parameter/attribute
3.4.1
>>>>>>> bf17cc3d
	+ Improved network object members management
	+ Set version to 3.5
3.4
	+ Set version to 3.4
	+ Clearer error when calling objectMembers with a invalid object id
3.3
	+ Added missing EBox::Exceptions uses
	+ Only unroll member ip range addresses in the addresses() method
	+ Set version to 3.3
3.2
	+ Set version to 3.2
3.1.1
	+ Added menu icon
	+ Add 'userMac' option to EBox::Objects::Members::iptablesSrcParams
3.1
	+ Depend on zentyal-core 3.1
3.0.1
	+ addObject method take ipaddr as default member type
2.3.6
	+ Added EBox::Object::Members class. ObjectAddresses are always
	  with mask, before, addresses from a range were without it
2.3.5
	+ Adapted to new Model management framework
	+ Added clone options
	+ Disallow /32 addresses ending in zero
2.3.4
	+ Added the posibility to create readOnly objects
	+ addObject method now returns the object id
2.3.3
	+ Packaging fixes for precise
2.3.1
	+ Updated Standards-Version to 3.9.2
2.3
	+ Replaced autotools with zbuildtools
2.1.4
	+ Remove mask from CIDR members in
	  EBox::Objects::Model::MemberTable::addresses when mask parameter
	  is set to 1
2.1.3
	+ Removed /zentyal prefix from URLs
2.1.2
	+ Removed use of obsolete LogAdmin
2.1.1
	+ Objects menu moved inside the Network menu
	+ Added IP ranges as object members
	+ objectAddresses method can now return masks if requested
	+ Removed undefined variable warning
2.1
	+ MAC addresses are now unique in MemberTable
1.5.1
	+ Forbid some confusing object's names
1.3.13
	+ Remove migration directory
	+ Do not run migrations from postinst
1.3.12
	+ Add breadcrumbs
1.1
	+ Use new rows() and ids() API
0.12.99
	+ New release
	+ Objects can have the same or a overlapping addresss than other
	objects. However addresses of a object's member cannot overlap
0.12
	+ Use the new EBox::Model::Row API
	+ Added pageTitle to Objects model
	+ Add help to Objects model
0.11.101
	+ New release
0.11.100
	+ New release
0.11.99
	+ New release
0.11
	+ Fix bug in objectAddress when returning empty objects
0.10.99
	+ Bugfix. Check if a member with mac is a valid host
0.10
	+ New release
0.9.100
	+ Use the new model/view framework. Now you can edit object and member
	  names.
0.9.99
	+ New release
0.9.3
	+ New release
0.9.2
	+ New release
0.9.1
	+ New release
0.9
	+ Added Polish translation
	+ Added Aragonese translation
	+ Added Dutch translation
0.8.99
	+ New relase
0.8.1
	+ New release
0.8
	+ New release
0.7.99
        + Added portuguese translation
	+ Duplicate names are not longer allowed
0.7.1
	+ New release
0.7
	+ First public release
0.6
	+ move to client
	+ API documented using naturaldocs
	+ Update install
	+ Update debian scripts
	+ Add ObjectsObserver abstract class<|MERGE_RESOLUTION|>--- conflicted
+++ resolved
@@ -1,10 +1,5 @@
-<<<<<<< HEAD
 3.5
-=======
-3.4.2
 	+ Workaround in members table agains lost of directory parameter/attribute
-3.4.1
->>>>>>> bf17cc3d
 	+ Improved network object members management
 	+ Set version to 3.5
 3.4
