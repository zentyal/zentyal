--- conflicted
+++ resolved
@@ -1,10 +1,6 @@
-<<<<<<< HEAD
-3.3
-=======
 HEAD
 	+ Clearer error when calling objectMembers with a invalid object id
-3.2.1
->>>>>>> 91ea1cff
+3.3
 	+ Added missing EBox::Exceptions uses
 	+ Only unroll member ip range addresses in the addresses() method
 	+ Set version to 3.3
