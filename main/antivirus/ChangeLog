<<<<<<< HEAD
HEAD
	+ Removed unused report code
=======
2.3.3
	+ Antivirus is now under Office instead of UTM
>>>>>>> a0973f7f
2.3.2
	+ Adapted to new Model management framework
	+ Use freshclam log file to find update events
2.3.1
	+ More robust signature count
	+ Adapted messages in the UI for new editions
2.3
	+ Replaced autotools with zbuildtools
2.1.4
	+ Reviewed some subscription strings
2.1.3
	+ Differentiate ads from notes
2.1.2
	+ Fixed argument passing in constructor, readonly instances now work
2.1.1
	+ Set custom AppArmor profile configuration in local subdirectory
	  to be less invasive
	+ Use new AppArmor profile management by the framework
2.1
	+ Use new initial-setup script for post-install setup
	+ All obsolete migrations removed
	+ Trigger apache restart after package remove
2.0.5
	+ Removed duplicated entry in usedFiles
	+ Removed creation of empty /etc/cron.hourly/freshclam script
2.0.4
	+ Show 0 signatures when the antivirus is not even launched
2.0.3
	+ Bugfix: passing template args to freshclam.conf correctly
2.0.2
	+ Add support for authenticated proxy
2.0.1
	+ Launch freshclam as a cron script from the required path by
	  clamav-freshclam init script
	+ Bugfix: Include a tailored AppArmor profile to allow the
	  observer scripts execution
	+ Added signatures to the database information page
	+ Added commercial message
	+ Bugfix: Show right messages when the module is not configured nor
	  enabled
1.5.2
	+ Add support for updates using the system wide defined proxy
1.5.1
	+ Avoid errors in ebox.log if /etc/cron.hourly/freshclam not exists
1.5
	+ New config templates from the lucid version of ClamAV
1.3.14
	+ Changed outdated message, to avoid befuddle users
1.3.13
	+ Changed location of freshclam state file, maybe it could solve
	  some notification errors in some installations
1.3.12
	+ Add page title
1.3.10
	+ Use disableApparmorProfile from EBox::Module::Service
	  in setConf to avoid issues if apparmor is installed
	  after antivirus.
1.3.6
	+ bugfix: notify squid module when antivirus is enabled, so it
	  could change its configuration if needed
1.1.20
	+ run it as root for now to make it work samba-vscan
	+ do not use upstart for clamd
	+ use pidfiles() and pidfile
	+ freshclam status file is store in a ebox directory with
	  clamav persmisions
1.1.10
	+ New release
1.1
	+ Initial release<|MERGE_RESOLUTION|>--- conflicted
+++ resolved
@@ -1,10 +1,7 @@
-<<<<<<< HEAD
 HEAD
 	+ Removed unused report code
-=======
 2.3.3
 	+ Antivirus is now under Office instead of UTM
->>>>>>> a0973f7f
 2.3.2
 	+ Adapted to new Model management framework
 	+ Use freshclam log file to find update events
