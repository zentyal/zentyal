<<<<<<< HEAD
3.3
=======
HEAD
	+ Make FreshclamStatus model more resilient to errors
	+ Fix status when the freshclam state file is empty
3.2.1
>>>>>>> 7e41b687
	+ Update strings to new offering
	+ Added missing EBox::Exceptions uses
	+ Delete migration code from old versions
	+ Set version to 3.3
3.2
	+ Set version to 3.2
3.1.2
	+ Override daemons when migrating from 3.0
3.1.1
	+ Added menu icon
	+ Adapt firewall rules to new accept chains
3.1
	+ Added LogHelper for storing AV DB updates in the DB
	+ Disable outdated script hook as it is not shown in the UI
	+ Make freshclam-observer work again
	+ Depend on zentyal-core 3.1
3.0.1
	+ Enhanced way of getting signatures form logs: alternative log
	  line supported and dates checked
3.0
	+ Reviewed registration strings
2.3.4
	+ Removed unused report code
2.3.3
	+ Antivirus is now under Office instead of UTM
2.3.2
	+ Adapted to new Model management framework
	+ Use freshclam log file to find update events
2.3.1
	+ More robust signature count
	+ Adapted messages in the UI for new editions
2.3
	+ Replaced autotools with zbuildtools
2.1.4
	+ Reviewed some subscription strings
2.1.3
	+ Differentiate ads from notes
2.1.2
	+ Fixed argument passing in constructor, readonly instances now work
2.1.1
	+ Set custom AppArmor profile configuration in local subdirectory
	  to be less invasive
	+ Use new AppArmor profile management by the framework
2.1
	+ Use new initial-setup script for post-install setup
	+ All obsolete migrations removed
	+ Trigger apache restart after package remove
2.0.5
	+ Removed duplicated entry in usedFiles
	+ Removed creation of empty /etc/cron.hourly/freshclam script
2.0.4
	+ Show 0 signatures when the antivirus is not even launched
2.0.3
	+ Bugfix: passing template args to freshclam.conf correctly
2.0.2
	+ Add support for authenticated proxy
2.0.1
	+ Launch freshclam as a cron script from the required path by
	  clamav-freshclam init script
	+ Bugfix: Include a tailored AppArmor profile to allow the
	  observer scripts execution
	+ Added signatures to the database information page
	+ Added commercial message
	+ Bugfix: Show right messages when the module is not configured nor
	  enabled
1.5.2
	+ Add support for updates using the system wide defined proxy
1.5.1
	+ Avoid errors in ebox.log if /etc/cron.hourly/freshclam not exists
1.5
	+ New config templates from the lucid version of ClamAV
1.3.14
	+ Changed outdated message, to avoid befuddle users
1.3.13
	+ Changed location of freshclam state file, maybe it could solve
	  some notification errors in some installations
1.3.12
	+ Add page title
1.3.10
	+ Use disableApparmorProfile from EBox::Module::Service
	  in setConf to avoid issues if apparmor is installed
	  after antivirus.
1.3.6
	+ bugfix: notify squid module when antivirus is enabled, so it
	  could change its configuration if needed
1.1.20
	+ run it as root for now to make it work samba-vscan
	+ do not use upstart for clamd
	+ use pidfiles() and pidfile
	+ freshclam status file is store in a ebox directory with
	  clamav persmisions
1.1.10
	+ New release
1.1
	+ Initial release<|MERGE_RESOLUTION|>--- conflicted
+++ resolved
@@ -1,11 +1,7 @@
-<<<<<<< HEAD
-3.3
-=======
 HEAD
 	+ Make FreshclamStatus model more resilient to errors
 	+ Fix status when the freshclam state file is empty
-3.2.1
->>>>>>> 7e41b687
+3.3
 	+ Update strings to new offering
 	+ Added missing EBox::Exceptions uses
 	+ Delete migration code from old versions
