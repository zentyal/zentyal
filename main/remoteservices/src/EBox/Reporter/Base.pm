--- conflicted
+++ resolved
@@ -141,17 +141,10 @@
         my $result = $self->_consolidate($beginTime, $endTime);
         $self->_storeResult($result) if ($result and (@{$result} > 0));
         $self->_beginTime($endTime);
-<<<<<<< HEAD
-    } otherwise {
-        my ($exc) = @_;
-        EBox::error("Can't consolidate " . $self->name() . " : $exc");
-    };
-    return 1;
-=======
     } catch ($e) {
         EBox::error("Can't consolidate " . $self->name() . " : $e");
     }
->>>>>>> 8ed7bae0
+    return 1;
 }
 
 # Method: send
