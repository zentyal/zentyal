--- conflicted
+++ resolved
@@ -972,19 +972,6 @@
     return $ret;
 }
 
-<<<<<<< HEAD
-# Method: filesSyncAvailable
-#
-#   Returns 1 if file syncrhonization is available
-#
-sub filesSyncAvailable
-{
-    # TODO implement this in capabilities (+convert that to REST?)
-    return 1;
-}
-
-=======
->>>>>>> 65e7b30b
 # Method: usersSyncAvailable
 #
 #   Returns 1 if users syncrhonization is available
@@ -1001,8 +988,6 @@
 
 }
 
-<<<<<<< HEAD
-=======
 # Method: filesSyncAvailable
 #
 #   Returns 1 if file syncrhonization is available
@@ -1013,7 +998,6 @@
     return EBox::Config::configkey('files_sync_available');
 }
 
->>>>>>> 65e7b30b
 # Method: securityUpdatesAddOn
 #
 #      Get if server has security updates add-on
