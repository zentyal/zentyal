--- conflicted
+++ resolved
@@ -728,12 +728,6 @@
                       error : function(t) {
                             Zentyal.TableHelper.setError('$tableName', t.responseText);
                             Zentyal.TableHelper.restoreHidden('customActions_${tableName}_submit_form', '$tableName');
-<<<<<<< HEAD
-=======
-                            \$('#error_$tableName').html(t.responseText);
-                      },
-                      complete: function(t) {
->>>>>>> c1d0b417
                             Zentyal.refreshSaveChangesButton();
                       }
                   });
