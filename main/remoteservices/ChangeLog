--- conflicted
+++ resolved
@@ -1,5 +1,5 @@
 HEAD
-<<<<<<< HEAD
+	+ Modify Squid reporter to handle filter categories
 	+ Now proxy redirections work in Nginx
 	+ reporterd query time is now 5 minutes
 	+ Default reporter granularity is set to 15 minutes
@@ -13,9 +13,6 @@
 	+ Disable QA updates until next commercial edition
 	+ EBox::RemoteServices::Subscription::Check::check recovers for
 	  any error raised on users checking
-=======
-	+ Modify Squid reporter to handle filter categories
->>>>>>> b9d9962e
 	+ DisasterRecoveryDomains can notify other models
 	+ Fix remove conf backup after PSGI migration
 	+ Fix overwrite action on remote conf backup
