<<<<<<< HEAD
3.2
	+ Set version to 3.2
=======
3.1.9
>>>>>>> 679712dc
	+ Handle connection errors in setAdminPort
	+ Set to debug level several dev oriented notifications
3.1.8
	+ Better error if we cannot register due to lack of free space
	+ Fix links to see latest reports or its documentation on Reports tab
	+ Set proper URL to reach Zentyal Remote dashboard from dashboard
3.1.7
	+ Adapt backups' list to new UI
3.1.6
	+ Adapt remote backup to new UI CSS
	+ Removed implementation of the removed Desktop::ServiceProvider
3.1.5
	+ Adapted to updatedRowNotify call with no changes in values
	+ Added menu icon
	+ Fixed wrong jQuery interpolation in Subscription form
	+ Retry making the configuration backup if the conf backup process
	  produced a corrupted backup
	+ Send the checksum of the conf backup when pushing to check
	  its integrity on server side
	+ Explicitly set firewall version dependency in control file
	+ Adapt firewall rules to new accept chains
	+ Display web remote access support settings
	+ Save logs module when creating VPN client to start logging its log
	+ Save software module after setting QA updates configuration
	+ Small correction on a link that were still pointing to Cloud
	+ Support running runnerd without being registered programatically
	+ Give support to custom proxied redirections to provide local HTTP
	  servers from Zentyal Remote using
	  /etc/zentyal/remoteservices_redirections.yaml
	+ Fixed path escape on Reporter::SambaDiskUsage
	+ Removed no longer necessary jQuery noConflict()
3.1.4
	+ Fixed wizard to show again errors
	+ Fixed path escape on Reporter::SambaDiskUsage, thanks to EddieA
	  for pointing out the fix
	+ maxUsers method does not take maxCloudUsers into account
3.1.3
	+ Ported JS code to jQuery
3.1.2
	+ Remove deprecated backup domain report in ebackup reporter
	+ Custom QA archive can be set at qa_updates_archive configuration
	  key
	+ Custom QA repository can be set at qa_updates_repo configuration
	  key
	+ RESTClient can now set the URI endpoint programatically
	+ Added pullStatus SOAP server method to get the job result via
	  polling
3.1.1
	+ Cloud-prof installation is now smoothly as it is tried at first
	  and during 10 times during 5 minutes
	+ Migrated SOAP services to use Nginx for SSL.
3.1
	+ Updated to reflect the Apache -> WebAdmin rename.
	+ Removed 3.0.X migration code
	+ Added Pre-Depends on mysql-server to avoid problems with upgrades
	+ Depend on zentyal-core 3.1
3.0.20
	+ Changed location of remote backup metainfo files to preserve cache
	  after reboot
3.0.19
	+ Implemented maxUsers() and maxCloudUsers() methods
	+ Default control panel URL points to remote.zentyal.com now
3.0.18
	+ Consolidate and send report data using a new daemon
	  zentyal.reporterd
	+ Randomise when reload-bundle and subs-level are sent
	+ Added users module checks for SB:
	  - No more than 25 users having none or cloud as master
	  - Zentyal server slaves are forbidden
3.0.17
	+ Use cache to retrieve latest configuration backup date in
	  dashboard
3.0.16
	+ Added setSecurityUpdatesLastTime method to abstract how to set
	  the latest performed security update
3.0.15
	+ Get capabilities for files and users sync from the API
	+ Be very strict with the server name while subscribing. Only
	  [A-Za-z0-9-]+ are accepted
	+ Restore configuration without subscription now works smoothly
	+ Proper CA file deletion when unsubscribing
	+ Try to remove include and CA when unsubscribing separately
	+ Change to debug remote support no conf message
	+ Force mode when writing QA apt ocnfiguration file
	+ Remove filesync upstart file as it is not longer maintained by
	  this package
	+ Force mode when writing QA apt configuration file
	+ Avoid exception in subscription info table when a
	  no subscribed server use no-ascii character set
3.0.14
	+ Silenting _getSubscriptionDetails internal exception
	+ Fix typo in execute bundle which avoids correct installation of
	  cloud-prof when registration is done
3.0.13
	+ Notify cloud-prof when installed when changes happen in
	  DisasterRecoveryDomains model
	+ Move zfilesync daemon management to cloud-prof package
	+ Include edition in MOTD and remove upgrade announcement
	+ Adding extra component to the qa sources list
	+ Do not try to execute periodic cron jobs if already running
	+ Update SambaVirusShare reporter
	+ Update SambaVirus reporter
	+ auto-subscribe now works when multiple bundles are available
	+ Avoid usage of private attributes in Subscription model parent
	  class
	+ Avoid warning when checking commAddOn
	+ Fixed share sync regression after directory existance check
3.0.12
	+ Write zfilesync conf only when needed
	+ Start zfilesync also when disaster recovery is available
3.0.11
	+ Rename from disasterRecoveryAddOn to disasterRecoveryAvailable
	+ Implement zarafaAddOn method for getting zarafa details
	+ Implement client-side of new add-on framework
	+ Fixed utf8 problems in RESTClient
	+ Disaster Recovery integration
	+ Added auto-subscribe script
	+ Fix reporter-consolidate cron entry
	+ Change QA archive to the new one
	+ Make sure only one run-pending-ops process is launched at the
	  same time
3.0.10
	+ Fix reload bundle checks with communication add-on
	+ Restore process can skip backed up credentials when it is sure
	  the current credentials are up to date for the same server
	+ Fix regression to register a server with communication add-on
	+ Fix restore/backup procedure for the module
3.0.9
	+ More resilient reporting operations to reporter errors
	+ Fix stupid bug in desktop subscription service
3.0.8
	+ Handle desktop subscription limit error status
	+ Return the cloud domain along with the credentials to the desktops
	  upon subscription
	+ Clearer message is shown when your server is not capable for any
	  available edition
	+ Remove unnecessary field for mail reporting
	+ Send data to db when reporting is logging only in UTF8
	+ Decode JSON only if data is defined in REST Result
	+ Enable report sending
	+ Do not calculate share size whose directory does not exist
	+ Fix subscription process when firewall has been enabled but not saved
	+ Read REST responses with a correct encoding
	+ Fixed SSL configuration conflicts betwen SOAPClient and RESTClient
3.0.7
	+ Launch filesync only if available
3.0.6
	+ Remove QA updates if not subscribed
	+ Set file sync conf only if subscribed
	+ Fixed remote cloud sync hostname
3.0.5
	+ Added automatic-conf-backup strict
	+ Make required changes for new communications add-on
	  (mailfilter in community + jabber and asterisk in comm add-on)
	+ Updated REST journaling behavior
	+ Configure file sync daemon
	+ Some fixes in text in the models
	+ Added check for users sync service
	+ Get remote support user uid from users module if it is installed
	+ Fixed error in check connection button moving _checkUDPEchoService()
	  to EBox::RemoteSevices::Base
3.0.4
	+ Give support to trial edition in info boxes
3.0.3
	+ Launch inventory agent just after subscribing to get information
	  in remote as soon as possible
	+ Add pciutils and dmidecode as dependencies to include PCI and
	  Bios information for inventory
	+ Fix OCS inventory cron file execution permissions
	+ Changed subscription_basic style to avoid overlapping separator line
3.0.2
	+ Use perl code in initial setup to avoid lock issues
	+ Fixed non-translatable strings in registration wizard
	+ Do not show help button text when registered
	+ Check if you are registered in wizard at first
	+ Add hostname as default value for server name in Wizard
	+ Check the three diferent result api may return in wizard
	+ Check agreement is done when doing the wizard
3.0.1
	+ Don't abort subscription, backup or restore by clicking outside
	  of popup window
	+ Dynamic DNS now works without bundle
3.0
	+ Set 3.0 URLs for wizard
	+ Fix registration when remote access is enabled previously
	+ Set production conf parameters
	+ New style for registration wizard
	+ Reviewed strings
	+ Start up tasks (cronjobs and bundle reload) is done after save
	  changes in background
	+ VPN connection is established once it is needed
	+ Dynamic DNS is enabled during the subscription and not during
	  the bundle execution
	+ Dynamic DNS is disabled when deregistering
	+ Set up audit environment in set conf
	+ In order to run cron jobs only subscribed is required now
	+ Adaptations for new registered community servers
	+ Show VPNConnectivityCheck in Technical composite when the server
	  has the bundle
	+ Name change from Cloud to Remote
	+ Launch save changes immediately after performing the
	  registration or unregistration in a modal box
	+ Show Wizard link in no active remote configuration backup
	+ Delete no longer required conf keys: ebox_services_www and
	  ebox_services_mirror_count
	+ Remove deprecated Disaster Recovery method
	+ Cache cred data in module to optimise
	+ Implement reporting code here
	+ Password list files are now stored in module conf
	+ RESTClient now supports raw JSON as query param
2.3.2
	+ Do not set local address for TCP connections
	+ Avoid division by zero showing DR info
	+ Use beta values for configuration for now
	+ Remove no longer used restore backup from proxy
	+ Added method to write conf-backups and sec-updates credentials
	  into /var/lib/zentyal/.netrc file
	+ Remote configuration backup operations now run inside a popup
	+ Added 'journaling' optional parameter to the RESTClient methods to
	  enable/disable the journaling for that call
	+ Optional parameters for RESTClient methods are now named
	+ Conf Backup go outside the VPN using the new Cloud RESTful API
	+ Added method setServer to RESTClient
	+ Added integration with OCS inventory agent
	+ QA Updates go outside the VPN
	+ QA apt configuration files are now generated or removed when
	  setting the configuration for the module (_setConf method)
	+ QA repository public key included in the package
	+ Added function cloudCredentials to get server uuid and pass
	+ Added confKey monitoring_inside_vpn to configure whether the monitoring
	  stats should be sent using the VPN or not
	+ Added function cloudDomain to get Zentyal Cloud domain name
	+ Added function subscribedUUID to get server UUID
	+ Return current capabilities values if new ones cannot be
	  obtained
	+ Give support for 400 errors in REST Client as external
	  exceptions
	+ Added logic for new mail add-on for SB edition
	+ Added REST client as interface with Zentyal Cloud
	+ New registration form on subscription wizard
2.3.1
	+ Use new module to calc average bandwidth from a day
	+ Some improvements to runnerd daemonisation
	+ Use RESTful API to send the jobs results to Zentyal Cloud
	+ Adapted to latest changes in core
	+ Use Apache mod API to include Cloud CA certificate
	+ Remove Apache2 configuration which is only in the main file
2.3
	+ Implement new EBox::Events::DispatcherProvider
	+ Adapted to new Model management and events frameworks
	+ Adapted storage of state info to the new JSON objects
	+ Added subscribe desktop action as Desktop::ServiceProvider
	+ Added journaling for REST requests
	+ Adapted Events to send additional info
	+ RESTClient sends the query request in application/json when the
	  data to send is an array
	+ Use new REST API
	+ Check subscription details everyday
	+ Rename Zentyal Cloud VPN client to remoteServices_client
	+ Check available options before subscribing if more than option
	  is available
	+ Added REST client as interface with Zentyal Cloud
	+ New subscription wizard
	+ Adapted messages in the UI for new editions
	+ Add new server editions
	+ New checks for Small Business edition
	+ Uniformize config boolean values (from true/false to yes/no)
	+ Use direct connection to QA repository even using a global proxy
	+ Delete version() method which is now implemented on EBox::Module::Base
	+ Set off-office hours for module cron jobs
	+ Show the number of available IDS rules in the Advanced Security
	  Updates model
	+ Replaced autotools with zbuildtools
	+ Do not clear cache when restarting the remoteservices module
	+ Bugfix: Do not crash if apt-key del command fails
	+ Bugfix: The internal cron jobs are now removed correctly
	+ Remove some configuration and packages when a downgrade is done
	+ Bugfix: Remove jobs when unsubscribing
	+ Bugfix: Remove apt preferences when unsubscribing
	+ Non-ASCII characters are explicitly not allowed in Zentyal Common Name
	+ Backup and restore all the cached data
2.2.2
	+ Download the backup archive from proxy using REST without
	  storing locally
	+ Download the backup archive using REST as well and optimising
	  to pass the stream directly without temporary files
	+ Configuration backup archive is now sent using curl in a REST
	  format
	+ Add EBox::RemoteServices::SOAPClient the chances to run any
	  SOAP::Lite method
2.2.1
	+ Avoid crash with undefined siteHost when migrating from 2.0
	+ Tolerate file permission errors when restoring subscription
	+ Better exception when we have no response for the SOAP call
2.1.11
	+ Added new icons for the wizard
	+ Reviewed some subscription strings
2.1.10
	+ Set script session starting code in
	  EBox::RemoteServices::Job::Helper to add audit support for jobs
	+ Allow remote access from the cloud with no dynamic host
	+ Bugfix: Typo in passwordless default value
2.1.9
	+ Reviewed some subscription strings
	+ WS check now is load-balanced
	+ Custom locations now works again after URL rewriting scheme
2.1.8
	+ Catch when the updates watcher is not available to enable
2.1.7
	+ Do not show subscription wizard if hide_subscription_wizard key defined
	+ Better integration with core theme
	+ Differentiate ads from notes
	+ Removed /zentyal prefix from URLs
	+ When subscribing modify other modules after saving new
	  subscription state
	+ Enable updates watcher after subscribing
	+ Include missing OverwriteRemoteBackup module
	+ Depend always on zentyal-software (needed for the automatic QA updates)
2.1.6
	+ Better error message when registering a subscription without
	  connectivity
	+ Disable wrong user/password autocompletion in Subscription form
	+ Remove innecesary checks for nameserver and web servers prior to
	  exchanging data with them
	+ Remove route is up checking for remote support since it is not
	  neccesary
	+ Added subscription_skip_vpn_scan configuration key to skip VPN
	  check while subscribing
	+ Added VPN client local address adjustment
	+ Improvements in subscriptions checks
	+ Added firewall helper to open and redirect ports for remote
	  access
	+ Added script for persist firewall rules when openvpn client restarts
	+ Link to wizard instead of the store to register a Basic subscription
	+ Add at package as dependency
	+ Remove unnecessary check for old 2.0.X versions of zentyal-software
2.1.5
	+ Bugfix with YAML::XS to decode UTF8 strings to let SOAP::Lite
	  perform the proper encoding
	+ Set proper suite in preferences with QA updates
2.1.4
	+ Use new path for openvpn logs at /var/log/openvpn
	+ Update wizard pages with new order option
2.1.3
	+ Use system configured NS if the Cloud NS is not available
	+ User HTTP instead of ping for check Cloud WS server
2.1.2
	+ Added support for DynDNS service
	+ Added ssh warnings to remote support page
	+ Added automatic registration + subscription wizard
2.1.1
	+ Pass new fallbackToRO option when making a configuration backup
	+ Added Cloud DNS connection check
	+ Fix last report link in Subscription page
	+ Catch all exceptions when the server is not connected to Cloud
	+ Add reportAdminPort to let Zentyal Cloud know the TCP port where
	  the server UI is listening to
	+ Remove unecessary parameter when making automatic backup
	+ Avoid log entry with unexistant file
	+ Rename dispatcher receiver to Zentyal Cloud
	+ Using unconfigured interfaces as last resort to connect to Cloud
	+ Added exception for no connection to Cloud
	+ Bugfix: Migration for VPN clients to new local port and address
	  options works
	+ Bugfix: VPN local address tests are now quiet
	+ Enforcing type in SOAP response is now allowed
	+ Added new models to show information about our several services:
	  - Server subscriptions
	  - Advanced Security Updates
	  - Disaster Recovery
	  - Technical Support
	+ New Zentyal Cloud client widget with new services information
	+ Remote services VPN client now uses local port and address options
	+ Give support for new QA repository for Zentyal Server	 >= 2.1
	+ Re-enable support for Professional subscription
	+ Bugfix: fixed error in remote backup template when a basic
	  subscription already has a backup in the cloud
	+ Added WS and VPN server connectivity check upon subscription
2.1
	+ Bugfix: package removal does not crash if can't unsubscribe
	+ Replace YAML::Tiny with libyaml written in C through YAML::XS wrapper
	+ Remove migrations and use new initial-setup
	+ Replace /etc/ebox/78remoteservices.conf with
	  /etc/zentyal/remoteservices.conf
	+ Bugfix: Remove key field in consolidation which is useless in
	  this context and it leads to errors everyday of the month except
	  the first one
	+ Indicate script to run when changing configuration file
2.0.8
	+ Remote backup is now overwritten with Basic Subscription
	+ Using a new key from bundle or dnsServer as fallback to set the
	  set of addresses to access from Zentyal Cloud
	+ Added check to not use any address when connected to Zentyal
	  Cloud to do remote support
2.0.7
	+ Added backup/restore of subscription credentials
	+ Added API to get the list of registered Zentyal servers
	+ Added API to get the backup credentials if available
	+ Added API to know if the disaster recovery add-on is on
	+ Fixed problems with cache values
2.0.6
	+ Typo fix to run cron job when the period says to do
	+ Set default order for dashboard widgets
2.0.5
	+ Set hostname as default value for server name
	+ Minor message changes
	+ Correct case for sql column names
2.0.4
	+ Fixed bad hour bug in remoteservices cron file generation
2.0.3
	+ Allow insecure clients (bad renegotiation CVE-2009-3555) until
	  Zentyal Cloud clients have the problem fixed.
	+ Do not save Apache module in module restarts as GUI already do
	  it at the end of saving modules stage
	+ Set random times for cron tasks
	+ Bugfix: Remote access is again passwordless after changing our
	  brand
	+ Bugfix: Asked for the subscription level after subscription
	  during saving changes stage to avoid showing up commercial
	  messages when they should not
	+ Bugfix: Added pageTitle property to remote support access page
2.0.2
	+ Handle exceptions in subscription levels SOAP calls
2.0.1
	+ Added API to query to internal nameserver
	+ Added API to know the subscription level
	+ Added API to know the add-on server has
	+ Switch to cloud.zentyal.com
2.0
	+ Fixed bug cleaning CC control jobs, added facilities for
	internal and no-CC job
1.5.8
	+ Check package installed with libapt-pkg-perl
	+ Mark squid as changed, if enabled, when subscription process is
	  done
	+ Add installer script execution after saving changes to make sure
	  VPN is up and running
	+ Bugfix: Speed up the subscription process when VPN is not set up
	  yet
1.5.7
	+ Zentyal rebrand
	+ I18n the commercial message
1.5.6
	+ More robust report method
	+ New commercial messages
1.5.5
	+ Bugfix: Test if /var/run/screen exists before changing its
	  permissions
	+ Bugfix: Work when there is nothing to report yet
1.5.4
	+ Fix bug to pass conf keys to the execute procedures after extracting
	  the bundle
1.5.3
	+ Password strength checker done every week included in report and
	  alert generated with the result
	+ Added support for ebox-qa apt sources
	+ Added support for scripts from subscription bundle
	+ Subscription enables monitor and logs module
	+ Bundle action occurs now when reloading the bundle (before only
	  when subscribing), adapted to remoteservices version requirement
	  for bundle
	+ Adapted to use preferences.d directory for QA's apt configuration
1.5.2
	+ Reload bundle while configuring the package and once a week to
	  support eBox CC migration automatically (new keys) to make
	  migration process even smoother
	+ Modified order in menu, now Control Center is right after software
1.5.1
	+ Security [ESN-1-1]: Added proxyDomain method needed for the CSRF fix
	+ Delete no longer available cron jobs when synchronising
	+ Use a new way to push stats to eBox Control Center by using
	  collectd directly instead of using a cron job and xdelta. Exposed
	  the required data to monitor module to work together.
	+ Added restriction to CC VPN to remote support feature
1.5
	+ Pass data-file for executing jobs
	+ Added class for easier parsing of CSV files
	+ Set monitor service as stopped on purpose to notify
	  monitor stats to eBox Control Center
	+ Set maximum number for eBox common name to 32
	+ Bugfix: Found a lost method makes the monitorization work again
	+ Allow read-only script sessions
	+ Added class for easier parsing of CSV files
	+ Added remote support option
1.4.2
	+ Bugfix: Not allow "." character in common name
1.3.14
	+ Bugfix: Show as disconnected if the eBox is not subscribed
	+ Bugfix: Configure and enable openvpn module dependencies when
	  subscribing an eBox to the Control Center
	+ Fix some misleading text to use coherent discourse
	+ Set the link to the new subscription form in eBox Tech website
1.3.13
	+ Show the email address is available to authenticate with
	+ Fix EBox::RemoteServices::Model::viewCustomizer to return always
	  a customizer instance to match the new API
1.3.12
	+ Passwordless from Control Center is now the default option and
	  it is not editable from GUI anynmore
	+ Run cron getter after subscribing while saving changes
	+ Configure/enable OpenVPN module when subscribing
	+ Add widget to know the Control Center connection status
	+ Add support for automatic backups done daily for a maximum number
	+ Allow job result submission to be sent in chunks
1.3.10
	+ Bugfix: Using a better message when the Internet is not
	  reachable when subscribing an eBox
	+ Bugfix: Use name in VPN client configuration for reaching the
	  VPN server to avoid problems if we change the IP addresses
	+ Bugfix: Better error handling in notify job results
	+ Bugfix: Using ebox as common base for Via protocol
1.3.7
	+ Bugfix: Add CACertificatePath to trust in CC job dispatchers
1.3.6
	+ Run cronjob sent by eBox CC
1.1.20
	+ New release
1.1
	+ Initial release<|MERGE_RESOLUTION|>--- conflicted
+++ resolved
@@ -1,9 +1,6 @@
-<<<<<<< HEAD
 3.2
 	+ Set version to 3.2
-=======
 3.1.9
->>>>>>> 679712dc
 	+ Handle connection errors in setAdminPort
 	+ Set to debug level several dev oriented notifications
 3.1.8
