<<<<<<< HEAD
3.3
	+ Switch from Error to TryCatch for exception handling
=======
HEAD
	+ Pinning kernels so they are updated with QA updates active
3.2.2
>>>>>>> 0567e212
	+ Added missing EBox::Exceptions uses
	+ Remove cron jobs when unregistering
	+ Use latest REST Remote API to register a free account
	+ Missing use when restarting monitor using VPN as communication
	  layer
	+ Set proper trial link when a community account is registered
	+ Use IPS module to know the number of IDS/IPS rules
	+ Honor system-wide defined HTTP Proxy in REST client
	+ Set version to 3.3
	+ Better error message when JSON creadentials file is missing
	+ Missing EBox::Gettext use in EBox::RemoteServices::Connection
	+ Set version to 3.3
3.2
	+ Set version to 3.2
3.1.9
	+ Handle connection errors in setAdminPort
	+ Set to debug level several dev oriented notifications
3.1.8
	+ Better error if we cannot register due to lack of free space
	+ Fix links to see latest reports or its documentation on Reports tab
	+ Set proper URL to reach Zentyal Remote dashboard from dashboard
3.1.7
	+ Adapt backups' list to new UI
3.1.6
	+ Adapt remote backup to new UI CSS
	+ Removed implementation of the removed Desktop::ServiceProvider
3.1.5
	+ Adapted to updatedRowNotify call with no changes in values
	+ Added menu icon
	+ Fixed wrong jQuery interpolation in Subscription form
	+ Retry making the configuration backup if the conf backup process
	  produced a corrupted backup
	+ Send the checksum of the conf backup when pushing to check
	  its integrity on server side
	+ Explicitly set firewall version dependency in control file
	+ Adapt firewall rules to new accept chains
	+ Display web remote access support settings
	+ Save logs module when creating VPN client to start logging its log
	+ Save software module after setting QA updates configuration
	+ Small correction on a link that were still pointing to Cloud
	+ Support running runnerd without being registered programatically
	+ Give support to custom proxied redirections to provide local HTTP
	  servers from Zentyal Remote using
	  /etc/zentyal/remoteservices_redirections.yaml
	+ Fixed path escape on Reporter::SambaDiskUsage
	+ Removed no longer necessary jQuery noConflict()
3.1.4
	+ Fixed wizard to show again errors
	+ Fixed path escape on Reporter::SambaDiskUsage, thanks to EddieA
	  for pointing out the fix
	+ maxUsers method does not take maxCloudUsers into account
3.1.3
	+ Ported JS code to jQuery
3.1.2
	+ Remove deprecated backup domain report in ebackup reporter
	+ Custom QA archive can be set at qa_updates_archive configuration
	  key
	+ Custom QA repository can be set at qa_updates_repo configuration
	  key
	+ RESTClient can now set the URI endpoint programatically
	+ Added pullStatus SOAP server method to get the job result via
	  polling
3.1.1
	+ Cloud-prof installation is now smoothly as it is tried at first
	  and during 10 times during 5 minutes
	+ Migrated SOAP services to use Nginx for SSL.
3.1
	+ Updated to reflect the Apache -> WebAdmin rename.
	+ Removed 3.0.X migration code
	+ Added Pre-Depends on mysql-server to avoid problems with upgrades
	+ Depend on zentyal-core 3.1
3.0.20
	+ Changed location of remote backup metainfo files to preserve cache
	  after reboot
3.0.19
	+ Implemented maxUsers() and maxCloudUsers() methods
	+ Default control panel URL points to remote.zentyal.com now
3.0.18
	+ Consolidate and send report data using a new daemon
	  zentyal.reporterd
	+ Randomise when reload-bundle and subs-level are sent
	+ Added users module checks for SB:
	  - No more than 25 users having none or cloud as master
	  - Zentyal server slaves are forbidden
3.0.17
	+ Use cache to retrieve latest configuration backup date in
	  dashboard
3.0.16
	+ Added setSecurityUpdatesLastTime method to abstract how to set
	  the latest performed security update
3.0.15
	+ Get capabilities for files and users sync from the API
	+ Be very strict with the server name while subscribing. Only
	  [A-Za-z0-9-]+ are accepted
	+ Restore configuration without subscription now works smoothly
	+ Proper CA file deletion when unsubscribing
	+ Try to remove include and CA when unsubscribing separately
	+ Change to debug remote support no conf message
	+ Force mode when writing QA apt ocnfiguration file
	+ Remove filesync upstart file as it is not longer maintained by
	  this package
	+ Force mode when writing QA apt configuration file
	+ Avoid exception in subscription info table when a
	  no subscribed server use no-ascii character set
3.0.14
	+ Silenting _getSubscriptionDetails internal exception
	+ Fix typo in execute bundle which avoids correct installation of
	  cloud-prof when registration is done
3.0.13
	+ Notify cloud-prof when installed when changes happen in
	  DisasterRecoveryDomains model
	+ Move zfilesync daemon management to cloud-prof package
	+ Include edition in MOTD and remove upgrade announcement
	+ Adding extra component to the qa sources list
	+ Do not try to execute periodic cron jobs if already running
	+ Update SambaVirusShare reporter
	+ Update SambaVirus reporter
	+ auto-subscribe now works when multiple bundles are available
	+ Avoid usage of private attributes in Subscription model parent
	  class
	+ Avoid warning when checking commAddOn
	+ Fixed share sync regression after directory existance check
3.0.12
	+ Write zfilesync conf only when needed
	+ Start zfilesync also when disaster recovery is available
3.0.11
	+ Rename from disasterRecoveryAddOn to disasterRecoveryAvailable
	+ Implement zarafaAddOn method for getting zarafa details
	+ Implement client-side of new add-on framework
	+ Fixed utf8 problems in RESTClient
	+ Disaster Recovery integration
	+ Added auto-subscribe script
	+ Fix reporter-consolidate cron entry
	+ Change QA archive to the new one
	+ Make sure only one run-pending-ops process is launched at the
	  same time
3.0.10
	+ Fix reload bundle checks with communication add-on
	+ Restore process can skip backed up credentials when it is sure
	  the current credentials are up to date for the same server
	+ Fix regression to register a server with communication add-on
	+ Fix restore/backup procedure for the module
3.0.9
	+ More resilient reporting operations to reporter errors
	+ Fix stupid bug in desktop subscription service
3.0.8
	+ Handle desktop subscription limit error status
	+ Return the cloud domain along with the credentials to the desktops
	  upon subscription
	+ Clearer message is shown when your server is not capable for any
	  available edition
	+ Remove unnecessary field for mail reporting
	+ Send data to db when reporting is logging only in UTF8
	+ Decode JSON only if data is defined in REST Result
	+ Enable report sending
	+ Do not calculate share size whose directory does not exist
	+ Fix subscription process when firewall has been enabled but not saved
	+ Read REST responses with a correct encoding
	+ Fixed SSL configuration conflicts betwen SOAPClient and RESTClient
3.0.7
	+ Launch filesync only if available
3.0.6
	+ Remove QA updates if not subscribed
	+ Set file sync conf only if subscribed
	+ Fixed remote cloud sync hostname
3.0.5
	+ Added automatic-conf-backup strict
	+ Make required changes for new communications add-on
	  (mailfilter in community + jabber and asterisk in comm add-on)
	+ Updated REST journaling behavior
	+ Configure file sync daemon
	+ Some fixes in text in the models
	+ Added check for users sync service
	+ Get remote support user uid from users module if it is installed
	+ Fixed error in check connection button moving _checkUDPEchoService()
	  to EBox::RemoteSevices::Base
3.0.4
	+ Give support to trial edition in info boxes
3.0.3
	+ Launch inventory agent just after subscribing to get information
	  in remote as soon as possible
	+ Add pciutils and dmidecode as dependencies to include PCI and
	  Bios information for inventory
	+ Fix OCS inventory cron file execution permissions
	+ Changed subscription_basic style to avoid overlapping separator line
3.0.2
	+ Use perl code in initial setup to avoid lock issues
	+ Fixed non-translatable strings in registration wizard
	+ Do not show help button text when registered
	+ Check if you are registered in wizard at first
	+ Add hostname as default value for server name in Wizard
	+ Check the three diferent result api may return in wizard
	+ Check agreement is done when doing the wizard
3.0.1
	+ Don't abort subscription, backup or restore by clicking outside
	  of popup window
	+ Dynamic DNS now works without bundle
3.0
	+ Set 3.0 URLs for wizard
	+ Fix registration when remote access is enabled previously
	+ Set production conf parameters
	+ New style for registration wizard
	+ Reviewed strings
	+ Start up tasks (cronjobs and bundle reload) is done after save
	  changes in background
	+ VPN connection is established once it is needed
	+ Dynamic DNS is enabled during the subscription and not during
	  the bundle execution
	+ Dynamic DNS is disabled when deregistering
	+ Set up audit environment in set conf
	+ In order to run cron jobs only subscribed is required now
	+ Adaptations for new registered community servers
	+ Show VPNConnectivityCheck in Technical composite when the server
	  has the bundle
	+ Name change from Cloud to Remote
	+ Launch save changes immediately after performing the
	  registration or unregistration in a modal box
	+ Show Wizard link in no active remote configuration backup
	+ Delete no longer required conf keys: ebox_services_www and
	  ebox_services_mirror_count
	+ Remove deprecated Disaster Recovery method
	+ Cache cred data in module to optimise
	+ Implement reporting code here
	+ Password list files are now stored in module conf
	+ RESTClient now supports raw JSON as query param
2.3.2
	+ Do not set local address for TCP connections
	+ Avoid division by zero showing DR info
	+ Use beta values for configuration for now
	+ Remove no longer used restore backup from proxy
	+ Added method to write conf-backups and sec-updates credentials
	  into /var/lib/zentyal/.netrc file
	+ Remote configuration backup operations now run inside a popup
	+ Added 'journaling' optional parameter to the RESTClient methods to
	  enable/disable the journaling for that call
	+ Optional parameters for RESTClient methods are now named
	+ Conf Backup go outside the VPN using the new Cloud RESTful API
	+ Added method setServer to RESTClient
	+ Added integration with OCS inventory agent
	+ QA Updates go outside the VPN
	+ QA apt configuration files are now generated or removed when
	  setting the configuration for the module (_setConf method)
	+ QA repository public key included in the package
	+ Added function cloudCredentials to get server uuid and pass
	+ Added confKey monitoring_inside_vpn to configure whether the monitoring
	  stats should be sent using the VPN or not
	+ Added function cloudDomain to get Zentyal Cloud domain name
	+ Added function subscribedUUID to get server UUID
	+ Return current capabilities values if new ones cannot be
	  obtained
	+ Give support for 400 errors in REST Client as external
	  exceptions
	+ Added logic for new mail add-on for SB edition
	+ Added REST client as interface with Zentyal Cloud
	+ New registration form on subscription wizard
2.3.1
	+ Use new module to calc average bandwidth from a day
	+ Some improvements to runnerd daemonisation
	+ Use RESTful API to send the jobs results to Zentyal Cloud
	+ Adapted to latest changes in core
	+ Use Apache mod API to include Cloud CA certificate
	+ Remove Apache2 configuration which is only in the main file
2.3
	+ Implement new EBox::Events::DispatcherProvider
	+ Adapted to new Model management and events frameworks
	+ Adapted storage of state info to the new JSON objects
	+ Added subscribe desktop action as Desktop::ServiceProvider
	+ Added journaling for REST requests
	+ Adapted Events to send additional info
	+ RESTClient sends the query request in application/json when the
	  data to send is an array
	+ Use new REST API
	+ Check subscription details everyday
	+ Rename Zentyal Cloud VPN client to remoteServices_client
	+ Check available options before subscribing if more than option
	  is available
	+ Added REST client as interface with Zentyal Cloud
	+ New subscription wizard
	+ Adapted messages in the UI for new editions
	+ Add new server editions
	+ New checks for Small Business edition
	+ Uniformize config boolean values (from true/false to yes/no)
	+ Use direct connection to QA repository even using a global proxy
	+ Delete version() method which is now implemented on EBox::Module::Base
	+ Set off-office hours for module cron jobs
	+ Show the number of available IDS rules in the Advanced Security
	  Updates model
	+ Replaced autotools with zbuildtools
	+ Do not clear cache when restarting the remoteservices module
	+ Bugfix: Do not crash if apt-key del command fails
	+ Bugfix: The internal cron jobs are now removed correctly
	+ Remove some configuration and packages when a downgrade is done
	+ Bugfix: Remove jobs when unsubscribing
	+ Bugfix: Remove apt preferences when unsubscribing
	+ Non-ASCII characters are explicitly not allowed in Zentyal Common Name
	+ Backup and restore all the cached data
2.2.2
	+ Download the backup archive from proxy using REST without
	  storing locally
	+ Download the backup archive using REST as well and optimising
	  to pass the stream directly without temporary files
	+ Configuration backup archive is now sent using curl in a REST
	  format
	+ Add EBox::RemoteServices::SOAPClient the chances to run any
	  SOAP::Lite method
2.2.1
	+ Avoid crash with undefined siteHost when migrating from 2.0
	+ Tolerate file permission errors when restoring subscription
	+ Better exception when we have no response for the SOAP call
2.1.11
	+ Added new icons for the wizard
	+ Reviewed some subscription strings
2.1.10
	+ Set script session starting code in
	  EBox::RemoteServices::Job::Helper to add audit support for jobs
	+ Allow remote access from the cloud with no dynamic host
	+ Bugfix: Typo in passwordless default value
2.1.9
	+ Reviewed some subscription strings
	+ WS check now is load-balanced
	+ Custom locations now works again after URL rewriting scheme
2.1.8
	+ Catch when the updates watcher is not available to enable
2.1.7
	+ Do not show subscription wizard if hide_subscription_wizard key defined
	+ Better integration with core theme
	+ Differentiate ads from notes
	+ Removed /zentyal prefix from URLs
	+ When subscribing modify other modules after saving new
	  subscription state
	+ Enable updates watcher after subscribing
	+ Include missing OverwriteRemoteBackup module
	+ Depend always on zentyal-software (needed for the automatic QA updates)
2.1.6
	+ Better error message when registering a subscription without
	  connectivity
	+ Disable wrong user/password autocompletion in Subscription form
	+ Remove innecesary checks for nameserver and web servers prior to
	  exchanging data with them
	+ Remove route is up checking for remote support since it is not
	  neccesary
	+ Added subscription_skip_vpn_scan configuration key to skip VPN
	  check while subscribing
	+ Added VPN client local address adjustment
	+ Improvements in subscriptions checks
	+ Added firewall helper to open and redirect ports for remote
	  access
	+ Added script for persist firewall rules when openvpn client restarts
	+ Link to wizard instead of the store to register a Basic subscription
	+ Add at package as dependency
	+ Remove unnecessary check for old 2.0.X versions of zentyal-software
2.1.5
	+ Bugfix with YAML::XS to decode UTF8 strings to let SOAP::Lite
	  perform the proper encoding
	+ Set proper suite in preferences with QA updates
2.1.4
	+ Use new path for openvpn logs at /var/log/openvpn
	+ Update wizard pages with new order option
2.1.3
	+ Use system configured NS if the Cloud NS is not available
	+ User HTTP instead of ping for check Cloud WS server
2.1.2
	+ Added support for DynDNS service
	+ Added ssh warnings to remote support page
	+ Added automatic registration + subscription wizard
2.1.1
	+ Pass new fallbackToRO option when making a configuration backup
	+ Added Cloud DNS connection check
	+ Fix last report link in Subscription page
	+ Catch all exceptions when the server is not connected to Cloud
	+ Add reportAdminPort to let Zentyal Cloud know the TCP port where
	  the server UI is listening to
	+ Remove unecessary parameter when making automatic backup
	+ Avoid log entry with unexistant file
	+ Rename dispatcher receiver to Zentyal Cloud
	+ Using unconfigured interfaces as last resort to connect to Cloud
	+ Added exception for no connection to Cloud
	+ Bugfix: Migration for VPN clients to new local port and address
	  options works
	+ Bugfix: VPN local address tests are now quiet
	+ Enforcing type in SOAP response is now allowed
	+ Added new models to show information about our several services:
	  - Server subscriptions
	  - Advanced Security Updates
	  - Disaster Recovery
	  - Technical Support
	+ New Zentyal Cloud client widget with new services information
	+ Remote services VPN client now uses local port and address options
	+ Give support for new QA repository for Zentyal Server	 >= 2.1
	+ Re-enable support for Professional subscription
	+ Bugfix: fixed error in remote backup template when a basic
	  subscription already has a backup in the cloud
	+ Added WS and VPN server connectivity check upon subscription
2.1
	+ Bugfix: package removal does not crash if can't unsubscribe
	+ Replace YAML::Tiny with libyaml written in C through YAML::XS wrapper
	+ Remove migrations and use new initial-setup
	+ Replace /etc/ebox/78remoteservices.conf with
	  /etc/zentyal/remoteservices.conf
	+ Bugfix: Remove key field in consolidation which is useless in
	  this context and it leads to errors everyday of the month except
	  the first one
	+ Indicate script to run when changing configuration file
2.0.8
	+ Remote backup is now overwritten with Basic Subscription
	+ Using a new key from bundle or dnsServer as fallback to set the
	  set of addresses to access from Zentyal Cloud
	+ Added check to not use any address when connected to Zentyal
	  Cloud to do remote support
2.0.7
	+ Added backup/restore of subscription credentials
	+ Added API to get the list of registered Zentyal servers
	+ Added API to get the backup credentials if available
	+ Added API to know if the disaster recovery add-on is on
	+ Fixed problems with cache values
2.0.6
	+ Typo fix to run cron job when the period says to do
	+ Set default order for dashboard widgets
2.0.5
	+ Set hostname as default value for server name
	+ Minor message changes
	+ Correct case for sql column names
2.0.4
	+ Fixed bad hour bug in remoteservices cron file generation
2.0.3
	+ Allow insecure clients (bad renegotiation CVE-2009-3555) until
	  Zentyal Cloud clients have the problem fixed.
	+ Do not save Apache module in module restarts as GUI already do
	  it at the end of saving modules stage
	+ Set random times for cron tasks
	+ Bugfix: Remote access is again passwordless after changing our
	  brand
	+ Bugfix: Asked for the subscription level after subscription
	  during saving changes stage to avoid showing up commercial
	  messages when they should not
	+ Bugfix: Added pageTitle property to remote support access page
2.0.2
	+ Handle exceptions in subscription levels SOAP calls
2.0.1
	+ Added API to query to internal nameserver
	+ Added API to know the subscription level
	+ Added API to know the add-on server has
	+ Switch to cloud.zentyal.com
2.0
	+ Fixed bug cleaning CC control jobs, added facilities for
	internal and no-CC job
1.5.8
	+ Check package installed with libapt-pkg-perl
	+ Mark squid as changed, if enabled, when subscription process is
	  done
	+ Add installer script execution after saving changes to make sure
	  VPN is up and running
	+ Bugfix: Speed up the subscription process when VPN is not set up
	  yet
1.5.7
	+ Zentyal rebrand
	+ I18n the commercial message
1.5.6
	+ More robust report method
	+ New commercial messages
1.5.5
	+ Bugfix: Test if /var/run/screen exists before changing its
	  permissions
	+ Bugfix: Work when there is nothing to report yet
1.5.4
	+ Fix bug to pass conf keys to the execute procedures after extracting
	  the bundle
1.5.3
	+ Password strength checker done every week included in report and
	  alert generated with the result
	+ Added support for ebox-qa apt sources
	+ Added support for scripts from subscription bundle
	+ Subscription enables monitor and logs module
	+ Bundle action occurs now when reloading the bundle (before only
	  when subscribing), adapted to remoteservices version requirement
	  for bundle
	+ Adapted to use preferences.d directory for QA's apt configuration
1.5.2
	+ Reload bundle while configuring the package and once a week to
	  support eBox CC migration automatically (new keys) to make
	  migration process even smoother
	+ Modified order in menu, now Control Center is right after software
1.5.1
	+ Security [ESN-1-1]: Added proxyDomain method needed for the CSRF fix
	+ Delete no longer available cron jobs when synchronising
	+ Use a new way to push stats to eBox Control Center by using
	  collectd directly instead of using a cron job and xdelta. Exposed
	  the required data to monitor module to work together.
	+ Added restriction to CC VPN to remote support feature
1.5
	+ Pass data-file for executing jobs
	+ Added class for easier parsing of CSV files
	+ Set monitor service as stopped on purpose to notify
	  monitor stats to eBox Control Center
	+ Set maximum number for eBox common name to 32
	+ Bugfix: Found a lost method makes the monitorization work again
	+ Allow read-only script sessions
	+ Added class for easier parsing of CSV files
	+ Added remote support option
1.4.2
	+ Bugfix: Not allow "." character in common name
1.3.14
	+ Bugfix: Show as disconnected if the eBox is not subscribed
	+ Bugfix: Configure and enable openvpn module dependencies when
	  subscribing an eBox to the Control Center
	+ Fix some misleading text to use coherent discourse
	+ Set the link to the new subscription form in eBox Tech website
1.3.13
	+ Show the email address is available to authenticate with
	+ Fix EBox::RemoteServices::Model::viewCustomizer to return always
	  a customizer instance to match the new API
1.3.12
	+ Passwordless from Control Center is now the default option and
	  it is not editable from GUI anynmore
	+ Run cron getter after subscribing while saving changes
	+ Configure/enable OpenVPN module when subscribing
	+ Add widget to know the Control Center connection status
	+ Add support for automatic backups done daily for a maximum number
	+ Allow job result submission to be sent in chunks
1.3.10
	+ Bugfix: Using a better message when the Internet is not
	  reachable when subscribing an eBox
	+ Bugfix: Use name in VPN client configuration for reaching the
	  VPN server to avoid problems if we change the IP addresses
	+ Bugfix: Better error handling in notify job results
	+ Bugfix: Using ebox as common base for Via protocol
1.3.7
	+ Bugfix: Add CACertificatePath to trust in CC job dispatchers
1.3.6
	+ Run cronjob sent by eBox CC
1.1.20
	+ New release
1.1
	+ Initial release<|MERGE_RESOLUTION|>--- conflicted
+++ resolved
@@ -1,11 +1,6 @@
-<<<<<<< HEAD
 3.3
 	+ Switch from Error to TryCatch for exception handling
-=======
-HEAD
 	+ Pinning kernels so they are updated with QA updates active
-3.2.2
->>>>>>> 0567e212
 	+ Added missing EBox::Exceptions uses
 	+ Remove cron jobs when unregistering
 	+ Use latest REST Remote API to register a free account
