--- conflicted
+++ resolved
@@ -1,13 +1,9 @@
-<<<<<<< HEAD
 3.5
 	+ Set version to 3.5
-=======
-3.4.1
 	+ Fixed JS regressions on subscribe action
 	+ Disable QA updates until next commercial edition
 	+ EBox::RemoteServices::Subscription::Check::check recovers for
 	  any error raised on users checking
->>>>>>> e58519ac
 	+ DisasterRecoveryDomains can notify other models
 	+ Fix remove conf backup after PSGI migration
 	+ Fix overwrite action on remote conf backup
