--- conflicted
+++ resolved
@@ -1,10 +1,7 @@
-<<<<<<< HEAD
 HEAD
 	+ Disaster Recovery integration
 	+ Added auto-subscribe script
-=======
 3.0.9
->>>>>>> 8a467c03
 	+ More resilient reporting operations to reporter errors
 	+ Fix stupid bug in desktop subscription service
 3.0.8
