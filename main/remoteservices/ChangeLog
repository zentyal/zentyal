--- conflicted
+++ resolved
@@ -1,10 +1,7 @@
 HEAD
-<<<<<<< HEAD
 	+ RESTClient now supports raw JSON as query param
-=======
 	+ New registration form on subscription wizard
 2.3.1
->>>>>>> 7ca87286
 	+ Use new module to calc average bandwidth from a day
 	+ Some improvements to runnerd daemonisation
 	+ Use RESTful API to send the jobs results to Zentyal Cloud
