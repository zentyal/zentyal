--- conflicted
+++ resolved
@@ -1,7 +1,7 @@
 HEAD
-<<<<<<< HEAD
+	+ Password list files are now stored in module conf
+	+ RESTClient now supports raw JSON as query param
 	+ Implement samba_disk_usage report
-=======
 	+ Use beta values for configuration for now
 	+ Remove no longer used restore backup from proxy
 	+ Added method to write conf-backups and sec-updates credentials
@@ -13,7 +13,6 @@
 	+ Conf Backup go outside the VPN using the new Cloud RESTful API
 	+ Added method setServer to RESTClient
 	+ Added integration with OCS inventory agent
->>>>>>> 2911d207
 	+ QA Updates go outside the VPN
 	+ QA apt configuration files are now generated or removed when
 	  setting the configuration for the module (_setConf method)
@@ -23,16 +22,11 @@
 	  stats should be sent using the VPN or not
 	+ Added function cloudDomain to get Zentyal Cloud domain name
 	+ Added function subscribedUUID to get server UUID
-<<<<<<< HEAD
-	+ Password list files are now stored in module conf
-	+ RESTClient now supports raw JSON as query param
-=======
 	+ Return current capabilities values if new ones cannot be
 	  obtained
 	+ Give support for 400 errors in REST Client as external
 	  exceptions
 	+ Added logic for new mail add-on for SB edition
->>>>>>> 2911d207
 	+ Added REST client as interface with Zentyal Cloud
 	+ New registration form on subscription wizard
 2.3.1
