<<<<<<< HEAD
3.3.1
=======
HEAD
	+ On initial setup, do only reload bundle and restart the service
	  if the server is registered
>>>>>>> 50e406ab
	+ Fix warning on last inside an eval on automatic-conf-backup script
3.3
	+ Hide close button on subscription progress dialog
	+ Adapted to new AJAX update of save changes button
	+ Switch from Error to TryCatch for exception handling
	+ Adapted to new AJAX update of save changes button
	+ Update support information due to offer 2013
	+ Update messages in info models
	+ Show ad messages in SubscriptionInfo model
	+ Remove useless code due to offer 2013
	+ Retrieve the maximum users from Zentyal Remote
	+ Added new i18n editions
	+ Store an ad message instead of enforcing max number of users
	  in the registration check
	+ Now the module has support to store ad messages
	+ Widget recovers from latestRemoteConfBackup connection errors
	+ Fix reset URL in subscription wizard error
	+ Pinning kernels so they are updated with QA updates active
	+ Added missing EBox::Exceptions uses
	+ Remove cron jobs when unregistering
	+ Use latest REST Remote API to register a free account
	+ Missing use when restarting monitor using VPN as communication
	  layer
	+ Set proper trial link when a community account is registered
	+ Use IPS module to know the number of IDS/IPS rules
	+ Honor system-wide defined HTTP Proxy in REST client
	+ Set version to 3.3
	+ Better error message when JSON creadentials file is missing
	+ Missing EBox::Gettext use in EBox::RemoteServices::Connection
	+ Set version to 3.3
3.2
	+ Set version to 3.2
3.1.9
	+ Handle connection errors in setAdminPort
	+ Set to debug level several dev oriented notifications
3.1.8
	+ Better error if we cannot register due to lack of free space
	+ Fix links to see latest reports or its documentation on Reports tab
	+ Set proper URL to reach Zentyal Remote dashboard from dashboard
3.1.7
	+ Adapt backups' list to new UI
3.1.6
	+ Adapt remote backup to new UI CSS
	+ Removed implementation of the removed Desktop::ServiceProvider
3.1.5
	+ Adapted to updatedRowNotify call with no changes in values
	+ Added menu icon
	+ Fixed wrong jQuery interpolation in Subscription form
	+ Retry making the configuration backup if the conf backup process
	  produced a corrupted backup
	+ Send the checksum of the conf backup when pushing to check
	  its integrity on server side
	+ Explicitly set firewall version dependency in control file
	+ Adapt firewall rules to new accept chains
	+ Display web remote access support settings
	+ Save logs module when creating VPN client to start logging its log
	+ Save software module after setting QA updates configuration
	+ Small correction on a link that were still pointing to Cloud
	+ Support running runnerd without being registered programatically
	+ Give support to custom proxied redirections to provide local HTTP
	  servers from Zentyal Remote using
	  /etc/zentyal/remoteservices_redirections.yaml
	+ Fixed path escape on Reporter::SambaDiskUsage
	+ Removed no longer necessary jQuery noConflict()
3.1.4
	+ Fixed wizard to show again errors
	+ Fixed path escape on Reporter::SambaDiskUsage, thanks to EddieA
	  for pointing out the fix
	+ maxUsers method does not take maxCloudUsers into account
3.1.3
	+ Ported JS code to jQuery
3.1.2
	+ Remove deprecated backup domain report in ebackup reporter
	+ Custom QA archive can be set at qa_updates_archive configuration
	  key
	+ Custom QA repository can be set at qa_updates_repo configuration
	  key
	+ RESTClient can now set the URI endpoint programatically
	+ Added pullStatus SOAP server method to get the job result via
	  polling
3.1.1
	+ Cloud-prof installation is now smoothly as it is tried at first
	  and during 10 times during 5 minutes
	+ Migrated SOAP services to use Nginx for SSL.
3.1
	+ Updated to reflect the Apache -> WebAdmin rename.
	+ Removed 3.0.X migration code
	+ Added Pre-Depends on mysql-server to avoid problems with upgrades
	+ Depend on zentyal-core 3.1
3.0.20
	+ Changed location of remote backup metainfo files to preserve cache
	  after reboot
3.0.19
	+ Implemented maxUsers() and maxCloudUsers() methods
	+ Default control panel URL points to remote.zentyal.com now
3.0.18
	+ Consolidate and send report data using a new daemon
	  zentyal.reporterd
	+ Randomise when reload-bundle and subs-level are sent
	+ Added users module checks for SB:
	  - No more than 25 users having none or cloud as master
	  - Zentyal server slaves are forbidden
3.0.17
	+ Use cache to retrieve latest configuration backup date in
	  dashboard
3.0.16
	+ Added setSecurityUpdatesLastTime method to abstract how to set
	  the latest performed security update
3.0.15
	+ Get capabilities for files and users sync from the API
	+ Be very strict with the server name while subscribing. Only
	  [A-Za-z0-9-]+ are accepted
	+ Restore configuration without subscription now works smoothly
	+ Proper CA file deletion when unsubscribing
	+ Try to remove include and CA when unsubscribing separately
	+ Change to debug remote support no conf message
	+ Force mode when writing QA apt ocnfiguration file
	+ Remove filesync upstart file as it is not longer maintained by
	  this package
	+ Force mode when writing QA apt configuration file
	+ Avoid exception in subscription info table when a
	  no subscribed server use no-ascii character set
3.0.14
	+ Silenting _getSubscriptionDetails internal exception
	+ Fix typo in execute bundle which avoids correct installation of
	  cloud-prof when registration is done
3.0.13
	+ Notify cloud-prof when installed when changes happen in
	  DisasterRecoveryDomains model
	+ Move zfilesync daemon management to cloud-prof package
	+ Include edition in MOTD and remove upgrade announcement
	+ Adding extra component to the qa sources list
	+ Do not try to execute periodic cron jobs if already running
	+ Update SambaVirusShare reporter
	+ Update SambaVirus reporter
	+ auto-subscribe now works when multiple bundles are available
	+ Avoid usage of private attributes in Subscription model parent
	  class
	+ Avoid warning when checking commAddOn
	+ Fixed share sync regression after directory existance check
3.0.12
	+ Write zfilesync conf only when needed
	+ Start zfilesync also when disaster recovery is available
3.0.11
	+ Rename from disasterRecoveryAddOn to disasterRecoveryAvailable
	+ Implement zarafaAddOn method for getting zarafa details
	+ Implement client-side of new add-on framework
	+ Fixed utf8 problems in RESTClient
	+ Disaster Recovery integration
	+ Added auto-subscribe script
	+ Fix reporter-consolidate cron entry
	+ Change QA archive to the new one
	+ Make sure only one run-pending-ops process is launched at the
	  same time
3.0.10
	+ Fix reload bundle checks with communication add-on
	+ Restore process can skip backed up credentials when it is sure
	  the current credentials are up to date for the same server
	+ Fix regression to register a server with communication add-on
	+ Fix restore/backup procedure for the module
3.0.9
	+ More resilient reporting operations to reporter errors
	+ Fix stupid bug in desktop subscription service
3.0.8
	+ Handle desktop subscription limit error status
	+ Return the cloud domain along with the credentials to the desktops
	  upon subscription
	+ Clearer message is shown when your server is not capable for any
	  available edition
	+ Remove unnecessary field for mail reporting
	+ Send data to db when reporting is logging only in UTF8
	+ Decode JSON only if data is defined in REST Result
	+ Enable report sending
	+ Do not calculate share size whose directory does not exist
	+ Fix subscription process when firewall has been enabled but not saved
	+ Read REST responses with a correct encoding
	+ Fixed SSL configuration conflicts betwen SOAPClient and RESTClient
3.0.7
	+ Launch filesync only if available
3.0.6
	+ Remove QA updates if not subscribed
	+ Set file sync conf only if subscribed
	+ Fixed remote cloud sync hostname
3.0.5
	+ Added automatic-conf-backup strict
	+ Make required changes for new communications add-on
	  (mailfilter in community + jabber and asterisk in comm add-on)
	+ Updated REST journaling behavior
	+ Configure file sync daemon
	+ Some fixes in text in the models
	+ Added check for users sync service
	+ Get remote support user uid from users module if it is installed
	+ Fixed error in check connection button moving _checkUDPEchoService()
	  to EBox::RemoteSevices::Base
3.0.4
	+ Give support to trial edition in info boxes
3.0.3
	+ Launch inventory agent just after subscribing to get information
	  in remote as soon as possible
	+ Add pciutils and dmidecode as dependencies to include PCI and
	  Bios information for inventory
	+ Fix OCS inventory cron file execution permissions
	+ Changed subscription_basic style to avoid overlapping separator line
3.0.2
	+ Use perl code in initial setup to avoid lock issues
	+ Fixed non-translatable strings in registration wizard
	+ Do not show help button text when registered
	+ Check if you are registered in wizard at first
	+ Add hostname as default value for server name in Wizard
	+ Check the three diferent result api may return in wizard
	+ Check agreement is done when doing the wizard
3.0.1
	+ Don't abort subscription, backup or restore by clicking outside
	  of popup window
	+ Dynamic DNS now works without bundle
3.0
	+ Set 3.0 URLs for wizard
	+ Fix registration when remote access is enabled previously
	+ Set production conf parameters
	+ New style for registration wizard
	+ Reviewed strings
	+ Start up tasks (cronjobs and bundle reload) is done after save
	  changes in background
	+ VPN connection is established once it is needed
	+ Dynamic DNS is enabled during the subscription and not during
	  the bundle execution
	+ Dynamic DNS is disabled when deregistering
	+ Set up audit environment in set conf
	+ In order to run cron jobs only subscribed is required now
	+ Adaptations for new registered community servers
	+ Show VPNConnectivityCheck in Technical composite when the server
	  has the bundle
	+ Name change from Cloud to Remote
	+ Launch save changes immediately after performing the
	  registration or unregistration in a modal box
	+ Show Wizard link in no active remote configuration backup
	+ Delete no longer required conf keys: ebox_services_www and
	  ebox_services_mirror_count
	+ Remove deprecated Disaster Recovery method
	+ Cache cred data in module to optimise
	+ Implement reporting code here
	+ Password list files are now stored in module conf
	+ RESTClient now supports raw JSON as query param
2.3.2
	+ Do not set local address for TCP connections
	+ Avoid division by zero showing DR info
	+ Use beta values for configuration for now
	+ Remove no longer used restore backup from proxy
	+ Added method to write conf-backups and sec-updates credentials
	  into /var/lib/zentyal/.netrc file
	+ Remote configuration backup operations now run inside a popup
	+ Added 'journaling' optional parameter to the RESTClient methods to
	  enable/disable the journaling for that call
	+ Optional parameters for RESTClient methods are now named
	+ Conf Backup go outside the VPN using the new Cloud RESTful API
	+ Added method setServer to RESTClient
	+ Added integration with OCS inventory agent
	+ QA Updates go outside the VPN
	+ QA apt configuration files are now generated or removed when
	  setting the configuration for the module (_setConf method)
	+ QA repository public key included in the package
	+ Added function cloudCredentials to get server uuid and pass
	+ Added confKey monitoring_inside_vpn to configure whether the monitoring
	  stats should be sent using the VPN or not
	+ Added function cloudDomain to get Zentyal Cloud domain name
	+ Added function subscribedUUID to get server UUID
	+ Return current capabilities values if new ones cannot be
	  obtained
	+ Give support for 400 errors in REST Client as external
	  exceptions
	+ Added logic for new mail add-on for SB edition
	+ Added REST client as interface with Zentyal Cloud
	+ New registration form on subscription wizard
2.3.1
	+ Use new module to calc average bandwidth from a day
	+ Some improvements to runnerd daemonisation
	+ Use RESTful API to send the jobs results to Zentyal Cloud
	+ Adapted to latest changes in core
	+ Use Apache mod API to include Cloud CA certificate
	+ Remove Apache2 configuration which is only in the main file
2.3
	+ Implement new EBox::Events::DispatcherProvider
	+ Adapted to new Model management and events frameworks
	+ Adapted storage of state info to the new JSON objects
	+ Added subscribe desktop action as Desktop::ServiceProvider
	+ Added journaling for REST requests
	+ Adapted Events to send additional info
	+ RESTClient sends the query request in application/json when the
	  data to send is an array
	+ Use new REST API
	+ Check subscription details everyday
	+ Rename Zentyal Cloud VPN client to remoteServices_client
	+ Check available options before subscribing if more than option
	  is available
	+ Added REST client as interface with Zentyal Cloud
	+ New subscription wizard
	+ Adapted messages in the UI for new editions
	+ Add new server editions
	+ New checks for Small Business edition
	+ Uniformize config boolean values (from true/false to yes/no)
	+ Use direct connection to QA repository even using a global proxy
	+ Delete version() method which is now implemented on EBox::Module::Base
	+ Set off-office hours for module cron jobs
	+ Show the number of available IDS rules in the Advanced Security
	  Updates model
	+ Replaced autotools with zbuildtools
	+ Do not clear cache when restarting the remoteservices module
	+ Bugfix: Do not crash if apt-key del command fails
	+ Bugfix: The internal cron jobs are now removed correctly
	+ Remove some configuration and packages when a downgrade is done
	+ Bugfix: Remove jobs when unsubscribing
	+ Bugfix: Remove apt preferences when unsubscribing
	+ Non-ASCII characters are explicitly not allowed in Zentyal Common Name
	+ Backup and restore all the cached data
2.2.2
	+ Download the backup archive from proxy using REST without
	  storing locally
	+ Download the backup archive using REST as well and optimising
	  to pass the stream directly without temporary files
	+ Configuration backup archive is now sent using curl in a REST
	  format
	+ Add EBox::RemoteServices::SOAPClient the chances to run any
	  SOAP::Lite method
2.2.1
	+ Avoid crash with undefined siteHost when migrating from 2.0
	+ Tolerate file permission errors when restoring subscription
	+ Better exception when we have no response for the SOAP call
2.1.11
	+ Added new icons for the wizard
	+ Reviewed some subscription strings
2.1.10
	+ Set script session starting code in
	  EBox::RemoteServices::Job::Helper to add audit support for jobs
	+ Allow remote access from the cloud with no dynamic host
	+ Bugfix: Typo in passwordless default value
2.1.9
	+ Reviewed some subscription strings
	+ WS check now is load-balanced
	+ Custom locations now works again after URL rewriting scheme
2.1.8
	+ Catch when the updates watcher is not available to enable
2.1.7
	+ Do not show subscription wizard if hide_subscription_wizard key defined
	+ Better integration with core theme
	+ Differentiate ads from notes
	+ Removed /zentyal prefix from URLs
	+ When subscribing modify other modules after saving new
	  subscription state
	+ Enable updates watcher after subscribing
	+ Include missing OverwriteRemoteBackup module
	+ Depend always on zentyal-software (needed for the automatic QA updates)
2.1.6
	+ Better error message when registering a subscription without
	  connectivity
	+ Disable wrong user/password autocompletion in Subscription form
	+ Remove innecesary checks for nameserver and web servers prior to
	  exchanging data with them
	+ Remove route is up checking for remote support since it is not
	  neccesary
	+ Added subscription_skip_vpn_scan configuration key to skip VPN
	  check while subscribing
	+ Added VPN client local address adjustment
	+ Improvements in subscriptions checks
	+ Added firewall helper to open and redirect ports for remote
	  access
	+ Added script for persist firewall rules when openvpn client restarts
	+ Link to wizard instead of the store to register a Basic subscription
	+ Add at package as dependency
	+ Remove unnecessary check for old 2.0.X versions of zentyal-software
2.1.5
	+ Bugfix with YAML::XS to decode UTF8 strings to let SOAP::Lite
	  perform the proper encoding
	+ Set proper suite in preferences with QA updates
2.1.4
	+ Use new path for openvpn logs at /var/log/openvpn
	+ Update wizard pages with new order option
2.1.3
	+ Use system configured NS if the Cloud NS is not available
	+ User HTTP instead of ping for check Cloud WS server
2.1.2
	+ Added support for DynDNS service
	+ Added ssh warnings to remote support page
	+ Added automatic registration + subscription wizard
2.1.1
	+ Pass new fallbackToRO option when making a configuration backup
	+ Added Cloud DNS connection check
	+ Fix last report link in Subscription page
	+ Catch all exceptions when the server is not connected to Cloud
	+ Add reportAdminPort to let Zentyal Cloud know the TCP port where
	  the server UI is listening to
	+ Remove unecessary parameter when making automatic backup
	+ Avoid log entry with unexistant file
	+ Rename dispatcher receiver to Zentyal Cloud
	+ Using unconfigured interfaces as last resort to connect to Cloud
	+ Added exception for no connection to Cloud
	+ Bugfix: Migration for VPN clients to new local port and address
	  options works
	+ Bugfix: VPN local address tests are now quiet
	+ Enforcing type in SOAP response is now allowed
	+ Added new models to show information about our several services:
	  - Server subscriptions
	  - Advanced Security Updates
	  - Disaster Recovery
	  - Technical Support
	+ New Zentyal Cloud client widget with new services information
	+ Remote services VPN client now uses local port and address options
	+ Give support for new QA repository for Zentyal Server	 >= 2.1
	+ Re-enable support for Professional subscription
	+ Bugfix: fixed error in remote backup template when a basic
	  subscription already has a backup in the cloud
	+ Added WS and VPN server connectivity check upon subscription
2.1
	+ Bugfix: package removal does not crash if can't unsubscribe
	+ Replace YAML::Tiny with libyaml written in C through YAML::XS wrapper
	+ Remove migrations and use new initial-setup
	+ Replace /etc/ebox/78remoteservices.conf with
	  /etc/zentyal/remoteservices.conf
	+ Bugfix: Remove key field in consolidation which is useless in
	  this context and it leads to errors everyday of the month except
	  the first one
	+ Indicate script to run when changing configuration file
2.0.8
	+ Remote backup is now overwritten with Basic Subscription
	+ Using a new key from bundle or dnsServer as fallback to set the
	  set of addresses to access from Zentyal Cloud
	+ Added check to not use any address when connected to Zentyal
	  Cloud to do remote support
2.0.7
	+ Added backup/restore of subscription credentials
	+ Added API to get the list of registered Zentyal servers
	+ Added API to get the backup credentials if available
	+ Added API to know if the disaster recovery add-on is on
	+ Fixed problems with cache values
2.0.6
	+ Typo fix to run cron job when the period says to do
	+ Set default order for dashboard widgets
2.0.5
	+ Set hostname as default value for server name
	+ Minor message changes
	+ Correct case for sql column names
2.0.4
	+ Fixed bad hour bug in remoteservices cron file generation
2.0.3
	+ Allow insecure clients (bad renegotiation CVE-2009-3555) until
	  Zentyal Cloud clients have the problem fixed.
	+ Do not save Apache module in module restarts as GUI already do
	  it at the end of saving modules stage
	+ Set random times for cron tasks
	+ Bugfix: Remote access is again passwordless after changing our
	  brand
	+ Bugfix: Asked for the subscription level after subscription
	  during saving changes stage to avoid showing up commercial
	  messages when they should not
	+ Bugfix: Added pageTitle property to remote support access page
2.0.2
	+ Handle exceptions in subscription levels SOAP calls
2.0.1
	+ Added API to query to internal nameserver
	+ Added API to know the subscription level
	+ Added API to know the add-on server has
	+ Switch to cloud.zentyal.com
2.0
	+ Fixed bug cleaning CC control jobs, added facilities for
	internal and no-CC job
1.5.8
	+ Check package installed with libapt-pkg-perl
	+ Mark squid as changed, if enabled, when subscription process is
	  done
	+ Add installer script execution after saving changes to make sure
	  VPN is up and running
	+ Bugfix: Speed up the subscription process when VPN is not set up
	  yet
1.5.7
	+ Zentyal rebrand
	+ I18n the commercial message
1.5.6
	+ More robust report method
	+ New commercial messages
1.5.5
	+ Bugfix: Test if /var/run/screen exists before changing its
	  permissions
	+ Bugfix: Work when there is nothing to report yet
1.5.4
	+ Fix bug to pass conf keys to the execute procedures after extracting
	  the bundle
1.5.3
	+ Password strength checker done every week included in report and
	  alert generated with the result
	+ Added support for ebox-qa apt sources
	+ Added support for scripts from subscription bundle
	+ Subscription enables monitor and logs module
	+ Bundle action occurs now when reloading the bundle (before only
	  when subscribing), adapted to remoteservices version requirement
	  for bundle
	+ Adapted to use preferences.d directory for QA's apt configuration
1.5.2
	+ Reload bundle while configuring the package and once a week to
	  support eBox CC migration automatically (new keys) to make
	  migration process even smoother
	+ Modified order in menu, now Control Center is right after software
1.5.1
	+ Security [ESN-1-1]: Added proxyDomain method needed for the CSRF fix
	+ Delete no longer available cron jobs when synchronising
	+ Use a new way to push stats to eBox Control Center by using
	  collectd directly instead of using a cron job and xdelta. Exposed
	  the required data to monitor module to work together.
	+ Added restriction to CC VPN to remote support feature
1.5
	+ Pass data-file for executing jobs
	+ Added class for easier parsing of CSV files
	+ Set monitor service as stopped on purpose to notify
	  monitor stats to eBox Control Center
	+ Set maximum number for eBox common name to 32
	+ Bugfix: Found a lost method makes the monitorization work again
	+ Allow read-only script sessions
	+ Added class for easier parsing of CSV files
	+ Added remote support option
1.4.2
	+ Bugfix: Not allow "." character in common name
1.3.14
	+ Bugfix: Show as disconnected if the eBox is not subscribed
	+ Bugfix: Configure and enable openvpn module dependencies when
	  subscribing an eBox to the Control Center
	+ Fix some misleading text to use coherent discourse
	+ Set the link to the new subscription form in eBox Tech website
1.3.13
	+ Show the email address is available to authenticate with
	+ Fix EBox::RemoteServices::Model::viewCustomizer to return always
	  a customizer instance to match the new API
1.3.12
	+ Passwordless from Control Center is now the default option and
	  it is not editable from GUI anynmore
	+ Run cron getter after subscribing while saving changes
	+ Configure/enable OpenVPN module when subscribing
	+ Add widget to know the Control Center connection status
	+ Add support for automatic backups done daily for a maximum number
	+ Allow job result submission to be sent in chunks
1.3.10
	+ Bugfix: Using a better message when the Internet is not
	  reachable when subscribing an eBox
	+ Bugfix: Use name in VPN client configuration for reaching the
	  VPN server to avoid problems if we change the IP addresses
	+ Bugfix: Better error handling in notify job results
	+ Bugfix: Using ebox as common base for Via protocol
1.3.7
	+ Bugfix: Add CACertificatePath to trust in CC job dispatchers
1.3.6
	+ Run cronjob sent by eBox CC
1.1.20
	+ New release
1.1
	+ Initial release<|MERGE_RESOLUTION|>--- conflicted
+++ resolved
@@ -1,10 +1,7 @@
-<<<<<<< HEAD
-3.3.1
-=======
 HEAD
 	+ On initial setup, do only reload bundle and restart the service
 	  if the server is registered
->>>>>>> 50e406ab
+3.3.1
 	+ Fix warning on last inside an eval on automatic-conf-backup script
 3.3
 	+ Hide close button on subscription progress dialog
