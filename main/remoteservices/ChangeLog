--- conflicted
+++ resolved
@@ -1,4 +1,3 @@
-<<<<<<< HEAD
 3.4
 	+ Port proxy redirections to Nginx from Apache
 	+ Use the new PortObserver to report a change in the webadmin
@@ -10,11 +9,8 @@
 	  and uses it as base in specific behaviour
 	+ Use service instead of deprecated invoke-rc.d for init.d scripts
 	+ Set version to 3.4
-=======
-HEAD
 	+ Fix: Do not subscribe to the newsletter in the wizard if the
 	  user requires so
->>>>>>> ddc133e8
 	+ On initial setup, do only reload bundle and restart the service
 	  if the server is registered
 	+ Fix warning on last inside an eval on automatic-conf-backup script
