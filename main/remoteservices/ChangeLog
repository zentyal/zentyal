--- conflicted
+++ resolved
@@ -1,12 +1,9 @@
 HEAD
-<<<<<<< HEAD
 	+ Remove Disaster Recovery menu entry as it is managed by
 	  cloud-prof module
-=======
 	+ Fix restore remote backup with spaces in the backup name
 	+ Fix: Do not subscribe to the newsletter in the wizard if the
 	  user requires so
->>>>>>> ebfc2aee
 3.2.4
 	+ On initial setup, do only reload bundle and restart the service
 	  if the server is registered
