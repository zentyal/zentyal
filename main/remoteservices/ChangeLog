--- conflicted
+++ resolved
@@ -1,9 +1,5 @@
-<<<<<<< HEAD
-HEAD
-=======
 2.3.2
 	+ Do not set local address for TCP connections
->>>>>>> 6489a44e
 	+ Avoid division by zero showing DR info
 	+ Use beta values for configuration for now
 	+ Remove no longer used restore backup from proxy
