--- conflicted
+++ resolved
@@ -1,11 +1,8 @@
-<<<<<<< HEAD
+HEAD
+	+ Clarified doc about qa_updates_always_automatic confkey
 3.4.1
 	+ Fixed JS regressions on subscribe action
 	+ Disable QA updates until next commercial edition
-=======
-HEAD
-	+ Clarified doc about qa_updates_always_automatic confkey
->>>>>>> 7e325464
 	+ EBox::RemoteServices::Subscription::Check::check recovers for
 	  any error raised on users checking
 	+ DisasterRecoveryDomains can notify other models
