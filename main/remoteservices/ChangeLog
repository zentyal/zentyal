HEAD
<<<<<<< HEAD
	+ Modify Squid reporter to handle filter categories
	+ Now proxy redirections work in Nginx
	+ reporterd query time is now 5 minutes
	+ Default reporter granularity is set to 15 minutes
	+ Give support to different granularities for reporters
	+ Improve proxy redirections:
	  - Configuration from RedirectHelper modules
	  - Added query string and referer-based patterns to redirect
	  - Remove proxy redirections when removed
=======
	+ Set up QA repository only to commercial versions
>>>>>>> e33cc4c8
	+ Clarified doc about qa_updates_always_automatic confkey
3.4.1
	+ Fixed JS regressions on subscribe action
	+ Disable QA updates until next commercial edition
	+ EBox::RemoteServices::Subscription::Check::check recovers for
	  any error raised on users checking
	+ DisasterRecoveryDomains can notify other models
	+ Fix remove conf backup after PSGI migration
	+ Fix overwrite action on remote conf backup
3.4
	+ Port proxy redirections to Nginx from Apache
	+ Use the new PortObserver to report a change in the webadmin
	  listening port
	+ Migrated to use Plack as the application server instead of mod_perl
	+ Updated to use the new haproxy API.
	+ Move run-pending-ops script to core
	+ Move EBox::RemoteServices::RESTClient and RESTResult to core
	  and uses it as base in specific behaviour
	+ Use service instead of deprecated invoke-rc.d for init.d scripts
	+ Set version to 3.4
	+ Remove Disaster Recovery menu entry as it is managed by
	  cloud-prof module
	+ Fix restore remote backup with spaces in the backup name
	+ Fix: Do not subscribe to the newsletter in the wizard if the
	  user requires so
	+ On initial setup, do only reload bundle and restart the service
	  if the server is registered
	+ Fix warning on last inside an eval on automatic-conf-backup script
	+ Hide close button on subscription progress dialog
	+ Adapted to new AJAX update of save changes button
	+ Switch from Error to TryCatch for exception handling
	+ Adapted to new AJAX update of save changes button
	+ Update support information due to offer 2013
	+ Update messages in info models
	+ Show ad messages in SubscriptionInfo model
	+ Remove useless code due to offer 2013
	+ Retrieve the maximum users from Zentyal Remote
	+ Added new i18n editions
	+ Store an ad message instead of enforcing max number of users
	  in the registration check
	+ Now the module has support to store ad messages
	+ Widget recovers from latestRemoteConfBackup connection errors
	+ Fix reset URL in subscription wizard error
	+ Pinning kernels so they are updated with QA updates active
	+ Added missing EBox::Exceptions uses
	+ Remove cron jobs when unregistering
	+ Use latest REST Remote API to register a free account
	+ Missing use when restarting monitor using VPN as communication
	  layer
	+ Set proper trial link when a community account is registered
	+ Use IPS module to know the number of IDS/IPS rules
	+ Honor system-wide defined HTTP Proxy in REST client
	+ Set version to 3.3
	+ Better error message when JSON creadentials file is missing
	+ Missing EBox::Gettext use in EBox::RemoteServices::Connection
	+ Set version to 3.3
3.2
	+ Set version to 3.2
3.1.9
	+ Handle connection errors in setAdminPort
	+ Set to debug level several dev oriented notifications
3.1.8
	+ Better error if we cannot register due to lack of free space
	+ Fix links to see latest reports or its documentation on Reports tab
	+ Set proper URL to reach Zentyal Remote dashboard from dashboard
3.1.7
	+ Adapt backups' list to new UI
3.1.6
	+ Adapt remote backup to new UI CSS
	+ Removed implementation of the removed Desktop::ServiceProvider
3.1.5
	+ Adapted to updatedRowNotify call with no changes in values
	+ Added menu icon
	+ Fixed wrong jQuery interpolation in Subscription form
	+ Retry making the configuration backup if the conf backup process
	  produced a corrupted backup
	+ Send the checksum of the conf backup when pushing to check
	  its integrity on server side
	+ Explicitly set firewall version dependency in control file
	+ Adapt firewall rules to new accept chains
	+ Display web remote access support settings
	+ Save logs module when creating VPN client to start logging its log
	+ Save software module after setting QA updates configuration
	+ Small correction on a link that were still pointing to Cloud
	+ Support running runnerd without being registered programatically
	+ Give support to custom proxied redirections to provide local HTTP
	  servers from Zentyal Remote using
	  /etc/zentyal/remoteservices_redirections.yaml
	+ Fixed path escape on Reporter::SambaDiskUsage
	+ Removed no longer necessary jQuery noConflict()
3.1.4
	+ Fixed wizard to show again errors
	+ Fixed path escape on Reporter::SambaDiskUsage, thanks to EddieA
	  for pointing out the fix
	+ maxUsers method does not take maxCloudUsers into account
3.1.3
	+ Ported JS code to jQuery
3.1.2
	+ Remove deprecated backup domain report in ebackup reporter
	+ Custom QA archive can be set at qa_updates_archive configuration
	  key
	+ Custom QA repository can be set at qa_updates_repo configuration
	  key
	+ RESTClient can now set the URI endpoint programatically
	+ Added pullStatus SOAP server method to get the job result via
	  polling
3.1.1
	+ Cloud-prof installation is now smoothly as it is tried at first
	  and during 10 times during 5 minutes
	+ Migrated SOAP services to use Nginx for SSL.
3.1
	+ Updated to reflect the Apache -> WebAdmin rename.
	+ Removed 3.0.X migration code
	+ Added Pre-Depends on mysql-server to avoid problems with upgrades
	+ Depend on zentyal-core 3.1
3.0.20
	+ Changed location of remote backup metainfo files to preserve cache
	  after reboot
3.0.19
	+ Implemented maxUsers() and maxCloudUsers() methods
	+ Default control panel URL points to remote.zentyal.com now
3.0.18
	+ Consolidate and send report data using a new daemon
	  zentyal.reporterd
	+ Randomise when reload-bundle and subs-level are sent
	+ Added users module checks for SB:
	  - No more than 25 users having none or cloud as master
	  - Zentyal server slaves are forbidden
3.0.17
	+ Use cache to retrieve latest configuration backup date in
	  dashboard
3.0.16
	+ Added setSecurityUpdatesLastTime method to abstract how to set
	  the latest performed security update
3.0.15
	+ Get capabilities for files and users sync from the API
	+ Be very strict with the server name while subscribing. Only
	  [A-Za-z0-9-]+ are accepted
	+ Restore configuration without subscription now works smoothly
	+ Proper CA file deletion when unsubscribing
	+ Try to remove include and CA when unsubscribing separately
	+ Change to debug remote support no conf message
	+ Force mode when writing QA apt ocnfiguration file
	+ Remove filesync upstart file as it is not longer maintained by
	  this package
	+ Force mode when writing QA apt configuration file
	+ Avoid exception in subscription info table when a
	  no subscribed server use no-ascii character set
3.0.14
	+ Silenting _getSubscriptionDetails internal exception
	+ Fix typo in execute bundle which avoids correct installation of
	  cloud-prof when registration is done
3.0.13
	+ Notify cloud-prof when installed when changes happen in
	  DisasterRecoveryDomains model
	+ Move zfilesync daemon management to cloud-prof package
	+ Include edition in MOTD and remove upgrade announcement
	+ Adding extra component to the qa sources list
	+ Do not try to execute periodic cron jobs if already running
	+ Update SambaVirusShare reporter
	+ Update SambaVirus reporter
	+ auto-subscribe now works when multiple bundles are available
	+ Avoid usage of private attributes in Subscription model parent
	  class
	+ Avoid warning when checking commAddOn
	+ Fixed share sync regression after directory existance check
3.0.12
	+ Write zfilesync conf only when needed
	+ Start zfilesync also when disaster recovery is available
3.0.11
	+ Rename from disasterRecoveryAddOn to disasterRecoveryAvailable
	+ Implement zarafaAddOn method for getting zarafa details
	+ Implement client-side of new add-on framework
	+ Fixed utf8 problems in RESTClient
	+ Disaster Recovery integration
	+ Added auto-subscribe script
	+ Fix reporter-consolidate cron entry
	+ Change QA archive to the new one
	+ Make sure only one run-pending-ops process is launched at the
	  same time
3.0.10
	+ Fix reload bundle checks with communication add-on
	+ Restore process can skip backed up credentials when it is sure
	  the current credentials are up to date for the same server
	+ Fix regression to register a server with communication add-on
	+ Fix restore/backup procedure for the module
3.0.9
	+ More resilient reporting operations to reporter errors
	+ Fix stupid bug in desktop subscription service
3.0.8
	+ Handle desktop subscription limit error status
	+ Return the cloud domain along with the credentials to the desktops
	  upon subscription
	+ Clearer message is shown when your server is not capable for any
	  available edition
	+ Remove unnecessary field for mail reporting
	+ Send data to db when reporting is logging only in UTF8
	+ Decode JSON only if data is defined in REST Result
	+ Enable report sending
	+ Do not calculate share size whose directory does not exist
	+ Fix subscription process when firewall has been enabled but not saved
	+ Read REST responses with a correct encoding
	+ Fixed SSL configuration conflicts betwen SOAPClient and RESTClient
3.0.7
	+ Launch filesync only if available
3.0.6
	+ Remove QA updates if not subscribed
	+ Set file sync conf only if subscribed
	+ Fixed remote cloud sync hostname
3.0.5
	+ Added automatic-conf-backup strict
	+ Make required changes for new communications add-on
	  (mailfilter in community + jabber and asterisk in comm add-on)
	+ Updated REST journaling behavior
	+ Configure file sync daemon
	+ Some fixes in text in the models
	+ Added check for users sync service
	+ Get remote support user uid from users module if it is installed
	+ Fixed error in check connection button moving _checkUDPEchoService()
	  to EBox::RemoteSevices::Base
3.0.4
	+ Give support to trial edition in info boxes
3.0.3
	+ Launch inventory agent just after subscribing to get information
	  in remote as soon as possible
	+ Add pciutils and dmidecode as dependencies to include PCI and
	  Bios information for inventory
	+ Fix OCS inventory cron file execution permissions
	+ Changed subscription_basic style to avoid overlapping separator line
3.0.2
	+ Use perl code in initial setup to avoid lock issues
	+ Fixed non-translatable strings in registration wizard
	+ Do not show help button text when registered
	+ Check if you are registered in wizard at first
	+ Add hostname as default value for server name in Wizard
	+ Check the three diferent result api may return in wizard
	+ Check agreement is done when doing the wizard
3.0.1
	+ Don't abort subscription, backup or restore by clicking outside
	  of popup window
	+ Dynamic DNS now works without bundle
3.0
	+ Set 3.0 URLs for wizard
	+ Fix registration when remote access is enabled previously
	+ Set production conf parameters
	+ New style for registration wizard
	+ Reviewed strings
	+ Start up tasks (cronjobs and bundle reload) is done after save
	  changes in background
	+ VPN connection is established once it is needed
	+ Dynamic DNS is enabled during the subscription and not during
	  the bundle execution
	+ Dynamic DNS is disabled when deregistering
	+ Set up audit environment in set conf
	+ In order to run cron jobs only subscribed is required now
	+ Adaptations for new registered community servers
	+ Show VPNConnectivityCheck in Technical composite when the server
	  has the bundle
	+ Name change from Cloud to Remote
	+ Launch save changes immediately after performing the
	  registration or unregistration in a modal box
	+ Show Wizard link in no active remote configuration backup
	+ Delete no longer required conf keys: ebox_services_www and
	  ebox_services_mirror_count
	+ Remove deprecated Disaster Recovery method
	+ Cache cred data in module to optimise
	+ Implement reporting code here
	+ Password list files are now stored in module conf
	+ RESTClient now supports raw JSON as query param
2.3.2
	+ Do not set local address for TCP connections
	+ Avoid division by zero showing DR info
	+ Use beta values for configuration for now
	+ Remove no longer used restore backup from proxy
	+ Added method to write conf-backups and sec-updates credentials
	  into /var/lib/zentyal/.netrc file
	+ Remote configuration backup operations now run inside a popup
	+ Added 'journaling' optional parameter to the RESTClient methods to
	  enable/disable the journaling for that call
	+ Optional parameters for RESTClient methods are now named
	+ Conf Backup go outside the VPN using the new Cloud RESTful API
	+ Added method setServer to RESTClient
	+ Added integration with OCS inventory agent
	+ QA Updates go outside the VPN
	+ QA apt configuration files are now generated or removed when
	  setting the configuration for the module (_setConf method)
	+ QA repository public key included in the package
	+ Added function cloudCredentials to get server uuid and pass
	+ Added confKey monitoring_inside_vpn to configure whether the monitoring
	  stats should be sent using the VPN or not
	+ Added function cloudDomain to get Zentyal Cloud domain name
	+ Added function subscribedUUID to get server UUID
	+ Return current capabilities values if new ones cannot be
	  obtained
	+ Give support for 400 errors in REST Client as external
	  exceptions
	+ Added logic for new mail add-on for SB edition
	+ Added REST client as interface with Zentyal Cloud
	+ New registration form on subscription wizard
2.3.1
	+ Use new module to calc average bandwidth from a day
	+ Some improvements to runnerd daemonisation
	+ Use RESTful API to send the jobs results to Zentyal Cloud
	+ Adapted to latest changes in core
	+ Use Apache mod API to include Cloud CA certificate
	+ Remove Apache2 configuration which is only in the main file
2.3
	+ Implement new EBox::Events::DispatcherProvider
	+ Adapted to new Model management and events frameworks
	+ Adapted storage of state info to the new JSON objects
	+ Added subscribe desktop action as Desktop::ServiceProvider
	+ Added journaling for REST requests
	+ Adapted Events to send additional info
	+ RESTClient sends the query request in application/json when the
	  data to send is an array
	+ Use new REST API
	+ Check subscription details everyday
	+ Rename Zentyal Cloud VPN client to remoteServices_client
	+ Check available options before subscribing if more than option
	  is available
	+ Added REST client as interface with Zentyal Cloud
	+ New subscription wizard
	+ Adapted messages in the UI for new editions
	+ Add new server editions
	+ New checks for Small Business edition
	+ Uniformize config boolean values (from true/false to yes/no)
	+ Use direct connection to QA repository even using a global proxy
	+ Delete version() method which is now implemented on EBox::Module::Base
	+ Set off-office hours for module cron jobs
	+ Show the number of available IDS rules in the Advanced Security
	  Updates model
	+ Replaced autotools with zbuildtools
	+ Do not clear cache when restarting the remoteservices module
	+ Bugfix: Do not crash if apt-key del command fails
	+ Bugfix: The internal cron jobs are now removed correctly
	+ Remove some configuration and packages when a downgrade is done
	+ Bugfix: Remove jobs when unsubscribing
	+ Bugfix: Remove apt preferences when unsubscribing
	+ Non-ASCII characters are explicitly not allowed in Zentyal Common Name
	+ Backup and restore all the cached data
2.2.2
	+ Download the backup archive from proxy using REST without
	  storing locally
	+ Download the backup archive using REST as well and optimising
	  to pass the stream directly without temporary files
	+ Configuration backup archive is now sent using curl in a REST
	  format
	+ Add EBox::RemoteServices::SOAPClient the chances to run any
	  SOAP::Lite method
2.2.1
	+ Avoid crash with undefined siteHost when migrating from 2.0
	+ Tolerate file permission errors when restoring subscription
	+ Better exception when we have no response for the SOAP call
2.1.11
	+ Added new icons for the wizard
	+ Reviewed some subscription strings
2.1.10
	+ Set script session starting code in
	  EBox::RemoteServices::Job::Helper to add audit support for jobs
	+ Allow remote access from the cloud with no dynamic host
	+ Bugfix: Typo in passwordless default value
2.1.9
	+ Reviewed some subscription strings
	+ WS check now is load-balanced
	+ Custom locations now works again after URL rewriting scheme
2.1.8
	+ Catch when the updates watcher is not available to enable
2.1.7
	+ Do not show subscription wizard if hide_subscription_wizard key defined
	+ Better integration with core theme
	+ Differentiate ads from notes
	+ Removed /zentyal prefix from URLs
	+ When subscribing modify other modules after saving new
	  subscription state
	+ Enable updates watcher after subscribing
	+ Include missing OverwriteRemoteBackup module
	+ Depend always on zentyal-software (needed for the automatic QA updates)
2.1.6
	+ Better error message when registering a subscription without
	  connectivity
	+ Disable wrong user/password autocompletion in Subscription form
	+ Remove innecesary checks for nameserver and web servers prior to
	  exchanging data with them
	+ Remove route is up checking for remote support since it is not
	  neccesary
	+ Added subscription_skip_vpn_scan configuration key to skip VPN
	  check while subscribing
	+ Added VPN client local address adjustment
	+ Improvements in subscriptions checks
	+ Added firewall helper to open and redirect ports for remote
	  access
	+ Added script for persist firewall rules when openvpn client restarts
	+ Link to wizard instead of the store to register a Basic subscription
	+ Add at package as dependency
	+ Remove unnecessary check for old 2.0.X versions of zentyal-software
2.1.5
	+ Bugfix with YAML::XS to decode UTF8 strings to let SOAP::Lite
	  perform the proper encoding
	+ Set proper suite in preferences with QA updates
2.1.4
	+ Use new path for openvpn logs at /var/log/openvpn
	+ Update wizard pages with new order option
2.1.3
	+ Use system configured NS if the Cloud NS is not available
	+ User HTTP instead of ping for check Cloud WS server
2.1.2
	+ Added support for DynDNS service
	+ Added ssh warnings to remote support page
	+ Added automatic registration + subscription wizard
2.1.1
	+ Pass new fallbackToRO option when making a configuration backup
	+ Added Cloud DNS connection check
	+ Fix last report link in Subscription page
	+ Catch all exceptions when the server is not connected to Cloud
	+ Add reportAdminPort to let Zentyal Cloud know the TCP port where
	  the server UI is listening to
	+ Remove unecessary parameter when making automatic backup
	+ Avoid log entry with unexistant file
	+ Rename dispatcher receiver to Zentyal Cloud
	+ Using unconfigured interfaces as last resort to connect to Cloud
	+ Added exception for no connection to Cloud
	+ Bugfix: Migration for VPN clients to new local port and address
	  options works
	+ Bugfix: VPN local address tests are now quiet
	+ Enforcing type in SOAP response is now allowed
	+ Added new models to show information about our several services:
	  - Server subscriptions
	  - Advanced Security Updates
	  - Disaster Recovery
	  - Technical Support
	+ New Zentyal Cloud client widget with new services information
	+ Remote services VPN client now uses local port and address options
	+ Give support for new QA repository for Zentyal Server	 >= 2.1
	+ Re-enable support for Professional subscription
	+ Bugfix: fixed error in remote backup template when a basic
	  subscription already has a backup in the cloud
	+ Added WS and VPN server connectivity check upon subscription
2.1
	+ Bugfix: package removal does not crash if can't unsubscribe
	+ Replace YAML::Tiny with libyaml written in C through YAML::XS wrapper
	+ Remove migrations and use new initial-setup
	+ Replace /etc/ebox/78remoteservices.conf with
	  /etc/zentyal/remoteservices.conf
	+ Bugfix: Remove key field in consolidation which is useless in
	  this context and it leads to errors everyday of the month except
	  the first one
	+ Indicate script to run when changing configuration file
2.0.8
	+ Remote backup is now overwritten with Basic Subscription
	+ Using a new key from bundle or dnsServer as fallback to set the
	  set of addresses to access from Zentyal Cloud
	+ Added check to not use any address when connected to Zentyal
	  Cloud to do remote support
2.0.7
	+ Added backup/restore of subscription credentials
	+ Added API to get the list of registered Zentyal servers
	+ Added API to get the backup credentials if available
	+ Added API to know if the disaster recovery add-on is on
	+ Fixed problems with cache values
2.0.6
	+ Typo fix to run cron job when the period says to do
	+ Set default order for dashboard widgets
2.0.5
	+ Set hostname as default value for server name
	+ Minor message changes
	+ Correct case for sql column names
2.0.4
	+ Fixed bad hour bug in remoteservices cron file generation
2.0.3
	+ Allow insecure clients (bad renegotiation CVE-2009-3555) until
	  Zentyal Cloud clients have the problem fixed.
	+ Do not save Apache module in module restarts as GUI already do
	  it at the end of saving modules stage
	+ Set random times for cron tasks
	+ Bugfix: Remote access is again passwordless after changing our
	  brand
	+ Bugfix: Asked for the subscription level after subscription
	  during saving changes stage to avoid showing up commercial
	  messages when they should not
	+ Bugfix: Added pageTitle property to remote support access page
2.0.2
	+ Handle exceptions in subscription levels SOAP calls
2.0.1
	+ Added API to query to internal nameserver
	+ Added API to know the subscription level
	+ Added API to know the add-on server has
	+ Switch to cloud.zentyal.com
2.0
	+ Fixed bug cleaning CC control jobs, added facilities for
	internal and no-CC job
1.5.8
	+ Check package installed with libapt-pkg-perl
	+ Mark squid as changed, if enabled, when subscription process is
	  done
	+ Add installer script execution after saving changes to make sure
	  VPN is up and running
	+ Bugfix: Speed up the subscription process when VPN is not set up
	  yet
1.5.7
	+ Zentyal rebrand
	+ I18n the commercial message
1.5.6
	+ More robust report method
	+ New commercial messages
1.5.5
	+ Bugfix: Test if /var/run/screen exists before changing its
	  permissions
	+ Bugfix: Work when there is nothing to report yet
1.5.4
	+ Fix bug to pass conf keys to the execute procedures after extracting
	  the bundle
1.5.3
	+ Password strength checker done every week included in report and
	  alert generated with the result
	+ Added support for ebox-qa apt sources
	+ Added support for scripts from subscription bundle
	+ Subscription enables monitor and logs module
	+ Bundle action occurs now when reloading the bundle (before only
	  when subscribing), adapted to remoteservices version requirement
	  for bundle
	+ Adapted to use preferences.d directory for QA's apt configuration
1.5.2
	+ Reload bundle while configuring the package and once a week to
	  support eBox CC migration automatically (new keys) to make
	  migration process even smoother
	+ Modified order in menu, now Control Center is right after software
1.5.1
	+ Security [ESN-1-1]: Added proxyDomain method needed for the CSRF fix
	+ Delete no longer available cron jobs when synchronising
	+ Use a new way to push stats to eBox Control Center by using
	  collectd directly instead of using a cron job and xdelta. Exposed
	  the required data to monitor module to work together.
	+ Added restriction to CC VPN to remote support feature
1.5
	+ Pass data-file for executing jobs
	+ Added class for easier parsing of CSV files
	+ Set monitor service as stopped on purpose to notify
	  monitor stats to eBox Control Center
	+ Set maximum number for eBox common name to 32
	+ Bugfix: Found a lost method makes the monitorization work again
	+ Allow read-only script sessions
	+ Added class for easier parsing of CSV files
	+ Added remote support option
1.4.2
	+ Bugfix: Not allow "." character in common name
1.3.14
	+ Bugfix: Show as disconnected if the eBox is not subscribed
	+ Bugfix: Configure and enable openvpn module dependencies when
	  subscribing an eBox to the Control Center
	+ Fix some misleading text to use coherent discourse
	+ Set the link to the new subscription form in eBox Tech website
1.3.13
	+ Show the email address is available to authenticate with
	+ Fix EBox::RemoteServices::Model::viewCustomizer to return always
	  a customizer instance to match the new API
1.3.12
	+ Passwordless from Control Center is now the default option and
	  it is not editable from GUI anynmore
	+ Run cron getter after subscribing while saving changes
	+ Configure/enable OpenVPN module when subscribing
	+ Add widget to know the Control Center connection status
	+ Add support for automatic backups done daily for a maximum number
	+ Allow job result submission to be sent in chunks
1.3.10
	+ Bugfix: Using a better message when the Internet is not
	  reachable when subscribing an eBox
	+ Bugfix: Use name in VPN client configuration for reaching the
	  VPN server to avoid problems if we change the IP addresses
	+ Bugfix: Better error handling in notify job results
	+ Bugfix: Using ebox as common base for Via protocol
1.3.7
	+ Bugfix: Add CACertificatePath to trust in CC job dispatchers
1.3.6
	+ Run cronjob sent by eBox CC
1.1.20
	+ New release
1.1
	+ Initial release<|MERGE_RESOLUTION|>--- conflicted
+++ resolved
@@ -1,5 +1,5 @@
 HEAD
-<<<<<<< HEAD
+	+ Set up QA repository only to commercial versions
 	+ Modify Squid reporter to handle filter categories
 	+ Now proxy redirections work in Nginx
 	+ reporterd query time is now 5 minutes
@@ -9,9 +9,6 @@
 	  - Configuration from RedirectHelper modules
 	  - Added query string and referer-based patterns to redirect
 	  - Remove proxy redirections when removed
-=======
-	+ Set up QA repository only to commercial versions
->>>>>>> e33cc4c8
 	+ Clarified doc about qa_updates_always_automatic confkey
 3.4.1
 	+ Fixed JS regressions on subscribe action
