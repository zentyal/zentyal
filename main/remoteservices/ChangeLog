<<<<<<< HEAD
3.4
	+ Move run-pending-ops script to core
	+ Move EBox::RemoteServices::RESTClient and RESTResult to core
	  and uses it as base in specific behaviour
	+ Use service instead of deprecated invoke-rc.d for init.d scripts
	+ Set version to 3.4
=======
HEAD
	+ Updated to use the new haproxy API.
>>>>>>> db8b65ba
	+ Fix warning on last inside an eval on automatic-conf-backup script
3.3
	+ Hide close button on subscription progress dialog
	+ Adapted to new AJAX update of save changes button
	+ Switch from Error to TryCatch for exception handling
	+ Adapted to new AJAX update of save changes button
	+ Update support information due to offer 2013
	+ Update messages in info models
	+ Show ad messages in SubscriptionInfo model
	+ Remove useless code due to offer 2013
	+ Retrieve the maximum users from Zentyal Remote
	+ Added new i18n editions
	+ Store an ad message instead of enforcing max number of users
	  in the registration check
	+ Now the module has support to store ad messages
	+ Widget recovers from latestRemoteConfBackup connection errors
	+ Fix reset URL in subscription wizard error
	+ Pinning kernels so they are updated with QA updates active
	+ Added missing EBox::Exceptions uses
	+ Remove cron jobs when unregistering
	+ Use latest REST Remote API to register a free account
	+ Missing use when restarting monitor using VPN as communication
	  layer
	+ Set proper trial link when a community account is registered
	+ Use IPS module to know the number of IDS/IPS rules
	+ Honor system-wide defined HTTP Proxy in REST client
	+ Set version to 3.3
	+ Better error message when JSON creadentials file is missing
	+ Missing EBox::Gettext use in EBox::RemoteServices::Connection
	+ Set version to 3.3
3.2
	+ Set version to 3.2
3.1.9
	+ Handle connection errors in setAdminPort
	+ Set to debug level several dev oriented notifications
3.1.8
	+ Better error if we cannot register due to lack of free space
	+ Fix links to see latest reports or its documentation on Reports tab
	+ Set proper URL to reach Zentyal Remote dashboard from dashboard
3.1.7
	+ Adapt backups' list to new UI
3.1.6
	+ Adapt remote backup to new UI CSS
	+ Removed implementation of the removed Desktop::ServiceProvider
3.1.5
	+ Adapted to updatedRowNotify call with no changes in values
	+ Added menu icon
	+ Fixed wrong jQuery interpolation in Subscription form
	+ Retry making the configuration backup if the conf backup process
	  produced a corrupted backup
	+ Send the checksum of the conf backup when pushing to check
	  its integrity on server side
	+ Explicitly set firewall version dependency in control file
	+ Adapt firewall rules to new accept chains
	+ Display web remote access support settings
	+ Save logs module when creating VPN client to start logging its log
	+ Save software module after setting QA updates configuration
	+ Small correction on a link that were still pointing to Cloud
	+ Support running runnerd without being registered programatically
	+ Give support to custom proxied redirections to provide local HTTP
	  servers from Zentyal Remote using
	  /etc/zentyal/remoteservices_redirections.yaml
	+ Fixed path escape on Reporter::SambaDiskUsage
	+ Removed no longer necessary jQuery noConflict()
3.1.4
	+ Fixed wizard to show again errors
	+ Fixed path escape on Reporter::SambaDiskUsage, thanks to EddieA
	  for pointing out the fix
	+ maxUsers method does not take maxCloudUsers into account
3.1.3
	+ Ported JS code to jQuery
3.1.2
	+ Remove deprecated backup domain report in ebackup reporter
	+ Custom QA archive can be set at qa_updates_archive configuration
	  key
	+ Custom QA repository can be set at qa_updates_repo configuration
	  key
	+ RESTClient can now set the URI endpoint programatically
	+ Added pullStatus SOAP server method to get the job result via
	  polling
3.1.1
	+ Cloud-prof installation is now smoothly as it is tried at first
	  and during 10 times during 5 minutes
	+ Migrated SOAP services to use Nginx for SSL.
3.1
	+ Updated to reflect the Apache -> WebAdmin rename.
	+ Removed 3.0.X migration code
	+ Added Pre-Depends on mysql-server to avoid problems with upgrades
	+ Depend on zentyal-core 3.1
3.0.20
	+ Changed location of remote backup metainfo files to preserve cache
	  after reboot
3.0.19
	+ Implemented maxUsers() and maxCloudUsers() methods
	+ Default control panel URL points to remote.zentyal.com now
3.0.18
	+ Consolidate and send report data using a new daemon
	  zentyal.reporterd
	+ Randomise when reload-bundle and subs-level are sent
	+ Added users module checks for SB:
	  - No more than 25 users having none or cloud as master
	  - Zentyal server slaves are forbidden
3.0.17
	+ Use cache to retrieve latest configuration backup date in
	  dashboard
3.0.16
	+ Added setSecurityUpdatesLastTime method to abstract how to set
	  the latest performed security update
3.0.15
	+ Get capabilities for files and users sync from the API
	+ Be very strict with the server name while subscribing. Only
	  [A-Za-z0-9-]+ are accepted
	+ Restore configuration without subscription now works smoothly
	+ Proper CA file deletion when unsubscribing
	+ Try to remove include and CA when unsubscribing separately
	+ Change to debug remote support no conf message
	+ Force mode when writing QA apt ocnfiguration file
	+ Remove filesync upstart file as it is not longer maintained by
	  this package
	+ Force mode when writing QA apt configuration file
	+ Avoid exception in subscription info table when a
	  no subscribed server use no-ascii character set
3.0.14
	+ Silenting _getSubscriptionDetails internal exception
	+ Fix typo in execute bundle which avoids correct installation of
	  cloud-prof when registration is done
3.0.13
	+ Notify cloud-prof when installed when changes happen in
	  DisasterRecoveryDomains model
	+ Move zfilesync daemon management to cloud-prof package
	+ Include edition in MOTD and remove upgrade announcement
	+ Adding extra component to the qa sources list
	+ Do not try to execute periodic cron jobs if already running
	+ Update SambaVirusShare reporter
	+ Update SambaVirus reporter
	+ auto-subscribe now works when multiple bundles are available
	+ Avoid usage of private attributes in Subscription model parent
	  class
	+ Avoid warning when checking commAddOn
	+ Fixed share sync regression after directory existance check
3.0.12
	+ Write zfilesync conf only when needed
	+ Start zfilesync also when disaster recovery is available
3.0.11
	+ Rename from disasterRecoveryAddOn to disasterRecoveryAvailable
	+ Implement zarafaAddOn method for getting zarafa details
	+ Implement client-side of new add-on framework
	+ Fixed utf8 problems in RESTClient
	+ Disaster Recovery integration
	+ Added auto-subscribe script
	+ Fix reporter-consolidate cron entry
	+ Change QA archive to the new one
	+ Make sure only one run-pending-ops process is launched at the
	  same time
3.0.10
	+ Fix reload bundle checks with communication add-on
	+ Restore process can skip backed up credentials when it is sure
	  the current credentials are up to date for the same server
	+ Fix regression to register a server with communication add-on
	+ Fix restore/backup procedure for the module
3.0.9
	+ More resilient reporting operations to reporter errors
	+ Fix stupid bug in desktop subscription service
3.0.8
	+ Handle desktop subscription limit error status
	+ Return the cloud domain along with the credentials to the desktops
	  upon subscription
	+ Clearer message is shown when your server is not capable for any
	  available edition
	+ Remove unnecessary field for mail reporting
	+ Send data to db when reporting is logging only in UTF8
	+ Decode JSON only if data is defined in REST Result
	+ Enable report sending
	+ Do not calculate share size whose directory does not exist
	+ Fix subscription process when firewall has been enabled but not saved
	+ Read REST responses with a correct encoding
	+ Fixed SSL configuration conflicts betwen SOAPClient and RESTClient
3.0.7
	+ Launch filesync only if available
3.0.6
	+ Remove QA updates if not subscribed
	+ Set file sync conf only if subscribed
	+ Fixed remote cloud sync hostname
3.0.5
	+ Added automatic-conf-backup strict
	+ Make required changes for new communications add-on
	  (mailfilter in community + jabber and asterisk in comm add-on)
	+ Updated REST journaling behavior
	+ Configure file sync daemon
	+ Some fixes in text in the models
	+ Added check for users sync service
	+ Get remote support user uid from users module if it is installed
	+ Fixed error in check connection button moving _checkUDPEchoService()
	  to EBox::RemoteSevices::Base
3.0.4
	+ Give support to trial edition in info boxes
3.0.3
	+ Launch inventory agent just after subscribing to get information
	  in remote as soon as possible
	+ Add pciutils and dmidecode as dependencies to include PCI and
	  Bios information for inventory
	+ Fix OCS inventory cron file execution permissions
	+ Changed subscription_basic style to avoid overlapping separator line
3.0.2
	+ Use perl code in initial setup to avoid lock issues
	+ Fixed non-translatable strings in registration wizard
	+ Do not show help button text when registered
	+ Check if you are registered in wizard at first
	+ Add hostname as default value for server name in Wizard
	+ Check the three diferent result api may return in wizard
	+ Check agreement is done when doing the wizard
3.0.1
	+ Don't abort subscription, backup or restore by clicking outside
	  of popup window
	+ Dynamic DNS now works without bundle
3.0
	+ Set 3.0 URLs for wizard
	+ Fix registration when remote access is enabled previously
	+ Set production conf parameters
	+ New style for registration wizard
	+ Reviewed strings
	+ Start up tasks (cronjobs and bundle reload) is done after save
	  changes in background
	+ VPN connection is established once it is needed
	+ Dynamic DNS is enabled during the subscription and not during
	  the bundle execution
	+ Dynamic DNS is disabled when deregistering
	+ Set up audit environment in set conf
	+ In order to run cron jobs only subscribed is required now
	+ Adaptations for new registered community servers
	+ Show VPNConnectivityCheck in Technical composite when the server
	  has the bundle
	+ Name change from Cloud to Remote
	+ Launch save changes immediately after performing the
	  registration or unregistration in a modal box
	+ Show Wizard link in no active remote configuration backup
	+ Delete no longer required conf keys: ebox_services_www and
	  ebox_services_mirror_count
	+ Remove deprecated Disaster Recovery method
	+ Cache cred data in module to optimise
	+ Implement reporting code here
	+ Password list files are now stored in module conf
	+ RESTClient now supports raw JSON as query param
2.3.2
	+ Do not set local address for TCP connections
	+ Avoid division by zero showing DR info
	+ Use beta values for configuration for now
	+ Remove no longer used restore backup from proxy
	+ Added method to write conf-backups and sec-updates credentials
	  into /var/lib/zentyal/.netrc file
	+ Remote configuration backup operations now run inside a popup
	+ Added 'journaling' optional parameter to the RESTClient methods to
	  enable/disable the journaling for that call
	+ Optional parameters for RESTClient methods are now named
	+ Conf Backup go outside the VPN using the new Cloud RESTful API
	+ Added method setServer to RESTClient
	+ Added integration with OCS inventory agent
	+ QA Updates go outside the VPN
	+ QA apt configuration files are now generated or removed when
	  setting the configuration for the module (_setConf method)
	+ QA repository public key included in the package
	+ Added function cloudCredentials to get server uuid and pass
	+ Added confKey monitoring_inside_vpn to configure whether the monitoring
	  stats should be sent using the VPN or not
	+ Added function cloudDomain to get Zentyal Cloud domain name
	+ Added function subscribedUUID to get server UUID
	+ Return current capabilities values if new ones cannot be
	  obtained
	+ Give support for 400 errors in REST Client as external
	  exceptions
	+ Added logic for new mail add-on for SB edition
	+ Added REST client as interface with Zentyal Cloud
	+ New registration form on subscription wizard
2.3.1
	+ Use new module to calc average bandwidth from a day
	+ Some improvements to runnerd daemonisation
	+ Use RESTful API to send the jobs results to Zentyal Cloud
	+ Adapted to latest changes in core
	+ Use Apache mod API to include Cloud CA certificate
	+ Remove Apache2 configuration which is only in the main file
2.3
	+ Implement new EBox::Events::DispatcherProvider
	+ Adapted to new Model management and events frameworks
	+ Adapted storage of state info to the new JSON objects
	+ Added subscribe desktop action as Desktop::ServiceProvider
	+ Added journaling for REST requests
	+ Adapted Events to send additional info
	+ RESTClient sends the query request in application/json when the
	  data to send is an array
	+ Use new REST API
	+ Check subscription details everyday
	+ Rename Zentyal Cloud VPN client to remoteServices_client
	+ Check available options before subscribing if more than option
	  is available
	+ Added REST client as interface with Zentyal Cloud
	+ New subscription wizard
	+ Adapted messages in the UI for new editions
	+ Add new server editions
	+ New checks for Small Business edition
	+ Uniformize config boolean values (from true/false to yes/no)
	+ Use direct connection to QA repository even using a global proxy
	+ Delete version() method which is now implemented on EBox::Module::Base
	+ Set off-office hours for module cron jobs
	+ Show the number of available IDS rules in the Advanced Security
	  Updates model
	+ Replaced autotools with zbuildtools
	+ Do not clear cache when restarting the remoteservices module
	+ Bugfix: Do not crash if apt-key del command fails
	+ Bugfix: The internal cron jobs are now removed correctly
	+ Remove some configuration and packages when a downgrade is done
	+ Bugfix: Remove jobs when unsubscribing
	+ Bugfix: Remove apt preferences when unsubscribing
	+ Non-ASCII characters are explicitly not allowed in Zentyal Common Name
	+ Backup and restore all the cached data
2.2.2
	+ Download the backup archive from proxy using REST without
	  storing locally
	+ Download the backup archive using REST as well and optimising
	  to pass the stream directly without temporary files
	+ Configuration backup archive is now sent using curl in a REST
	  format
	+ Add EBox::RemoteServices::SOAPClient the chances to run any
	  SOAP::Lite method
2.2.1
	+ Avoid crash with undefined siteHost when migrating from 2.0
	+ Tolerate file permission errors when restoring subscription
	+ Better exception when we have no response for the SOAP call
2.1.11
	+ Added new icons for the wizard
	+ Reviewed some subscription strings
2.1.10
	+ Set script session starting code in
	  EBox::RemoteServices::Job::Helper to add audit support for jobs
	+ Allow remote access from the cloud with no dynamic host
	+ Bugfix: Typo in passwordless default value
2.1.9
	+ Reviewed some subscription strings
	+ WS check now is load-balanced
	+ Custom locations now works again after URL rewriting scheme
2.1.8
	+ Catch when the updates watcher is not available to enable
2.1.7
	+ Do not show subscription wizard if hide_subscription_wizard key defined
	+ Better integration with core theme
	+ Differentiate ads from notes
	+ Removed /zentyal prefix from URLs
	+ When subscribing modify other modules after saving new
	  subscription state
	+ Enable updates watcher after subscribing
	+ Include missing OverwriteRemoteBackup module
	+ Depend always on zentyal-software (needed for the automatic QA updates)
2.1.6
	+ Better error message when registering a subscription without
	  connectivity
	+ Disable wrong user/password autocompletion in Subscription form
	+ Remove innecesary checks for nameserver and web servers prior to
	  exchanging data with them
	+ Remove route is up checking for remote support since it is not
	  neccesary
	+ Added subscription_skip_vpn_scan configuration key to skip VPN
	  check while subscribing
	+ Added VPN client local address adjustment
	+ Improvements in subscriptions checks
	+ Added firewall helper to open and redirect ports for remote
	  access
	+ Added script for persist firewall rules when openvpn client restarts
	+ Link to wizard instead of the store to register a Basic subscription
	+ Add at package as dependency
	+ Remove unnecessary check for old 2.0.X versions of zentyal-software
2.1.5
	+ Bugfix with YAML::XS to decode UTF8 strings to let SOAP::Lite
	  perform the proper encoding
	+ Set proper suite in preferences with QA updates
2.1.4
	+ Use new path for openvpn logs at /var/log/openvpn
	+ Update wizard pages with new order option
2.1.3
	+ Use system configured NS if the Cloud NS is not available
	+ User HTTP instead of ping for check Cloud WS server
2.1.2
	+ Added support for DynDNS service
	+ Added ssh warnings to remote support page
	+ Added automatic registration + subscription wizard
2.1.1
	+ Pass new fallbackToRO option when making a configuration backup
	+ Added Cloud DNS connection check
	+ Fix last report link in Subscription page
	+ Catch all exceptions when the server is not connected to Cloud
	+ Add reportAdminPort to let Zentyal Cloud know the TCP port where
	  the server UI is listening to
	+ Remove unecessary parameter when making automatic backup
	+ Avoid log entry with unexistant file
	+ Rename dispatcher receiver to Zentyal Cloud
	+ Using unconfigured interfaces as last resort to connect to Cloud
	+ Added exception for no connection to Cloud
	+ Bugfix: Migration for VPN clients to new local port and address
	  options works
	+ Bugfix: VPN local address tests are now quiet
	+ Enforcing type in SOAP response is now allowed
	+ Added new models to show information about our several services:
	  - Server subscriptions
	  - Advanced Security Updates
	  - Disaster Recovery
	  - Technical Support
	+ New Zentyal Cloud client widget with new services information
	+ Remote services VPN client now uses local port and address options
	+ Give support for new QA repository for Zentyal Server	 >= 2.1
	+ Re-enable support for Professional subscription
	+ Bugfix: fixed error in remote backup template when a basic
	  subscription already has a backup in the cloud
	+ Added WS and VPN server connectivity check upon subscription
2.1
	+ Bugfix: package removal does not crash if can't unsubscribe
	+ Replace YAML::Tiny with libyaml written in C through YAML::XS wrapper
	+ Remove migrations and use new initial-setup
	+ Replace /etc/ebox/78remoteservices.conf with
	  /etc/zentyal/remoteservices.conf
	+ Bugfix: Remove key field in consolidation which is useless in
	  this context and it leads to errors everyday of the month except
	  the first one
	+ Indicate script to run when changing configuration file
2.0.8
	+ Remote backup is now overwritten with Basic Subscription
	+ Using a new key from bundle or dnsServer as fallback to set the
	  set of addresses to access from Zentyal Cloud
	+ Added check to not use any address when connected to Zentyal
	  Cloud to do remote support
2.0.7
	+ Added backup/restore of subscription credentials
	+ Added API to get the list of registered Zentyal servers
	+ Added API to get the backup credentials if available
	+ Added API to know if the disaster recovery add-on is on
	+ Fixed problems with cache values
2.0.6
	+ Typo fix to run cron job when the period says to do
	+ Set default order for dashboard widgets
2.0.5
	+ Set hostname as default value for server name
	+ Minor message changes
	+ Correct case for sql column names
2.0.4
	+ Fixed bad hour bug in remoteservices cron file generation
2.0.3
	+ Allow insecure clients (bad renegotiation CVE-2009-3555) until
	  Zentyal Cloud clients have the problem fixed.
	+ Do not save Apache module in module restarts as GUI already do
	  it at the end of saving modules stage
	+ Set random times for cron tasks
	+ Bugfix: Remote access is again passwordless after changing our
	  brand
	+ Bugfix: Asked for the subscription level after subscription
	  during saving changes stage to avoid showing up commercial
	  messages when they should not
	+ Bugfix: Added pageTitle property to remote support access page
2.0.2
	+ Handle exceptions in subscription levels SOAP calls
2.0.1
	+ Added API to query to internal nameserver
	+ Added API to know the subscription level
	+ Added API to know the add-on server has
	+ Switch to cloud.zentyal.com
2.0
	+ Fixed bug cleaning CC control jobs, added facilities for
	internal and no-CC job
1.5.8
	+ Check package installed with libapt-pkg-perl
	+ Mark squid as changed, if enabled, when subscription process is
	  done
	+ Add installer script execution after saving changes to make sure
	  VPN is up and running
	+ Bugfix: Speed up the subscription process when VPN is not set up
	  yet
1.5.7
	+ Zentyal rebrand
	+ I18n the commercial message
1.5.6
	+ More robust report method
	+ New commercial messages
1.5.5
	+ Bugfix: Test if /var/run/screen exists before changing its
	  permissions
	+ Bugfix: Work when there is nothing to report yet
1.5.4
	+ Fix bug to pass conf keys to the execute procedures after extracting
	  the bundle
1.5.3
	+ Password strength checker done every week included in report and
	  alert generated with the result
	+ Added support for ebox-qa apt sources
	+ Added support for scripts from subscription bundle
	+ Subscription enables monitor and logs module
	+ Bundle action occurs now when reloading the bundle (before only
	  when subscribing), adapted to remoteservices version requirement
	  for bundle
	+ Adapted to use preferences.d directory for QA's apt configuration
1.5.2
	+ Reload bundle while configuring the package and once a week to
	  support eBox CC migration automatically (new keys) to make
	  migration process even smoother
	+ Modified order in menu, now Control Center is right after software
1.5.1
	+ Security [ESN-1-1]: Added proxyDomain method needed for the CSRF fix
	+ Delete no longer available cron jobs when synchronising
	+ Use a new way to push stats to eBox Control Center by using
	  collectd directly instead of using a cron job and xdelta. Exposed
	  the required data to monitor module to work together.
	+ Added restriction to CC VPN to remote support feature
1.5
	+ Pass data-file for executing jobs
	+ Added class for easier parsing of CSV files
	+ Set monitor service as stopped on purpose to notify
	  monitor stats to eBox Control Center
	+ Set maximum number for eBox common name to 32
	+ Bugfix: Found a lost method makes the monitorization work again
	+ Allow read-only script sessions
	+ Added class for easier parsing of CSV files
	+ Added remote support option
1.4.2
	+ Bugfix: Not allow "." character in common name
1.3.14
	+ Bugfix: Show as disconnected if the eBox is not subscribed
	+ Bugfix: Configure and enable openvpn module dependencies when
	  subscribing an eBox to the Control Center
	+ Fix some misleading text to use coherent discourse
	+ Set the link to the new subscription form in eBox Tech website
1.3.13
	+ Show the email address is available to authenticate with
	+ Fix EBox::RemoteServices::Model::viewCustomizer to return always
	  a customizer instance to match the new API
1.3.12
	+ Passwordless from Control Center is now the default option and
	  it is not editable from GUI anynmore
	+ Run cron getter after subscribing while saving changes
	+ Configure/enable OpenVPN module when subscribing
	+ Add widget to know the Control Center connection status
	+ Add support for automatic backups done daily for a maximum number
	+ Allow job result submission to be sent in chunks
1.3.10
	+ Bugfix: Using a better message when the Internet is not
	  reachable when subscribing an eBox
	+ Bugfix: Use name in VPN client configuration for reaching the
	  VPN server to avoid problems if we change the IP addresses
	+ Bugfix: Better error handling in notify job results
	+ Bugfix: Using ebox as common base for Via protocol
1.3.7
	+ Bugfix: Add CACertificatePath to trust in CC job dispatchers
1.3.6
	+ Run cronjob sent by eBox CC
1.1.20
	+ New release
1.1
	+ Initial release<|MERGE_RESOLUTION|>--- conflicted
+++ resolved
@@ -1,14 +1,10 @@
-<<<<<<< HEAD
 3.4
+	+ Updated to use the new haproxy API.
 	+ Move run-pending-ops script to core
 	+ Move EBox::RemoteServices::RESTClient and RESTResult to core
 	  and uses it as base in specific behaviour
 	+ Use service instead of deprecated invoke-rc.d for init.d scripts
 	+ Set version to 3.4
-=======
-HEAD
-	+ Updated to use the new haproxy API.
->>>>>>> db8b65ba
 	+ Fix warning on last inside an eval on automatic-conf-backup script
 3.3
 	+ Hide close button on subscription progress dialog
