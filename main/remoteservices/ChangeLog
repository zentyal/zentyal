HEAD
<<<<<<< HEAD
	+ DisasterRecoveryDomains can notify other models
=======
	+ Fix remove conf backup after PSGI migration
	+ Fix overwrite action on remote conf backup
>>>>>>> 8ce9a77c
3.4
	+ Port proxy redirections to Nginx from Apache
	+ Use the new PortObserver to report a change in the webadmin
	  listening port
	+ Migrated to use Plack as the application server instead of mod_perl
	+ Updated to use the new haproxy API.
	+ Move run-pending-ops script to core
	+ Move EBox::RemoteServices::RESTClient and RESTResult to core
	  and uses it as base in specific behaviour
	+ Use service instead of deprecated invoke-rc.d for init.d scripts
	+ Set version to 3.4
	+ Remove Disaster Recovery menu entry as it is managed by
	  cloud-prof module
	+ Fix restore remote backup with spaces in the backup name
	+ Fix: Do not subscribe to the newsletter in the wizard if the
	  user requires so
	+ On initial setup, do only reload bundle and restart the service
	  if the server is registered
	+ Fix warning on last inside an eval on automatic-conf-backup script
3.3
	+ Hide close button on subscription progress dialog
	+ Adapted to new AJAX update of save changes button
	+ Switch from Error to TryCatch for exception handling
	+ Adapted to new AJAX update of save changes button
	+ Update support information due to offer 2013
	+ Update messages in info models
	+ Show ad messages in SubscriptionInfo model
	+ Remove useless code due to offer 2013
	+ Retrieve the maximum users from Zentyal Remote
	+ Added new i18n editions
	+ Store an ad message instead of enforcing max number of users
	  in the registration check
	+ Now the module has support to store ad messages
	+ Widget recovers from latestRemoteConfBackup connection errors
	+ Fix reset URL in subscription wizard error
	+ Pinning kernels so they are updated with QA updates active
	+ Added missing EBox::Exceptions uses
	+ Remove cron jobs when unregistering
	+ Use latest REST Remote API to register a free account
	+ Missing use when restarting monitor using VPN as communication
	  layer
	+ Set proper trial link when a community account is registered
	+ Use IPS module to know the number of IDS/IPS rules
	+ Honor system-wide defined HTTP Proxy in REST client
	+ Set version to 3.3
	+ Better error message when JSON creadentials file is missing
	+ Missing EBox::Gettext use in EBox::RemoteServices::Connection
	+ Set version to 3.3
3.2
	+ Set version to 3.2
3.1.9
	+ Handle connection errors in setAdminPort
	+ Set to debug level several dev oriented notifications
3.1.8
	+ Better error if we cannot register due to lack of free space
	+ Fix links to see latest reports or its documentation on Reports tab
	+ Set proper URL to reach Zentyal Remote dashboard from dashboard
3.1.7
	+ Adapt backups' list to new UI
3.1.6
	+ Adapt remote backup to new UI CSS
	+ Removed implementation of the removed Desktop::ServiceProvider
3.1.5
	+ Adapted to updatedRowNotify call with no changes in values
	+ Added menu icon
	+ Fixed wrong jQuery interpolation in Subscription form
	+ Retry making the configuration backup if the conf backup process
	  produced a corrupted backup
	+ Send the checksum of the conf backup when pushing to check
	  its integrity on server side
	+ Explicitly set firewall version dependency in control file
	+ Adapt firewall rules to new accept chains
	+ Display web remote access support settings
	+ Save logs module when creating VPN client to start logging its log
	+ Save software module after setting QA updates configuration
	+ Small correction on a link that were still pointing to Cloud
	+ Support running runnerd without being registered programatically
	+ Give support to custom proxied redirections to provide local HTTP
	  servers from Zentyal Remote using
	  /etc/zentyal/remoteservices_redirections.yaml
	+ Fixed path escape on Reporter::SambaDiskUsage
	+ Removed no longer necessary jQuery noConflict()
3.1.4
	+ Fixed wizard to show again errors
	+ Fixed path escape on Reporter::SambaDiskUsage, thanks to EddieA
	  for pointing out the fix
	+ maxUsers method does not take maxCloudUsers into account
3.1.3
	+ Ported JS code to jQuery
3.1.2
	+ Remove deprecated backup domain report in ebackup reporter
	+ Custom QA archive can be set at qa_updates_archive configuration
	  key
	+ Custom QA repository can be set at qa_updates_repo configuration
	  key
	+ RESTClient can now set the URI endpoint programatically
	+ Added pullStatus SOAP server method to get the job result via
	  polling
3.1.1
	+ Cloud-prof installation is now smoothly as it is tried at first
	  and during 10 times during 5 minutes
	+ Migrated SOAP services to use Nginx for SSL.
3.1
	+ Updated to reflect the Apache -> WebAdmin rename.
	+ Removed 3.0.X migration code
	+ Added Pre-Depends on mysql-server to avoid problems with upgrades
	+ Depend on zentyal-core 3.1
3.0.20
	+ Changed location of remote backup metainfo files to preserve cache
	  after reboot
3.0.19
	+ Implemented maxUsers() and maxCloudUsers() methods
	+ Default control panel URL points to remote.zentyal.com now
3.0.18
	+ Consolidate and send report data using a new daemon
	  zentyal.reporterd
	+ Randomise when reload-bundle and subs-level are sent
	+ Added users module checks for SB:
	  - No more than 25 users having none or cloud as master
	  - Zentyal server slaves are forbidden
3.0.17
	+ Use cache to retrieve latest configuration backup date in
	  dashboard
3.0.16
	+ Added setSecurityUpdatesLastTime method to abstract how to set
	  the latest performed security update
3.0.15
	+ Get capabilities for files and users sync from the API
	+ Be very strict with the server name while subscribing. Only
	  [A-Za-z0-9-]+ are accepted
	+ Restore configuration without subscription now works smoothly
	+ Proper CA file deletion when unsubscribing
	+ Try to remove include and CA when unsubscribing separately
	+ Change to debug remote support no conf message
	+ Force mode when writing QA apt ocnfiguration file
	+ Remove filesync upstart file as it is not longer maintained by
	  this package
	+ Force mode when writing QA apt configuration file
	+ Avoid exception in subscription info table when a
	  no subscribed server use no-ascii character set
3.0.14
	+ Silenting _getSubscriptionDetails internal exception
	+ Fix typo in execute bundle which avoids correct installation of
	  cloud-prof when registration is done
3.0.13
	+ Notify cloud-prof when installed when changes happen in
	  DisasterRecoveryDomains model
	+ Move zfilesync daemon management to cloud-prof package
	+ Include edition in MOTD and remove upgrade announcement
	+ Adding extra component to the qa sources list
	+ Do not try to execute periodic cron jobs if already running
	+ Update SambaVirusShare reporter
	+ Update SambaVirus reporter
	+ auto-subscribe now works when multiple bundles are available
	+ Avoid usage of private attributes in Subscription model parent
	  class
	+ Avoid warning when checking commAddOn
	+ Fixed share sync regression after directory existance check
3.0.12
	+ Write zfilesync conf only when needed
	+ Start zfilesync also when disaster recovery is available
3.0.11
	+ Rename from disasterRecoveryAddOn to disasterRecoveryAvailable
	+ Implement zarafaAddOn method for getting zarafa details
	+ Implement client-side of new add-on framework
	+ Fixed utf8 problems in RESTClient
	+ Disaster Recovery integration
	+ Added auto-subscribe script
	+ Fix reporter-consolidate cron entry
	+ Change QA archive to the new one
	+ Make sure only one run-pending-ops process is launched at the
	  same time
3.0.10
	+ Fix reload bundle checks with communication add-on
	+ Restore process can skip backed up credentials when it is sure
	  the current credentials are up to date for the same server
	+ Fix regression to register a server with communication add-on
	+ Fix restore/backup procedure for the module
3.0.9
	+ More resilient reporting operations to reporter errors
	+ Fix stupid bug in desktop subscription service
3.0.8
	+ Handle desktop subscription limit error status
	+ Return the cloud domain along with the credentials to the desktops
	  upon subscription
	+ Clearer message is shown when your server is not capable for any
	  available edition
	+ Remove unnecessary field for mail reporting
	+ Send data to db when reporting is logging only in UTF8
	+ Decode JSON only if data is defined in REST Result
	+ Enable report sending
	+ Do not calculate share size whose directory does not exist
	+ Fix subscription process when firewall has been enabled but not saved
	+ Read REST responses with a correct encoding
	+ Fixed SSL configuration conflicts betwen SOAPClient and RESTClient
3.0.7
	+ Launch filesync only if available
3.0.6
	+ Remove QA updates if not subscribed
	+ Set file sync conf only if subscribed
	+ Fixed remote cloud sync hostname
3.0.5
	+ Added automatic-conf-backup strict
	+ Make required changes for new communications add-on
	  (mailfilter in community + jabber and asterisk in comm add-on)
	+ Updated REST journaling behavior
	+ Configure file sync daemon
	+ Some fixes in text in the models
	+ Added check for users sync service
	+ Get remote support user uid from users module if it is installed
	+ Fixed error in check connection button moving _checkUDPEchoService()
	  to EBox::RemoteSevices::Base
3.0.4
	+ Give support to trial edition in info boxes
3.0.3
	+ Launch inventory agent just after subscribing to get information
	  in remote as soon as possible
	+ Add pciutils and dmidecode as dependencies to include PCI and
	  Bios information for inventory
	+ Fix OCS inventory cron file execution permissions
	+ Changed subscription_basic style to avoid overlapping separator line
3.0.2
	+ Use perl code in initial setup to avoid lock issues
	+ Fixed non-translatable strings in registration wizard
	+ Do not show help button text when registered
	+ Check if you are registered in wizard at first
	+ Add hostname as default value for server name in Wizard
	+ Check the three diferent result api may return in wizard
	+ Check agreement is done when doing the wizard
3.0.1
	+ Don't abort subscription, backup or restore by clicking outside
	  of popup window
	+ Dynamic DNS now works without bundle
3.0
	+ Set 3.0 URLs for wizard
	+ Fix registration when remote access is enabled previously
	+ Set production conf parameters
	+ New style for registration wizard
	+ Reviewed strings
	+ Start up tasks (cronjobs and bundle reload) is done after save
	  changes in background
	+ VPN connection is established once it is needed
	+ Dynamic DNS is enabled during the subscription and not during
	  the bundle execution
	+ Dynamic DNS is disabled when deregistering
	+ Set up audit environment in set conf
	+ In order to run cron jobs only subscribed is required now
	+ Adaptations for new registered community servers
	+ Show VPNConnectivityCheck in Technical composite when the server
	  has the bundle
	+ Name change from Cloud to Remote
	+ Launch save changes immediately after performing the
	  registration or unregistration in a modal box
	+ Show Wizard link in no active remote configuration backup
	+ Delete no longer required conf keys: ebox_services_www and
	  ebox_services_mirror_count
	+ Remove deprecated Disaster Recovery method
	+ Cache cred data in module to optimise
	+ Implement reporting code here
	+ Password list files are now stored in module conf
	+ RESTClient now supports raw JSON as query param
2.3.2
	+ Do not set local address for TCP connections
	+ Avoid division by zero showing DR info
	+ Use beta values for configuration for now
	+ Remove no longer used restore backup from proxy
	+ Added method to write conf-backups and sec-updates credentials
	  into /var/lib/zentyal/.netrc file
	+ Remote configuration backup operations now run inside a popup
	+ Added 'journaling' optional parameter to the RESTClient methods to
	  enable/disable the journaling for that call
	+ Optional parameters for RESTClient methods are now named
	+ Conf Backup go outside the VPN using the new Cloud RESTful API
	+ Added method setServer to RESTClient
	+ Added integration with OCS inventory agent
	+ QA Updates go outside the VPN
	+ QA apt configuration files are now generated or removed when
	  setting the configuration for the module (_setConf method)
	+ QA repository public key included in the package
	+ Added function cloudCredentials to get server uuid and pass
	+ Added confKey monitoring_inside_vpn to configure whether the monitoring
	  stats should be sent using the VPN or not
	+ Added function cloudDomain to get Zentyal Cloud domain name
	+ Added function subscribedUUID to get server UUID
	+ Return current capabilities values if new ones cannot be
	  obtained
	+ Give support for 400 errors in REST Client as external
	  exceptions
	+ Added logic for new mail add-on for SB edition
	+ Added REST client as interface with Zentyal Cloud
	+ New registration form on subscription wizard
2.3.1
	+ Use new module to calc average bandwidth from a day
	+ Some improvements to runnerd daemonisation
	+ Use RESTful API to send the jobs results to Zentyal Cloud
	+ Adapted to latest changes in core
	+ Use Apache mod API to include Cloud CA certificate
	+ Remove Apache2 configuration which is only in the main file
2.3
	+ Implement new EBox::Events::DispatcherProvider
	+ Adapted to new Model management and events frameworks
	+ Adapted storage of state info to the new JSON objects
	+ Added subscribe desktop action as Desktop::ServiceProvider
	+ Added journaling for REST requests
	+ Adapted Events to send additional info
	+ RESTClient sends the query request in application/json when the
	  data to send is an array
	+ Use new REST API
	+ Check subscription details everyday
	+ Rename Zentyal Cloud VPN client to remoteServices_client
	+ Check available options before subscribing if more than option
	  is available
	+ Added REST client as interface with Zentyal Cloud
	+ New subscription wizard
	+ Adapted messages in the UI for new editions
	+ Add new server editions
	+ New checks for Small Business edition
	+ Uniformize config boolean values (from true/false to yes/no)
	+ Use direct connection to QA repository even using a global proxy
	+ Delete version() method which is now implemented on EBox::Module::Base
	+ Set off-office hours for module cron jobs
	+ Show the number of available IDS rules in the Advanced Security
	  Updates model
	+ Replaced autotools with zbuildtools
	+ Do not clear cache when restarting the remoteservices module
	+ Bugfix: Do not crash if apt-key del command fails
	+ Bugfix: The internal cron jobs are now removed correctly
	+ Remove some configuration and packages when a downgrade is done
	+ Bugfix: Remove jobs when unsubscribing
	+ Bugfix: Remove apt preferences when unsubscribing
	+ Non-ASCII characters are explicitly not allowed in Zentyal Common Name
	+ Backup and restore all the cached data
2.2.2
	+ Download the backup archive from proxy using REST without
	  storing locally
	+ Download the backup archive using REST as well and optimising
	  to pass the stream directly without temporary files
	+ Configuration backup archive is now sent using curl in a REST
	  format
	+ Add EBox::RemoteServices::SOAPClient the chances to run any
	  SOAP::Lite method
2.2.1
	+ Avoid crash with undefined siteHost when migrating from 2.0
	+ Tolerate file permission errors when restoring subscription
	+ Better exception when we have no response for the SOAP call
2.1.11
	+ Added new icons for the wizard
	+ Reviewed some subscription strings
2.1.10
	+ Set script session starting code in
	  EBox::RemoteServices::Job::Helper to add audit support for jobs
	+ Allow remote access from the cloud with no dynamic host
	+ Bugfix: Typo in passwordless default value
2.1.9
	+ Reviewed some subscription strings
	+ WS check now is load-balanced
	+ Custom locations now works again after URL rewriting scheme
2.1.8
	+ Catch when the updates watcher is not available to enable
2.1.7
	+ Do not show subscription wizard if hide_subscription_wizard key defined
	+ Better integration with core theme
	+ Differentiate ads from notes
	+ Removed /zentyal prefix from URLs
	+ When subscribing modify other modules after saving new
	  subscription state
	+ Enable updates watcher after subscribing
	+ Include missing OverwriteRemoteBackup module
	+ Depend always on zentyal-software (needed for the automatic QA updates)
2.1.6
	+ Better error message when registering a subscription without
	  connectivity
	+ Disable wrong user/password autocompletion in Subscription form
	+ Remove innecesary checks for nameserver and web servers prior to
	  exchanging data with them
	+ Remove route is up checking for remote support since it is not
	  neccesary
	+ Added subscription_skip_vpn_scan configuration key to skip VPN
	  check while subscribing
	+ Added VPN client local address adjustment
	+ Improvements in subscriptions checks
	+ Added firewall helper to open and redirect ports for remote
	  access
	+ Added script for persist firewall rules when openvpn client restarts
	+ Link to wizard instead of the store to register a Basic subscription
	+ Add at package as dependency
	+ Remove unnecessary check for old 2.0.X versions of zentyal-software
2.1.5
	+ Bugfix with YAML::XS to decode UTF8 strings to let SOAP::Lite
	  perform the proper encoding
	+ Set proper suite in preferences with QA updates
2.1.4
	+ Use new path for openvpn logs at /var/log/openvpn
	+ Update wizard pages with new order option
2.1.3
	+ Use system configured NS if the Cloud NS is not available
	+ User HTTP instead of ping for check Cloud WS server
2.1.2
	+ Added support for DynDNS service
	+ Added ssh warnings to remote support page
	+ Added automatic registration + subscription wizard
2.1.1
	+ Pass new fallbackToRO option when making a configuration backup
	+ Added Cloud DNS connection check
	+ Fix last report link in Subscription page
	+ Catch all exceptions when the server is not connected to Cloud
	+ Add reportAdminPort to let Zentyal Cloud know the TCP port where
	  the server UI is listening to
	+ Remove unecessary parameter when making automatic backup
	+ Avoid log entry with unexistant file
	+ Rename dispatcher receiver to Zentyal Cloud
	+ Using unconfigured interfaces as last resort to connect to Cloud
	+ Added exception for no connection to Cloud
	+ Bugfix: Migration for VPN clients to new local port and address
	  options works
	+ Bugfix: VPN local address tests are now quiet
	+ Enforcing type in SOAP response is now allowed
	+ Added new models to show information about our several services:
	  - Server subscriptions
	  - Advanced Security Updates
	  - Disaster Recovery
	  - Technical Support
	+ New Zentyal Cloud client widget with new services information
	+ Remote services VPN client now uses local port and address options
	+ Give support for new QA repository for Zentyal Server	 >= 2.1
	+ Re-enable support for Professional subscription
	+ Bugfix: fixed error in remote backup template when a basic
	  subscription already has a backup in the cloud
	+ Added WS and VPN server connectivity check upon subscription
2.1
	+ Bugfix: package removal does not crash if can't unsubscribe
	+ Replace YAML::Tiny with libyaml written in C through YAML::XS wrapper
	+ Remove migrations and use new initial-setup
	+ Replace /etc/ebox/78remoteservices.conf with
	  /etc/zentyal/remoteservices.conf
	+ Bugfix: Remove key field in consolidation which is useless in
	  this context and it leads to errors everyday of the month except
	  the first one
	+ Indicate script to run when changing configuration file
2.0.8
	+ Remote backup is now overwritten with Basic Subscription
	+ Using a new key from bundle or dnsServer as fallback to set the
	  set of addresses to access from Zentyal Cloud
	+ Added check to not use any address when connected to Zentyal
	  Cloud to do remote support
2.0.7
	+ Added backup/restore of subscription credentials
	+ Added API to get the list of registered Zentyal servers
	+ Added API to get the backup credentials if available
	+ Added API to know if the disaster recovery add-on is on
	+ Fixed problems with cache values
2.0.6
	+ Typo fix to run cron job when the period says to do
	+ Set default order for dashboard widgets
2.0.5
	+ Set hostname as default value for server name
	+ Minor message changes
	+ Correct case for sql column names
2.0.4
	+ Fixed bad hour bug in remoteservices cron file generation
2.0.3
	+ Allow insecure clients (bad renegotiation CVE-2009-3555) until
	  Zentyal Cloud clients have the problem fixed.
	+ Do not save Apache module in module restarts as GUI already do
	  it at the end of saving modules stage
	+ Set random times for cron tasks
	+ Bugfix: Remote access is again passwordless after changing our
	  brand
	+ Bugfix: Asked for the subscription level after subscription
	  during saving changes stage to avoid showing up commercial
	  messages when they should not
	+ Bugfix: Added pageTitle property to remote support access page
2.0.2
	+ Handle exceptions in subscription levels SOAP calls
2.0.1
	+ Added API to query to internal nameserver
	+ Added API to know the subscription level
	+ Added API to know the add-on server has
	+ Switch to cloud.zentyal.com
2.0
	+ Fixed bug cleaning CC control jobs, added facilities for
	internal and no-CC job
1.5.8
	+ Check package installed with libapt-pkg-perl
	+ Mark squid as changed, if enabled, when subscription process is
	  done
	+ Add installer script execution after saving changes to make sure
	  VPN is up and running
	+ Bugfix: Speed up the subscription process when VPN is not set up
	  yet
1.5.7
	+ Zentyal rebrand
	+ I18n the commercial message
1.5.6
	+ More robust report method
	+ New commercial messages
1.5.5
	+ Bugfix: Test if /var/run/screen exists before changing its
	  permissions
	+ Bugfix: Work when there is nothing to report yet
1.5.4
	+ Fix bug to pass conf keys to the execute procedures after extracting
	  the bundle
1.5.3
	+ Password strength checker done every week included in report and
	  alert generated with the result
	+ Added support for ebox-qa apt sources
	+ Added support for scripts from subscription bundle
	+ Subscription enables monitor and logs module
	+ Bundle action occurs now when reloading the bundle (before only
	  when subscribing), adapted to remoteservices version requirement
	  for bundle
	+ Adapted to use preferences.d directory for QA's apt configuration
1.5.2
	+ Reload bundle while configuring the package and once a week to
	  support eBox CC migration automatically (new keys) to make
	  migration process even smoother
	+ Modified order in menu, now Control Center is right after software
1.5.1
	+ Security [ESN-1-1]: Added proxyDomain method needed for the CSRF fix
	+ Delete no longer available cron jobs when synchronising
	+ Use a new way to push stats to eBox Control Center by using
	  collectd directly instead of using a cron job and xdelta. Exposed
	  the required data to monitor module to work together.
	+ Added restriction to CC VPN to remote support feature
1.5
	+ Pass data-file for executing jobs
	+ Added class for easier parsing of CSV files
	+ Set monitor service as stopped on purpose to notify
	  monitor stats to eBox Control Center
	+ Set maximum number for eBox common name to 32
	+ Bugfix: Found a lost method makes the monitorization work again
	+ Allow read-only script sessions
	+ Added class for easier parsing of CSV files
	+ Added remote support option
1.4.2
	+ Bugfix: Not allow "." character in common name
1.3.14
	+ Bugfix: Show as disconnected if the eBox is not subscribed
	+ Bugfix: Configure and enable openvpn module dependencies when
	  subscribing an eBox to the Control Center
	+ Fix some misleading text to use coherent discourse
	+ Set the link to the new subscription form in eBox Tech website
1.3.13
	+ Show the email address is available to authenticate with
	+ Fix EBox::RemoteServices::Model::viewCustomizer to return always
	  a customizer instance to match the new API
1.3.12
	+ Passwordless from Control Center is now the default option and
	  it is not editable from GUI anynmore
	+ Run cron getter after subscribing while saving changes
	+ Configure/enable OpenVPN module when subscribing
	+ Add widget to know the Control Center connection status
	+ Add support for automatic backups done daily for a maximum number
	+ Allow job result submission to be sent in chunks
1.3.10
	+ Bugfix: Using a better message when the Internet is not
	  reachable when subscribing an eBox
	+ Bugfix: Use name in VPN client configuration for reaching the
	  VPN server to avoid problems if we change the IP addresses
	+ Bugfix: Better error handling in notify job results
	+ Bugfix: Using ebox as common base for Via protocol
1.3.7
	+ Bugfix: Add CACertificatePath to trust in CC job dispatchers
1.3.6
	+ Run cronjob sent by eBox CC
1.1.20
	+ New release
1.1
	+ Initial release<|MERGE_RESOLUTION|>--- conflicted
+++ resolved
@@ -1,10 +1,7 @@
 HEAD
-<<<<<<< HEAD
 	+ DisasterRecoveryDomains can notify other models
-=======
 	+ Fix remove conf backup after PSGI migration
 	+ Fix overwrite action on remote conf backup
->>>>>>> 8ce9a77c
 3.4
 	+ Port proxy redirections to Nginx from Apache
 	+ Use the new PortObserver to report a change in the webadmin
