--- conflicted
+++ resolved
@@ -1,5 +1,6 @@
 HEAD
-<<<<<<< HEAD
+	+ Configure file sync daemon
+	+ Some fixes in text in the models
 	+ Add pciutils and dmidecode as dependencies to include PCI and
 	  Bios information for inventory
 	+ Fix OCS inventory cron file execution permissions
@@ -22,10 +23,6 @@
 	+ Set production conf parameters
 	+ New style for registration wizard
 	+ Reviewed strings
-=======
-	+ Configure file sync daemon
-	+ Some fixes in text in the models
->>>>>>> 2e7bff11
 	+ Start up tasks (cronjobs and bundle reload) is done after save
 	  changes in background
 	+ VPN connection is established once it is needed
