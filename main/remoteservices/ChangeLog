--- conflicted
+++ resolved
@@ -1,7 +1,3 @@
-<<<<<<< HEAD
-3.4.1
-	+ Fixed JS regressions on subscribe action
-=======
 HEAD
 	+ Now proxy redirections work in Nginx
 	+ reporterd query time is now 5 minutes
@@ -11,7 +7,8 @@
 	  - Configuration from RedirectHelper modules
 	  - Added query string and referer-based patterns to redirect
 	  - Remove proxy redirections when removed
->>>>>>> 890cad61
+3.4.1
+	+ Fixed JS regressions on subscribe action
 	+ Disable QA updates until next commercial edition
 	+ EBox::RemoteServices::Subscription::Check::check recovers for
 	  any error raised on users checking
