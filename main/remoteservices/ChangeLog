--- conflicted
+++ resolved
@@ -1,14 +1,11 @@
 3.3
-<<<<<<< HEAD
 	+ Switch from Error to TryCatch for exception handling
-	+ Set version to 3.3
-=======
 	+ Missing use when restarting monitor using VPN as communication
 	  layer
 	+ Set proper trial link when a community account is registered
 	+ Use IPS module to know the number of IDS/IPS rules
 	+ Honor system-wide defined HTTP Proxy in REST client
->>>>>>> e0c2176f
+	+ Set version to 3.3
 	+ Better error message when JSON creadentials file is missing
 	+ Missing EBox::Gettext use in EBox::RemoteServices::Connection
 	+ Set version to 3.3
