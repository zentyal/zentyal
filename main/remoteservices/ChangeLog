HEAD
<<<<<<< HEAD
	+ Updated REST journaling behavior
	+ Configure file sync daemon
	+ Some fixes in text in the models
	+ Added check for users sync service
	+ Get remote support user uid from users module if it is installed
	+ Fixed error in check connection button moving _checkUDPEchoService()
	  to EBox::RemoteSevices::Base
=======
	+ Make automatic-conf-backup strict
	+ Make required changes for new communications add-on
	  (mailfilter in community + jabber and asterisk in comm add-on)
>>>>>>> 2ef37a9a
3.0.4
	+ Give support to trial edition in info boxes
3.0.3
	+ Launch inventory agent just after subscribing to get information
	  in remote as soon as possible
	+ Add pciutils and dmidecode as dependencies to include PCI and
	  Bios information for inventory
	+ Fix OCS inventory cron file execution permissions
	+ Changed subscription_basic style to avoid overlapping separator line
3.0.2
	+ Use perl code in initial setup to avoid lock issues
	+ Fixed non-translatable strings in registration wizard
	+ Do not show help button text when registered
	+ Check if you are registered in wizard at first
	+ Add hostname as default value for server name in Wizard
	+ Check the three diferent result api may return in wizard
	+ Check agreement is done when doing the wizard
3.0.1
	+ Don't abort subscription, backup or restore by clicking outside
	  of popup window
	+ Dynamic DNS now works without bundle
3.0
	+ Set 3.0 URLs for wizard
	+ Fix registration when remote access is enabled previously
	+ Set production conf parameters
	+ New style for registration wizard
	+ Reviewed strings
	+ Start up tasks (cronjobs and bundle reload) is done after save
	  changes in background
	+ VPN connection is established once it is needed
	+ Dynamic DNS is enabled during the subscription and not during
	  the bundle execution
	+ Dynamic DNS is disabled when deregistering
	+ Set up audit environment in set conf
	+ In order to run cron jobs only subscribed is required now
	+ Adaptations for new registered community servers
	+ Show VPNConnectivityCheck in Technical composite when the server
	  has the bundle
	+ Name change from Cloud to Remote
	+ Launch save changes immediately after performing the
	  registration or unregistration in a modal box
	+ Show Wizard link in no active remote configuration backup
	+ Delete no longer required conf keys: ebox_services_www and
	  ebox_services_mirror_count
	+ Remove deprecated Disaster Recovery method
	+ Cache cred data in module to optimise
	+ Implement reporting code here
	+ Password list files are now stored in module conf
	+ RESTClient now supports raw JSON as query param
2.3.2
	+ Do not set local address for TCP connections
	+ Avoid division by zero showing DR info
	+ Use beta values for configuration for now
	+ Remove no longer used restore backup from proxy
	+ Added method to write conf-backups and sec-updates credentials
	  into /var/lib/zentyal/.netrc file
	+ Remote configuration backup operations now run inside a popup
	+ Added 'journaling' optional parameter to the RESTClient methods to
	  enable/disable the journaling for that call
	+ Optional parameters for RESTClient methods are now named
	+ Conf Backup go outside the VPN using the new Cloud RESTful API
	+ Added method setServer to RESTClient
	+ Added integration with OCS inventory agent
	+ QA Updates go outside the VPN
	+ QA apt configuration files are now generated or removed when
	  setting the configuration for the module (_setConf method)
	+ QA repository public key included in the package
	+ Added function cloudCredentials to get server uuid and pass
	+ Added confKey monitoring_inside_vpn to configure whether the monitoring
	  stats should be sent using the VPN or not
	+ Added function cloudDomain to get Zentyal Cloud domain name
	+ Added function subscribedUUID to get server UUID
	+ Return current capabilities values if new ones cannot be
	  obtained
	+ Give support for 400 errors in REST Client as external
	  exceptions
	+ Added logic for new mail add-on for SB edition
	+ Added REST client as interface with Zentyal Cloud
	+ New registration form on subscription wizard
2.3.1
	+ Use new module to calc average bandwidth from a day
	+ Some improvements to runnerd daemonisation
	+ Use RESTful API to send the jobs results to Zentyal Cloud
	+ Adapted to latest changes in core
	+ Use Apache mod API to include Cloud CA certificate
	+ Remove Apache2 configuration which is only in the main file
2.3
	+ Implement new EBox::Events::DispatcherProvider
	+ Adapted to new Model management and events frameworks
	+ Adapted storage of state info to the new JSON objects
	+ Added subscribe desktop action as Desktop::ServiceProvider
	+ Added journaling for REST requests
	+ Adapted Events to send additional info
	+ RESTClient sends the query request in application/json when the
	  data to send is an array
	+ Use new REST API
	+ Check subscription details everyday
	+ Rename Zentyal Cloud VPN client to remoteServices_client
	+ Check available options before subscribing if more than option
	  is available
	+ Added REST client as interface with Zentyal Cloud
	+ New subscription wizard
	+ Adapted messages in the UI for new editions
	+ Add new server editions
	+ New checks for Small Business edition
	+ Uniformize config boolean values (from true/false to yes/no)
	+ Use direct connection to QA repository even using a global proxy
	+ Delete version() method which is now implemented on EBox::Module::Base
	+ Set off-office hours for module cron jobs
	+ Show the number of available IDS rules in the Advanced Security
	  Updates model
	+ Replaced autotools with zbuildtools
	+ Do not clear cache when restarting the remoteservices module
	+ Bugfix: Do not crash if apt-key del command fails
	+ Bugfix: The internal cron jobs are now removed correctly
	+ Remove some configuration and packages when a downgrade is done
	+ Bugfix: Remove jobs when unsubscribing
	+ Bugfix: Remove apt preferences when unsubscribing
	+ Non-ASCII characters are explicitly not allowed in Zentyal Common Name
	+ Backup and restore all the cached data
2.2.2
	+ Download the backup archive from proxy using REST without
	  storing locally
	+ Download the backup archive using REST as well and optimising
	  to pass the stream directly without temporary files
	+ Configuration backup archive is now sent using curl in a REST
	  format
	+ Add EBox::RemoteServices::SOAPClient the chances to run any
	  SOAP::Lite method
2.2.1
	+ Avoid crash with undefined siteHost when migrating from 2.0
	+ Tolerate file permission errors when restoring subscription
	+ Better exception when we have no response for the SOAP call
2.1.11
	+ Added new icons for the wizard
	+ Reviewed some subscription strings
2.1.10
	+ Set script session starting code in
	  EBox::RemoteServices::Job::Helper to add audit support for jobs
	+ Allow remote access from the cloud with no dynamic host
	+ Bugfix: Typo in passwordless default value
2.1.9
	+ Reviewed some subscription strings
	+ WS check now is load-balanced
	+ Custom locations now works again after URL rewriting scheme
2.1.8
	+ Catch when the updates watcher is not available to enable
2.1.7
	+ Do not show subscription wizard if hide_subscription_wizard key defined
	+ Better integration with core theme
	+ Differentiate ads from notes
	+ Removed /zentyal prefix from URLs
	+ When subscribing modify other modules after saving new
	  subscription state
	+ Enable updates watcher after subscribing
	+ Include missing OverwriteRemoteBackup module
	+ Depend always on zentyal-software (needed for the automatic QA updates)
2.1.6
	+ Better error message when registering a subscription without
	  connectivity
	+ Disable wrong user/password autocompletion in Subscription form
	+ Remove innecesary checks for nameserver and web servers prior to
	  exchanging data with them
	+ Remove route is up checking for remote support since it is not
	  neccesary
	+ Added subscription_skip_vpn_scan configuration key to skip VPN
	  check while subscribing
	+ Added VPN client local address adjustment
	+ Improvements in subscriptions checks
	+ Added firewall helper to open and redirect ports for remote
	  access
	+ Added script for persist firewall rules when openvpn client restarts
	+ Link to wizard instead of the store to register a Basic subscription
	+ Add at package as dependency
	+ Remove unnecessary check for old 2.0.X versions of zentyal-software
2.1.5
	+ Bugfix with YAML::XS to decode UTF8 strings to let SOAP::Lite
	  perform the proper encoding
	+ Set proper suite in preferences with QA updates
2.1.4
	+ Use new path for openvpn logs at /var/log/openvpn
	+ Update wizard pages with new order option
2.1.3
	+ Use system configured NS if the Cloud NS is not available
	+ User HTTP instead of ping for check Cloud WS server
2.1.2
	+ Added support for DynDNS service
	+ Added ssh warnings to remote support page
	+ Added automatic registration + subscription wizard
2.1.1
	+ Pass new fallbackToRO option when making a configuration backup
	+ Added Cloud DNS connection check
	+ Fix last report link in Subscription page
	+ Catch all exceptions when the server is not connected to Cloud
	+ Add reportAdminPort to let Zentyal Cloud know the TCP port where
	  the server UI is listening to
	+ Remove unecessary parameter when making automatic backup
	+ Avoid log entry with unexistant file
	+ Rename dispatcher receiver to Zentyal Cloud
	+ Using unconfigured interfaces as last resort to connect to Cloud
	+ Added exception for no connection to Cloud
	+ Bugfix: Migration for VPN clients to new local port and address
	  options works
	+ Bugfix: VPN local address tests are now quiet
	+ Enforcing type in SOAP response is now allowed
	+ Added new models to show information about our several services:
	  - Server subscriptions
	  - Advanced Security Updates
	  - Disaster Recovery
	  - Technical Support
	+ New Zentyal Cloud client widget with new services information
	+ Remote services VPN client now uses local port and address options
	+ Give support for new QA repository for Zentyal Server	 >= 2.1
	+ Re-enable support for Professional subscription
	+ Bugfix: fixed error in remote backup template when a basic
	  subscription already has a backup in the cloud
	+ Added WS and VPN server connectivity check upon subscription
2.1
	+ Bugfix: package removal does not crash if can't unsubscribe
	+ Replace YAML::Tiny with libyaml written in C through YAML::XS wrapper
	+ Remove migrations and use new initial-setup
	+ Replace /etc/ebox/78remoteservices.conf with
	  /etc/zentyal/remoteservices.conf
	+ Bugfix: Remove key field in consolidation which is useless in
	  this context and it leads to errors everyday of the month except
	  the first one
	+ Indicate script to run when changing configuration file
2.0.8
	+ Remote backup is now overwritten with Basic Subscription
	+ Using a new key from bundle or dnsServer as fallback to set the
	  set of addresses to access from Zentyal Cloud
	+ Added check to not use any address when connected to Zentyal
	  Cloud to do remote support
2.0.7
	+ Added backup/restore of subscription credentials
	+ Added API to get the list of registered Zentyal servers
	+ Added API to get the backup credentials if available
	+ Added API to know if the disaster recovery add-on is on
	+ Fixed problems with cache values
2.0.6
	+ Typo fix to run cron job when the period says to do
	+ Set default order for dashboard widgets
2.0.5
	+ Set hostname as default value for server name
	+ Minor message changes
	+ Correct case for sql column names
2.0.4
	+ Fixed bad hour bug in remoteservices cron file generation
2.0.3
	+ Allow insecure clients (bad renegotiation CVE-2009-3555) until
	  Zentyal Cloud clients have the problem fixed.
	+ Do not save Apache module in module restarts as GUI already do
	  it at the end of saving modules stage
	+ Set random times for cron tasks
	+ Bugfix: Remote access is again passwordless after changing our
	  brand
	+ Bugfix: Asked for the subscription level after subscription
	  during saving changes stage to avoid showing up commercial
	  messages when they should not
	+ Bugfix: Added pageTitle property to remote support access page
2.0.2
	+ Handle exceptions in subscription levels SOAP calls
2.0.1
	+ Added API to query to internal nameserver
	+ Added API to know the subscription level
	+ Added API to know the add-on server has
	+ Switch to cloud.zentyal.com
2.0
	+ Fixed bug cleaning CC control jobs, added facilities for
	internal and no-CC job
1.5.8
	+ Check package installed with libapt-pkg-perl
	+ Mark squid as changed, if enabled, when subscription process is
	  done
	+ Add installer script execution after saving changes to make sure
	  VPN is up and running
	+ Bugfix: Speed up the subscription process when VPN is not set up
	  yet
1.5.7
	+ Zentyal rebrand
	+ I18n the commercial message
1.5.6
	+ More robust report method
	+ New commercial messages
1.5.5
	+ Bugfix: Test if /var/run/screen exists before changing its
	  permissions
	+ Bugfix: Work when there is nothing to report yet
1.5.4
	+ Fix bug to pass conf keys to the execute procedures after extracting
	  the bundle
1.5.3
	+ Password strength checker done every week included in report and
	  alert generated with the result
	+ Added support for ebox-qa apt sources
	+ Added support for scripts from subscription bundle
	+ Subscription enables monitor and logs module
	+ Bundle action occurs now when reloading the bundle (before only
	  when subscribing), adapted to remoteservices version requirement
	  for bundle
	+ Adapted to use preferences.d directory for QA's apt configuration
1.5.2
	+ Reload bundle while configuring the package and once a week to
	  support eBox CC migration automatically (new keys) to make
	  migration process even smoother
	+ Modified order in menu, now Control Center is right after software
1.5.1
	+ Security [ESN-1-1]: Added proxyDomain method needed for the CSRF fix
	+ Delete no longer available cron jobs when synchronising
	+ Use a new way to push stats to eBox Control Center by using
	  collectd directly instead of using a cron job and xdelta. Exposed
	  the required data to monitor module to work together.
	+ Added restriction to CC VPN to remote support feature
1.5
	+ Pass data-file for executing jobs
	+ Added class for easier parsing of CSV files
	+ Set monitor service as stopped on purpose to notify
	  monitor stats to eBox Control Center
	+ Set maximum number for eBox common name to 32
	+ Bugfix: Found a lost method makes the monitorization work again
	+ Allow read-only script sessions
	+ Added class for easier parsing of CSV files
	+ Added remote support option
1.4.2
	+ Bugfix: Not allow "." character in common name
1.3.14
	+ Bugfix: Show as disconnected if the eBox is not subscribed
	+ Bugfix: Configure and enable openvpn module dependencies when
	  subscribing an eBox to the Control Center
	+ Fix some misleading text to use coherent discourse
	+ Set the link to the new subscription form in eBox Tech website
1.3.13
	+ Show the email address is available to authenticate with
	+ Fix EBox::RemoteServices::Model::viewCustomizer to return always
	  a customizer instance to match the new API
1.3.12
	+ Passwordless from Control Center is now the default option and
	  it is not editable from GUI anynmore
	+ Run cron getter after subscribing while saving changes
	+ Configure/enable OpenVPN module when subscribing
	+ Add widget to know the Control Center connection status
	+ Add support for automatic backups done daily for a maximum number
	+ Allow job result submission to be sent in chunks
1.3.10
	+ Bugfix: Using a better message when the Internet is not
	  reachable when subscribing an eBox
	+ Bugfix: Use name in VPN client configuration for reaching the
	  VPN server to avoid problems if we change the IP addresses
	+ Bugfix: Better error handling in notify job results
	+ Bugfix: Using ebox as common base for Via protocol
1.3.7
	+ Bugfix: Add CACertificatePath to trust in CC job dispatchers
1.3.6
	+ Run cronjob sent by eBox CC
1.1.20
	+ New release
1.1
	+ Initial release<|MERGE_RESOLUTION|>--- conflicted
+++ resolved
@@ -1,5 +1,7 @@
 HEAD
-<<<<<<< HEAD
+	+ Added automatic-conf-backup strict
+	+ Make required changes for new communications add-on
+	  (mailfilter in community + jabber and asterisk in comm add-on)
 	+ Updated REST journaling behavior
 	+ Configure file sync daemon
 	+ Some fixes in text in the models
@@ -7,11 +9,6 @@
 	+ Get remote support user uid from users module if it is installed
 	+ Fixed error in check connection button moving _checkUDPEchoService()
 	  to EBox::RemoteSevices::Base
-=======
-	+ Make automatic-conf-backup strict
-	+ Make required changes for new communications add-on
-	  (mailfilter in community + jabber and asterisk in comm add-on)
->>>>>>> 2ef37a9a
 3.0.4
 	+ Give support to trial edition in info boxes
 3.0.3
