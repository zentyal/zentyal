--- conflicted
+++ resolved
@@ -1,12 +1,9 @@
 HEAD
-<<<<<<< HEAD
-	+ Explicitly set firewall version dependency in control file
-=======
 	+ Retry making the configuration backup if the conf backup process
 	  produced a corrupted backup
 	+ Send the checksum of the conf backup when pushing to check
 	  its integrity on server side
->>>>>>> b2b979c6
+	+ Explicitly set firewall version dependency in control file
 3.0.24
 	+ Adapt firewall rules to new accept chains
 3.0.23
