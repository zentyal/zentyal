<<<<<<< HEAD
3.3
	+ Take in account mail dependency if mail module is enabled
	+ Switch from Error to TryCatch for exception handling
=======
HEAD
	+ Fixed logs summarized report
3.2.2
>>>>>>> 54f7e267
	+ Update strings to new offering
	+ Added missing EBox::Exceptions uses
	+ Avoid call to mailfilter-ldap script from enableActions
	+ Removed old migration code from 3.0 to 3.2
	+ Set version to 3.3
3.2
	+ Set version to 3.2
3.1.4
	+ Set ham and spam users as internal when migrating from 3.0
3.1.3
	+ Use DATETIME type in date column for consolidation tables
	+ Summarised report has breadcrumbs now
	+ Adapted mailfilter-ldap script to the new users API
3.1.2
	+ Adapted to updatedRowNotify call with no changes in values
	+ Added menu icon
	+ Removed dkim_verification obsolete option from the local conf
	+ Adapt firewall rules to new accept chains
	+ Updated to use the new User API.
	+ Added incompatiblity with external AD authentication mode
3.1.1
	+ Use new EBox::Users namespace instead of EBox::UsersAndGroups
3.1
	+ Removed 3.0.X migration code
	+ Added Pre-Depends on mysql-server to avoid problems with upgrades
	+ Depend on zentyal-core 3.1
3.0.5
	+ Fixed spam/ham mail account check to not fail if the user does
	  not exists. This avoids a dashboard error.
	+ Fixed LDAP reprovision to recreate ham and spam users
3.0.4
	+ Fixed missing use statement in MailfilterACL model
	+ Added dependencies and fixes needed for better sa tests
	+ Dont run spamd daemon
	+ Fixed regression in creation of ham/spam mail aliases due to changes
	  in the users API
	+ Adapted learnspamd to changes in user module API
3.0.3
	+ Reworked log helper to remove POP proxy and adapt to changes in
	  base class
3.0.2
	+ Removed POP proxy logs from log table, fixed bug which make
	  summarized smtp filter report page to be blank
3.0.1
	+ Fixed bad filter error at EBox::Mailfilter::VDomainsLdap::_hasAccount
2.3.8
	+ Fixed wrong retrieval of VDomains model
2.3.7
	+ Fixed virtual domain policies tab
2.3.6
	+ Move report code to remoteservices
	+ Fixed LDAP url in amavisd.conf
2.3.5
	+ VDomains model renamed to VDomainsFilter
	+ Mailfilter is now under Communications instead of UTM
	+ Disabled POP3 Proxy
	+ Ham/Spam accounts adapted to changes in EBox::MailUserLdap methods
	+ Added modeldepends to yaml schema
2.3.4
	+ Adapted to new Model management framework
2.3.3
	+ Create tables with MyISAM engine by default
2.3.2
	+ withoutActions property in FilterDetails.pm and POPProxyDetails.pm
	  for the new tableBody.mas
	+ Clarify some policy option names
	+ Mail module is force to reload when mailfilter module is enabled
	  or disabled
2.3.1
	+ Disabled POP3 proxy to avoid installation problems
	+ Adapted messages in the UI for new editions
	+ New printableName for POP Transparent proxy service
	+ Adapted to new users implementation
2.3
	+ Service names are now translatable
	+ Adapted to new MySQL logs backend
	+ Use MySQL instead of PostgreSQL for spamassassin database
	+ Added methods to get learn accounts for a domain
	+ Fixed regression in spamassassin database setup
	+ Replaced autotools with zbuildtools
	+ Fixed typo in code which prevented the creation of spam and ham users
2.1.6
	+ Reviewed some subscription strings
2.1.5
	+ Differentiate ads from notes
	+ Removed /zentyal prefix from URLs
2.1.4
	+ Fixed argument passing in constructor, readonly instances now work
2.1.3
	+ Adapted to changes in amavis bounce policies and changed labels in
	  vdomain policies
	+ Use quote column option for periodic and report log consolidation
2.1.2
	+ Do not enable when mail module has a custom filter in use
	+ runMonthlyQuery method uses keyGenerator option for consistency
2.1.1
	+ Manage MTA-BLOCKED event in the logs
	+ Removed 'learn from accounts spam folder' feature until serious
	  bug in dovecot-antispam Ubuntu package is fixed
	+ Fixed Makefile for SQL traffic for preriod tables
2.1
	+ Use new standard enable-module script
	+ Remove old migrations and use new initial-setup
	+ Add depend on dovecot-antispam previously on zentyal-mail.
2.0.2
	+ Manage exception when ebox.amavisd-new is missing. It never
	  should be missing unless unfinished or wrong installation.
	  But at least now it doesn't crash the entire dashboard.
	+ Replaced lha uncompressor with rar and 7zip
	+ Set default order for dashboard widgets
2.0.1
	+ Fixed widget subsection titles
	+ Added commercial message
1.5.3
	+ Zentyal rebrand
1.5.2
	+ Added bridged mode support in firewall helper
1.5.1
	+ Bugfix: data for CC's SMTP report was not correctly formated
1.5
	+ Update configuration templates with the configuration files from lucid
	+ Bugfix: fixed training with uploaded files
	+ Bugfix: removed duplicates from spamassasin trusted_networks variable
1.4.2
	+ Bugfix: when no banned extensions are present p3scan/renattach
	  no longer blocks anything. Thanks to rsalgado to point this out
	+ Bugfix: regular expresion in file extensions matched too
	  much. Thanks to auerhaan for finding this bug
1.4.1
	+ Bugfix: Fix the report query for POP filtering
1.3.14
	+ Bugfix: Rename the report table names in code after changing in
	  database
1.3.13
	+ Removed addition of 127.0.0.1 to trusted networks, is already added
	by spamassassin
	+ Add dovecot-antispam plugin support
	+ Moved bayes database to postgres
	+ Added pyzor and dkim tests
1.3.12
	+ Add breadcrumbs
1.3.11
	+ Added report support
	+ Fixed bug when retrieving LDAP instance in master/slave
	  architecture
	+ Fixed bug we dont have duplicates entries in vdomain and global ACLs anymore
1.3.6
	+ adapted to changes in LDAP schemas managament
	+ Bugfix: adapted to changes in EBox::Ldap API
	+ Bugfix: banned extension regex broke, fixed with a simpler
	  expression
	+ Bugfix: only IP address are accepted now as external mail serves
	for amavis (amavis cannot use sost names for this)
1.1.30
	+ Bugfix: when the user spam/ham does not exist do not try to
	remove its account
1.1.20
	+ New release
1.1.10
	+ New release
1.1
	+ Use the new row() and ids() API
	+ bugfix: if the module is disabled the filter now appears as disabled as it should be
	+ Now antivirus service has its own eBox module
	+ Fixed migration script that broke in new  versions
	+ Bug fix: when adding/removing vdomains we assure that amavis is
	notified of the changes
	+ Bug fix: configuration is sette only if module is enabled; this
	avoid some error when LDAP data was not set (like some first time installations)
0.12.100
	+ Bugfix: validation of General model now works properly
	+ Added POP transparent proxy
	+ SMTP filter separated from main module
	+ Interface overhaul to reflect changes in SMTP filter and addition
	of POP proxy
	+ Fixed bug in learnspamd: adapted to spam/ham accoutns interface
	change
       + Bugfix: force removal of previous data in backup
       + Bugfix: fixed regression bug, amavisd now prepends spam subject tag
0.12.99
	+ New release
0.12.1
	+ Run clamd with "su clamav -c ..."
0.12
	+ Use eBox OID number in LDAP schemas
0.11.101
	+ New release
0.11.100
	+ Stop daemons in pre-start upstart script
	+ Create /var/run/* directories in pre-start
	+ Removed erroneous activation order dependency with module mail
	+ Added module activation with mail only when mail is not
	configured (mailfilter depends on ldap data created in
	configuration of mail module)
0.11.99
	+ Bugfix: Banned file names regular expressions are case
	insensitive
0.11
	+ New release
0.10.99
	+ New release
0.10
	+ Bugfix. Removal of external domain
0.9.100
	+ Configure firewall to open fort for freshclam
0.9.99
	+ First release<|MERGE_RESOLUTION|>--- conflicted
+++ resolved
@@ -1,12 +1,8 @@
-<<<<<<< HEAD
+HEAD
+	+ Fixed logs summarized report
 3.3
 	+ Take in account mail dependency if mail module is enabled
 	+ Switch from Error to TryCatch for exception handling
-=======
-HEAD
-	+ Fixed logs summarized report
-3.2.2
->>>>>>> 54f7e267
 	+ Update strings to new offering
 	+ Added missing EBox::Exceptions uses
 	+ Avoid call to mailfilter-ldap script from enableActions
