<<<<<<< HEAD
3.4
	+ Changed configuration of amavis to avoid only ipv6 in Net::LDAP bug
	+ Use service instead of deprecated invoke-rc.d for init.d scripts
	+ Set version to 3.4
=======
3.2.4
	+ Fixed running status of module components
3.2.3
>>>>>>> 5f3b5cfe
	+ Fixed logs summarized report
3.3
	+ Take in account mail dependency if mail module is enabled
	+ Switch from Error to TryCatch for exception handling
	+ Update strings to new offering
	+ Added missing EBox::Exceptions uses
	+ Avoid call to mailfilter-ldap script from enableActions
	+ Removed old migration code from 3.0 to 3.2
	+ Set version to 3.3
3.2
	+ Set version to 3.2
3.1.4
	+ Set ham and spam users as internal when migrating from 3.0
3.1.3
	+ Use DATETIME type in date column for consolidation tables
	+ Summarised report has breadcrumbs now
	+ Adapted mailfilter-ldap script to the new users API
3.1.2
	+ Adapted to updatedRowNotify call with no changes in values
	+ Added menu icon
	+ Removed dkim_verification obsolete option from the local conf
	+ Adapt firewall rules to new accept chains
	+ Updated to use the new User API.
	+ Added incompatiblity with external AD authentication mode
3.1.1
	+ Use new EBox::Users namespace instead of EBox::UsersAndGroups
3.1
	+ Removed 3.0.X migration code
	+ Added Pre-Depends on mysql-server to avoid problems with upgrades
	+ Depend on zentyal-core 3.1
3.0.5
	+ Fixed spam/ham mail account check to not fail if the user does
	  not exists. This avoids a dashboard error.
	+ Fixed LDAP reprovision to recreate ham and spam users
3.0.4
	+ Fixed missing use statement in MailfilterACL model
	+ Added dependencies and fixes needed for better sa tests
	+ Dont run spamd daemon
	+ Fixed regression in creation of ham/spam mail aliases due to changes
	  in the users API
	+ Adapted learnspamd to changes in user module API
3.0.3
	+ Reworked log helper to remove POP proxy and adapt to changes in
	  base class
3.0.2
	+ Removed POP proxy logs from log table, fixed bug which make
	  summarized smtp filter report page to be blank
3.0.1
	+ Fixed bad filter error at EBox::Mailfilter::VDomainsLdap::_hasAccount
2.3.8
	+ Fixed wrong retrieval of VDomains model
2.3.7
	+ Fixed virtual domain policies tab
2.3.6
	+ Move report code to remoteservices
	+ Fixed LDAP url in amavisd.conf
2.3.5
	+ VDomains model renamed to VDomainsFilter
	+ Mailfilter is now under Communications instead of UTM
	+ Disabled POP3 Proxy
	+ Ham/Spam accounts adapted to changes in EBox::MailUserLdap methods
	+ Added modeldepends to yaml schema
2.3.4
	+ Adapted to new Model management framework
2.3.3
	+ Create tables with MyISAM engine by default
2.3.2
	+ withoutActions property in FilterDetails.pm and POPProxyDetails.pm
	  for the new tableBody.mas
	+ Clarify some policy option names
	+ Mail module is force to reload when mailfilter module is enabled
	  or disabled
2.3.1
	+ Disabled POP3 proxy to avoid installation problems
	+ Adapted messages in the UI for new editions
	+ New printableName for POP Transparent proxy service
	+ Adapted to new users implementation
2.3
	+ Service names are now translatable
	+ Adapted to new MySQL logs backend
	+ Use MySQL instead of PostgreSQL for spamassassin database
	+ Added methods to get learn accounts for a domain
	+ Fixed regression in spamassassin database setup
	+ Replaced autotools with zbuildtools
	+ Fixed typo in code which prevented the creation of spam and ham users
2.1.6
	+ Reviewed some subscription strings
2.1.5
	+ Differentiate ads from notes
	+ Removed /zentyal prefix from URLs
2.1.4
	+ Fixed argument passing in constructor, readonly instances now work
2.1.3
	+ Adapted to changes in amavis bounce policies and changed labels in
	  vdomain policies
	+ Use quote column option for periodic and report log consolidation
2.1.2
	+ Do not enable when mail module has a custom filter in use
	+ runMonthlyQuery method uses keyGenerator option for consistency
2.1.1
	+ Manage MTA-BLOCKED event in the logs
	+ Removed 'learn from accounts spam folder' feature until serious
	  bug in dovecot-antispam Ubuntu package is fixed
	+ Fixed Makefile for SQL traffic for preriod tables
2.1
	+ Use new standard enable-module script
	+ Remove old migrations and use new initial-setup
	+ Add depend on dovecot-antispam previously on zentyal-mail.
2.0.2
	+ Manage exception when ebox.amavisd-new is missing. It never
	  should be missing unless unfinished or wrong installation.
	  But at least now it doesn't crash the entire dashboard.
	+ Replaced lha uncompressor with rar and 7zip
	+ Set default order for dashboard widgets
2.0.1
	+ Fixed widget subsection titles
	+ Added commercial message
1.5.3
	+ Zentyal rebrand
1.5.2
	+ Added bridged mode support in firewall helper
1.5.1
	+ Bugfix: data for CC's SMTP report was not correctly formated
1.5
	+ Update configuration templates with the configuration files from lucid
	+ Bugfix: fixed training with uploaded files
	+ Bugfix: removed duplicates from spamassasin trusted_networks variable
1.4.2
	+ Bugfix: when no banned extensions are present p3scan/renattach
	  no longer blocks anything. Thanks to rsalgado to point this out
	+ Bugfix: regular expresion in file extensions matched too
	  much. Thanks to auerhaan for finding this bug
1.4.1
	+ Bugfix: Fix the report query for POP filtering
1.3.14
	+ Bugfix: Rename the report table names in code after changing in
	  database
1.3.13
	+ Removed addition of 127.0.0.1 to trusted networks, is already added
	by spamassassin
	+ Add dovecot-antispam plugin support
	+ Moved bayes database to postgres
	+ Added pyzor and dkim tests
1.3.12
	+ Add breadcrumbs
1.3.11
	+ Added report support
	+ Fixed bug when retrieving LDAP instance in master/slave
	  architecture
	+ Fixed bug we dont have duplicates entries in vdomain and global ACLs anymore
1.3.6
	+ adapted to changes in LDAP schemas managament
	+ Bugfix: adapted to changes in EBox::Ldap API
	+ Bugfix: banned extension regex broke, fixed with a simpler
	  expression
	+ Bugfix: only IP address are accepted now as external mail serves
	for amavis (amavis cannot use sost names for this)
1.1.30
	+ Bugfix: when the user spam/ham does not exist do not try to
	remove its account
1.1.20
	+ New release
1.1.10
	+ New release
1.1
	+ Use the new row() and ids() API
	+ bugfix: if the module is disabled the filter now appears as disabled as it should be
	+ Now antivirus service has its own eBox module
	+ Fixed migration script that broke in new  versions
	+ Bug fix: when adding/removing vdomains we assure that amavis is
	notified of the changes
	+ Bug fix: configuration is sette only if module is enabled; this
	avoid some error when LDAP data was not set (like some first time installations)
0.12.100
	+ Bugfix: validation of General model now works properly
	+ Added POP transparent proxy
	+ SMTP filter separated from main module
	+ Interface overhaul to reflect changes in SMTP filter and addition
	of POP proxy
	+ Fixed bug in learnspamd: adapted to spam/ham accoutns interface
	change
       + Bugfix: force removal of previous data in backup
       + Bugfix: fixed regression bug, amavisd now prepends spam subject tag
0.12.99
	+ New release
0.12.1
	+ Run clamd with "su clamav -c ..."
0.12
	+ Use eBox OID number in LDAP schemas
0.11.101
	+ New release
0.11.100
	+ Stop daemons in pre-start upstart script
	+ Create /var/run/* directories in pre-start
	+ Removed erroneous activation order dependency with module mail
	+ Added module activation with mail only when mail is not
	configured (mailfilter depends on ldap data created in
	configuration of mail module)
0.11.99
	+ Bugfix: Banned file names regular expressions are case
	insensitive
0.11
	+ New release
0.10.99
	+ New release
0.10
	+ Bugfix. Removal of external domain
0.9.100
	+ Configure firewall to open fort for freshclam
0.9.99
	+ First release<|MERGE_RESOLUTION|>--- conflicted
+++ resolved
@@ -1,13 +1,9 @@
-<<<<<<< HEAD
+HEAD
+	+ Fixed running status of module components
 3.4
 	+ Changed configuration of amavis to avoid only ipv6 in Net::LDAP bug
 	+ Use service instead of deprecated invoke-rc.d for init.d scripts
 	+ Set version to 3.4
-=======
-3.2.4
-	+ Fixed running status of module components
-3.2.3
->>>>>>> 5f3b5cfe
 	+ Fixed logs summarized report
 3.3
 	+ Take in account mail dependency if mail module is enabled
