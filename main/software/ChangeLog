HEAD
<<<<<<< HEAD
	+ Adapted to new Model management framework
=======
	+ Added icon for new Thin Clients module
>>>>>>> 45737c5e
2.3.1
	+ Zentyal components page now shows update list packages errors
	+ Fixed apt-wrapper error which masked some errors
	+ Adapted messages in the UI for new editions
	+ Updated installation slides
	+ Disable restart trigger on installation/removal of packages to
	  avoid stuck the progress bar
	+ Added check for small business subscription
2.3
	+ Replaced autotools with zbuildtools
	+ Bugfix: Use the new paths in setting apt preferences when
	  modifying the /etc/zentyal/remoteservices.conf entry
	+ Set off-office hours in automatic time when the admin has not
	  set one
2.2.2
	+ Fixed error on initial-setup when checking the zarafa repository
2.2.1
	+ Fixed some after-installation non-translatable strings
	+ Avoid to add both Zarafa 6 and Zarafa 7 repositories
2.1.13
	+ Updated installation slides texts
	+ Updated profile descriptions
2.1.12
	+ Components table is now fully translatable
	+ Implement Software/EBox#tabname to go directly to the given
	  tabname using hash property in URL
	+ Refresh upgradable list after the user click on update list
	+ Return to the system updates when the user has not made any
	  selection
2.1.11
	+ Removed useless regex match from apt-wrapper
	+ Fixed javascript error when installing after package search
	+ Better integration with core theme
	+ Removed /zentyal prefix from URLs
	+ Moved CSS styles to core
	+ Updated some strings for better understanding
	+ Added missing metapackage dependencies
2.1.10
	+ Fixed get of DPKG_RUNNING_FILE in new GlobalImpl class
	+ Updated version reference in slides text
2.1.9
	+ Rotate software.log
	+ Added some new package icons
2.1.8
	+ Changes in package preselections, mainly RADIUS is no longer
	  selected by default and L7Filter replaces it
2.1.7
	+ Improved visual style of the confirmation page
	+ Remove package recommendations
	+ Improved style for a better view of packages install page
2.1.6
	+ Added some new package icons
2.1.5
	+ Better management of packages without candidate version
2.1.4
	+ Always add zarafa repository to avoid situations with broken packages
2.1.3
	+ Log CGI now uses the dumpSoftwareLog method in BugReport
	+ Candidate versions are now picked using APT priority
	+ Replace references to reload.gif with reload.png
2.1.2
	+ Fixed package selection header appearance on low resolutions
2.1.1
	+ New package selection page with icons
	+ Check if apt-get is ready before running apt commands
	+ EBox::CGI::Software::Log more resilent to errors
	+ Added stats for automatic upgrades. Currently, the timestamp and
	  the number of automatic upgraded packages
2.1
	+ Replaced ebox-apt-update and ebox-apt-remove with apt-wrapper
	+ Cron script ebox-software renamed to auto-updater
	+ ebox-update-packages and ebox-remove-packages renamed to
	  install-packages and remove-oackages
	+ Remove obsolete migrations
	+ Reviewed installation slides text
2.0.10
	+ Do not show system updates in Zentyal UI when there are not
	  available because of our QA updates
	+ Fix bug when removing QA updates in preferences file
	+ Use new zentyal-* package names
2.0.9
	+ Safer regexes in ebox-update-packages and ebox-remove-packages
	+ Do not ignore kernel packages in system updates
2.0.8
	+ Open and close write fifos only one time and autoflush them
	+ Avoid sending duplicated lines to the fifos
2.0.7
	+ New APT log at /var/log/ebox/software.log to diagnose problems
	+ CGI to download software.log from the error page
	+ Handle SIGPIPE in ebox-apt-remove
	+ Delete /var/lib/zentyal/dpkg_running inupdate and remove scripts
	+ Handle possible errors opening write fifo
2.0.6
	+ Always regenerate APT cache for installing or upgrading
	+ Do not download all the packages, just download needed ones
2.0.5
	+ Improved performance using global package cache
	+ Show a helpful page if there are half-installed packages
2.0.4
	+ Fixed defunct process due to uncaught SIGPIPE
	+ Always end safely the installation of packages regardless of any
	  error
	+ Wait for the child ending when installing packages
	+ Include as Zentyal component the ones that start with "zentyal-"
2.0.3
	+ Do not check archive if the version list if it was installed
	  manually or the archive is missing (Fixed a warning)
	+ Fixed a bug in error management in ebox-apt-update and
	  ebox-update-packages scripts
	+ Fixed bug setting automatic time
2.0.2
	+ Use icons for Security and QA updates in System updates
	  (libebox >= 2.0.3)
	+ Bugfix: Do not show + icon in system updates if there is not
	  changelog entry
	+ Bugfix: When QA is enabled and exclusive, do not show not qa
	  packages to upgrade
	+ Bugfix: Zentyal components to update based on QA data as well
	+ Bugfix: Return right properties for security and QA when available
	+ Remove useless calls to regen a cache that does not longer exist
	  for Zentyal components
	+ Return the Zentyal packages when listUpgradablePkgs is called
	  with excludeEBoxPackages off, this makes Zentyal components be
	  updated by ebox-software if automatic updates are set
	+ Bugfix: Remove deprecated parameter in listEBoxPkgs method
2.0.1
	+ Unknown packages are considered as uninstalled
	+ Set a random automatic time when there is not stored any
	  configured time by admin
	+ Not launching an exception when ebox-software is locked in the
	  System page
1.5.6
	+ Update list button gives feedback about the result now
	+ Profile descriptions are now translatable
	+ Updated installation slides
1.5.5
	+ Visual improvements in package selection page
	+ Zentyal rebrand
	+ Improve i18ned messages for QA updates
1.5.4
	+ In basic mode of ebox components installed metapackages appear with a tick
	+ Save changes automatically when a package is deleted
	+ Now ebox-software tables are ordered alphabetically
	+ Show package descriptions instead of package names in the confirmation screen
	+ Show update list button
	+ Skip install button
	+ Delete big space in update system
	+ Show information while downloading packages
	+ New slides translated to Spanish
1.5.3
	+ Bugfix: filter and order in ebox components table work properly now
	+ Added button to update packages list
	+ Bugfix: now ebox-apt-update throw exceptions
	+ Bugfix: solved bug in system updates
1.5.2
	+ Changed css file of tableorderer
	+ Template based top buttonless menu
	+ Show top menu buttons in ebox software (except on first install)
	+ Fixed bug in fetchAllPkgs
	+ Set preferences differently in Lucid
1.5.1
	+ Total redesign of the Software Management improving look and usability
	+ Starting hour of automatic operations is configurable
	+ Ready for QA repository support
1.5
	+ Bug fix: system updates work properly now
1.4.1
	+ Fixed error when installed some packages (missing --force-yes option)
	+ Fixed template error in system updates when automatic updates are enabled
1.3.14
	+ Added note with the last update time
	+ eBox packages are not longer shown in system updates view
1.3.13
	+ Bug fix: add -o DPkg::Options::='--force-confold'"
1.3.10
	+ Add public key for eBox PPA repository
1.3.5
	+ Better looking for descriptions in eBox components
1.3.3
	+ Bugfix: added dpkg-dev dependency and package removal/install is
	disabled when the module is disabled
1.1.20
	+ New release
0.12.101
	+ Add missing backslash to display update form correctly
0.12.100
	+ Restart apache once and not for every package when upgrading or
	installing
0.12.99
	+ New release
0.12.2
	+ Bugfix: Added `--force-yes` option to accept unsigned packages from
	our PPA repository
0.12.1
	+ Bugfix: Packages which are not installable for some reason are
	handled correctly stopping the update process and showing the error
0.12
	+ New release
0.11.101
	+ Bugfix. Fix typo in ebox-update-packages which prevented software 
	  management from working
	+ Add ebox-software.cron.daily to debian package
	+ Add action to explain ebox-software cron script
0.11.100
	+ Regenerate cache before finishing package installation/removal
	+ Do not truncate sources.list
	+ Delete packages using the progress screen
0.11.99
	+ System and software updates work correctly again with progress
	indicator showing process already finished
	+ ebox-software cron script locks software module to work in order
	to hide corner cases
	+ Bugfix. libebox is treated as an eBox package and not as a
	system package
0.11
	+ New release
0.10.99
	+ New release
0.9.100
	+ New release
0.9.99
	+ New release
0.9.3
	+ New release
0.8.99
	+ New release
0.8.1
	+ fix bug to avoid calling endlessly ebox-software 
	  after installing a package when automatic update was enable.
0.8
	+ ebox-software truncates /etc/apt/sources.list and
	  add  all apt sources from ebox-platform.com
0.7.99
	+ fix bug to wait until the upgrading or installing process is done.
	  Use Ajax to check if the upgrading taking place has finished
	+ restart apache when a package is installed
0.7.1
	+ GUI improvements
	+ Use of ebox-sudoers-friendly
	+ Fix an error which uninstalls upgradable packages
0.7
	+ First public release
0.6
	+ move to client
	+ API documented using naturaldocs
	+ Update install
	+ Update debian scripts
	+ Implements usesPort

0.5.2
	+ Fix some packaging issues

0.5.1
	+ Convert module to new menu system

0.5
	+ Initial release<|MERGE_RESOLUTION|>--- conflicted
+++ resolved
@@ -1,9 +1,6 @@
 HEAD
-<<<<<<< HEAD
 	+ Adapted to new Model management framework
-=======
 	+ Added icon for new Thin Clients module
->>>>>>> 45737c5e
 2.3.1
 	+ Zentyal components page now shows update list packages errors
 	+ Fixed apt-wrapper error which masked some errors
