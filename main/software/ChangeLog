<<<<<<< HEAD
HEAD
	+ Adapted firstTimeMenu() for Disaster Recovery
=======
3.0.2
	+ Make required changes for new communications add-on
	  (mailfilter in community + jabber and asterisk in comm add-on)
>>>>>>> 65e7b30b
3.0.1
	+ Fixed basic mode boxes behavior when adding/removing individual packages
	+ Fixed behavior of select/deselect all buttons in Zentyal components
3.0
	+ Changed del.mas template to allow call InstallPkgs url form
	  other modules
	+ Fixed System updates page
	+ Updated Zentyal Remote logo in slides
	+ Add 3.0 extra repository instead of 2.3 one
	+ Reviewed registration strings
	+ Deleted unused images
2.3.9
	+ Do not show final notes in installation process
	+ Fixed cancel button in confirm software packages in install process
	+ New slides format
2.3.8
	+ Use delete icon instead of deny for deselect all button
	+ New installation finished page
2.3.7
	+ Improved styles and icons
	+ UTM is now integrated in Gateway and Infrastructure
	+ Do not try to translate package description variable
	+ Added popups for progress bars
	+ Added logic for new mail add-on for SB edition
2.3.6
	+ Added package icon for the UPS module
	+ Increased timeout before redirecting to wizards from 1 to 5 seconds
	  to avoid problems on some slow or loaded machines
	+ Use again the non-customized Progress CGI which is now compatible
2.3.5
	+ Fixed regression with modal box save changes
2.3.4
	+ Remove redirection to save changes page after removing packages
	+ Install/Remove package shows log directory in error message
2.3.3
	+ Add proper 2.3 repository in initial-setup
	+ Adapted to new Model management framework
	+ zentyal-virt is no longer restricted in SB edition
2.3.2
	+ Fixed syntax on spanish installer slides
	+ Added icon for new Thin Clients module
2.3.1
	+ Zentyal components page now shows update list packages errors
	+ Fixed apt-wrapper error which masked some errors
	+ Adapted messages in the UI for new editions
	+ Updated installation slides
	+ Disable restart trigger on installation/removal of packages to
	  avoid stuck the progress bar
	+ Added check for small business subscription
2.3
	+ Replaced autotools with zbuildtools
	+ Bugfix: Use the new paths in setting apt preferences when
	  modifying the /etc/zentyal/remoteservices.conf entry
	+ Set off-office hours in automatic time when the admin has not
	  set one
2.2.2
	+ Fixed error on initial-setup when checking the zarafa repository
2.2.1
	+ Fixed some after-installation non-translatable strings
	+ Avoid to add both Zarafa 6 and Zarafa 7 repositories
2.1.13
	+ Updated installation slides texts
	+ Updated profile descriptions
2.1.12
	+ Components table is now fully translatable
	+ Implement Software/EBox#tabname to go directly to the given
	  tabname using hash property in URL
	+ Refresh upgradable list after the user click on update list
	+ Return to the system updates when the user has not made any
	  selection
2.1.11
	+ Removed useless regex match from apt-wrapper
	+ Fixed javascript error when installing after package search
	+ Better integration with core theme
	+ Removed /zentyal prefix from URLs
	+ Moved CSS styles to core
	+ Updated some strings for better understanding
	+ Added missing metapackage dependencies
2.1.10
	+ Fixed get of DPKG_RUNNING_FILE in new GlobalImpl class
	+ Updated version reference in slides text
2.1.9
	+ Rotate software.log
	+ Added some new package icons
2.1.8
	+ Changes in package preselections, mainly RADIUS is no longer
	  selected by default and L7Filter replaces it
2.1.7
	+ Improved visual style of the confirmation page
	+ Remove package recommendations
	+ Improved style for a better view of packages install page
2.1.6
	+ Added some new package icons
2.1.5
	+ Better management of packages without candidate version
2.1.4
	+ Always add zarafa repository to avoid situations with broken packages
2.1.3
	+ Log CGI now uses the dumpSoftwareLog method in BugReport
	+ Candidate versions are now picked using APT priority
	+ Replace references to reload.gif with reload.png
2.1.2
	+ Fixed package selection header appearance on low resolutions
2.1.1
	+ New package selection page with icons
	+ Check if apt-get is ready before running apt commands
	+ EBox::CGI::Software::Log more resilent to errors
	+ Added stats for automatic upgrades. Currently, the timestamp and
	  the number of automatic upgraded packages
2.1
	+ Replaced ebox-apt-update and ebox-apt-remove with apt-wrapper
	+ Cron script ebox-software renamed to auto-updater
	+ ebox-update-packages and ebox-remove-packages renamed to
	  install-packages and remove-oackages
	+ Remove obsolete migrations
	+ Reviewed installation slides text
2.0.10
	+ Do not show system updates in Zentyal UI when there are not
	  available because of our QA updates
	+ Fix bug when removing QA updates in preferences file
	+ Use new zentyal-* package names
2.0.9
	+ Safer regexes in ebox-update-packages and ebox-remove-packages
	+ Do not ignore kernel packages in system updates
2.0.8
	+ Open and close write fifos only one time and autoflush them
	+ Avoid sending duplicated lines to the fifos
2.0.7
	+ New APT log at /var/log/ebox/software.log to diagnose problems
	+ CGI to download software.log from the error page
	+ Handle SIGPIPE in ebox-apt-remove
	+ Delete /var/lib/zentyal/dpkg_running inupdate and remove scripts
	+ Handle possible errors opening write fifo
2.0.6
	+ Always regenerate APT cache for installing or upgrading
	+ Do not download all the packages, just download needed ones
2.0.5
	+ Improved performance using global package cache
	+ Show a helpful page if there are half-installed packages
2.0.4
	+ Fixed defunct process due to uncaught SIGPIPE
	+ Always end safely the installation of packages regardless of any
	  error
	+ Wait for the child ending when installing packages
	+ Include as Zentyal component the ones that start with "zentyal-"
2.0.3
	+ Do not check archive if the version list if it was installed
	  manually or the archive is missing (Fixed a warning)
	+ Fixed a bug in error management in ebox-apt-update and
	  ebox-update-packages scripts
	+ Fixed bug setting automatic time
2.0.2
	+ Use icons for Security and QA updates in System updates
	  (libebox >= 2.0.3)
	+ Bugfix: Do not show + icon in system updates if there is not
	  changelog entry
	+ Bugfix: When QA is enabled and exclusive, do not show not qa
	  packages to upgrade
	+ Bugfix: Zentyal components to update based on QA data as well
	+ Bugfix: Return right properties for security and QA when available
	+ Remove useless calls to regen a cache that does not longer exist
	  for Zentyal components
	+ Return the Zentyal packages when listUpgradablePkgs is called
	  with excludeEBoxPackages off, this makes Zentyal components be
	  updated by ebox-software if automatic updates are set
	+ Bugfix: Remove deprecated parameter in listEBoxPkgs method
2.0.1
	+ Unknown packages are considered as uninstalled
	+ Set a random automatic time when there is not stored any
	  configured time by admin
	+ Not launching an exception when ebox-software is locked in the
	  System page
1.5.6
	+ Update list button gives feedback about the result now
	+ Profile descriptions are now translatable
	+ Updated installation slides
1.5.5
	+ Visual improvements in package selection page
	+ Zentyal rebrand
	+ Improve i18ned messages for QA updates
1.5.4
	+ In basic mode of ebox components installed metapackages appear with a tick
	+ Save changes automatically when a package is deleted
	+ Now ebox-software tables are ordered alphabetically
	+ Show package descriptions instead of package names in the confirmation screen
	+ Show update list button
	+ Skip install button
	+ Delete big space in update system
	+ Show information while downloading packages
	+ New slides translated to Spanish
1.5.3
	+ Bugfix: filter and order in ebox components table work properly now
	+ Added button to update packages list
	+ Bugfix: now ebox-apt-update throw exceptions
	+ Bugfix: solved bug in system updates
1.5.2
	+ Changed css file of tableorderer
	+ Template based top buttonless menu
	+ Show top menu buttons in ebox software (except on first install)
	+ Fixed bug in fetchAllPkgs
	+ Set preferences differently in Lucid
1.5.1
	+ Total redesign of the Software Management improving look and usability
	+ Starting hour of automatic operations is configurable
	+ Ready for QA repository support
1.5
	+ Bug fix: system updates work properly now
1.4.1
	+ Fixed error when installed some packages (missing --force-yes option)
	+ Fixed template error in system updates when automatic updates are enabled
1.3.14
	+ Added note with the last update time
	+ eBox packages are not longer shown in system updates view
1.3.13
	+ Bug fix: add -o DPkg::Options::='--force-confold'"
1.3.10
	+ Add public key for eBox PPA repository
1.3.5
	+ Better looking for descriptions in eBox components
1.3.3
	+ Bugfix: added dpkg-dev dependency and package removal/install is
	disabled when the module is disabled
1.1.20
	+ New release
0.12.101
	+ Add missing backslash to display update form correctly
0.12.100
	+ Restart apache once and not for every package when upgrading or
	installing
0.12.99
	+ New release
0.12.2
	+ Bugfix: Added `--force-yes` option to accept unsigned packages from
	our PPA repository
0.12.1
	+ Bugfix: Packages which are not installable for some reason are
	handled correctly stopping the update process and showing the error
0.12
	+ New release
0.11.101
	+ Bugfix. Fix typo in ebox-update-packages which prevented software
	  management from working
	+ Add ebox-software.cron.daily to debian package
	+ Add action to explain ebox-software cron script
0.11.100
	+ Regenerate cache before finishing package installation/removal
	+ Do not truncate sources.list
	+ Delete packages using the progress screen
0.11.99
	+ System and software updates work correctly again with progress
	indicator showing process already finished
	+ ebox-software cron script locks software module to work in order
	to hide corner cases
	+ Bugfix. libebox is treated as an eBox package and not as a
	system package
0.11
	+ New release
0.10.99
	+ New release
0.9.100
	+ New release
0.9.99
	+ New release
0.9.3
	+ New release
0.8.99
	+ New release
0.8.1
	+ fix bug to avoid calling endlessly ebox-software
	  after installing a package when automatic update was enable.
0.8
	+ ebox-software truncates /etc/apt/sources.list and
	  add  all apt sources from ebox-platform.com
0.7.99
	+ fix bug to wait until the upgrading or installing process is done.
	  Use Ajax to check if the upgrading taking place has finished
	+ restart apache when a package is installed
0.7.1
	+ GUI improvements
	+ Use of ebox-sudoers-friendly
	+ Fix an error which uninstalls upgradable packages
0.7
	+ First public release
0.6
	+ move to client
	+ API documented using naturaldocs
	+ Update install
	+ Update debian scripts
	+ Implements usesPort

0.5.2
	+ Fix some packaging issues

0.5.1
	+ Convert module to new menu system

0.5
	+ Initial release<|MERGE_RESOLUTION|>--- conflicted
+++ resolved
@@ -1,11 +1,8 @@
-<<<<<<< HEAD
 HEAD
 	+ Adapted firstTimeMenu() for Disaster Recovery
-=======
 3.0.2
 	+ Make required changes for new communications add-on
 	  (mailfilter in community + jabber and asterisk in comm add-on)
->>>>>>> 65e7b30b
 3.0.1
 	+ Fixed basic mode boxes behavior when adding/removing individual packages
 	+ Fixed behavior of select/deselect all buttons in Zentyal components
