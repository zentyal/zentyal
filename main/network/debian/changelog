--- conflicted
+++ resolved
@@ -1,16 +1,13 @@
-<<<<<<< HEAD
 zentyal-network (6.1) bionic; urgency=medium
 
   * New upstream release
 
  -- Bruno Lorente <blorente@zentyal.com>  Thu, 10 Oct 2019 03:12:20 +0000
-=======
 zentyal-network (6.0.2) bionic; urgency=medium
 
   * New upstream release
 
  -- Bruno Lorente <blorente@zentyal.com>  Thu, 10 Oct 2019 10:29:37 +0000
->>>>>>> 2adf0f5d
 
 zentyal-network (6.0.1) bionic; urgency=medium
 
