--- conflicted
+++ resolved
@@ -1,4 +1,6 @@
-<<<<<<< HEAD
+HEAD
+	+ Fix setNameservers method in Network to avoid error in import
+	  interfaces
 3.2
 	+ Set version to 3.2
 3.1.6
@@ -8,12 +10,6 @@
 	+ Override daemons when migrating from 3.0
 3.1.4
 	+ Adapted to new CSS styles
-=======
-HEAD
-	+ Fix setNameservers method in Network to avoid error in import
-	  interfaces
-3.0.8
->>>>>>> 7d6d37dd
 	+ Use upstart for ddclient daemon management
 3.1.3
 	+ Clearer messages for gateway not reachable condition
