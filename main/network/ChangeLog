HEAD
<<<<<<< HEAD
	+ Fixed error which skipped the execution of _preSetConf
=======
	+ Updated DynDNS server in ddclient configuration
3.4.1
	+ Fixed wrong call when cleaning up a bundled interface
>>>>>>> 95204784
3.4
	+ Import current DHCP addresses in first setup and when enabling module
	+ Don't allow domain names as target of failover tests, usability
	  changes in failover rules
	+ Removed DNS resolution failover test
	+ Save module config after initialSetup
	+ Added flag to notify when an ifup is set
	+ Wait a bit in multigwRoutes to give time to dhcp/pppoe to register addresses
	+ Implement replicationExcludeKeys() to avoid replication of ifaces in HA
	+ Migrated to use Plack / PSGI API instead of the CGI one
	+ When adding a new IP (viface or static iface) it is checked to avoid
	  collision with the current HA floating IPs
	+ Use service instead of deprecated invoke-rc.d for init.d scripts
	+ Added bonding support (contribution by Vsevolod Kukol)
	+ Specifiy local address in failover tests to avoid vlan interface problems
	+ Fix Dynamic DNS with Zentyal Remote as provider when the
	  registration wizard is done
	+ Fixed bad behaviour in interfaces method wizard
	+ Wait a bit in multigwRoutes to give time to dhcp/pppoe to register addresses
	+ Don't generate resolvconf file until all interfaces are up
	+ nameservers() method always return 127.0.0.1 if DNS module is
	  installed and enabled
	+ Fixed dhclient configuration
	+ Fixed some issues with showing of DHCP nameservers and removed
	  related dead code
	+ Don't use owner module in external-ip.pl script
	+ Changed failover firewall rules to not use owner module
	+ Fixed regression in VLANs interface (contribution by Chris Pitchford)
	+ Fixed bug which made impossible to edit pppoe gateways
	+ Fix regresion in the installer wizard that made options for static
	  interfaces be always shown
	+ Set version to 3.4
3.3
	+ Add module not enabled warning to interfaces page
	+ Switch from Error to TryCatch for exception handling
	+ Update strings to new offering
	+ ppp-set-iface.pl script should not regen gateway if we are saving changes
	+ Flush interfaces list cache after all ifups and all ifdowns
	+ Added missing EBox::Exceptions uses
	+ Delete migration code from old versions
	+ Write resolvconf head, base and tail
	+ Set proper file name for HTTP proxy configuration for APT
	+ Set HTTP proxy wide settings in /etc/environment
	+ Do not disable DNSResolver model when users mode is external AD
	+ Added resolvconf as dependency to avoid problems in installations
	  without the ubuntu-minimal metapackage
	+ Use new resolvconf framework to manage resolvers list
	+ Fix setNameservers method in Network to avoid error in import
	  interfaces
	+ Set version to 3.3
3.2
	+ Set version to 3.2
3.1.6
	+ Guard against undefined rows getting auto value in GatewayTable
3.1.5
	+ Fix addition of gateways in initial configuration wizard
	+ Override daemons when migrating from 3.0
3.1.4
	+ Adapted to new CSS styles
	+ Use upstart for ddclient daemon management
3.1.3
	+ Clearer messages for gateway not reachable condition
	+ Fixed bug which unallowed to disable the proxy server
	+ Fix regression is Gateways table due to the change of behaviour
	  of update row notifications
	+ Added menu icon
	+ Fix regression in dhcp-gateway.pl which interfered with save
	  change process
	+ Increase regenGateways() timeout from 60 to 180 seconds
	+ Add zentyal-users to package breaks control to avoid errors with
	  bad users version
	+ Fixed regression in external interface check in Network -> Interfaces
	  after having nginx as source of all requests to apache
	+ Warning in initial configuration wizard when trying to set as external
	  the interface used to access the administration interface
	+ To fix dhclient erratic behaviour, we always restart the dhcp interfaces
	+ Corrected typo in message on tab multigw when only one gw is present
	+ Better check for ipv6 presence before disabling it
	+ Removed no longer necessary jQuery noConflict()
	+ Adapted DNS resolver model to authorization mode changes
	  in users and squid module
3.1.2
	+ Ported JS code to jQuery
3.1.1
	+ Do not add /32 mask to default route when deleting routes
3.1
	+ Updated to reflect the Apache -> WebAdmin rename.
	+ Added netInitRange and netEndRange methods from the dhcp module to be
	  shared between modules.
	+ Added localGatewayIP method to get the Zentyal's IP address that may be
	  used as the gateway of the given IP.
	+ Added externalIpAddresses method to retrieve the list of IP addresses
	  that are external.
	+ Depend on zentyal-core 3.1
3.0.6
	+ PPPoE set iface script is more robust against locks
	+ Adapted to use of ifaceByAddress, removed IPAddressExists
	+ Don't allow to use a local address as gateway address
	+ Added ifaceByAddress method
3.0.5
	+ Guard against previous version of squid without
	  authenticationMode method
3.0.4
	+ Improve addition of localhost as primary resolver when DNS module is
	  enabled.
	+ Remove localhost as primary resolver when squid module is configured
	  to authenticate against external server
3.0.3
	+ Log warn instead of error when iface has not address in _multigwRoutes()
	+ Fixed error replacing nameserver when importing resolv.conf
	+ Remove leftover PPP provider files
	+ Remove attached vlans when a interface is not longer trunk
	+ Do not try to disable rp_filter for vlan interfaces
	+ Virtual interfaces on a bridge interface are not considered
	  bridges themselves
	+ Use EBox::Module::Base::writeConfFile to generate interfaces
	  file
	+ Only disable IPv6 in enableActions if IPv6 is available
	+ Bridged interfaces added to 'auto' directive in
	  /etc/networks/interfaces to avoid network startup problems
	+ Dont allow to set a local address as network proxy
	+ Fixed error in json response trigered by widget size
	+ Don't check for IPaddr in the same subnet on interfaces
	  that belong to the same bridge
3.0.2
	+ Disable IPv6 on enable actions to avoid problems with samba4
	+ Added more coherence checks to static routes table
	+ Allow to set broadcast address in wakeonlan tool
	+ Fixed unproper use of last inside try
3.0.1
	+ Added domain option to /etc/resolv.conf
	+ Supersede DHCP offered nameservers, domain name and search domain if
	  these values are already configured in Zentyal
	+ Fixed gateways setup in wizard
	+ Fixed bug in Gateways watcher which inhibited the call to regen
	  failover notifier method in modules which are network observers
	+ Vlanes and vifaces are now ordered by name in interface page
	+ Fixed error disabling reverse path for virtual interfaces
2.3.15
	+ Expanded allowed character set in interface PPPoE password
	+ Reviewed registration strings
	+ Fixed treatment for wake on lan objects in template, now there is no
	  crash in Network Tools when entering an empty host
2.3.14
	+ Fixed bug which made impossible to remove bridged interfaces
	+ Management of CHAP secrets file recovers from removal of Zentyal marks
	+ Add two methods to NetworkObserver interface to notify observers about
	  address changes on dhcp interfaces
	+ Forbid interfaces alias with ':' character
	+ Assign ip address 127.0.1.1/8 to loopback interface in module restart
	  and remove the post-up hook from /etc/network/interfaces file.
2.3.13
	+ Removed some warnings when external is undefined
	+ Added modeldepends to yaml schema
	+ New libossp-uuid-perl dependency
	+ Zentyal Cloud DynDNS updates are now done outside the VPN and using
	  the credentials obtained when the server is subscribed
2.3.12
	+ Interface is now auto-detected when adding gateways
	+ New table to allow disabling of traffic balance for some gateways
2.3.11
	+ Fixed typo which made EBox::Network::ifaceAddress return empty
	  addresses for virtual interfaces
	+ Fixed validation of gateway names
	+ Removed undefined value warning in setIfaceStatic()
	+ Using EBox::Object::Members to generate multigw iptables rules
2.3.10
	+ Restricted gateway names to be sane with dyndns and fixed dyndns
	  configuration with old incorrect gateway names
	+ Disabled dnspark until ddclient upstream fix a bug with this provideer
	+ Multigw rules more robust when no-static interfaces are down
	+ Removed redis transaction workarounds in _setConf
	+ Fixed unconfigured gateway removal, raise exception if the route
	  addition command fails
2.3.9
	+ Remove all gateway based routes before adding the configured one
	  and raise exception if the route addition command fails
	+ Fix deadlock in preSetConf when DHCP is used
	+ Moved bandwidth test to remoteservices
2.3.8
	+ internalIpAddresses() does not throw exception if there are no ifaces
	+ ifaceExternalChanged() is now called when static or PPP interfaces
	  changes from external to internal
	+ Implement new EBox::Events::WatcherProvider
	+ Remove no longer necessary ad-hoc vifacesConf cache
	+ Adapted to new Model management framework
	+ Reimplemented Ifaces/Vifaces/VLANs storage according to new conf backend
	+ Added vnet to the ignored interfaces list
2.3.7
	+ Send additional info in Gateways watcher
	+ Added clone action to multi gw and wan failover tables
	+ Added EBox::Network::internalIpAddresses()
	+ Added regenGatewaysFailover() to NetworkObserver so modules can
	  implement actions to be done after failover regenerates routing tables
	+ Fixed calculation of fail ratio
	+ Assure that we have always one gateway marked as default
	+ Restart traffic shaping on postinst to avoid rule loss on upgrades
	+ Regenerate traffic shaping rules after failover event
	+ EBox::Network::setNameservers does not fail if the same server
	  is already in the list
	+ Fixed calls to storeSelectedDefaultGateway with undef argument
	+ EBox::Network::importInterfacesFile skips gateway adition instead of
	  aborting if already exists one
	+ Insert fwmark ip rules before from ones
	+ Remove no longer necessary mark rules when having several interfaces
	+ Pre-create failover and check-ip chains on network start to always ensure
	  that rules are inserted in the proper position
	+ Remove obsolete import of EBox::Order
	+ Do not add gateways to /etc/network/interfaces to avoid conflicts
2.3.6
	+ Create tables with MyISAM engine by default
	+ Fixed path of dhclient.conf
2.3.5
	+ Fixed path of dhclient hooks
2.3.4
	+ Not allowed to attach static interfaces to a network which
	  has already another interface atached
	+ Fixed restore of default gateway in failover event
2.3.3
	+ Packaging fixes for precise
2.3.2
	+ Updated Standards-Version to 3.9.2
2.3.1
	+ Adapted messages in the UI for new editions
	+ Use printableName instead of name to select services
	+ Fixed executable permissions in ppp hooks and external-ip.pl
	+ Bridge interfaces are correctly removed; fixed _hasChanged method
	+ Menu entry Diagnostic Tools in Network renamed to Tools
	+ Added WakeOnLan to the Network Diagnostic Tools
	+ Added proxySettings to return the proxy settings to other modules
	+ Added new ip rules to avoid connection problems on multigateway & UDP
	+ Virtual interfaces called '0' does not longer raise error
2.3
	+ Cache vifacesConf() result to improve performance
	+ Replaced autotools with zbuildtools
	+ Added gatewayDelete method to NetworkObserver and use it to check
	  gateway removal in gateway table
2.2.3
	+ Allow to disable traffic balance with no_balance_$gwname config keys
	+ Fixed bridged interfaces change when the bridge is not configured
	+ Do not mark traffic to default gateway if it is disabled
2.2.2
	+ Fixed bug setting ip route rules with PPPoE interfaces
2.2.1
	+ External IP address getter now works even in an unpolite situation
2.1.16
	+ Does not sometimes fail in external IP address getter when
	  multigw is enabled
2.1.15
	+ Fixed unique IP check on gateways table
2.1.14
	+ Fixed problems bringing up static interfaces during boot
2.1.13
	+ Proper use of ro/rw instances on failover event
	+ Avoid duplicated gateway due to network wizard
	+ Disable autocomplete in gateway proxy configuration
	+ Disable autocomplete in dynamic DNS provider configuration
2.1.12
	+ PPPoE works again after regression by PPTP changes
	+ Reviewed some subscription strings
	+ Removed all the obsolete traffic monitoring stuff using jnettop and rrdtool
	+ Added custom mtu configuration for the interfaces in /etc/zentyal/network.conf
	+ Improved texts in configure interfaces wizard
	+ Fixed dashboard network graphs for interfaces with strange characters
2.1.11
	+ Change provider for getting the public IP address in DynDNS
	+ Better integration with core theme
	+ Removed /zentyal prefix from URLs
	+ Avoid errors deleting non-existent gateways
2.1.10
	+ Avoid duplicated restart during postinst
	+ Added staticIfaceAddressChangedDone notification
	+ Fixed module name in actions logging
	+ Send only gw.hostname.dyndomain.tld to avoid ddclient go nuts
2.1.9
	+ Calculate interfaces widget size for a better default dashboard balance
2.1.8
	+ Remove pppoe debug in hooks
	+ Allowed '/' character in proxy username
	+ Manual log of audit actions in Iface, VIface and Vlan CGIs
	+ Update wizard pages with new order option
	+ Use pppoe name on chap-secrets
2.1.7
	+ Now chap-secrets configuration for pptp module is not overwritten
	+ Use the new "Add new..." option in the object selectors
	+ Set connected gateway as warn level event and minor improvements
	  in the failover messages
	+ Added maxfail option to PPP configuration files to retry lost connections
	+ Added logic to manage PPP gateways in failover tests
	+ Failover tests are now ran with a read-only instance even if there are
	  unsaved changes on the interface and the generated events notify this
	+ Removed unused EnableBalanceTraffic CGI
	+ Removed use of obsolete LogAdmin
2.1.6
	+ Mark DHCP interfaces as changed in the Wizard to get IP on first save
	+ Removed unnecessary call to ids() in DHCP hook
2.1.5
	+ Added interfaces created by libvirt and virtualbox to the ignore list
	+ Dynamic DNS: Transform gateway names when multigw is on to send
	  only valid domain names
2.1.4
	+ Group sudo commands when adding routes and cleaning VLANs
	+ Added new Zentyal Cloud service for DynDNS
	+ Fixed DynDNS help string
2.1.2
	+ Allow internal bridges
	+ Gateways, Balance Traffic and WAN Failover are now together
	  as tabs of the Gateways submenu
	+ Improved order of the submenus
	+ Setting DHCP gateway does not longer require saving changes twice
	+ Remove unnecessary code from GatewayTable::syncRows
	+ Do not execute ifup on interfaces during the boot to avoid
	  multiple instances of dhclient
	+ Fixed problem with uniqueness check in GatewayTable
	+ Added report for bandwidth tests
	+ Avoid warning in GatewayTable::syncRows when gateway is undef
	+ Added debug to dhcp-gateway.pl script
	+ New interfaces alias are checked to avoid name clashes
2.1.1
	+ Bugfix: PPPoE gateway is now properly set
2.1
	+ Removed ebox- prefix from src/scripts/*
	+ Removed unnecesary call to isReadOnly in syncRows
	+ Move ebox-netcfg-import to importInterfacesFile method
	+ Remove obsolete migration
	+ Added new initialSetup method for post-install
	+ Replace /etc/ebox/80network.conf with /etc/zentyal/network.conf
	+ Bug fix: Traffic monitor didn't work in non-English installations
	+ Zoneedit service url changed
	+ Basic support for other methods to retrieve IP
	+ Do not try to start ddclient daemon if disabled
	+ Make source event not i18n
	+ Safer way to get the PPPoE 'tty' ethernet interface
	+ Added PPPoE logging in /var/log/ebox/pppoe.log and ebox.log
	+ Installation does not fail if the restart of EventDaemon fails
	+ Now the ifaces_to_ignore variable is considered in ebox-netcfg-import
2.0.8
	+ PPPoE MTU rule is no longer flushed on module restart
2.0.7
	+ Show DHCP as default option in wizards if there is only one interface
	+ Avoid problems when removing interfaces (vlan, briges)
	+ Fixed support for bridged vlans configuration
	+ Set all interfaces as changed on backup restore
	+ PPPOE MTU is now changed when reconfiguring gateways
	+ Set default order for dashboard widgets
2.0.6
	+ WAN Failover now supports DHCP and PPPoE interfaces
	+ Disable reverse path to avoid failover checking problems
	+ Better default values for failover rules
	+ Use masks in fwmark to avoid interferences with traffic shaping
	+ Warning in log if failover event disabled due to unsaved changes
	+ Failover does not enable unwatched gateways
	+ Reload events daemon after upgrade to apply failover changes
2.0.5
	+ Include Zentyal in multigateway rules when setting 'any' as source
	+ Make Interfaces page title translatable
2.0.4
	+ Fixed failover problems in some scenarios
2.0.3
	+ Fixed syntax and string quote in 99proxy.conf
2.0.2
	+ Add support for authenticated proxy
	+ Fixed traffic shaping problems in multigateway scenarios
2.0.1
	+ Fixed network confirmation page to work with bridges
	+ Improved load balancing to avoid web sessions loss
2.0
	+ Fixed network wizard interface and logic
1.5.8
	+ Added options for internal ifaces in wizard configuration
	+ Bug fix: disabling global proxy configuration didn't work
1.5.7
	+ More global proxy configuration and domain configuration improvements.
	+ Zentyal rebrand
1.5.6
	+ Do not show unreplaced {link} variable in dashboard if not available
	+ Add support to define a system wide proxy
1.5.5
	+ New setup wizard
1.5.4
	+ Bridged mode support
1.5.3
	+ Fixed failover problems with undefined default gateway
1.5.2
	+ Traceroute works again in network diagnostic tools
	+ Using iptables statistic module instead of route for better traffic
	  balancing
1.5.1
	+ Fixed nasty bug of traceroute in Diagnostic Tools with invalid host
	+ Flush cache when regenerating routes
	+ Bug fix: use '>='  and not '>' to check if a test exceeds $maxRatio
	  in Failover watcher
	+ Bug fix: do not run failover probes when all are disabled because
	  they enable a disabled gateway.
	+ Add and use EBox::NetworkObserver::ifaceMethodChangeDone to tell
	  observers that a configuration method change has been carried out.
	  So far observers were only notified right before the change takes place.
	+ Add _notifyChangedIface() to factor code that calls observer to
	  notify ifaceMethodChanged and ifaceMethodChangeDone
	+ Add etherIface to fetch the ethernet interface from a  ppp interface
	+ Bug fix: do not mess with ebox's apache packets in failover test
	+ Make failover test more robust
	+ Added internal/external property to interfaces widget
1.4.2
	+ Restart squid when failover events are produced to avoid problems
	+ Do not check host when adding a ping to gateway rule in WAN Failover
1.4.1
	+ Do not run ifdown for network interfaces when network is started from
	  /etc/init.d/ebox start This seems to avoid some issues with DHCP
	  configured gateways at boot time
1.4
	+ i18n help string
1.3.15
	+ Bug fix: warning instead of error if can't add failover rule
	+ Bug fix: now a gateway without IP assigned can be edited
1.3.14
	+ Added multi-gateway support for DHCP and PPPoE
	+ Add a warning if a user sets an interface as external and we detect
	  the connection is made through that interface
	+ Remove migration scrips:
		- 0001_import_default_gateway.pl
		- 0002_add_weight_to_gateway.pl
		- 0003_import_routes_to_mvc.pl
		- 0004_import_dns_to_mvc.pl
1.3.13
	+ Bug fix: configuration of PPPoE interfaces now works when
	  confirmation is required because of other modules
	+ Default field in gateways model uses '/ajax/viewer/booleanViewer.mas'
	  instead of in-place edition
1.3.11
	+ Bug fix: fix issue with virtual interfaces on vlan interfaces
	+ Add breadcrumbs
1.3.10
	+ Added PPPoE support
1.3.7
	+ Bug fix: update ebox-netcfg-import to not add upload and download as those
	  fields do no exist any longer
1.3.6
	+ Remove upload/download fields from gateways.
	  Traffic shaping has its own model for that
	+ Bug fix: traffic generated by eBox didn't come out from the
	  right interface as we cleared the CONNMARK with a --save-mark
1.3.4
	+ bugfix: add use=web to guess the public address
	+ bugfix: make ddclient work with dhcp configured interfaces
	+ bugfix: multi gateway rules work again
1.3.3
	+ Bugfix: Edition and removal routes is working again
	+ Remove those static routes that they have been manually added
1.3.1
	+ bugfix: do not use Net::DNS
	+ bugfix: used vlan interface can be removed
1.3.0
	+ bugfix: restart network interfaces properly
1.2
	+ Added support for WAN failover
	+ ifaceNetmask method now uses DHCPNetmask to get the dhcp ifaces
	netmask instead NetWrapper call this adds symethrie with
	ifaceAdrress method and fixes a bug when changing a dhcp interface
	with no lease to static interface
1.1.30
	+ Added support for all missing netmasks between /16 and /32
	+ Added support for search domain in /etc/resolv.conf
	+ Use a template to write down /etc/resolv.conf to allow easier
	user modifications
	+ Use ICMP for traceroute diagnosis
1.1
	+ Added traceroute on network diagnosis
	+ Use new rows() and ids() API
	+ Bugfix: ebox-netcfg-import uses model API to import default gateway
	+ Support for dyndns
	+ Gateway models does not use longet custom views
	+ Gateway rules table now use services
0.12.99
	+ New release
0.12
	+ Use new EBox::Model::Row api
	+ Add help to model fields
	+ Remove default option auotmatically if another router is set as default
0.11.102
	+ Bugfix: Static routes are deleted from ip when they are not
	useful
	+ Bugfix: Fixing wrong href in multigateway rules page
0.11.101
	+ Static routes become a model with three methods exposed
	+ Remove usage of a deprecated method in NetWrappers
	+ DNS resolvers become  a model with three methods exposed. Now
	you may add as many DNS resolvers you want
	+ Use separator ':' in exposed method using '/' for addresses
O.11.100
	+ Disable network traffic monitor due to a bug in perl and RRDs module
	+ Use /etc/network/interfaces and not /var/lib/zentyal/tmp/interfaces
	+ Run saveConfig() after importing network configuration and not save()
	  which forced a restart of the interfaces stored
	  in /etc/network/interfaces at package installation time
	+ Add default gateway to /etc/network/interfaces
0.11.99
	+ Added traffic rate monitoring done on demand and in
	real-time. The monitoring may be filter by source address and
	service (protocol/port).
0.11
	+ move helper scripts to data dir (applied Soren's patch)
	+ Bugfix: Change from static to other method works again
0.10.99
	+ New release
0.10
	+ Remove all interfaces from /etc/network/interfaces but lo
	  after importing network configuration
0.9.100
	+ Fixing bug with static routes which prevented them from working
	  if the multigateway support was enabled
	+ Fixing bug importing gateway IP addresses from network
	  configuration
	+ Added /22 netmask setting iface IP address
	+ Update models to new API
	+ Get rid of custom controllers
0.9.99
	+ Restore conntrack mark in OUTPUT chain to make traffic generated in
	  eBox go through the right router.
0.9.3
	+ Use value() instead of printableValue() in protocol
	+ Add iptables rule to chain OUTPUT in table mangle to send traffic
	  originated in eBox through the default router.
0.9.2
	+ Always add weighted routers when configuring routers. Instead
	 of adding them when traffic balancing is enabled. Use iptables
	 to send unmarked packets through the default router
0.9.1
	+ Add support for traffic load balancing
	+ Try several times to fetch the mac address for each router
0.9
	+ Added Polish translation
        + Added Aragonese translation
	+ Added German translation
	+ Removed dependency: dhcp-hooks don't require firewall module
	anymore to operate correctly

0.8.99
	+ Support multigateway configuration
	+ Remove old default router configuration
	+ Add migration script from version 0 to 1
O.8.1
	+ New release
0.8
	+ Add netmask /30 (Patch from rampa at encomix.org)
0.7.99
	+ New release
0.7.1
	+ New release
	+ Use of ebox-sudoers-friendly
0.7
	+ First public release
0.6
	+ Separate module from ebox base
	+ move to client
	+ API documented using naturaldocs
	+ Update INSTALL
	+ Update debian scripts<|MERGE_RESOLUTION|>--- conflicted
+++ resolved
@@ -1,11 +1,8 @@
 HEAD
-<<<<<<< HEAD
 	+ Fixed error which skipped the execution of _preSetConf
-=======
 	+ Updated DynDNS server in ddclient configuration
 3.4.1
 	+ Fixed wrong call when cleaning up a bundled interface
->>>>>>> 95204784
 3.4
 	+ Import current DHCP addresses in first setup and when enabling module
 	+ Don't allow domain names as target of failover tests, usability
