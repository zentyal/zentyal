<<<<<<< HEAD
HEAD
	+ Added netInitRange and netEndRange methods from the dhcp module to be
	  shared between modules.
=======
3.0.6
>>>>>>> a0105527
	+ PPPoE set iface script is more robust against locks
	+ Adapted to use of ifaceByAddress, removed IPAddressExists
	+ Don't allow to use a local address as gateway address
	+ Added ifaceByAddress method
3.0.5
	+ Guard against previous version of squid without
	  authenticationMode method
3.0.4
	+ Improve addition of localhost as primary resolver when DNS module is
	  enabled.
	+ Remove localhost as primary resolver when squid module is configured
	  to authenticate against external server
3.0.3
	+ Log warn instead of error when iface has not address in _multigwRoutes()
	+ Fixed error replacing nameserver when importing resolv.conf
	+ Remove leftover PPP provider files
	+ Remove attached vlans when a interface is not longer trunk
	+ Do not try to disable rp_filter for vlan interfaces
	+ Virtual interfaces on a bridge interface are not considered
	  bridges themselves
	+ Use EBox::Module::Base::writeConfFile to generate interfaces
	  file
	+ Only disable IPv6 in enableActions if IPv6 is available
	+ Bridged interfaces added to 'auto' directive in
	  /etc/networks/interfaces to avoid network startup problems
	+ Dont allow to set a local address as network proxy
	+ Fixed error in json response trigered by widget size
	+ Don't check for IPaddr in the same subnet on interfaces
	  that belong to the same bridge
3.0.2
	+ Disable IPv6 on enable actions to avoid problems with samba4
	+ Added more coherence checks to static routes table
	+ Allow to set broadcast address in wakeonlan tool
	+ Fixed unproper use of last inside try
3.0.1
	+ Added domain option to /etc/resolv.conf
	+ Supersede DHCP offered nameservers, domain name and search domain if
	  these values are already configured in Zentyal
	+ Fixed gateways setup in wizard
	+ Fixed bug in Gateways watcher which inhibited the call to regen
	  failover notifier method in modules which are network observers
	+ Vlanes and vifaces are now ordered by name in interface page
	+ Fixed error disabling reverse path for virtual interfaces
2.3.15
	+ Expanded allowed character set in interface PPPoE password
	+ Reviewed registration strings
	+ Fixed treatment for wake on lan objects in template, now there is no
	  crash in Network Tools when entering an empty host
2.3.14
	+ Fixed bug which made impossible to remove bridged interfaces
	+ Management of CHAP secrets file recovers from removal of Zentyal marks
	+ Add two methods to NetworkObserver interface to notify observers about
	  address changes on dhcp interfaces
	+ Forbid interfaces alias with ':' character
	+ Assign ip address 127.0.1.1/8 to loopback interface in module restart
	  and remove the post-up hook from /etc/network/interfaces file.
2.3.13
	+ Removed some warnings when external is undefined
	+ Added modeldepends to yaml schema
	+ New libossp-uuid-perl dependency
	+ Zentyal Cloud DynDNS updates are now done outside the VPN and using
	  the credentials obtained when the server is subscribed
2.3.12
	+ Interface is now auto-detected when adding gateways
	+ New table to allow disabling of traffic balance for some gateways
2.3.11
	+ Fixed typo which made EBox::Network::ifaceAddress return empty
	  addresses for virtual interfaces
	+ Fixed validation of gateway names
	+ Removed undefined value warning in setIfaceStatic()
	+ Using EBox::Object::Members to generate multigw iptables rules
2.3.10
	+ Restricted gateway names to be sane with dyndns and fixed dyndns
	  configuration with old incorrect gateway names
	+ Disabled dnspark until ddclient upstream fix a bug with this provideer
	+ Multigw rules more robust when no-static interfaces are down
	+ Removed redis transaction workarounds in _setConf
	+ Fixed unconfigured gateway removal, raise exception if the route
	  addition command fails
2.3.9
	+ Remove all gateway based routes before adding the configured one
	  and raise exception if the route addition command fails
	+ Fix deadlock in preSetConf when DHCP is used
	+ Moved bandwidth test to remoteservices
2.3.8
	+ internalIpAddresses() does not throw exception if there are no ifaces
	+ ifaceExternalChanged() is now called when static or PPP interfaces
	  changes from external to internal
	+ Implement new EBox::Events::WatcherProvider
	+ Remove no longer necessary ad-hoc vifacesConf cache
	+ Adapted to new Model management framework
	+ Reimplemented Ifaces/Vifaces/VLANs storage according to new conf backend
	+ Added vnet to the ignored interfaces list
2.3.7
	+ Send additional info in Gateways watcher
	+ Added clone action to multi gw and wan failover tables
	+ Added EBox::Network::internalIpAddresses()
	+ Added regenGatewaysFailover() to NetworkObserver so modules can
	  implement actions to be done after failover regenerates routing tables
	+ Fixed calculation of fail ratio
	+ Assure that we have always one gateway marked as default
	+ Restart traffic shaping on postinst to avoid rule loss on upgrades
	+ Regenerate traffic shaping rules after failover event
	+ EBox::Network::setNameservers does not fail if the same server
	  is already in the list
	+ Fixed calls to storeSelectedDefaultGateway with undef argument
	+ EBox::Network::importInterfacesFile skips gateway adition instead of
	  aborting if already exists one
	+ Insert fwmark ip rules before from ones
	+ Remove no longer necessary mark rules when having several interfaces
	+ Pre-create failover and check-ip chains on network start to always ensure
	  that rules are inserted in the proper position
	+ Remove obsolete import of EBox::Order
	+ Do not add gateways to /etc/network/interfaces to avoid conflicts
2.3.6
	+ Create tables with MyISAM engine by default
	+ Fixed path of dhclient.conf
2.3.5
	+ Fixed path of dhclient hooks
2.3.4
	+ Not allowed to attach static interfaces to a network which
	  has already another interface atached
	+ Fixed restore of default gateway in failover event
2.3.3
	+ Packaging fixes for precise
2.3.2
	+ Updated Standards-Version to 3.9.2
2.3.1
	+ Adapted messages in the UI for new editions
	+ Use printableName instead of name to select services
	+ Fixed executable permissions in ppp hooks and external-ip.pl
	+ Bridge interfaces are correctly removed; fixed _hasChanged method
	+ Menu entry Diagnostic Tools in Network renamed to Tools
	+ Added WakeOnLan to the Network Diagnostic Tools
	+ Added proxySettings to return the proxy settings to other modules
	+ Added new ip rules to avoid connection problems on multigateway & UDP
	+ Virtual interfaces called '0' does not longer raise error
2.3
	+ Cache vifacesConf() result to improve performance
	+ Replaced autotools with zbuildtools
	+ Added gatewayDelete method to NetworkObserver and use it to check
	  gateway removal in gateway table
2.2.3
	+ Allow to disable traffic balance with no_balance_$gwname config keys
	+ Fixed bridged interfaces change when the bridge is not configured
	+ Do not mark traffic to default gateway if it is disabled
2.2.2
	+ Fixed bug setting ip route rules with PPPoE interfaces
2.2.1
	+ External IP address getter now works even in an unpolite situation
2.1.16
	+ Does not sometimes fail in external IP address getter when
	  multigw is enabled
2.1.15
	+ Fixed unique IP check on gateways table
2.1.14
	+ Fixed problems bringing up static interfaces during boot
2.1.13
	+ Proper use of ro/rw instances on failover event
	+ Avoid duplicated gateway due to network wizard
	+ Disable autocomplete in gateway proxy configuration
	+ Disable autocomplete in dynamic DNS provider configuration
2.1.12
	+ PPPoE works again after regression by PPTP changes
	+ Reviewed some subscription strings
	+ Removed all the obsolete traffic monitoring stuff using jnettop and rrdtool
	+ Added custom mtu configuration for the interfaces in /etc/zentyal/network.conf
	+ Improved texts in configure interfaces wizard
	+ Fixed dashboard network graphs for interfaces with strange characters
2.1.11
	+ Change provider for getting the public IP address in DynDNS
	+ Better integration with core theme
	+ Removed /zentyal prefix from URLs
	+ Avoid errors deleting non-existent gateways
2.1.10
	+ Avoid duplicated restart during postinst
	+ Added staticIfaceAddressChangedDone notification
	+ Fixed module name in actions logging
	+ Send only gw.hostname.dyndomain.tld to avoid ddclient go nuts
2.1.9
	+ Calculate interfaces widget size for a better default dashboard balance
2.1.8
	+ Remove pppoe debug in hooks
	+ Allowed '/' character in proxy username
	+ Manual log of audit actions in Iface, VIface and Vlan CGIs
	+ Update wizard pages with new order option
	+ Use pppoe name on chap-secrets
2.1.7
	+ Now chap-secrets configuration for pptp module is not overwritten
	+ Use the new "Add new..." option in the object selectors
	+ Set connected gateway as warn level event and minor improvements
	  in the failover messages
	+ Added maxfail option to PPP configuration files to retry lost connections
	+ Added logic to manage PPP gateways in failover tests
	+ Failover tests are now ran with a read-only instance even if there are
	  unsaved changes on the interface and the generated events notify this
	+ Removed unused EnableBalanceTraffic CGI
	+ Removed use of obsolete LogAdmin
2.1.6
	+ Mark DHCP interfaces as changed in the Wizard to get IP on first save
	+ Removed unnecessary call to ids() in DHCP hook
2.1.5
	+ Added interfaces created by libvirt and virtualbox to the ignore list
	+ Dynamic DNS: Transform gateway names when multigw is on to send
	  only valid domain names
2.1.4
	+ Group sudo commands when adding routes and cleaning VLANs
	+ Added new Zentyal Cloud service for DynDNS
	+ Fixed DynDNS help string
2.1.2
	+ Allow internal bridges
	+ Gateways, Balance Traffic and WAN Failover are now together
	  as tabs of the Gateways submenu
	+ Improved order of the submenus
	+ Setting DHCP gateway does not longer require saving changes twice
	+ Remove unnecessary code from GatewayTable::syncRows
	+ Do not execute ifup on interfaces during the boot to avoid
	  multiple instances of dhclient
	+ Fixed problem with uniqueness check in GatewayTable
	+ Added report for bandwidth tests
	+ Avoid warning in GatewayTable::syncRows when gateway is undef
	+ Added debug to dhcp-gateway.pl script
	+ New interfaces alias are checked to avoid name clashes
2.1.1
	+ Bugfix: PPPoE gateway is now properly set
2.1
	+ Removed ebox- prefix from src/scripts/*
	+ Removed unnecesary call to isReadOnly in syncRows
	+ Move ebox-netcfg-import to importInterfacesFile method
	+ Remove obsolete migration
	+ Added new initialSetup method for post-install
	+ Replace /etc/ebox/80network.conf with /etc/zentyal/network.conf
	+ Bug fix: Traffic monitor didn't work in non-English installations
	+ Zoneedit service url changed
	+ Basic support for other methods to retrieve IP
	+ Do not try to start ddclient daemon if disabled
	+ Make source event not i18n
	+ Safer way to get the PPPoE 'tty' ethernet interface
	+ Added PPPoE logging in /var/log/ebox/pppoe.log and ebox.log
	+ Installation does not fail if the restart of EventDaemon fails
	+ Now the ifaces_to_ignore variable is considered in ebox-netcfg-import
2.0.8
	+ PPPoE MTU rule is no longer flushed on module restart
2.0.7
	+ Show DHCP as default option in wizards if there is only one interface
	+ Avoid problems when removing interfaces (vlan, briges)
	+ Fixed support for bridged vlans configuration
	+ Set all interfaces as changed on backup restore
	+ PPPOE MTU is now changed when reconfiguring gateways
	+ Set default order for dashboard widgets
2.0.6
	+ WAN Failover now supports DHCP and PPPoE interfaces
	+ Disable reverse path to avoid failover checking problems
	+ Better default values for failover rules
	+ Use masks in fwmark to avoid interferences with traffic shaping
	+ Warning in log if failover event disabled due to unsaved changes
	+ Failover does not enable unwatched gateways
	+ Reload events daemon after upgrade to apply failover changes
2.0.5
	+ Include Zentyal in multigateway rules when setting 'any' as source
	+ Make Interfaces page title translatable
2.0.4
	+ Fixed failover problems in some scenarios
2.0.3
	+ Fixed syntax and string quote in 99proxy.conf
2.0.2
	+ Add support for authenticated proxy
	+ Fixed traffic shaping problems in multigateway scenarios
2.0.1
	+ Fixed network confirmation page to work with bridges
	+ Improved load balancing to avoid web sessions loss
2.0
	+ Fixed network wizard interface and logic
1.5.8
	+ Added options for internal ifaces in wizard configuration
	+ Bug fix: disabling global proxy configuration didn't work
1.5.7
	+ More global proxy configuration and domain configuration improvements.
	+ Zentyal rebrand
1.5.6
	+ Do not show unreplaced {link} variable in dashboard if not available
	+ Add support to define a system wide proxy
1.5.5
	+ New setup wizard
1.5.4
	+ Bridged mode support
1.5.3
	+ Fixed failover problems with undefined default gateway
1.5.2
	+ Traceroute works again in network diagnostic tools
	+ Using iptables statistic module instead of route for better traffic
	  balancing
1.5.1
	+ Fixed nasty bug of traceroute in Diagnostic Tools with invalid host
	+ Flush cache when regenerating routes
	+ Bug fix: use '>='  and not '>' to check if a test exceeds $maxRatio
	  in Failover watcher
	+ Bug fix: do not run failover probes when all are disabled because
	  they enable a disabled gateway.
	+ Add and use EBox::NetworkObserver::ifaceMethodChangeDone to tell
	  observers that a configuration method change has been carried out.
	  So far observers were only notified right before the change takes place.
	+ Add _notifyChangedIface() to factor code that calls observer to
	  notify ifaceMethodChanged and ifaceMethodChangeDone
	+ Add etherIface to fetch the ethernet interface from a  ppp interface
	+ Bug fix: do not mess with ebox's apache packets in failover test
	+ Make failover test more robust
	+ Added internal/external property to interfaces widget
1.4.2
	+ Restart squid when failover events are produced to avoid problems
	+ Do not check host when adding a ping to gateway rule in WAN Failover
1.4.1
	+ Do not run ifdown for network interfaces when network is started from
	  /etc/init.d/ebox start This seems to avoid some issues with DHCP
	  configured gateways at boot time
1.4
	+ i18n help string
1.3.15
	+ Bug fix: warning instead of error if can't add failover rule
	+ Bug fix: now a gateway without IP assigned can be edited
1.3.14
	+ Added multi-gateway support for DHCP and PPPoE
	+ Add a warning if a user sets an interface as external and we detect
	  the connection is made through that interface
	+ Remove migration scrips:
		- 0001_import_default_gateway.pl
		- 0002_add_weight_to_gateway.pl
		- 0003_import_routes_to_mvc.pl
		- 0004_import_dns_to_mvc.pl
1.3.13
	+ Bug fix: configuration of PPPoE interfaces now works when
	  confirmation is required because of other modules
	+ Default field in gateways model uses '/ajax/viewer/booleanViewer.mas'
	  instead of in-place edition
1.3.11
	+ Bug fix: fix issue with virtual interfaces on vlan interfaces
	+ Add breadcrumbs
1.3.10
	+ Added PPPoE support
1.3.7
	+ Bug fix: update ebox-netcfg-import to not add upload and download as those
	  fields do no exist any longer
1.3.6
	+ Remove upload/download fields from gateways.
	  Traffic shaping has its own model for that
	+ Bug fix: traffic generated by eBox didn't come out from the
	  right interface as we cleared the CONNMARK with a --save-mark
1.3.4
	+ bugfix: add use=web to guess the public address
	+ bugfix: make ddclient work with dhcp configured interfaces
	+ bugfix: multi gateway rules work again
1.3.3
	+ Bugfix: Edition and removal routes is working again
	+ Remove those static routes that they have been manually added
1.3.1
	+ bugfix: do not use Net::DNS
	+ bugfix: used vlan interface can be removed
1.3.0
	+ bugfix: restart network interfaces properly
1.2
	+ Added support for WAN failover
	+ ifaceNetmask method now uses DHCPNetmask to get the dhcp ifaces
	netmask instead NetWrapper call this adds symethrie with
	ifaceAdrress method and fixes a bug when changing a dhcp interface
	with no lease to static interface
1.1.30
	+ Added support for all missing netmasks between /16 and /32
	+ Added support for search domain in /etc/resolv.conf
	+ Use a template to write down /etc/resolv.conf to allow easier
	user modifications
	+ Use ICMP for traceroute diagnosis
1.1
	+ Added traceroute on network diagnosis
	+ Use new rows() and ids() API
	+ Bugfix: ebox-netcfg-import uses model API to import default gateway
	+ Support for dyndns
	+ Gateway models does not use longet custom views
	+ Gateway rules table now use services
0.12.99
	+ New release
0.12
	+ Use new EBox::Model::Row api
	+ Add help to model fields
	+ Remove default option auotmatically if another router is set as default
0.11.102
	+ Bugfix: Static routes are deleted from ip when they are not
	useful
	+ Bugfix: Fixing wrong href in multigateway rules page
0.11.101
	+ Static routes become a model with three methods exposed
	+ Remove usage of a deprecated method in NetWrappers
	+ DNS resolvers become  a model with three methods exposed. Now
	you may add as many DNS resolvers you want
	+ Use separator ':' in exposed method using '/' for addresses
O.11.100
	+ Disable network traffic monitor due to a bug in perl and RRDs module
	+ Use /etc/network/interfaces and not /var/lib/zentyal/tmp/interfaces
	+ Run saveConfig() after importing network configuration and not save()
	  which forced a restart of the interfaces stored
	  in /etc/network/interfaces at package installation time
	+ Add default gateway to /etc/network/interfaces
0.11.99
	+ Added traffic rate monitoring done on demand and in
	real-time. The monitoring may be filter by source address and
	service (protocol/port).
0.11
	+ move helper scripts to data dir (applied Soren's patch)
	+ Bugfix: Change from static to other method works again
0.10.99
	+ New release
0.10
	+ Remove all interfaces from /etc/network/interfaces but lo
	  after importing network configuration
0.9.100
	+ Fixing bug with static routes which prevented them from working
	  if the multigateway support was enabled
	+ Fixing bug importing gateway IP addresses from network
	  configuration
	+ Added /22 netmask setting iface IP address
	+ Update models to new API
	+ Get rid of custom controllers
0.9.99
	+ Restore conntrack mark in OUTPUT chain to make traffic generated in
	  eBox go through the right router.
0.9.3
	+ Use value() instead of printableValue() in protocol
	+ Add iptables rule to chain OUTPUT in table mangle to send traffic
	  originated in eBox through the default router.
0.9.2
	+ Always add weighted routers when configuring routers. Instead
	 of adding them when traffic balancing is enabled. Use iptables
	 to send unmarked packets through the default router
0.9.1
	+ Add support for traffic load balancing
	+ Try several times to fetch the mac address for each router
0.9
	+ Added Polish translation
        + Added Aragonese translation
	+ Added German translation
	+ Removed dependency: dhcp-hooks don't require firewall module
	anymore to operate correctly

0.8.99
	+ Support multigateway configuration
	+ Remove old default router configuration
	+ Add migration script from version 0 to 1
O.8.1
	+ New release
0.8
	+ Add netmask /30 (Patch from rampa at encomix.org)
0.7.99
	+ New release
0.7.1
	+ New release
	+ Use of ebox-sudoers-friendly
0.7
	+ First public release
0.6
	+ Separate module from ebox base
	+ move to client
	+ API documented using naturaldocs
	+ Update INSTALL
	+ Update debian scripts<|MERGE_RESOLUTION|>--- conflicted
+++ resolved
@@ -1,10 +1,7 @@
-<<<<<<< HEAD
 HEAD
 	+ Added netInitRange and netEndRange methods from the dhcp module to be
 	  shared between modules.
-=======
 3.0.6
->>>>>>> a0105527
 	+ PPPoE set iface script is more robust against locks
 	+ Adapted to use of ifaceByAddress, removed IPAddressExists
 	+ Don't allow to use a local address as gateway address
