<<<<<<< HEAD
3.3
	+ Switch from Error to TryCatch for exception handling
=======
HEAD
	+ Flush interfaces list cache after all ifups and all ifdowns
>>>>>>> 51777454
	+ Added missing EBox::Exceptions uses
	+ Delete migration code from old versions
	+ Write resolvconf head, base and tail
	+ Set proper file name for HTTP proxy configuration for APT
	+ Set HTTP proxy wide settings in /etc/environment
	+ Do not disable DNSResolver model when users mode is external AD
	+ Added resolvconf as dependency to avoid problems in installations
	  without the ubuntu-minimal metapackage
	+ Use new resolvconf framework to manage resolvers list
	+ Fix setNameservers method in Network to avoid error in import
	  interfaces
	+ Set version to 3.3
3.2
	+ Set version to 3.2
3.1.6
	+ Guard against undefined rows getting auto value in GatewayTable
3.1.5
	+ Fix addition of gateways in initial configuration wizard
	+ Override daemons when migrating from 3.0
3.1.4
	+ Adapted to new CSS styles
	+ Use upstart for ddclient daemon management
3.1.3
	+ Clearer messages for gateway not reachable condition
	+ Fixed bug which unallowed to disable the proxy server
	+ Fix regression is Gateways table due to the change of behaviour
	  of update row notifications
	+ Added menu icon
	+ Fix regression in dhcp-gateway.pl which interfered with save
	  change process
	+ Increase regenGateways() timeout from 60 to 180 seconds
	+ Add zentyal-users to package breaks control to avoid errors with
	  bad users version
	+ Fixed regression in external interface check in Network -> Interfaces
	  after having nginx as source of all requests to apache
	+ Warning in initial configuration wizard when trying to set as external
	  the interface used to access the administration interface
	+ To fix dhclient erratic behaviour, we always restart the dhcp interfaces
	+ Corrected typo in message on tab multigw when only one gw is present
	+ Better check for ipv6 presence before disabling it
	+ Removed no longer necessary jQuery noConflict()
	+ Adapted DNS resolver model to authorization mode changes
	  in users and squid module
3.1.2
	+ Ported JS code to jQuery
3.1.1
	+ Do not add /32 mask to default route when deleting routes
3.1
	+ Updated to reflect the Apache -> WebAdmin rename.
	+ Added netInitRange and netEndRange methods from the dhcp module to be
	  shared between modules.
	+ Added localGatewayIP method to get the Zentyal's IP address that may be
	  used as the gateway of the given IP.
	+ Added externalIpAddresses method to retrieve the list of IP addresses
	  that are external.
	+ Depend on zentyal-core 3.1
3.0.6
	+ PPPoE set iface script is more robust against locks
	+ Adapted to use of ifaceByAddress, removed IPAddressExists
	+ Don't allow to use a local address as gateway address
	+ Added ifaceByAddress method
3.0.5
	+ Guard against previous version of squid without
	  authenticationMode method
3.0.4
	+ Improve addition of localhost as primary resolver when DNS module is
	  enabled.
	+ Remove localhost as primary resolver when squid module is configured
	  to authenticate against external server
3.0.3
	+ Log warn instead of error when iface has not address in _multigwRoutes()
	+ Fixed error replacing nameserver when importing resolv.conf
	+ Remove leftover PPP provider files
	+ Remove attached vlans when a interface is not longer trunk
	+ Do not try to disable rp_filter for vlan interfaces
	+ Virtual interfaces on a bridge interface are not considered
	  bridges themselves
	+ Use EBox::Module::Base::writeConfFile to generate interfaces
	  file
	+ Only disable IPv6 in enableActions if IPv6 is available
	+ Bridged interfaces added to 'auto' directive in
	  /etc/networks/interfaces to avoid network startup problems
	+ Dont allow to set a local address as network proxy
	+ Fixed error in json response trigered by widget size
	+ Don't check for IPaddr in the same subnet on interfaces
	  that belong to the same bridge
3.0.2
	+ Disable IPv6 on enable actions to avoid problems with samba4
	+ Added more coherence checks to static routes table
	+ Allow to set broadcast address in wakeonlan tool
	+ Fixed unproper use of last inside try
3.0.1
	+ Added domain option to /etc/resolv.conf
	+ Supersede DHCP offered nameservers, domain name and search domain if
	  these values are already configured in Zentyal
	+ Fixed gateways setup in wizard
	+ Fixed bug in Gateways watcher which inhibited the call to regen
	  failover notifier method in modules which are network observers
	+ Vlanes and vifaces are now ordered by name in interface page
	+ Fixed error disabling reverse path for virtual interfaces
2.3.15
	+ Expanded allowed character set in interface PPPoE password
	+ Reviewed registration strings
	+ Fixed treatment for wake on lan objects in template, now there is no
	  crash in Network Tools when entering an empty host
2.3.14
	+ Fixed bug which made impossible to remove bridged interfaces
	+ Management of CHAP secrets file recovers from removal of Zentyal marks
	+ Add two methods to NetworkObserver interface to notify observers about
	  address changes on dhcp interfaces
	+ Forbid interfaces alias with ':' character
	+ Assign ip address 127.0.1.1/8 to loopback interface in module restart
	  and remove the post-up hook from /etc/network/interfaces file.
2.3.13
	+ Removed some warnings when external is undefined
	+ Added modeldepends to yaml schema
	+ New libossp-uuid-perl dependency
	+ Zentyal Cloud DynDNS updates are now done outside the VPN and using
	  the credentials obtained when the server is subscribed
2.3.12
	+ Interface is now auto-detected when adding gateways
	+ New table to allow disabling of traffic balance for some gateways
2.3.11
	+ Fixed typo which made EBox::Network::ifaceAddress return empty
	  addresses for virtual interfaces
	+ Fixed validation of gateway names
	+ Removed undefined value warning in setIfaceStatic()
	+ Using EBox::Object::Members to generate multigw iptables rules
2.3.10
	+ Restricted gateway names to be sane with dyndns and fixed dyndns
	  configuration with old incorrect gateway names
	+ Disabled dnspark until ddclient upstream fix a bug with this provideer
	+ Multigw rules more robust when no-static interfaces are down
	+ Removed redis transaction workarounds in _setConf
	+ Fixed unconfigured gateway removal, raise exception if the route
	  addition command fails
2.3.9
	+ Remove all gateway based routes before adding the configured one
	  and raise exception if the route addition command fails
	+ Fix deadlock in preSetConf when DHCP is used
	+ Moved bandwidth test to remoteservices
2.3.8
	+ internalIpAddresses() does not throw exception if there are no ifaces
	+ ifaceExternalChanged() is now called when static or PPP interfaces
	  changes from external to internal
	+ Implement new EBox::Events::WatcherProvider
	+ Remove no longer necessary ad-hoc vifacesConf cache
	+ Adapted to new Model management framework
	+ Reimplemented Ifaces/Vifaces/VLANs storage according to new conf backend
	+ Added vnet to the ignored interfaces list
2.3.7
	+ Send additional info in Gateways watcher
	+ Added clone action to multi gw and wan failover tables
	+ Added EBox::Network::internalIpAddresses()
	+ Added regenGatewaysFailover() to NetworkObserver so modules can
	  implement actions to be done after failover regenerates routing tables
	+ Fixed calculation of fail ratio
	+ Assure that we have always one gateway marked as default
	+ Restart traffic shaping on postinst to avoid rule loss on upgrades
	+ Regenerate traffic shaping rules after failover event
	+ EBox::Network::setNameservers does not fail if the same server
	  is already in the list
	+ Fixed calls to storeSelectedDefaultGateway with undef argument
	+ EBox::Network::importInterfacesFile skips gateway adition instead of
	  aborting if already exists one
	+ Insert fwmark ip rules before from ones
	+ Remove no longer necessary mark rules when having several interfaces
	+ Pre-create failover and check-ip chains on network start to always ensure
	  that rules are inserted in the proper position
	+ Remove obsolete import of EBox::Order
	+ Do not add gateways to /etc/network/interfaces to avoid conflicts
2.3.6
	+ Create tables with MyISAM engine by default
	+ Fixed path of dhclient.conf
2.3.5
	+ Fixed path of dhclient hooks
2.3.4
	+ Not allowed to attach static interfaces to a network which
	  has already another interface atached
	+ Fixed restore of default gateway in failover event
2.3.3
	+ Packaging fixes for precise
2.3.2
	+ Updated Standards-Version to 3.9.2
2.3.1
	+ Adapted messages in the UI for new editions
	+ Use printableName instead of name to select services
	+ Fixed executable permissions in ppp hooks and external-ip.pl
	+ Bridge interfaces are correctly removed; fixed _hasChanged method
	+ Menu entry Diagnostic Tools in Network renamed to Tools
	+ Added WakeOnLan to the Network Diagnostic Tools
	+ Added proxySettings to return the proxy settings to other modules
	+ Added new ip rules to avoid connection problems on multigateway & UDP
	+ Virtual interfaces called '0' does not longer raise error
2.3
	+ Cache vifacesConf() result to improve performance
	+ Replaced autotools with zbuildtools
	+ Added gatewayDelete method to NetworkObserver and use it to check
	  gateway removal in gateway table
2.2.3
	+ Allow to disable traffic balance with no_balance_$gwname config keys
	+ Fixed bridged interfaces change when the bridge is not configured
	+ Do not mark traffic to default gateway if it is disabled
2.2.2
	+ Fixed bug setting ip route rules with PPPoE interfaces
2.2.1
	+ External IP address getter now works even in an unpolite situation
2.1.16
	+ Does not sometimes fail in external IP address getter when
	  multigw is enabled
2.1.15
	+ Fixed unique IP check on gateways table
2.1.14
	+ Fixed problems bringing up static interfaces during boot
2.1.13
	+ Proper use of ro/rw instances on failover event
	+ Avoid duplicated gateway due to network wizard
	+ Disable autocomplete in gateway proxy configuration
	+ Disable autocomplete in dynamic DNS provider configuration
2.1.12
	+ PPPoE works again after regression by PPTP changes
	+ Reviewed some subscription strings
	+ Removed all the obsolete traffic monitoring stuff using jnettop and rrdtool
	+ Added custom mtu configuration for the interfaces in /etc/zentyal/network.conf
	+ Improved texts in configure interfaces wizard
	+ Fixed dashboard network graphs for interfaces with strange characters
2.1.11
	+ Change provider for getting the public IP address in DynDNS
	+ Better integration with core theme
	+ Removed /zentyal prefix from URLs
	+ Avoid errors deleting non-existent gateways
2.1.10
	+ Avoid duplicated restart during postinst
	+ Added staticIfaceAddressChangedDone notification
	+ Fixed module name in actions logging
	+ Send only gw.hostname.dyndomain.tld to avoid ddclient go nuts
2.1.9
	+ Calculate interfaces widget size for a better default dashboard balance
2.1.8
	+ Remove pppoe debug in hooks
	+ Allowed '/' character in proxy username
	+ Manual log of audit actions in Iface, VIface and Vlan CGIs
	+ Update wizard pages with new order option
	+ Use pppoe name on chap-secrets
2.1.7
	+ Now chap-secrets configuration for pptp module is not overwritten
	+ Use the new "Add new..." option in the object selectors
	+ Set connected gateway as warn level event and minor improvements
	  in the failover messages
	+ Added maxfail option to PPP configuration files to retry lost connections
	+ Added logic to manage PPP gateways in failover tests
	+ Failover tests are now ran with a read-only instance even if there are
	  unsaved changes on the interface and the generated events notify this
	+ Removed unused EnableBalanceTraffic CGI
	+ Removed use of obsolete LogAdmin
2.1.6
	+ Mark DHCP interfaces as changed in the Wizard to get IP on first save
	+ Removed unnecessary call to ids() in DHCP hook
2.1.5
	+ Added interfaces created by libvirt and virtualbox to the ignore list
	+ Dynamic DNS: Transform gateway names when multigw is on to send
	  only valid domain names
2.1.4
	+ Group sudo commands when adding routes and cleaning VLANs
	+ Added new Zentyal Cloud service for DynDNS
	+ Fixed DynDNS help string
2.1.2
	+ Allow internal bridges
	+ Gateways, Balance Traffic and WAN Failover are now together
	  as tabs of the Gateways submenu
	+ Improved order of the submenus
	+ Setting DHCP gateway does not longer require saving changes twice
	+ Remove unnecessary code from GatewayTable::syncRows
	+ Do not execute ifup on interfaces during the boot to avoid
	  multiple instances of dhclient
	+ Fixed problem with uniqueness check in GatewayTable
	+ Added report for bandwidth tests
	+ Avoid warning in GatewayTable::syncRows when gateway is undef
	+ Added debug to dhcp-gateway.pl script
	+ New interfaces alias are checked to avoid name clashes
2.1.1
	+ Bugfix: PPPoE gateway is now properly set
2.1
	+ Removed ebox- prefix from src/scripts/*
	+ Removed unnecesary call to isReadOnly in syncRows
	+ Move ebox-netcfg-import to importInterfacesFile method
	+ Remove obsolete migration
	+ Added new initialSetup method for post-install
	+ Replace /etc/ebox/80network.conf with /etc/zentyal/network.conf
	+ Bug fix: Traffic monitor didn't work in non-English installations
	+ Zoneedit service url changed
	+ Basic support for other methods to retrieve IP
	+ Do not try to start ddclient daemon if disabled
	+ Make source event not i18n
	+ Safer way to get the PPPoE 'tty' ethernet interface
	+ Added PPPoE logging in /var/log/ebox/pppoe.log and ebox.log
	+ Installation does not fail if the restart of EventDaemon fails
	+ Now the ifaces_to_ignore variable is considered in ebox-netcfg-import
2.0.8
	+ PPPoE MTU rule is no longer flushed on module restart
2.0.7
	+ Show DHCP as default option in wizards if there is only one interface
	+ Avoid problems when removing interfaces (vlan, briges)
	+ Fixed support for bridged vlans configuration
	+ Set all interfaces as changed on backup restore
	+ PPPOE MTU is now changed when reconfiguring gateways
	+ Set default order for dashboard widgets
2.0.6
	+ WAN Failover now supports DHCP and PPPoE interfaces
	+ Disable reverse path to avoid failover checking problems
	+ Better default values for failover rules
	+ Use masks in fwmark to avoid interferences with traffic shaping
	+ Warning in log if failover event disabled due to unsaved changes
	+ Failover does not enable unwatched gateways
	+ Reload events daemon after upgrade to apply failover changes
2.0.5
	+ Include Zentyal in multigateway rules when setting 'any' as source
	+ Make Interfaces page title translatable
2.0.4
	+ Fixed failover problems in some scenarios
2.0.3
	+ Fixed syntax and string quote in 99proxy.conf
2.0.2
	+ Add support for authenticated proxy
	+ Fixed traffic shaping problems in multigateway scenarios
2.0.1
	+ Fixed network confirmation page to work with bridges
	+ Improved load balancing to avoid web sessions loss
2.0
	+ Fixed network wizard interface and logic
1.5.8
	+ Added options for internal ifaces in wizard configuration
	+ Bug fix: disabling global proxy configuration didn't work
1.5.7
	+ More global proxy configuration and domain configuration improvements.
	+ Zentyal rebrand
1.5.6
	+ Do not show unreplaced {link} variable in dashboard if not available
	+ Add support to define a system wide proxy
1.5.5
	+ New setup wizard
1.5.4
	+ Bridged mode support
1.5.3
	+ Fixed failover problems with undefined default gateway
1.5.2
	+ Traceroute works again in network diagnostic tools
	+ Using iptables statistic module instead of route for better traffic
	  balancing
1.5.1
	+ Fixed nasty bug of traceroute in Diagnostic Tools with invalid host
	+ Flush cache when regenerating routes
	+ Bug fix: use '>='  and not '>' to check if a test exceeds $maxRatio
	  in Failover watcher
	+ Bug fix: do not run failover probes when all are disabled because
	  they enable a disabled gateway.
	+ Add and use EBox::NetworkObserver::ifaceMethodChangeDone to tell
	  observers that a configuration method change has been carried out.
	  So far observers were only notified right before the change takes place.
	+ Add _notifyChangedIface() to factor code that calls observer to
	  notify ifaceMethodChanged and ifaceMethodChangeDone
	+ Add etherIface to fetch the ethernet interface from a  ppp interface
	+ Bug fix: do not mess with ebox's apache packets in failover test
	+ Make failover test more robust
	+ Added internal/external property to interfaces widget
1.4.2
	+ Restart squid when failover events are produced to avoid problems
	+ Do not check host when adding a ping to gateway rule in WAN Failover
1.4.1
	+ Do not run ifdown for network interfaces when network is started from
	  /etc/init.d/ebox start This seems to avoid some issues with DHCP
	  configured gateways at boot time
1.4
	+ i18n help string
1.3.15
	+ Bug fix: warning instead of error if can't add failover rule
	+ Bug fix: now a gateway without IP assigned can be edited
1.3.14
	+ Added multi-gateway support for DHCP and PPPoE
	+ Add a warning if a user sets an interface as external and we detect
	  the connection is made through that interface
	+ Remove migration scrips:
		- 0001_import_default_gateway.pl
		- 0002_add_weight_to_gateway.pl
		- 0003_import_routes_to_mvc.pl
		- 0004_import_dns_to_mvc.pl
1.3.13
	+ Bug fix: configuration of PPPoE interfaces now works when
	  confirmation is required because of other modules
	+ Default field in gateways model uses '/ajax/viewer/booleanViewer.mas'
	  instead of in-place edition
1.3.11
	+ Bug fix: fix issue with virtual interfaces on vlan interfaces
	+ Add breadcrumbs
1.3.10
	+ Added PPPoE support
1.3.7
	+ Bug fix: update ebox-netcfg-import to not add upload and download as those
	  fields do no exist any longer
1.3.6
	+ Remove upload/download fields from gateways.
	  Traffic shaping has its own model for that
	+ Bug fix: traffic generated by eBox didn't come out from the
	  right interface as we cleared the CONNMARK with a --save-mark
1.3.4
	+ bugfix: add use=web to guess the public address
	+ bugfix: make ddclient work with dhcp configured interfaces
	+ bugfix: multi gateway rules work again
1.3.3
	+ Bugfix: Edition and removal routes is working again
	+ Remove those static routes that they have been manually added
1.3.1
	+ bugfix: do not use Net::DNS
	+ bugfix: used vlan interface can be removed
1.3.0
	+ bugfix: restart network interfaces properly
1.2
	+ Added support for WAN failover
	+ ifaceNetmask method now uses DHCPNetmask to get the dhcp ifaces
	netmask instead NetWrapper call this adds symethrie with
	ifaceAdrress method and fixes a bug when changing a dhcp interface
	with no lease to static interface
1.1.30
	+ Added support for all missing netmasks between /16 and /32
	+ Added support for search domain in /etc/resolv.conf
	+ Use a template to write down /etc/resolv.conf to allow easier
	user modifications
	+ Use ICMP for traceroute diagnosis
1.1
	+ Added traceroute on network diagnosis
	+ Use new rows() and ids() API
	+ Bugfix: ebox-netcfg-import uses model API to import default gateway
	+ Support for dyndns
	+ Gateway models does not use longet custom views
	+ Gateway rules table now use services
0.12.99
	+ New release
0.12
	+ Use new EBox::Model::Row api
	+ Add help to model fields
	+ Remove default option auotmatically if another router is set as default
0.11.102
	+ Bugfix: Static routes are deleted from ip when they are not
	useful
	+ Bugfix: Fixing wrong href in multigateway rules page
0.11.101
	+ Static routes become a model with three methods exposed
	+ Remove usage of a deprecated method in NetWrappers
	+ DNS resolvers become  a model with three methods exposed. Now
	you may add as many DNS resolvers you want
	+ Use separator ':' in exposed method using '/' for addresses
O.11.100
	+ Disable network traffic monitor due to a bug in perl and RRDs module
	+ Use /etc/network/interfaces and not /var/lib/zentyal/tmp/interfaces
	+ Run saveConfig() after importing network configuration and not save()
	  which forced a restart of the interfaces stored
	  in /etc/network/interfaces at package installation time
	+ Add default gateway to /etc/network/interfaces
0.11.99
	+ Added traffic rate monitoring done on demand and in
	real-time. The monitoring may be filter by source address and
	service (protocol/port).
0.11
	+ move helper scripts to data dir (applied Soren's patch)
	+ Bugfix: Change from static to other method works again
0.10.99
	+ New release
0.10
	+ Remove all interfaces from /etc/network/interfaces but lo
	  after importing network configuration
0.9.100
	+ Fixing bug with static routes which prevented them from working
	  if the multigateway support was enabled
	+ Fixing bug importing gateway IP addresses from network
	  configuration
	+ Added /22 netmask setting iface IP address
	+ Update models to new API
	+ Get rid of custom controllers
0.9.99
	+ Restore conntrack mark in OUTPUT chain to make traffic generated in
	  eBox go through the right router.
0.9.3
	+ Use value() instead of printableValue() in protocol
	+ Add iptables rule to chain OUTPUT in table mangle to send traffic
	  originated in eBox through the default router.
0.9.2
	+ Always add weighted routers when configuring routers. Instead
	 of adding them when traffic balancing is enabled. Use iptables
	 to send unmarked packets through the default router
0.9.1
	+ Add support for traffic load balancing
	+ Try several times to fetch the mac address for each router
0.9
	+ Added Polish translation
        + Added Aragonese translation
	+ Added German translation
	+ Removed dependency: dhcp-hooks don't require firewall module
	anymore to operate correctly

0.8.99
	+ Support multigateway configuration
	+ Remove old default router configuration
	+ Add migration script from version 0 to 1
O.8.1
	+ New release
0.8
	+ Add netmask /30 (Patch from rampa at encomix.org)
0.7.99
	+ New release
0.7.1
	+ New release
	+ Use of ebox-sudoers-friendly
0.7
	+ First public release
0.6
	+ Separate module from ebox base
	+ move to client
	+ API documented using naturaldocs
	+ Update INSTALL
	+ Update debian scripts<|MERGE_RESOLUTION|>--- conflicted
+++ resolved
@@ -1,10 +1,6 @@
-<<<<<<< HEAD
 3.3
 	+ Switch from Error to TryCatch for exception handling
-=======
-HEAD
 	+ Flush interfaces list cache after all ifups and all ifdowns
->>>>>>> 51777454
 	+ Added missing EBox::Exceptions uses
 	+ Delete migration code from old versions
 	+ Write resolvconf head, base and tail
