HEAD
<<<<<<< HEAD
	+ Restart traffic shaping on postinst to avoid rule loss on upgrades
	+ Regenerate traffic shaping rules after failover event
	+ EBox::Network::setNameservers does not fail if the same server
	  is already in the list
=======
	+ Reimplemented Ifaces/Vifaces/VLANs FIXME
>>>>>>> a26b237d
	+ Fixed calls to storeSelectedDefaultGateway with undef argument
	+ EBox::Network::importInterfacesFile skips gateway adition instead of
	  aborting if already exists one
	+ Insert fwmark ip rules before from ones
	+ Remove no longer necessary mark rules when having several interfaces
	+ Pre-create failover and check-ip chains on network start to always ensure
	  that rules are inserted in the proper position
	+ Remove obsolete import of EBox::Order
	+ Do not add gateways to /etc/network/interfaces to avoid conflicts
2.3.6
	+ Create tables with MyISAM engine by default
	+ Fixed path of dhclient.conf
2.3.5
	+ Fixed path of dhclient hooks
2.3.4
	+ Not allowed to attach static interfaces to a network which
	  has already another interface atached
	+ Fixed restore of default gateway in failover event
2.3.3
	+ Packaging fixes for precise
2.3.2
	+ Updated Standards-Version to 3.9.2
2.3.1
	+ Adapted messages in the UI for new editions
	+ Use printableName instead of name to select services
	+ Fixed executable permissions in ppp hooks and external-ip.pl
	+ Bridge interfaces are correctly removed; fixed _hasChanged method
	+ Menu entry Diagnostic Tools in Network renamed to Tools
	+ Added WakeOnLan to the Network Diagnostic Tools
	+ Added proxySettings to return the proxy settings to other modules
	+ Added new ip rules to avoid connection problems on multigateway & UDP
	+ Virtual interfaces called '0' does not longer raise error
2.3
	+ Cache vifacesConf() result to improve performance
	+ Replaced autotools with zbuildtools
	+ Added gatewayDelete method to NetworkObserver and use it to check
	  gateway removal in gateway table
2.2.3
	+ Allow to disable traffic balance with no_balance_$gwname config keys
	+ Fixed bridged interfaces change when the bridge is not configured
	+ Do not mark traffic to default gateway if it is disabled
2.2.2
	+ Fixed bug setting ip route rules with PPPoE interfaces
2.2.1
	+ External IP address getter now works even in an unpolite situation
2.1.16
	+ Does not sometimes fail in external IP address getter when
	  multigw is enabled
2.1.15
	+ Fixed unique IP check on gateways table
2.1.14
	+ Fixed problems bringing up static interfaces during boot
2.1.13
	+ Proper use of ro/rw instances on failover event
	+ Avoid duplicated gateway due to network wizard
	+ Disable autocomplete in gateway proxy configuration
	+ Disable autocomplete in dynamic DNS provider configuration
2.1.12
	+ PPPoE works again after regression by PPTP changes
	+ Reviewed some subscription strings
	+ Removed all the obsolete traffic monitoring stuff using jnettop and rrdtool
	+ Added custom mtu configuration for the interfaces in /etc/zentyal/network.conf
	+ Improved texts in configure interfaces wizard
	+ Fixed dashboard network graphs for interfaces with strange characters
2.1.11
	+ Change provider for getting the public IP address in DynDNS
	+ Better integration with core theme
	+ Removed /zentyal prefix from URLs
	+ Avoid errors deleting non-existent gateways
2.1.10
	+ Avoid duplicated restart during postinst
	+ Added staticIfaceAddressChangedDone notification
	+ Fixed module name in actions logging
	+ Send only gw.hostname.dyndomain.tld to avoid ddclient go nuts
2.1.9
	+ Calculate interfaces widget size for a better default dashboard balance
2.1.8
	+ Remove pppoe debug in hooks
	+ Allowed '/' character in proxy username
	+ Manual log of audit actions in Iface, VIface and Vlan CGIs
	+ Update wizard pages with new order option
	+ Use pppoe name on chap-secrets
2.1.7
	+ Now chap-secrets configuration for pptp module is not overwritten
	+ Use the new "Add new..." option in the object selectors
	+ Set connected gateway as warn level event and minor improvements
	  in the failover messages
	+ Added maxfail option to PPP configuration files to retry lost connections
	+ Added logic to manage PPP gateways in failover tests
	+ Failover tests are now ran with a read-only instance even if there are
	  unsaved changes on the interface and the generated events notify this
	+ Removed unused EnableBalanceTraffic CGI
	+ Removed use of obsolete LogAdmin
2.1.6
	+ Mark DHCP interfaces as changed in the Wizard to get IP on first save
	+ Removed unnecessary call to ids() in DHCP hook
2.1.5
	+ Added interfaces created by libvirt and virtualbox to the ignore list
	+ Dynamic DNS: Transform gateway names when multigw is on to send
	  only valid domain names
2.1.4
	+ Group sudo commands when adding routes and cleaning VLANs
	+ Added new Zentyal Cloud service for DynDNS
	+ Fixed DynDNS help string
2.1.2
	+ Allow internal bridges
	+ Gateways, Balance Traffic and WAN Failover are now together
	  as tabs of the Gateways submenu
	+ Improved order of the submenus
	+ Setting DHCP gateway does not longer require saving changes twice
	+ Remove unnecessary code from GatewayTable::syncRows
	+ Do not execute ifup on interfaces during the boot to avoid
	  multiple instances of dhclient
	+ Fixed problem with uniqueness check in GatewayTable
	+ Added report for bandwidth tests
	+ Avoid warning in GatewayTable::syncRows when gateway is undef
	+ Added debug to dhcp-gateway.pl script
	+ New interfaces alias are checked to avoid name clashes
2.1.1
	+ Bugfix: PPPoE gateway is now properly set
2.1
	+ Removed ebox- prefix from src/scripts/*
	+ Removed unnecesary call to isReadOnly in syncRows
	+ Move ebox-netcfg-import to importInterfacesFile method
	+ Remove obsolete migration
	+ Added new initialSetup method for post-install
	+ Replace /etc/ebox/80network.conf with /etc/zentyal/network.conf
	+ Bug fix: Traffic monitor didn't work in non-English installations
	+ Zoneedit service url changed
	+ Basic support for other methods to retrieve IP
	+ Do not try to start ddclient daemon if disabled
	+ Make source event not i18n
	+ Safer way to get the PPPoE 'tty' ethernet interface
	+ Added PPPoE logging in /var/log/ebox/pppoe.log and ebox.log
	+ Installation does not fail if the restart of EventDaemon fails
	+ Now the ifaces_to_ignore variable is considered in ebox-netcfg-import
2.0.8
	+ PPPoE MTU rule is no longer flushed on module restart
2.0.7
	+ Show DHCP as default option in wizards if there is only one interface
	+ Avoid problems when removing interfaces (vlan, briges)
	+ Fixed support for bridged vlans configuration
	+ Set all interfaces as changed on backup restore
	+ PPPOE MTU is now changed when reconfiguring gateways
	+ Set default order for dashboard widgets
2.0.6
	+ WAN Failover now supports DHCP and PPPoE interfaces
	+ Disable reverse path to avoid failover checking problems
	+ Better default values for failover rules
	+ Use masks in fwmark to avoid interferences with traffic shaping
	+ Warning in log if failover event disabled due to unsaved changes
	+ Failover does not enable unwatched gateways
	+ Reload events daemon after upgrade to apply failover changes
2.0.5
	+ Include Zentyal in multigateway rules when setting 'any' as source
	+ Make Interfaces page title translatable
2.0.4
	+ Fixed failover problems in some scenarios
2.0.3
	+ Fixed syntax and string quote in 99proxy.conf
2.0.2
	+ Add support for authenticated proxy
	+ Fixed traffic shaping problems in multigateway scenarios
2.0.1
	+ Fixed network confirmation page to work with bridges
	+ Improved load balancing to avoid web sessions loss
2.0
	+ Fixed network wizard interface and logic
1.5.8
	+ Added options for internal ifaces in wizard configuration
	+ Bug fix: disabling global proxy configuration didn't work
1.5.7
	+ More global proxy configuration and domain configuration improvements.
	+ Zentyal rebrand
1.5.6
	+ Do not show unreplaced {link} variable in dashboard if not available
	+ Add support to define a system wide proxy
1.5.5
	+ New setup wizard
1.5.4
	+ Bridged mode support
1.5.3
	+ Fixed failover problems with undefined default gateway
1.5.2
	+ Traceroute works again in network diagnostic tools
	+ Using iptables statistic module instead of route for better traffic
	  balancing
1.5.1
	+ Fixed nasty bug of traceroute in Diagnostic Tools with invalid host
	+ Flush cache when regenerating routes
	+ Bug fix: use '>='  and not '>' to check if a test exceeds $maxRatio
	  in Failover watcher
	+ Bug fix: do not run failover probes when all are disabled because
	  they enable a disabled gateway.
	+ Add and use EBox::NetworkObserver::ifaceMethodChangeDone to tell
	  observers that a configuration method change has been carried out.
	  So far observers were only notified right before the change takes place.
	+ Add _notifyChangedIface() to factor code that calls observer to
	  notify ifaceMethodChanged and ifaceMethodChangeDone
	+ Add etherIface to fetch the ethernet interface from a  ppp interface
	+ Bug fix: do not mess with ebox's apache packets in failover test
	+ Make failover test more robust
	+ Added internal/external property to interfaces widget
1.4.2
	+ Restart squid when failover events are produced to avoid problems
	+ Do not check host when adding a ping to gateway rule in WAN Failover
1.4.1
	+ Do not run ifdown for network interfaces when network is started from
	  /etc/init.d/ebox start This seems to avoid some issues with DHCP
	  configured gateways at boot time
1.4
	+ i18n help string
1.3.15
	+ Bug fix: warning instead of error if can't add failover rule
	+ Bug fix: now a gateway without IP assigned can be edited
1.3.14
	+ Added multi-gateway support for DHCP and PPPoE
	+ Add a warning if a user sets an interface as external and we detect
	  the connection is made through that interface
	+ Remove migration scrips:
		- 0001_import_default_gateway.pl
		- 0002_add_weight_to_gateway.pl
		- 0003_import_routes_to_mvc.pl
		- 0004_import_dns_to_mvc.pl
1.3.13
	+ Bug fix: configuration of PPPoE interfaces now works when
	  confirmation is required because of other modules
	+ Default field in gateways model uses '/ajax/viewer/booleanViewer.mas'
	  instead of in-place edition
1.3.11
	+ Bug fix: fix issue with virtual interfaces on vlan interfaces
	+ Add breadcrumbs
1.3.10
	+ Added PPPoE support
1.3.7
	+ Bug fix: update ebox-netcfg-import to not add upload and download as those
	  fields do no exist any longer
1.3.6
	+ Remove upload/download fields from gateways.
	  Traffic shaping has its own model for that
	+ Bug fix: traffic generated by eBox didn't come out from the
	  right interface as we cleared the CONNMARK with a --save-mark
1.3.4
	+ bugfix: add use=web to guess the public address
	+ bugfix: make ddclient work with dhcp configured interfaces
	+ bugfix: multi gateway rules work again
1.3.3
	+ Bugfix: Edition and removal routes is working again
	+ Remove those static routes that they have been manually added
1.3.1
	+ bugfix: do not use Net::DNS
	+ bugfix: used vlan interface can be removed
1.3.0
	+ bugfix: restart network interfaces properly
1.2
	+ Added support for WAN failover
	+ ifaceNetmask method now uses DHCPNetmask to get the dhcp ifaces
	netmask instead NetWrapper call this adds symethrie with
	ifaceAdrress method and fixes a bug when changing a dhcp interface
	with no lease to static interface
1.1.30
	+ Added support for all missing netmasks between /16 and /32
	+ Added support for search domain in /etc/resolv.conf
	+ Use a template to write down /etc/resolv.conf to allow easier
	user modifications
	+ Use ICMP for traceroute diagnosis
1.1
	+ Added traceroute on network diagnosis
	+ Use new rows() and ids() API
	+ Bugfix: ebox-netcfg-import uses model API to import default gateway
	+ Support for dyndns
	+ Gateway models does not use longet custom views
	+ Gateway rules table now use services
0.12.99
	+ New release
0.12
	+ Use new EBox::Model::Row api
	+ Add help to model fields
	+ Remove default option auotmatically if another router is set as default
0.11.102
	+ Bugfix: Static routes are deleted from ip when they are not
	useful
	+ Bugfix: Fixing wrong href in multigateway rules page
0.11.101
	+ Static routes become a model with three methods exposed
	+ Remove usage of a deprecated method in NetWrappers
	+ DNS resolvers become  a model with three methods exposed. Now
	you may add as many DNS resolvers you want
	+ Use separator ':' in exposed method using '/' for addresses
O.11.100
	+ Disable network traffic monitor due to a bug in perl and RRDs module
	+ Use /etc/network/interfaces and not /var/lib/zentyal/tmp/interfaces
	+ Run saveConfig() after importing network configuration and not save()
	  which forced a restart of the interfaces stored
	  in /etc/network/interfaces at package installation time
	+ Add default gateway to /etc/network/interfaces
0.11.99
	+ Added traffic rate monitoring done on demand and in
	real-time. The monitoring may be filter by source address and
	service (protocol/port).
0.11
	+ move helper scripts to data dir (applied Soren's patch)
	+ Bugfix: Change from static to other method works again
0.10.99
	+ New release
0.10
	+ Remove all interfaces from /etc/network/interfaces but lo
	  after importing network configuration
0.9.100
	+ Fixing bug with static routes which prevented them from working
	  if the multigateway support was enabled
	+ Fixing bug importing gateway IP addresses from network
	  configuration
	+ Added /22 netmask setting iface IP address
	+ Update models to new API
	+ Get rid of custom controllers
0.9.99
	+ Restore conntrack mark in OUTPUT chain to make traffic generated in
	  eBox go through the right router.
0.9.3
	+ Use value() instead of printableValue() in protocol
	+ Add iptables rule to chain OUTPUT in table mangle to send traffic
	  originated in eBox through the default router.
0.9.2
	+ Always add weighted routers when configuring routers. Instead
	 of adding them when traffic balancing is enabled. Use iptables
	 to send unmarked packets through the default router
0.9.1
	+ Add support for traffic load balancing
	+ Try several times to fetch the mac address for each router
0.9
	+ Added Polish translation
        + Added Aragonese translation
	+ Added German translation
	+ Removed dependency: dhcp-hooks don't require firewall module
	anymore to operate correctly

0.8.99
	+ Support multigateway configuration
	+ Remove old default router configuration
	+ Add migration script from version 0 to 1
O.8.1
	+ New release
0.8
	+ Add netmask /30 (Patch from rampa at encomix.org)
0.7.99
	+ New release
0.7.1
	+ New release
	+ Use of ebox-sudoers-friendly
0.7
	+ First public release
0.6
	+ Separate module from ebox base
	+ move to client
	+ API documented using naturaldocs
	+ Update INSTALL
	+ Update debian scripts<|MERGE_RESOLUTION|>--- conflicted
+++ resolved
@@ -1,12 +1,9 @@
 HEAD
-<<<<<<< HEAD
+	+ Reimplemented Ifaces/Vifaces/VLANs FIXME
 	+ Restart traffic shaping on postinst to avoid rule loss on upgrades
 	+ Regenerate traffic shaping rules after failover event
 	+ EBox::Network::setNameservers does not fail if the same server
 	  is already in the list
-=======
-	+ Reimplemented Ifaces/Vifaces/VLANs FIXME
->>>>>>> a26b237d
 	+ Fixed calls to storeSelectedDefaultGateway with undef argument
 	+ EBox::Network::importInterfacesFile skips gateway adition instead of
 	  aborting if already exists one
