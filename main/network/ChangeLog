--- conflicted
+++ resolved
@@ -1,12 +1,9 @@
 3.4
-<<<<<<< HEAD
+	+ Import current DHCP addresses in first setup and when enabling module
 	+ Don't allow domain names as target of failover tests, usability
 	  changes in failover rules
 	+ Removed DNS resolution failover test
 	+ Save module config after initialSetup
-=======
-	+ Import current DHCP addresses in first setup and when enabling module
->>>>>>> 937e4739
 	+ Added flag to notify when an ifup is set
 	+ Wait a bit in multigwRoutes to give time to dhcp/pppoe to register addresses
 	+ Implement replicationExcludeKeys() to avoid replication of ifaces in HA
