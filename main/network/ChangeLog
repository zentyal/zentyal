<<<<<<< HEAD
3.3
=======
HEAD
	+ Added resolvconf as dependency to avoid problems in installations
	  without the ubuntu-minimal metapackage
3.2.2
	+ Fixed search domain regression after resolvconf changes
3.2.1
>>>>>>> 1d81907b
	+ Use new resolvconf framework to manage resolvers list
	+ Fix setNameservers method in Network to avoid error in import
	  interfaces
	+ Set version to 3.3
3.2
	+ Set version to 3.2
3.1.6
	+ Guard against undefined rows getting auto value in GatewayTable
3.1.5
	+ Fix addition of gateways in initial configuration wizard
	+ Override daemons when migrating from 3.0
3.1.4
	+ Adapted to new CSS styles
	+ Use upstart for ddclient daemon management
3.1.3
	+ Clearer messages for gateway not reachable condition
	+ Fixed bug which unallowed to disable the proxy server
	+ Fix regression is Gateways table due to the change of behaviour
	  of update row notifications
	+ Added menu icon
	+ Fix regression in dhcp-gateway.pl which interfered with save
	  change process
	+ Increase regenGateways() timeout from 60 to 180 seconds
	+ Add zentyal-users to package breaks control to avoid errors with
	  bad users version
	+ Fixed regression in external interface check in Network -> Interfaces
	  after having nginx as source of all requests to apache
	+ Warning in initial configuration wizard when trying to set as external
	  the interface used to access the administration interface
	+ To fix dhclient erratic behaviour, we always restart the dhcp interfaces
	+ Corrected typo in message on tab multigw when only one gw is present
	+ Better check for ipv6 presence before disabling it
	+ Removed no longer necessary jQuery noConflict()
	+ Adapted DNS resolver model to authorization mode changes
	  in users and squid module
3.1.2
	+ Ported JS code to jQuery
3.1.1
	+ Do not add /32 mask to default route when deleting routes
3.1
	+ Updated to reflect the Apache -> WebAdmin rename.
	+ Added netInitRange and netEndRange methods from the dhcp module to be
	  shared between modules.
	+ Added localGatewayIP method to get the Zentyal's IP address that may be
	  used as the gateway of the given IP.
	+ Added externalIpAddresses method to retrieve the list of IP addresses
	  that are external.
	+ Depend on zentyal-core 3.1
3.0.6
	+ PPPoE set iface script is more robust against locks
	+ Adapted to use of ifaceByAddress, removed IPAddressExists
	+ Don't allow to use a local address as gateway address
	+ Added ifaceByAddress method
3.0.5
	+ Guard against previous version of squid without
	  authenticationMode method
3.0.4
	+ Improve addition of localhost as primary resolver when DNS module is
	  enabled.
	+ Remove localhost as primary resolver when squid module is configured
	  to authenticate against external server
3.0.3
	+ Log warn instead of error when iface has not address in _multigwRoutes()
	+ Fixed error replacing nameserver when importing resolv.conf
	+ Remove leftover PPP provider files
	+ Remove attached vlans when a interface is not longer trunk
	+ Do not try to disable rp_filter for vlan interfaces
	+ Virtual interfaces on a bridge interface are not considered
	  bridges themselves
	+ Use EBox::Module::Base::writeConfFile to generate interfaces
	  file
	+ Only disable IPv6 in enableActions if IPv6 is available
	+ Bridged interfaces added to 'auto' directive in
	  /etc/networks/interfaces to avoid network startup problems
	+ Dont allow to set a local address as network proxy
	+ Fixed error in json response trigered by widget size
	+ Don't check for IPaddr in the same subnet on interfaces
	  that belong to the same bridge
3.0.2
	+ Disable IPv6 on enable actions to avoid problems with samba4
	+ Added more coherence checks to static routes table
	+ Allow to set broadcast address in wakeonlan tool
	+ Fixed unproper use of last inside try
3.0.1
	+ Added domain option to /etc/resolv.conf
	+ Supersede DHCP offered nameservers, domain name and search domain if
	  these values are already configured in Zentyal
	+ Fixed gateways setup in wizard
	+ Fixed bug in Gateways watcher which inhibited the call to regen
	  failover notifier method in modules which are network observers
	+ Vlanes and vifaces are now ordered by name in interface page
	+ Fixed error disabling reverse path for virtual interfaces
2.3.15
	+ Expanded allowed character set in interface PPPoE password
	+ Reviewed registration strings
	+ Fixed treatment for wake on lan objects in template, now there is no
	  crash in Network Tools when entering an empty host
2.3.14
	+ Fixed bug which made impossible to remove bridged interfaces
	+ Management of CHAP secrets file recovers from removal of Zentyal marks
	+ Add two methods to NetworkObserver interface to notify observers about
	  address changes on dhcp interfaces
	+ Forbid interfaces alias with ':' character
	+ Assign ip address 127.0.1.1/8 to loopback interface in module restart
	  and remove the post-up hook from /etc/network/interfaces file.
2.3.13
	+ Removed some warnings when external is undefined
	+ Added modeldepends to yaml schema
	+ New libossp-uuid-perl dependency
	+ Zentyal Cloud DynDNS updates are now done outside the VPN and using
	  the credentials obtained when the server is subscribed
2.3.12
	+ Interface is now auto-detected when adding gateways
	+ New table to allow disabling of traffic balance for some gateways
2.3.11
	+ Fixed typo which made EBox::Network::ifaceAddress return empty
	  addresses for virtual interfaces
	+ Fixed validation of gateway names
	+ Removed undefined value warning in setIfaceStatic()
	+ Using EBox::Object::Members to generate multigw iptables rules
2.3.10
	+ Restricted gateway names to be sane with dyndns and fixed dyndns
	  configuration with old incorrect gateway names
	+ Disabled dnspark until ddclient upstream fix a bug with this provideer
	+ Multigw rules more robust when no-static interfaces are down
	+ Removed redis transaction workarounds in _setConf
	+ Fixed unconfigured gateway removal, raise exception if the route
	  addition command fails
2.3.9
	+ Remove all gateway based routes before adding the configured one
	  and raise exception if the route addition command fails
	+ Fix deadlock in preSetConf when DHCP is used
	+ Moved bandwidth test to remoteservices
2.3.8
	+ internalIpAddresses() does not throw exception if there are no ifaces
	+ ifaceExternalChanged() is now called when static or PPP interfaces
	  changes from external to internal
	+ Implement new EBox::Events::WatcherProvider
	+ Remove no longer necessary ad-hoc vifacesConf cache
	+ Adapted to new Model management framework
	+ Reimplemented Ifaces/Vifaces/VLANs storage according to new conf backend
	+ Added vnet to the ignored interfaces list
2.3.7
	+ Send additional info in Gateways watcher
	+ Added clone action to multi gw and wan failover tables
	+ Added EBox::Network::internalIpAddresses()
	+ Added regenGatewaysFailover() to NetworkObserver so modules can
	  implement actions to be done after failover regenerates routing tables
	+ Fixed calculation of fail ratio
	+ Assure that we have always one gateway marked as default
	+ Restart traffic shaping on postinst to avoid rule loss on upgrades
	+ Regenerate traffic shaping rules after failover event
	+ EBox::Network::setNameservers does not fail if the same server
	  is already in the list
	+ Fixed calls to storeSelectedDefaultGateway with undef argument
	+ EBox::Network::importInterfacesFile skips gateway adition instead of
	  aborting if already exists one
	+ Insert fwmark ip rules before from ones
	+ Remove no longer necessary mark rules when having several interfaces
	+ Pre-create failover and check-ip chains on network start to always ensure
	  that rules are inserted in the proper position
	+ Remove obsolete import of EBox::Order
	+ Do not add gateways to /etc/network/interfaces to avoid conflicts
2.3.6
	+ Create tables with MyISAM engine by default
	+ Fixed path of dhclient.conf
2.3.5
	+ Fixed path of dhclient hooks
2.3.4
	+ Not allowed to attach static interfaces to a network which
	  has already another interface atached
	+ Fixed restore of default gateway in failover event
2.3.3
	+ Packaging fixes for precise
2.3.2
	+ Updated Standards-Version to 3.9.2
2.3.1
	+ Adapted messages in the UI for new editions
	+ Use printableName instead of name to select services
	+ Fixed executable permissions in ppp hooks and external-ip.pl
	+ Bridge interfaces are correctly removed; fixed _hasChanged method
	+ Menu entry Diagnostic Tools in Network renamed to Tools
	+ Added WakeOnLan to the Network Diagnostic Tools
	+ Added proxySettings to return the proxy settings to other modules
	+ Added new ip rules to avoid connection problems on multigateway & UDP
	+ Virtual interfaces called '0' does not longer raise error
2.3
	+ Cache vifacesConf() result to improve performance
	+ Replaced autotools with zbuildtools
	+ Added gatewayDelete method to NetworkObserver and use it to check
	  gateway removal in gateway table
2.2.3
	+ Allow to disable traffic balance with no_balance_$gwname config keys
	+ Fixed bridged interfaces change when the bridge is not configured
	+ Do not mark traffic to default gateway if it is disabled
2.2.2
	+ Fixed bug setting ip route rules with PPPoE interfaces
2.2.1
	+ External IP address getter now works even in an unpolite situation
2.1.16
	+ Does not sometimes fail in external IP address getter when
	  multigw is enabled
2.1.15
	+ Fixed unique IP check on gateways table
2.1.14
	+ Fixed problems bringing up static interfaces during boot
2.1.13
	+ Proper use of ro/rw instances on failover event
	+ Avoid duplicated gateway due to network wizard
	+ Disable autocomplete in gateway proxy configuration
	+ Disable autocomplete in dynamic DNS provider configuration
2.1.12
	+ PPPoE works again after regression by PPTP changes
	+ Reviewed some subscription strings
	+ Removed all the obsolete traffic monitoring stuff using jnettop and rrdtool
	+ Added custom mtu configuration for the interfaces in /etc/zentyal/network.conf
	+ Improved texts in configure interfaces wizard
	+ Fixed dashboard network graphs for interfaces with strange characters
2.1.11
	+ Change provider for getting the public IP address in DynDNS
	+ Better integration with core theme
	+ Removed /zentyal prefix from URLs
	+ Avoid errors deleting non-existent gateways
2.1.10
	+ Avoid duplicated restart during postinst
	+ Added staticIfaceAddressChangedDone notification
	+ Fixed module name in actions logging
	+ Send only gw.hostname.dyndomain.tld to avoid ddclient go nuts
2.1.9
	+ Calculate interfaces widget size for a better default dashboard balance
2.1.8
	+ Remove pppoe debug in hooks
	+ Allowed '/' character in proxy username
	+ Manual log of audit actions in Iface, VIface and Vlan CGIs
	+ Update wizard pages with new order option
	+ Use pppoe name on chap-secrets
2.1.7
	+ Now chap-secrets configuration for pptp module is not overwritten
	+ Use the new "Add new..." option in the object selectors
	+ Set connected gateway as warn level event and minor improvements
	  in the failover messages
	+ Added maxfail option to PPP configuration files to retry lost connections
	+ Added logic to manage PPP gateways in failover tests
	+ Failover tests are now ran with a read-only instance even if there are
	  unsaved changes on the interface and the generated events notify this
	+ Removed unused EnableBalanceTraffic CGI
	+ Removed use of obsolete LogAdmin
2.1.6
	+ Mark DHCP interfaces as changed in the Wizard to get IP on first save
	+ Removed unnecessary call to ids() in DHCP hook
2.1.5
	+ Added interfaces created by libvirt and virtualbox to the ignore list
	+ Dynamic DNS: Transform gateway names when multigw is on to send
	  only valid domain names
2.1.4
	+ Group sudo commands when adding routes and cleaning VLANs
	+ Added new Zentyal Cloud service for DynDNS
	+ Fixed DynDNS help string
2.1.2
	+ Allow internal bridges
	+ Gateways, Balance Traffic and WAN Failover are now together
	  as tabs of the Gateways submenu
	+ Improved order of the submenus
	+ Setting DHCP gateway does not longer require saving changes twice
	+ Remove unnecessary code from GatewayTable::syncRows
	+ Do not execute ifup on interfaces during the boot to avoid
	  multiple instances of dhclient
	+ Fixed problem with uniqueness check in GatewayTable
	+ Added report for bandwidth tests
	+ Avoid warning in GatewayTable::syncRows when gateway is undef
	+ Added debug to dhcp-gateway.pl script
	+ New interfaces alias are checked to avoid name clashes
2.1.1
	+ Bugfix: PPPoE gateway is now properly set
2.1
	+ Removed ebox- prefix from src/scripts/*
	+ Removed unnecesary call to isReadOnly in syncRows
	+ Move ebox-netcfg-import to importInterfacesFile method
	+ Remove obsolete migration
	+ Added new initialSetup method for post-install
	+ Replace /etc/ebox/80network.conf with /etc/zentyal/network.conf
	+ Bug fix: Traffic monitor didn't work in non-English installations
	+ Zoneedit service url changed
	+ Basic support for other methods to retrieve IP
	+ Do not try to start ddclient daemon if disabled
	+ Make source event not i18n
	+ Safer way to get the PPPoE 'tty' ethernet interface
	+ Added PPPoE logging in /var/log/ebox/pppoe.log and ebox.log
	+ Installation does not fail if the restart of EventDaemon fails
	+ Now the ifaces_to_ignore variable is considered in ebox-netcfg-import
2.0.8
	+ PPPoE MTU rule is no longer flushed on module restart
2.0.7
	+ Show DHCP as default option in wizards if there is only one interface
	+ Avoid problems when removing interfaces (vlan, briges)
	+ Fixed support for bridged vlans configuration
	+ Set all interfaces as changed on backup restore
	+ PPPOE MTU is now changed when reconfiguring gateways
	+ Set default order for dashboard widgets
2.0.6
	+ WAN Failover now supports DHCP and PPPoE interfaces
	+ Disable reverse path to avoid failover checking problems
	+ Better default values for failover rules
	+ Use masks in fwmark to avoid interferences with traffic shaping
	+ Warning in log if failover event disabled due to unsaved changes
	+ Failover does not enable unwatched gateways
	+ Reload events daemon after upgrade to apply failover changes
2.0.5
	+ Include Zentyal in multigateway rules when setting 'any' as source
	+ Make Interfaces page title translatable
2.0.4
	+ Fixed failover problems in some scenarios
2.0.3
	+ Fixed syntax and string quote in 99proxy.conf
2.0.2
	+ Add support for authenticated proxy
	+ Fixed traffic shaping problems in multigateway scenarios
2.0.1
	+ Fixed network confirmation page to work with bridges
	+ Improved load balancing to avoid web sessions loss
2.0
	+ Fixed network wizard interface and logic
1.5.8
	+ Added options for internal ifaces in wizard configuration
	+ Bug fix: disabling global proxy configuration didn't work
1.5.7
	+ More global proxy configuration and domain configuration improvements.
	+ Zentyal rebrand
1.5.6
	+ Do not show unreplaced {link} variable in dashboard if not available
	+ Add support to define a system wide proxy
1.5.5
	+ New setup wizard
1.5.4
	+ Bridged mode support
1.5.3
	+ Fixed failover problems with undefined default gateway
1.5.2
	+ Traceroute works again in network diagnostic tools
	+ Using iptables statistic module instead of route for better traffic
	  balancing
1.5.1
	+ Fixed nasty bug of traceroute in Diagnostic Tools with invalid host
	+ Flush cache when regenerating routes
	+ Bug fix: use '>='  and not '>' to check if a test exceeds $maxRatio
	  in Failover watcher
	+ Bug fix: do not run failover probes when all are disabled because
	  they enable a disabled gateway.
	+ Add and use EBox::NetworkObserver::ifaceMethodChangeDone to tell
	  observers that a configuration method change has been carried out.
	  So far observers were only notified right before the change takes place.
	+ Add _notifyChangedIface() to factor code that calls observer to
	  notify ifaceMethodChanged and ifaceMethodChangeDone
	+ Add etherIface to fetch the ethernet interface from a  ppp interface
	+ Bug fix: do not mess with ebox's apache packets in failover test
	+ Make failover test more robust
	+ Added internal/external property to interfaces widget
1.4.2
	+ Restart squid when failover events are produced to avoid problems
	+ Do not check host when adding a ping to gateway rule in WAN Failover
1.4.1
	+ Do not run ifdown for network interfaces when network is started from
	  /etc/init.d/ebox start This seems to avoid some issues with DHCP
	  configured gateways at boot time
1.4
	+ i18n help string
1.3.15
	+ Bug fix: warning instead of error if can't add failover rule
	+ Bug fix: now a gateway without IP assigned can be edited
1.3.14
	+ Added multi-gateway support for DHCP and PPPoE
	+ Add a warning if a user sets an interface as external and we detect
	  the connection is made through that interface
	+ Remove migration scrips:
		- 0001_import_default_gateway.pl
		- 0002_add_weight_to_gateway.pl
		- 0003_import_routes_to_mvc.pl
		- 0004_import_dns_to_mvc.pl
1.3.13
	+ Bug fix: configuration of PPPoE interfaces now works when
	  confirmation is required because of other modules
	+ Default field in gateways model uses '/ajax/viewer/booleanViewer.mas'
	  instead of in-place edition
1.3.11
	+ Bug fix: fix issue with virtual interfaces on vlan interfaces
	+ Add breadcrumbs
1.3.10
	+ Added PPPoE support
1.3.7
	+ Bug fix: update ebox-netcfg-import to not add upload and download as those
	  fields do no exist any longer
1.3.6
	+ Remove upload/download fields from gateways.
	  Traffic shaping has its own model for that
	+ Bug fix: traffic generated by eBox didn't come out from the
	  right interface as we cleared the CONNMARK with a --save-mark
1.3.4
	+ bugfix: add use=web to guess the public address
	+ bugfix: make ddclient work with dhcp configured interfaces
	+ bugfix: multi gateway rules work again
1.3.3
	+ Bugfix: Edition and removal routes is working again
	+ Remove those static routes that they have been manually added
1.3.1
	+ bugfix: do not use Net::DNS
	+ bugfix: used vlan interface can be removed
1.3.0
	+ bugfix: restart network interfaces properly
1.2
	+ Added support for WAN failover
	+ ifaceNetmask method now uses DHCPNetmask to get the dhcp ifaces
	netmask instead NetWrapper call this adds symethrie with
	ifaceAdrress method and fixes a bug when changing a dhcp interface
	with no lease to static interface
1.1.30
	+ Added support for all missing netmasks between /16 and /32
	+ Added support for search domain in /etc/resolv.conf
	+ Use a template to write down /etc/resolv.conf to allow easier
	user modifications
	+ Use ICMP for traceroute diagnosis
1.1
	+ Added traceroute on network diagnosis
	+ Use new rows() and ids() API
	+ Bugfix: ebox-netcfg-import uses model API to import default gateway
	+ Support for dyndns
	+ Gateway models does not use longet custom views
	+ Gateway rules table now use services
0.12.99
	+ New release
0.12
	+ Use new EBox::Model::Row api
	+ Add help to model fields
	+ Remove default option auotmatically if another router is set as default
0.11.102
	+ Bugfix: Static routes are deleted from ip when they are not
	useful
	+ Bugfix: Fixing wrong href in multigateway rules page
0.11.101
	+ Static routes become a model with three methods exposed
	+ Remove usage of a deprecated method in NetWrappers
	+ DNS resolvers become  a model with three methods exposed. Now
	you may add as many DNS resolvers you want
	+ Use separator ':' in exposed method using '/' for addresses
O.11.100
	+ Disable network traffic monitor due to a bug in perl and RRDs module
	+ Use /etc/network/interfaces and not /var/lib/zentyal/tmp/interfaces
	+ Run saveConfig() after importing network configuration and not save()
	  which forced a restart of the interfaces stored
	  in /etc/network/interfaces at package installation time
	+ Add default gateway to /etc/network/interfaces
0.11.99
	+ Added traffic rate monitoring done on demand and in
	real-time. The monitoring may be filter by source address and
	service (protocol/port).
0.11
	+ move helper scripts to data dir (applied Soren's patch)
	+ Bugfix: Change from static to other method works again
0.10.99
	+ New release
0.10
	+ Remove all interfaces from /etc/network/interfaces but lo
	  after importing network configuration
0.9.100
	+ Fixing bug with static routes which prevented them from working
	  if the multigateway support was enabled
	+ Fixing bug importing gateway IP addresses from network
	  configuration
	+ Added /22 netmask setting iface IP address
	+ Update models to new API
	+ Get rid of custom controllers
0.9.99
	+ Restore conntrack mark in OUTPUT chain to make traffic generated in
	  eBox go through the right router.
0.9.3
	+ Use value() instead of printableValue() in protocol
	+ Add iptables rule to chain OUTPUT in table mangle to send traffic
	  originated in eBox through the default router.
0.9.2
	+ Always add weighted routers when configuring routers. Instead
	 of adding them when traffic balancing is enabled. Use iptables
	 to send unmarked packets through the default router
0.9.1
	+ Add support for traffic load balancing
	+ Try several times to fetch the mac address for each router
0.9
	+ Added Polish translation
        + Added Aragonese translation
	+ Added German translation
	+ Removed dependency: dhcp-hooks don't require firewall module
	anymore to operate correctly

0.8.99
	+ Support multigateway configuration
	+ Remove old default router configuration
	+ Add migration script from version 0 to 1
O.8.1
	+ New release
0.8
	+ Add netmask /30 (Patch from rampa at encomix.org)
0.7.99
	+ New release
0.7.1
	+ New release
	+ Use of ebox-sudoers-friendly
0.7
	+ First public release
0.6
	+ Separate module from ebox base
	+ move to client
	+ API documented using naturaldocs
	+ Update INSTALL
	+ Update debian scripts<|MERGE_RESOLUTION|>--- conflicted
+++ resolved
@@ -1,13 +1,6 @@
-<<<<<<< HEAD
 3.3
-=======
-HEAD
 	+ Added resolvconf as dependency to avoid problems in installations
 	  without the ubuntu-minimal metapackage
-3.2.2
-	+ Fixed search domain regression after resolvconf changes
-3.2.1
->>>>>>> 1d81907b
 	+ Use new resolvconf framework to manage resolvers list
 	+ Fix setNameservers method in Network to avoid error in import
 	  interfaces
