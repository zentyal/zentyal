HEAD
<<<<<<< HEAD
	+ Fixed unconfigured gateway removal, raise exception if the route
	  addition command fails
2.3.9
	+ Remove all gateway based routes before adding the configured one
	  and raise exception if the route addition command fails
	+ Fix deadlock in preSetConf when DHCP is used
	+ Moved bandwidth test to remoteservices
=======
	+ Using EBox::Object::Members to generate multigw iptables rules
>>>>>>> 45b39f93
2.3.8
	+ internalIpAddresses() does not throw exception if there are no ifaces
	+ ifaceExternalChanged() is now called when static or PPP interfaces
	  changes from external to internal
	+ Implement new EBox::Events::WatcherProvider
	+ Remove no longer necessary ad-hoc vifacesConf cache
	+ Adapted to new Model management framework
	+ Reimplemented Ifaces/Vifaces/VLANs storage according to new conf backend
	+ Added vnet to the ignored interfaces list
2.3.7
	+ Send additional info in Gateways watcher
	+ Added clone action to multi gw and wan failover tables
	+ Added EBox::Network::internalIpAddresses()
	+ Added regenGatewaysFailover() to NetworkObserver so modules can
	  implement actions to be done after failover regenerates routing tables
	+ Fixed calculation of fail ratio
	+ Assure that we have always one gateway marked as default
	+ Restart traffic shaping on postinst to avoid rule loss on upgrades
	+ Regenerate traffic shaping rules after failover event
	+ EBox::Network::setNameservers does not fail if the same server
	  is already in the list
	+ Fixed calls to storeSelectedDefaultGateway with undef argument
	+ EBox::Network::importInterfacesFile skips gateway adition instead of
	  aborting if already exists one
	+ Insert fwmark ip rules before from ones
	+ Remove no longer necessary mark rules when having several interfaces
	+ Pre-create failover and check-ip chains on network start to always ensure
	  that rules are inserted in the proper position
	+ Remove obsolete import of EBox::Order
	+ Do not add gateways to /etc/network/interfaces to avoid conflicts
2.3.6
	+ Create tables with MyISAM engine by default
	+ Fixed path of dhclient.conf
2.3.5
	+ Fixed path of dhclient hooks
2.3.4
	+ Not allowed to attach static interfaces to a network which
	  has already another interface atached
	+ Fixed restore of default gateway in failover event
2.3.3
	+ Packaging fixes for precise
2.3.2
	+ Updated Standards-Version to 3.9.2
2.3.1
	+ Adapted messages in the UI for new editions
	+ Use printableName instead of name to select services
	+ Fixed executable permissions in ppp hooks and external-ip.pl
	+ Bridge interfaces are correctly removed; fixed _hasChanged method
	+ Menu entry Diagnostic Tools in Network renamed to Tools
	+ Added WakeOnLan to the Network Diagnostic Tools
	+ Added proxySettings to return the proxy settings to other modules
	+ Added new ip rules to avoid connection problems on multigateway & UDP
	+ Virtual interfaces called '0' does not longer raise error
2.3
	+ Cache vifacesConf() result to improve performance
	+ Replaced autotools with zbuildtools
	+ Added gatewayDelete method to NetworkObserver and use it to check
	  gateway removal in gateway table
2.2.3
	+ Allow to disable traffic balance with no_balance_$gwname config keys
	+ Fixed bridged interfaces change when the bridge is not configured
	+ Do not mark traffic to default gateway if it is disabled
2.2.2
	+ Fixed bug setting ip route rules with PPPoE interfaces
2.2.1
	+ External IP address getter now works even in an unpolite situation
2.1.16
	+ Does not sometimes fail in external IP address getter when
	  multigw is enabled
2.1.15
	+ Fixed unique IP check on gateways table
2.1.14
	+ Fixed problems bringing up static interfaces during boot
2.1.13
	+ Proper use of ro/rw instances on failover event
	+ Avoid duplicated gateway due to network wizard
	+ Disable autocomplete in gateway proxy configuration
	+ Disable autocomplete in dynamic DNS provider configuration
2.1.12
	+ PPPoE works again after regression by PPTP changes
	+ Reviewed some subscription strings
	+ Removed all the obsolete traffic monitoring stuff using jnettop and rrdtool
	+ Added custom mtu configuration for the interfaces in /etc/zentyal/network.conf
	+ Improved texts in configure interfaces wizard
	+ Fixed dashboard network graphs for interfaces with strange characters
2.1.11
	+ Change provider for getting the public IP address in DynDNS
	+ Better integration with core theme
	+ Removed /zentyal prefix from URLs
	+ Avoid errors deleting non-existent gateways
2.1.10
	+ Avoid duplicated restart during postinst
	+ Added staticIfaceAddressChangedDone notification
	+ Fixed module name in actions logging
	+ Send only gw.hostname.dyndomain.tld to avoid ddclient go nuts
2.1.9
	+ Calculate interfaces widget size for a better default dashboard balance
2.1.8
	+ Remove pppoe debug in hooks
	+ Allowed '/' character in proxy username
	+ Manual log of audit actions in Iface, VIface and Vlan CGIs
	+ Update wizard pages with new order option
	+ Use pppoe name on chap-secrets
2.1.7
	+ Now chap-secrets configuration for pptp module is not overwritten
	+ Use the new "Add new..." option in the object selectors
	+ Set connected gateway as warn level event and minor improvements
	  in the failover messages
	+ Added maxfail option to PPP configuration files to retry lost connections
	+ Added logic to manage PPP gateways in failover tests
	+ Failover tests are now ran with a read-only instance even if there are
	  unsaved changes on the interface and the generated events notify this
	+ Removed unused EnableBalanceTraffic CGI
	+ Removed use of obsolete LogAdmin
2.1.6
	+ Mark DHCP interfaces as changed in the Wizard to get IP on first save
	+ Removed unnecessary call to ids() in DHCP hook
2.1.5
	+ Added interfaces created by libvirt and virtualbox to the ignore list
	+ Dynamic DNS: Transform gateway names when multigw is on to send
	  only valid domain names
2.1.4
	+ Group sudo commands when adding routes and cleaning VLANs
	+ Added new Zentyal Cloud service for DynDNS
	+ Fixed DynDNS help string
2.1.2
	+ Allow internal bridges
	+ Gateways, Balance Traffic and WAN Failover are now together
	  as tabs of the Gateways submenu
	+ Improved order of the submenus
	+ Setting DHCP gateway does not longer require saving changes twice
	+ Remove unnecessary code from GatewayTable::syncRows
	+ Do not execute ifup on interfaces during the boot to avoid
	  multiple instances of dhclient
	+ Fixed problem with uniqueness check in GatewayTable
	+ Added report for bandwidth tests
	+ Avoid warning in GatewayTable::syncRows when gateway is undef
	+ Added debug to dhcp-gateway.pl script
	+ New interfaces alias are checked to avoid name clashes
2.1.1
	+ Bugfix: PPPoE gateway is now properly set
2.1
	+ Removed ebox- prefix from src/scripts/*
	+ Removed unnecesary call to isReadOnly in syncRows
	+ Move ebox-netcfg-import to importInterfacesFile method
	+ Remove obsolete migration
	+ Added new initialSetup method for post-install
	+ Replace /etc/ebox/80network.conf with /etc/zentyal/network.conf
	+ Bug fix: Traffic monitor didn't work in non-English installations
	+ Zoneedit service url changed
	+ Basic support for other methods to retrieve IP
	+ Do not try to start ddclient daemon if disabled
	+ Make source event not i18n
	+ Safer way to get the PPPoE 'tty' ethernet interface
	+ Added PPPoE logging in /var/log/ebox/pppoe.log and ebox.log
	+ Installation does not fail if the restart of EventDaemon fails
	+ Now the ifaces_to_ignore variable is considered in ebox-netcfg-import
2.0.8
	+ PPPoE MTU rule is no longer flushed on module restart
2.0.7
	+ Show DHCP as default option in wizards if there is only one interface
	+ Avoid problems when removing interfaces (vlan, briges)
	+ Fixed support for bridged vlans configuration
	+ Set all interfaces as changed on backup restore
	+ PPPOE MTU is now changed when reconfiguring gateways
	+ Set default order for dashboard widgets
2.0.6
	+ WAN Failover now supports DHCP and PPPoE interfaces
	+ Disable reverse path to avoid failover checking problems
	+ Better default values for failover rules
	+ Use masks in fwmark to avoid interferences with traffic shaping
	+ Warning in log if failover event disabled due to unsaved changes
	+ Failover does not enable unwatched gateways
	+ Reload events daemon after upgrade to apply failover changes
2.0.5
	+ Include Zentyal in multigateway rules when setting 'any' as source
	+ Make Interfaces page title translatable
2.0.4
	+ Fixed failover problems in some scenarios
2.0.3
	+ Fixed syntax and string quote in 99proxy.conf
2.0.2
	+ Add support for authenticated proxy
	+ Fixed traffic shaping problems in multigateway scenarios
2.0.1
	+ Fixed network confirmation page to work with bridges
	+ Improved load balancing to avoid web sessions loss
2.0
	+ Fixed network wizard interface and logic
1.5.8
	+ Added options for internal ifaces in wizard configuration
	+ Bug fix: disabling global proxy configuration didn't work
1.5.7
	+ More global proxy configuration and domain configuration improvements.
	+ Zentyal rebrand
1.5.6
	+ Do not show unreplaced {link} variable in dashboard if not available
	+ Add support to define a system wide proxy
1.5.5
	+ New setup wizard
1.5.4
	+ Bridged mode support
1.5.3
	+ Fixed failover problems with undefined default gateway
1.5.2
	+ Traceroute works again in network diagnostic tools
	+ Using iptables statistic module instead of route for better traffic
	  balancing
1.5.1
	+ Fixed nasty bug of traceroute in Diagnostic Tools with invalid host
	+ Flush cache when regenerating routes
	+ Bug fix: use '>='  and not '>' to check if a test exceeds $maxRatio
	  in Failover watcher
	+ Bug fix: do not run failover probes when all are disabled because
	  they enable a disabled gateway.
	+ Add and use EBox::NetworkObserver::ifaceMethodChangeDone to tell
	  observers that a configuration method change has been carried out.
	  So far observers were only notified right before the change takes place.
	+ Add _notifyChangedIface() to factor code that calls observer to
	  notify ifaceMethodChanged and ifaceMethodChangeDone
	+ Add etherIface to fetch the ethernet interface from a  ppp interface
	+ Bug fix: do not mess with ebox's apache packets in failover test
	+ Make failover test more robust
	+ Added internal/external property to interfaces widget
1.4.2
	+ Restart squid when failover events are produced to avoid problems
	+ Do not check host when adding a ping to gateway rule in WAN Failover
1.4.1
	+ Do not run ifdown for network interfaces when network is started from
	  /etc/init.d/ebox start This seems to avoid some issues with DHCP
	  configured gateways at boot time
1.4
	+ i18n help string
1.3.15
	+ Bug fix: warning instead of error if can't add failover rule
	+ Bug fix: now a gateway without IP assigned can be edited
1.3.14
	+ Added multi-gateway support for DHCP and PPPoE
	+ Add a warning if a user sets an interface as external and we detect
	  the connection is made through that interface
	+ Remove migration scrips:
		- 0001_import_default_gateway.pl
		- 0002_add_weight_to_gateway.pl
		- 0003_import_routes_to_mvc.pl
		- 0004_import_dns_to_mvc.pl
1.3.13
	+ Bug fix: configuration of PPPoE interfaces now works when
	  confirmation is required because of other modules
	+ Default field in gateways model uses '/ajax/viewer/booleanViewer.mas'
	  instead of in-place edition
1.3.11
	+ Bug fix: fix issue with virtual interfaces on vlan interfaces
	+ Add breadcrumbs
1.3.10
	+ Added PPPoE support
1.3.7
	+ Bug fix: update ebox-netcfg-import to not add upload and download as those
	  fields do no exist any longer
1.3.6
	+ Remove upload/download fields from gateways.
	  Traffic shaping has its own model for that
	+ Bug fix: traffic generated by eBox didn't come out from the
	  right interface as we cleared the CONNMARK with a --save-mark
1.3.4
	+ bugfix: add use=web to guess the public address
	+ bugfix: make ddclient work with dhcp configured interfaces
	+ bugfix: multi gateway rules work again
1.3.3
	+ Bugfix: Edition and removal routes is working again
	+ Remove those static routes that they have been manually added
1.3.1
	+ bugfix: do not use Net::DNS
	+ bugfix: used vlan interface can be removed
1.3.0
	+ bugfix: restart network interfaces properly
1.2
	+ Added support for WAN failover
	+ ifaceNetmask method now uses DHCPNetmask to get the dhcp ifaces
	netmask instead NetWrapper call this adds symethrie with
	ifaceAdrress method and fixes a bug when changing a dhcp interface
	with no lease to static interface
1.1.30
	+ Added support for all missing netmasks between /16 and /32
	+ Added support for search domain in /etc/resolv.conf
	+ Use a template to write down /etc/resolv.conf to allow easier
	user modifications
	+ Use ICMP for traceroute diagnosis
1.1
	+ Added traceroute on network diagnosis
	+ Use new rows() and ids() API
	+ Bugfix: ebox-netcfg-import uses model API to import default gateway
	+ Support for dyndns
	+ Gateway models does not use longet custom views
	+ Gateway rules table now use services
0.12.99
	+ New release
0.12
	+ Use new EBox::Model::Row api
	+ Add help to model fields
	+ Remove default option auotmatically if another router is set as default
0.11.102
	+ Bugfix: Static routes are deleted from ip when they are not
	useful
	+ Bugfix: Fixing wrong href in multigateway rules page
0.11.101
	+ Static routes become a model with three methods exposed
	+ Remove usage of a deprecated method in NetWrappers
	+ DNS resolvers become  a model with three methods exposed. Now
	you may add as many DNS resolvers you want
	+ Use separator ':' in exposed method using '/' for addresses
O.11.100
	+ Disable network traffic monitor due to a bug in perl and RRDs module
	+ Use /etc/network/interfaces and not /var/lib/zentyal/tmp/interfaces
	+ Run saveConfig() after importing network configuration and not save()
	  which forced a restart of the interfaces stored
	  in /etc/network/interfaces at package installation time
	+ Add default gateway to /etc/network/interfaces
0.11.99
	+ Added traffic rate monitoring done on demand and in
	real-time. The monitoring may be filter by source address and
	service (protocol/port).
0.11
	+ move helper scripts to data dir (applied Soren's patch)
	+ Bugfix: Change from static to other method works again
0.10.99
	+ New release
0.10
	+ Remove all interfaces from /etc/network/interfaces but lo
	  after importing network configuration
0.9.100
	+ Fixing bug with static routes which prevented them from working
	  if the multigateway support was enabled
	+ Fixing bug importing gateway IP addresses from network
	  configuration
	+ Added /22 netmask setting iface IP address
	+ Update models to new API
	+ Get rid of custom controllers
0.9.99
	+ Restore conntrack mark in OUTPUT chain to make traffic generated in
	  eBox go through the right router.
0.9.3
	+ Use value() instead of printableValue() in protocol
	+ Add iptables rule to chain OUTPUT in table mangle to send traffic
	  originated in eBox through the default router.
0.9.2
	+ Always add weighted routers when configuring routers. Instead
	 of adding them when traffic balancing is enabled. Use iptables
	 to send unmarked packets through the default router
0.9.1
	+ Add support for traffic load balancing
	+ Try several times to fetch the mac address for each router
0.9
	+ Added Polish translation
        + Added Aragonese translation
	+ Added German translation
	+ Removed dependency: dhcp-hooks don't require firewall module
	anymore to operate correctly

0.8.99
	+ Support multigateway configuration
	+ Remove old default router configuration
	+ Add migration script from version 0 to 1
O.8.1
	+ New release
0.8
	+ Add netmask /30 (Patch from rampa at encomix.org)
0.7.99
	+ New release
0.7.1
	+ New release
	+ Use of ebox-sudoers-friendly
0.7
	+ First public release
0.6
	+ Separate module from ebox base
	+ move to client
	+ API documented using naturaldocs
	+ Update INSTALL
	+ Update debian scripts<|MERGE_RESOLUTION|>--- conflicted
+++ resolved
@@ -1,17 +1,4 @@
-HEAD
-<<<<<<< HEAD
-	+ Fixed unconfigured gateway removal, raise exception if the route
-	  addition command fails
-2.3.9
-	+ Remove all gateway based routes before adding the configured one
-	  and raise exception if the route addition command fails
-	+ Fix deadlock in preSetConf when DHCP is used
-	+ Moved bandwidth test to remoteservices
-=======
-	+ Using EBox::Object::Members to generate multigw iptables rules
->>>>>>> 45b39f93
 2.3.8
-	+ internalIpAddresses() does not throw exception if there are no ifaces
 	+ ifaceExternalChanged() is now called when static or PPP interfaces
 	  changes from external to internal
 	+ Implement new EBox::Events::WatcherProvider
