HEAD
<<<<<<< HEAD
	+ Virtual interfaces on a bridge interface are not considered
	  bridges themselves
	+ Use EBox::Module::Base::writeConfFile to generate interfaces
	  file
=======
	+ Do not try to disable rp_filter for vlan interfaces
>>>>>>> e010c829
	+ Only disable IPv6 in enableActions if IPv6 is available
	+ Bridged interfaces added to 'auto' directive in
	  /etc/networks/interfaces to avoid network startup problems
	+ Dont allow to set a local address as network proxy
	+ Fixed error in json response trigered by widget size
3.0.2
	+ Disable IPv6 on enable actions to avoid problems with samba4
	+ Added more coherence checks to static routes table
	+ Allow to set broadcast address in wakeonlan tool
	+ Fixed unproper use of last inside try
3.0.1
	+ Added domain option to /etc/resolv.conf
	+ Supersede DHCP offered nameservers, domain name and search domain if
	  these values are already configured in Zentyal
	+ Fixed gateways setup in wizard
	+ Fixed bug in Gateways watcher which inhibited the call to regen
	  failover notifier method in modules which are network observers
	+ Vlanes and vifaces are now ordered by name in interface page
	+ Fixed error disabling reverse path for virtual interfaces
2.3.15
	+ Expanded allowed character set in interface PPPoE password
	+ Reviewed registration strings
	+ Fixed treatment for wake on lan objects in template, now there is no
	  crash in Network Tools when entering an empty host
2.3.14
	+ Fixed bug which made impossible to remove bridged interfaces
	+ Management of CHAP secrets file recovers from removal of Zentyal marks
	+ Add two methods to NetworkObserver interface to notify observers about
	  address changes on dhcp interfaces
	+ Forbid interfaces alias with ':' character
	+ Assign ip address 127.0.1.1/8 to loopback interface in module restart
	  and remove the post-up hook from /etc/network/interfaces file.
2.3.13
	+ Removed some warnings when external is undefined
	+ Added modeldepends to yaml schema
	+ New libossp-uuid-perl dependency
	+ Zentyal Cloud DynDNS updates are now done outside the VPN and using
	  the credentials obtained when the server is subscribed
2.3.12
	+ Interface is now auto-detected when adding gateways
	+ New table to allow disabling of traffic balance for some gateways
2.3.11
	+ Fixed typo which made EBox::Network::ifaceAddress return empty
	  addresses for virtual interfaces
	+ Fixed validation of gateway names
	+ Removed undefined value warning in setIfaceStatic()
	+ Using EBox::Object::Members to generate multigw iptables rules
2.3.10
	+ Restricted gateway names to be sane with dyndns and fixed dyndns
	  configuration with old incorrect gateway names
	+ Disabled dnspark until ddclient upstream fix a bug with this provideer
	+ Multigw rules more robust when no-static interfaces are down
	+ Removed redis transaction workarounds in _setConf
	+ Fixed unconfigured gateway removal, raise exception if the route
	  addition command fails
2.3.9
	+ Remove all gateway based routes before adding the configured one
	  and raise exception if the route addition command fails
	+ Fix deadlock in preSetConf when DHCP is used
	+ Moved bandwidth test to remoteservices
2.3.8
	+ internalIpAddresses() does not throw exception if there are no ifaces
	+ ifaceExternalChanged() is now called when static or PPP interfaces
	  changes from external to internal
	+ Implement new EBox::Events::WatcherProvider
	+ Remove no longer necessary ad-hoc vifacesConf cache
	+ Adapted to new Model management framework
	+ Reimplemented Ifaces/Vifaces/VLANs storage according to new conf backend
	+ Added vnet to the ignored interfaces list
2.3.7
	+ Send additional info in Gateways watcher
	+ Added clone action to multi gw and wan failover tables
	+ Added EBox::Network::internalIpAddresses()
	+ Added regenGatewaysFailover() to NetworkObserver so modules can
	  implement actions to be done after failover regenerates routing tables
	+ Fixed calculation of fail ratio
	+ Assure that we have always one gateway marked as default
	+ Restart traffic shaping on postinst to avoid rule loss on upgrades
	+ Regenerate traffic shaping rules after failover event
	+ EBox::Network::setNameservers does not fail if the same server
	  is already in the list
	+ Fixed calls to storeSelectedDefaultGateway with undef argument
	+ EBox::Network::importInterfacesFile skips gateway adition instead of
	  aborting if already exists one
	+ Insert fwmark ip rules before from ones
	+ Remove no longer necessary mark rules when having several interfaces
	+ Pre-create failover and check-ip chains on network start to always ensure
	  that rules are inserted in the proper position
	+ Remove obsolete import of EBox::Order
	+ Do not add gateways to /etc/network/interfaces to avoid conflicts
2.3.6
	+ Create tables with MyISAM engine by default
	+ Fixed path of dhclient.conf
2.3.5
	+ Fixed path of dhclient hooks
2.3.4
	+ Not allowed to attach static interfaces to a network which
	  has already another interface atached
	+ Fixed restore of default gateway in failover event
2.3.3
	+ Packaging fixes for precise
2.3.2
	+ Updated Standards-Version to 3.9.2
2.3.1
	+ Adapted messages in the UI for new editions
	+ Use printableName instead of name to select services
	+ Fixed executable permissions in ppp hooks and external-ip.pl
	+ Bridge interfaces are correctly removed; fixed _hasChanged method
	+ Menu entry Diagnostic Tools in Network renamed to Tools
	+ Added WakeOnLan to the Network Diagnostic Tools
	+ Added proxySettings to return the proxy settings to other modules
	+ Added new ip rules to avoid connection problems on multigateway & UDP
	+ Virtual interfaces called '0' does not longer raise error
2.3
	+ Cache vifacesConf() result to improve performance
	+ Replaced autotools with zbuildtools
	+ Added gatewayDelete method to NetworkObserver and use it to check
	  gateway removal in gateway table
2.2.3
	+ Allow to disable traffic balance with no_balance_$gwname config keys
	+ Fixed bridged interfaces change when the bridge is not configured
	+ Do not mark traffic to default gateway if it is disabled
2.2.2
	+ Fixed bug setting ip route rules with PPPoE interfaces
2.2.1
	+ External IP address getter now works even in an unpolite situation
2.1.16
	+ Does not sometimes fail in external IP address getter when
	  multigw is enabled
2.1.15
	+ Fixed unique IP check on gateways table
2.1.14
	+ Fixed problems bringing up static interfaces during boot
2.1.13
	+ Proper use of ro/rw instances on failover event
	+ Avoid duplicated gateway due to network wizard
	+ Disable autocomplete in gateway proxy configuration
	+ Disable autocomplete in dynamic DNS provider configuration
2.1.12
	+ PPPoE works again after regression by PPTP changes
	+ Reviewed some subscription strings
	+ Removed all the obsolete traffic monitoring stuff using jnettop and rrdtool
	+ Added custom mtu configuration for the interfaces in /etc/zentyal/network.conf
	+ Improved texts in configure interfaces wizard
	+ Fixed dashboard network graphs for interfaces with strange characters
2.1.11
	+ Change provider for getting the public IP address in DynDNS
	+ Better integration with core theme
	+ Removed /zentyal prefix from URLs
	+ Avoid errors deleting non-existent gateways
2.1.10
	+ Avoid duplicated restart during postinst
	+ Added staticIfaceAddressChangedDone notification
	+ Fixed module name in actions logging
	+ Send only gw.hostname.dyndomain.tld to avoid ddclient go nuts
2.1.9
	+ Calculate interfaces widget size for a better default dashboard balance
2.1.8
	+ Remove pppoe debug in hooks
	+ Allowed '/' character in proxy username
	+ Manual log of audit actions in Iface, VIface and Vlan CGIs
	+ Update wizard pages with new order option
	+ Use pppoe name on chap-secrets
2.1.7
	+ Now chap-secrets configuration for pptp module is not overwritten
	+ Use the new "Add new..." option in the object selectors
	+ Set connected gateway as warn level event and minor improvements
	  in the failover messages
	+ Added maxfail option to PPP configuration files to retry lost connections
	+ Added logic to manage PPP gateways in failover tests
	+ Failover tests are now ran with a read-only instance even if there are
	  unsaved changes on the interface and the generated events notify this
	+ Removed unused EnableBalanceTraffic CGI
	+ Removed use of obsolete LogAdmin
2.1.6
	+ Mark DHCP interfaces as changed in the Wizard to get IP on first save
	+ Removed unnecessary call to ids() in DHCP hook
2.1.5
	+ Added interfaces created by libvirt and virtualbox to the ignore list
	+ Dynamic DNS: Transform gateway names when multigw is on to send
	  only valid domain names
2.1.4
	+ Group sudo commands when adding routes and cleaning VLANs
	+ Added new Zentyal Cloud service for DynDNS
	+ Fixed DynDNS help string
2.1.2
	+ Allow internal bridges
	+ Gateways, Balance Traffic and WAN Failover are now together
	  as tabs of the Gateways submenu
	+ Improved order of the submenus
	+ Setting DHCP gateway does not longer require saving changes twice
	+ Remove unnecessary code from GatewayTable::syncRows
	+ Do not execute ifup on interfaces during the boot to avoid
	  multiple instances of dhclient
	+ Fixed problem with uniqueness check in GatewayTable
	+ Added report for bandwidth tests
	+ Avoid warning in GatewayTable::syncRows when gateway is undef
	+ Added debug to dhcp-gateway.pl script
	+ New interfaces alias are checked to avoid name clashes
2.1.1
	+ Bugfix: PPPoE gateway is now properly set
2.1
	+ Removed ebox- prefix from src/scripts/*
	+ Removed unnecesary call to isReadOnly in syncRows
	+ Move ebox-netcfg-import to importInterfacesFile method
	+ Remove obsolete migration
	+ Added new initialSetup method for post-install
	+ Replace /etc/ebox/80network.conf with /etc/zentyal/network.conf
	+ Bug fix: Traffic monitor didn't work in non-English installations
	+ Zoneedit service url changed
	+ Basic support for other methods to retrieve IP
	+ Do not try to start ddclient daemon if disabled
	+ Make source event not i18n
	+ Safer way to get the PPPoE 'tty' ethernet interface
	+ Added PPPoE logging in /var/log/ebox/pppoe.log and ebox.log
	+ Installation does not fail if the restart of EventDaemon fails
	+ Now the ifaces_to_ignore variable is considered in ebox-netcfg-import
2.0.8
	+ PPPoE MTU rule is no longer flushed on module restart
2.0.7
	+ Show DHCP as default option in wizards if there is only one interface
	+ Avoid problems when removing interfaces (vlan, briges)
	+ Fixed support for bridged vlans configuration
	+ Set all interfaces as changed on backup restore
	+ PPPOE MTU is now changed when reconfiguring gateways
	+ Set default order for dashboard widgets
2.0.6
	+ WAN Failover now supports DHCP and PPPoE interfaces
	+ Disable reverse path to avoid failover checking problems
	+ Better default values for failover rules
	+ Use masks in fwmark to avoid interferences with traffic shaping
	+ Warning in log if failover event disabled due to unsaved changes
	+ Failover does not enable unwatched gateways
	+ Reload events daemon after upgrade to apply failover changes
2.0.5
	+ Include Zentyal in multigateway rules when setting 'any' as source
	+ Make Interfaces page title translatable
2.0.4
	+ Fixed failover problems in some scenarios
2.0.3
	+ Fixed syntax and string quote in 99proxy.conf
2.0.2
	+ Add support for authenticated proxy
	+ Fixed traffic shaping problems in multigateway scenarios
2.0.1
	+ Fixed network confirmation page to work with bridges
	+ Improved load balancing to avoid web sessions loss
2.0
	+ Fixed network wizard interface and logic
1.5.8
	+ Added options for internal ifaces in wizard configuration
	+ Bug fix: disabling global proxy configuration didn't work
1.5.7
	+ More global proxy configuration and domain configuration improvements.
	+ Zentyal rebrand
1.5.6
	+ Do not show unreplaced {link} variable in dashboard if not available
	+ Add support to define a system wide proxy
1.5.5
	+ New setup wizard
1.5.4
	+ Bridged mode support
1.5.3
	+ Fixed failover problems with undefined default gateway
1.5.2
	+ Traceroute works again in network diagnostic tools
	+ Using iptables statistic module instead of route for better traffic
	  balancing
1.5.1
	+ Fixed nasty bug of traceroute in Diagnostic Tools with invalid host
	+ Flush cache when regenerating routes
	+ Bug fix: use '>='  and not '>' to check if a test exceeds $maxRatio
	  in Failover watcher
	+ Bug fix: do not run failover probes when all are disabled because
	  they enable a disabled gateway.
	+ Add and use EBox::NetworkObserver::ifaceMethodChangeDone to tell
	  observers that a configuration method change has been carried out.
	  So far observers were only notified right before the change takes place.
	+ Add _notifyChangedIface() to factor code that calls observer to
	  notify ifaceMethodChanged and ifaceMethodChangeDone
	+ Add etherIface to fetch the ethernet interface from a  ppp interface
	+ Bug fix: do not mess with ebox's apache packets in failover test
	+ Make failover test more robust
	+ Added internal/external property to interfaces widget
1.4.2
	+ Restart squid when failover events are produced to avoid problems
	+ Do not check host when adding a ping to gateway rule in WAN Failover
1.4.1
	+ Do not run ifdown for network interfaces when network is started from
	  /etc/init.d/ebox start This seems to avoid some issues with DHCP
	  configured gateways at boot time
1.4
	+ i18n help string
1.3.15
	+ Bug fix: warning instead of error if can't add failover rule
	+ Bug fix: now a gateway without IP assigned can be edited
1.3.14
	+ Added multi-gateway support for DHCP and PPPoE
	+ Add a warning if a user sets an interface as external and we detect
	  the connection is made through that interface
	+ Remove migration scrips:
		- 0001_import_default_gateway.pl
		- 0002_add_weight_to_gateway.pl
		- 0003_import_routes_to_mvc.pl
		- 0004_import_dns_to_mvc.pl
1.3.13
	+ Bug fix: configuration of PPPoE interfaces now works when
	  confirmation is required because of other modules
	+ Default field in gateways model uses '/ajax/viewer/booleanViewer.mas'
	  instead of in-place edition
1.3.11
	+ Bug fix: fix issue with virtual interfaces on vlan interfaces
	+ Add breadcrumbs
1.3.10
	+ Added PPPoE support
1.3.7
	+ Bug fix: update ebox-netcfg-import to not add upload and download as those
	  fields do no exist any longer
1.3.6
	+ Remove upload/download fields from gateways.
	  Traffic shaping has its own model for that
	+ Bug fix: traffic generated by eBox didn't come out from the
	  right interface as we cleared the CONNMARK with a --save-mark
1.3.4
	+ bugfix: add use=web to guess the public address
	+ bugfix: make ddclient work with dhcp configured interfaces
	+ bugfix: multi gateway rules work again
1.3.3
	+ Bugfix: Edition and removal routes is working again
	+ Remove those static routes that they have been manually added
1.3.1
	+ bugfix: do not use Net::DNS
	+ bugfix: used vlan interface can be removed
1.3.0
	+ bugfix: restart network interfaces properly
1.2
	+ Added support for WAN failover
	+ ifaceNetmask method now uses DHCPNetmask to get the dhcp ifaces
	netmask instead NetWrapper call this adds symethrie with
	ifaceAdrress method and fixes a bug when changing a dhcp interface
	with no lease to static interface
1.1.30
	+ Added support for all missing netmasks between /16 and /32
	+ Added support for search domain in /etc/resolv.conf
	+ Use a template to write down /etc/resolv.conf to allow easier
	user modifications
	+ Use ICMP for traceroute diagnosis
1.1
	+ Added traceroute on network diagnosis
	+ Use new rows() and ids() API
	+ Bugfix: ebox-netcfg-import uses model API to import default gateway
	+ Support for dyndns
	+ Gateway models does not use longet custom views
	+ Gateway rules table now use services
0.12.99
	+ New release
0.12
	+ Use new EBox::Model::Row api
	+ Add help to model fields
	+ Remove default option auotmatically if another router is set as default
0.11.102
	+ Bugfix: Static routes are deleted from ip when they are not
	useful
	+ Bugfix: Fixing wrong href in multigateway rules page
0.11.101
	+ Static routes become a model with three methods exposed
	+ Remove usage of a deprecated method in NetWrappers
	+ DNS resolvers become  a model with three methods exposed. Now
	you may add as many DNS resolvers you want
	+ Use separator ':' in exposed method using '/' for addresses
O.11.100
	+ Disable network traffic monitor due to a bug in perl and RRDs module
	+ Use /etc/network/interfaces and not /var/lib/zentyal/tmp/interfaces
	+ Run saveConfig() after importing network configuration and not save()
	  which forced a restart of the interfaces stored
	  in /etc/network/interfaces at package installation time
	+ Add default gateway to /etc/network/interfaces
0.11.99
	+ Added traffic rate monitoring done on demand and in
	real-time. The monitoring may be filter by source address and
	service (protocol/port).
0.11
	+ move helper scripts to data dir (applied Soren's patch)
	+ Bugfix: Change from static to other method works again
0.10.99
	+ New release
0.10
	+ Remove all interfaces from /etc/network/interfaces but lo
	  after importing network configuration
0.9.100
	+ Fixing bug with static routes which prevented them from working
	  if the multigateway support was enabled
	+ Fixing bug importing gateway IP addresses from network
	  configuration
	+ Added /22 netmask setting iface IP address
	+ Update models to new API
	+ Get rid of custom controllers
0.9.99
	+ Restore conntrack mark in OUTPUT chain to make traffic generated in
	  eBox go through the right router.
0.9.3
	+ Use value() instead of printableValue() in protocol
	+ Add iptables rule to chain OUTPUT in table mangle to send traffic
	  originated in eBox through the default router.
0.9.2
	+ Always add weighted routers when configuring routers. Instead
	 of adding them when traffic balancing is enabled. Use iptables
	 to send unmarked packets through the default router
0.9.1
	+ Add support for traffic load balancing
	+ Try several times to fetch the mac address for each router
0.9
	+ Added Polish translation
        + Added Aragonese translation
	+ Added German translation
	+ Removed dependency: dhcp-hooks don't require firewall module
	anymore to operate correctly

0.8.99
	+ Support multigateway configuration
	+ Remove old default router configuration
	+ Add migration script from version 0 to 1
O.8.1
	+ New release
0.8
	+ Add netmask /30 (Patch from rampa at encomix.org)
0.7.99
	+ New release
0.7.1
	+ New release
	+ Use of ebox-sudoers-friendly
0.7
	+ First public release
0.6
	+ Separate module from ebox base
	+ move to client
	+ API documented using naturaldocs
	+ Update INSTALL
	+ Update debian scripts<|MERGE_RESOLUTION|>--- conflicted
+++ resolved
@@ -1,12 +1,9 @@
 HEAD
-<<<<<<< HEAD
+	+ Do not try to disable rp_filter for vlan interfaces
 	+ Virtual interfaces on a bridge interface are not considered
 	  bridges themselves
 	+ Use EBox::Module::Base::writeConfFile to generate interfaces
 	  file
-=======
-	+ Do not try to disable rp_filter for vlan interfaces
->>>>>>> e010c829
 	+ Only disable IPv6 in enableActions if IPv6 is available
 	+ Bridged interfaces added to 'auto' directive in
 	  /etc/networks/interfaces to avoid network startup problems
