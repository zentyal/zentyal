<<<<<<< HEAD
HEAD
	+ Fixed error which skipped the execution of _preSetConf
	+ Updated DynDNS server in ddclient configuration
3.4.1
	+ Fixed wrong call when cleaning up a bundled interface
3.4
	+ Import current DHCP addresses in first setup and when enabling module
	+ Don't allow domain names as target of failover tests, usability
	  changes in failover rules
	+ Removed DNS resolution failover test
	+ Save module config after initialSetup
	+ Added flag to notify when an ifup is set
	+ Wait a bit in multigwRoutes to give time to dhcp/pppoe to register addresses
	+ Implement replicationExcludeKeys() to avoid replication of ifaces in HA
	+ Migrated to use Plack / PSGI API instead of the CGI one
	+ When adding a new IP (viface or static iface) it is checked to avoid
	  collision with the current HA floating IPs
	+ Use service instead of deprecated invoke-rc.d for init.d scripts
	+ Added bonding support (contribution by Vsevolod Kukol)
=======
3.2.7
	+ Changed validation of setDHCPAddress, setRealPPPIface and
	  DHCPCleanUp to allow pseudoterminal interfaces, this is needed for l2tp
	+ Allow network proxy which is listening on localhost
3.2.6
>>>>>>> ef00895d
	+ Specifiy local address in failover tests to avoid vlan interface problems
	+ Fix Dynamic DNS with Zentyal Remote as provider when the
	  registration wizard is done
	+ Fixed bad behaviour in interfaces method wizard
	+ Wait a bit in multigwRoutes to give time to dhcp/pppoe to register addresses
	+ Don't generate resolvconf file until all interfaces are up
	+ nameservers() method always return 127.0.0.1 if DNS module is
	  installed and enabled
	+ Fixed dhclient configuration
	+ Fixed some issues with showing of DHCP nameservers and removed
	  related dead code
	+ Don't use owner module in external-ip.pl script
	+ Changed failover firewall rules to not use owner module
	+ Fixed regression in VLANs interface (contribution by Chris Pitchford)
	+ Fixed bug which made impossible to edit pppoe gateways
	+ Fix regresion in the installer wizard that made options for static
	  interfaces be always shown
	+ Set version to 3.4
3.3
	+ Add module not enabled warning to interfaces page
	+ Switch from Error to TryCatch for exception handling
	+ Update strings to new offering
	+ ppp-set-iface.pl script should not regen gateway if we are saving changes
	+ Flush interfaces list cache after all ifups and all ifdowns
	+ Added missing EBox::Exceptions uses
	+ Delete migration code from old versions
	+ Write resolvconf head, base and tail
	+ Set proper file name for HTTP proxy configuration for APT
	+ Set HTTP proxy wide settings in /etc/environment
	+ Do not disable DNSResolver model when users mode is external AD
	+ Added resolvconf as dependency to avoid problems in installations
	  without the ubuntu-minimal metapackage
	+ Use new resolvconf framework to manage resolvers list
	+ Fix setNameservers method in Network to avoid error in import
	  interfaces
	+ Set version to 3.3
3.2
	+ Set version to 3.2
3.1.6
	+ Guard against undefined rows getting auto value in GatewayTable
3.1.5
	+ Fix addition of gateways in initial configuration wizard
	+ Override daemons when migrating from 3.0
3.1.4
	+ Adapted to new CSS styles
	+ Use upstart for ddclient daemon management
3.1.3
	+ Clearer messages for gateway not reachable condition
	+ Fixed bug which unallowed to disable the proxy server
	+ Fix regression is Gateways table due to the change of behaviour
	  of update row notifications
	+ Added menu icon
	+ Fix regression in dhcp-gateway.pl which interfered with save
	  change process
	+ Increase regenGateways() timeout from 60 to 180 seconds
	+ Add zentyal-users to package breaks control to avoid errors with
	  bad users version
	+ Fixed regression in external interface check in Network -> Interfaces
	  after having nginx as source of all requests to apache
	+ Warning in initial configuration wizard when trying to set as external
	  the interface used to access the administration interface
	+ To fix dhclient erratic behaviour, we always restart the dhcp interfaces
	+ Corrected typo in message on tab multigw when only one gw is present
	+ Better check for ipv6 presence before disabling it
	+ Removed no longer necessary jQuery noConflict()
	+ Adapted DNS resolver model to authorization mode changes
	  in users and squid module
3.1.2
	+ Ported JS code to jQuery
3.1.1
	+ Do not add /32 mask to default route when deleting routes
3.1
	+ Updated to reflect the Apache -> WebAdmin rename.
	+ Added netInitRange and netEndRange methods from the dhcp module to be
	  shared between modules.
	+ Added localGatewayIP method to get the Zentyal's IP address that may be
	  used as the gateway of the given IP.
	+ Added externalIpAddresses method to retrieve the list of IP addresses
	  that are external.
	+ Depend on zentyal-core 3.1
3.0.6
	+ PPPoE set iface script is more robust against locks
	+ Adapted to use of ifaceByAddress, removed IPAddressExists
	+ Don't allow to use a local address as gateway address
	+ Added ifaceByAddress method
3.0.5
	+ Guard against previous version of squid without
	  authenticationMode method
3.0.4
	+ Improve addition of localhost as primary resolver when DNS module is
	  enabled.
	+ Remove localhost as primary resolver when squid module is configured
	  to authenticate against external server
3.0.3
	+ Log warn instead of error when iface has not address in _multigwRoutes()
	+ Fixed error replacing nameserver when importing resolv.conf
	+ Remove leftover PPP provider files
	+ Remove attached vlans when a interface is not longer trunk
	+ Do not try to disable rp_filter for vlan interfaces
	+ Virtual interfaces on a bridge interface are not considered
	  bridges themselves
	+ Use EBox::Module::Base::writeConfFile to generate interfaces
	  file
	+ Only disable IPv6 in enableActions if IPv6 is available
	+ Bridged interfaces added to 'auto' directive in
	  /etc/networks/interfaces to avoid network startup problems
	+ Dont allow to set a local address as network proxy
	+ Fixed error in json response trigered by widget size
	+ Don't check for IPaddr in the same subnet on interfaces
	  that belong to the same bridge
3.0.2
	+ Disable IPv6 on enable actions to avoid problems with samba4
	+ Added more coherence checks to static routes table
	+ Allow to set broadcast address in wakeonlan tool
	+ Fixed unproper use of last inside try
3.0.1
	+ Added domain option to /etc/resolv.conf
	+ Supersede DHCP offered nameservers, domain name and search domain if
	  these values are already configured in Zentyal
	+ Fixed gateways setup in wizard
	+ Fixed bug in Gateways watcher which inhibited the call to regen
	  failover notifier method in modules which are network observers
	+ Vlanes and vifaces are now ordered by name in interface page
	+ Fixed error disabling reverse path for virtual interfaces
2.3.15
	+ Expanded allowed character set in interface PPPoE password
	+ Reviewed registration strings
	+ Fixed treatment for wake on lan objects in template, now there is no
	  crash in Network Tools when entering an empty host
2.3.14
	+ Fixed bug which made impossible to remove bridged interfaces
	+ Management of CHAP secrets file recovers from removal of Zentyal marks
	+ Add two methods to NetworkObserver interface to notify observers about
	  address changes on dhcp interfaces
	+ Forbid interfaces alias with ':' character
	+ Assign ip address 127.0.1.1/8 to loopback interface in module restart
	  and remove the post-up hook from /etc/network/interfaces file.
2.3.13
	+ Removed some warnings when external is undefined
	+ Added modeldepends to yaml schema
	+ New libossp-uuid-perl dependency
	+ Zentyal Cloud DynDNS updates are now done outside the VPN and using
	  the credentials obtained when the server is subscribed
2.3.12
	+ Interface is now auto-detected when adding gateways
	+ New table to allow disabling of traffic balance for some gateways
2.3.11
	+ Fixed typo which made EBox::Network::ifaceAddress return empty
	  addresses for virtual interfaces
	+ Fixed validation of gateway names
	+ Removed undefined value warning in setIfaceStatic()
	+ Using EBox::Object::Members to generate multigw iptables rules
2.3.10
	+ Restricted gateway names to be sane with dyndns and fixed dyndns
	  configuration with old incorrect gateway names
	+ Disabled dnspark until ddclient upstream fix a bug with this provideer
	+ Multigw rules more robust when no-static interfaces are down
	+ Removed redis transaction workarounds in _setConf
	+ Fixed unconfigured gateway removal, raise exception if the route
	  addition command fails
2.3.9
	+ Remove all gateway based routes before adding the configured one
	  and raise exception if the route addition command fails
	+ Fix deadlock in preSetConf when DHCP is used
	+ Moved bandwidth test to remoteservices
2.3.8
	+ internalIpAddresses() does not throw exception if there are no ifaces
	+ ifaceExternalChanged() is now called when static or PPP interfaces
	  changes from external to internal
	+ Implement new EBox::Events::WatcherProvider
	+ Remove no longer necessary ad-hoc vifacesConf cache
	+ Adapted to new Model management framework
	+ Reimplemented Ifaces/Vifaces/VLANs storage according to new conf backend
	+ Added vnet to the ignored interfaces list
2.3.7
	+ Send additional info in Gateways watcher
	+ Added clone action to multi gw and wan failover tables
	+ Added EBox::Network::internalIpAddresses()
	+ Added regenGatewaysFailover() to NetworkObserver so modules can
	  implement actions to be done after failover regenerates routing tables
	+ Fixed calculation of fail ratio
	+ Assure that we have always one gateway marked as default
	+ Restart traffic shaping on postinst to avoid rule loss on upgrades
	+ Regenerate traffic shaping rules after failover event
	+ EBox::Network::setNameservers does not fail if the same server
	  is already in the list
	+ Fixed calls to storeSelectedDefaultGateway with undef argument
	+ EBox::Network::importInterfacesFile skips gateway adition instead of
	  aborting if already exists one
	+ Insert fwmark ip rules before from ones
	+ Remove no longer necessary mark rules when having several interfaces
	+ Pre-create failover and check-ip chains on network start to always ensure
	  that rules are inserted in the proper position
	+ Remove obsolete import of EBox::Order
	+ Do not add gateways to /etc/network/interfaces to avoid conflicts
2.3.6
	+ Create tables with MyISAM engine by default
	+ Fixed path of dhclient.conf
2.3.5
	+ Fixed path of dhclient hooks
2.3.4
	+ Not allowed to attach static interfaces to a network which
	  has already another interface atached
	+ Fixed restore of default gateway in failover event
2.3.3
	+ Packaging fixes for precise
2.3.2
	+ Updated Standards-Version to 3.9.2
2.3.1
	+ Adapted messages in the UI for new editions
	+ Use printableName instead of name to select services
	+ Fixed executable permissions in ppp hooks and external-ip.pl
	+ Bridge interfaces are correctly removed; fixed _hasChanged method
	+ Menu entry Diagnostic Tools in Network renamed to Tools
	+ Added WakeOnLan to the Network Diagnostic Tools
	+ Added proxySettings to return the proxy settings to other modules
	+ Added new ip rules to avoid connection problems on multigateway & UDP
	+ Virtual interfaces called '0' does not longer raise error
2.3
	+ Cache vifacesConf() result to improve performance
	+ Replaced autotools with zbuildtools
	+ Added gatewayDelete method to NetworkObserver and use it to check
	  gateway removal in gateway table
2.2.3
	+ Allow to disable traffic balance with no_balance_$gwname config keys
	+ Fixed bridged interfaces change when the bridge is not configured
	+ Do not mark traffic to default gateway if it is disabled
2.2.2
	+ Fixed bug setting ip route rules with PPPoE interfaces
2.2.1
	+ External IP address getter now works even in an unpolite situation
2.1.16
	+ Does not sometimes fail in external IP address getter when
	  multigw is enabled
2.1.15
	+ Fixed unique IP check on gateways table
2.1.14
	+ Fixed problems bringing up static interfaces during boot
2.1.13
	+ Proper use of ro/rw instances on failover event
	+ Avoid duplicated gateway due to network wizard
	+ Disable autocomplete in gateway proxy configuration
	+ Disable autocomplete in dynamic DNS provider configuration
2.1.12
	+ PPPoE works again after regression by PPTP changes
	+ Reviewed some subscription strings
	+ Removed all the obsolete traffic monitoring stuff using jnettop and rrdtool
	+ Added custom mtu configuration for the interfaces in /etc/zentyal/network.conf
	+ Improved texts in configure interfaces wizard
	+ Fixed dashboard network graphs for interfaces with strange characters
2.1.11
	+ Change provider for getting the public IP address in DynDNS
	+ Better integration with core theme
	+ Removed /zentyal prefix from URLs
	+ Avoid errors deleting non-existent gateways
2.1.10
	+ Avoid duplicated restart during postinst
	+ Added staticIfaceAddressChangedDone notification
	+ Fixed module name in actions logging
	+ Send only gw.hostname.dyndomain.tld to avoid ddclient go nuts
2.1.9
	+ Calculate interfaces widget size for a better default dashboard balance
2.1.8
	+ Remove pppoe debug in hooks
	+ Allowed '/' character in proxy username
	+ Manual log of audit actions in Iface, VIface and Vlan CGIs
	+ Update wizard pages with new order option
	+ Use pppoe name on chap-secrets
2.1.7
	+ Now chap-secrets configuration for pptp module is not overwritten
	+ Use the new "Add new..." option in the object selectors
	+ Set connected gateway as warn level event and minor improvements
	  in the failover messages
	+ Added maxfail option to PPP configuration files to retry lost connections
	+ Added logic to manage PPP gateways in failover tests
	+ Failover tests are now ran with a read-only instance even if there are
	  unsaved changes on the interface and the generated events notify this
	+ Removed unused EnableBalanceTraffic CGI
	+ Removed use of obsolete LogAdmin
2.1.6
	+ Mark DHCP interfaces as changed in the Wizard to get IP on first save
	+ Removed unnecessary call to ids() in DHCP hook
2.1.5
	+ Added interfaces created by libvirt and virtualbox to the ignore list
	+ Dynamic DNS: Transform gateway names when multigw is on to send
	  only valid domain names
2.1.4
	+ Group sudo commands when adding routes and cleaning VLANs
	+ Added new Zentyal Cloud service for DynDNS
	+ Fixed DynDNS help string
2.1.2
	+ Allow internal bridges
	+ Gateways, Balance Traffic and WAN Failover are now together
	  as tabs of the Gateways submenu
	+ Improved order of the submenus
	+ Setting DHCP gateway does not longer require saving changes twice
	+ Remove unnecessary code from GatewayTable::syncRows
	+ Do not execute ifup on interfaces during the boot to avoid
	  multiple instances of dhclient
	+ Fixed problem with uniqueness check in GatewayTable
	+ Added report for bandwidth tests
	+ Avoid warning in GatewayTable::syncRows when gateway is undef
	+ Added debug to dhcp-gateway.pl script
	+ New interfaces alias are checked to avoid name clashes
2.1.1
	+ Bugfix: PPPoE gateway is now properly set
2.1
	+ Removed ebox- prefix from src/scripts/*
	+ Removed unnecesary call to isReadOnly in syncRows
	+ Move ebox-netcfg-import to importInterfacesFile method
	+ Remove obsolete migration
	+ Added new initialSetup method for post-install
	+ Replace /etc/ebox/80network.conf with /etc/zentyal/network.conf
	+ Bug fix: Traffic monitor didn't work in non-English installations
	+ Zoneedit service url changed
	+ Basic support for other methods to retrieve IP
	+ Do not try to start ddclient daemon if disabled
	+ Make source event not i18n
	+ Safer way to get the PPPoE 'tty' ethernet interface
	+ Added PPPoE logging in /var/log/ebox/pppoe.log and ebox.log
	+ Installation does not fail if the restart of EventDaemon fails
	+ Now the ifaces_to_ignore variable is considered in ebox-netcfg-import
2.0.8
	+ PPPoE MTU rule is no longer flushed on module restart
2.0.7
	+ Show DHCP as default option in wizards if there is only one interface
	+ Avoid problems when removing interfaces (vlan, briges)
	+ Fixed support for bridged vlans configuration
	+ Set all interfaces as changed on backup restore
	+ PPPOE MTU is now changed when reconfiguring gateways
	+ Set default order for dashboard widgets
2.0.6
	+ WAN Failover now supports DHCP and PPPoE interfaces
	+ Disable reverse path to avoid failover checking problems
	+ Better default values for failover rules
	+ Use masks in fwmark to avoid interferences with traffic shaping
	+ Warning in log if failover event disabled due to unsaved changes
	+ Failover does not enable unwatched gateways
	+ Reload events daemon after upgrade to apply failover changes
2.0.5
	+ Include Zentyal in multigateway rules when setting 'any' as source
	+ Make Interfaces page title translatable
2.0.4
	+ Fixed failover problems in some scenarios
2.0.3
	+ Fixed syntax and string quote in 99proxy.conf
2.0.2
	+ Add support for authenticated proxy
	+ Fixed traffic shaping problems in multigateway scenarios
2.0.1
	+ Fixed network confirmation page to work with bridges
	+ Improved load balancing to avoid web sessions loss
2.0
	+ Fixed network wizard interface and logic
1.5.8
	+ Added options for internal ifaces in wizard configuration
	+ Bug fix: disabling global proxy configuration didn't work
1.5.7
	+ More global proxy configuration and domain configuration improvements.
	+ Zentyal rebrand
1.5.6
	+ Do not show unreplaced {link} variable in dashboard if not available
	+ Add support to define a system wide proxy
1.5.5
	+ New setup wizard
1.5.4
	+ Bridged mode support
1.5.3
	+ Fixed failover problems with undefined default gateway
1.5.2
	+ Traceroute works again in network diagnostic tools
	+ Using iptables statistic module instead of route for better traffic
	  balancing
1.5.1
	+ Fixed nasty bug of traceroute in Diagnostic Tools with invalid host
	+ Flush cache when regenerating routes
	+ Bug fix: use '>='  and not '>' to check if a test exceeds $maxRatio
	  in Failover watcher
	+ Bug fix: do not run failover probes when all are disabled because
	  they enable a disabled gateway.
	+ Add and use EBox::NetworkObserver::ifaceMethodChangeDone to tell
	  observers that a configuration method change has been carried out.
	  So far observers were only notified right before the change takes place.
	+ Add _notifyChangedIface() to factor code that calls observer to
	  notify ifaceMethodChanged and ifaceMethodChangeDone
	+ Add etherIface to fetch the ethernet interface from a  ppp interface
	+ Bug fix: do not mess with ebox's apache packets in failover test
	+ Make failover test more robust
	+ Added internal/external property to interfaces widget
1.4.2
	+ Restart squid when failover events are produced to avoid problems
	+ Do not check host when adding a ping to gateway rule in WAN Failover
1.4.1
	+ Do not run ifdown for network interfaces when network is started from
	  /etc/init.d/ebox start This seems to avoid some issues with DHCP
	  configured gateways at boot time
1.4
	+ i18n help string
1.3.15
	+ Bug fix: warning instead of error if can't add failover rule
	+ Bug fix: now a gateway without IP assigned can be edited
1.3.14
	+ Added multi-gateway support for DHCP and PPPoE
	+ Add a warning if a user sets an interface as external and we detect
	  the connection is made through that interface
	+ Remove migration scrips:
		- 0001_import_default_gateway.pl
		- 0002_add_weight_to_gateway.pl
		- 0003_import_routes_to_mvc.pl
		- 0004_import_dns_to_mvc.pl
1.3.13
	+ Bug fix: configuration of PPPoE interfaces now works when
	  confirmation is required because of other modules
	+ Default field in gateways model uses '/ajax/viewer/booleanViewer.mas'
	  instead of in-place edition
1.3.11
	+ Bug fix: fix issue with virtual interfaces on vlan interfaces
	+ Add breadcrumbs
1.3.10
	+ Added PPPoE support
1.3.7
	+ Bug fix: update ebox-netcfg-import to not add upload and download as those
	  fields do no exist any longer
1.3.6
	+ Remove upload/download fields from gateways.
	  Traffic shaping has its own model for that
	+ Bug fix: traffic generated by eBox didn't come out from the
	  right interface as we cleared the CONNMARK with a --save-mark
1.3.4
	+ bugfix: add use=web to guess the public address
	+ bugfix: make ddclient work with dhcp configured interfaces
	+ bugfix: multi gateway rules work again
1.3.3
	+ Bugfix: Edition and removal routes is working again
	+ Remove those static routes that they have been manually added
1.3.1
	+ bugfix: do not use Net::DNS
	+ bugfix: used vlan interface can be removed
1.3.0
	+ bugfix: restart network interfaces properly
1.2
	+ Added support for WAN failover
	+ ifaceNetmask method now uses DHCPNetmask to get the dhcp ifaces
	netmask instead NetWrapper call this adds symethrie with
	ifaceAdrress method and fixes a bug when changing a dhcp interface
	with no lease to static interface
1.1.30
	+ Added support for all missing netmasks between /16 and /32
	+ Added support for search domain in /etc/resolv.conf
	+ Use a template to write down /etc/resolv.conf to allow easier
	user modifications
	+ Use ICMP for traceroute diagnosis
1.1
	+ Added traceroute on network diagnosis
	+ Use new rows() and ids() API
	+ Bugfix: ebox-netcfg-import uses model API to import default gateway
	+ Support for dyndns
	+ Gateway models does not use longet custom views
	+ Gateway rules table now use services
0.12.99
	+ New release
0.12
	+ Use new EBox::Model::Row api
	+ Add help to model fields
	+ Remove default option auotmatically if another router is set as default
0.11.102
	+ Bugfix: Static routes are deleted from ip when they are not
	useful
	+ Bugfix: Fixing wrong href in multigateway rules page
0.11.101
	+ Static routes become a model with three methods exposed
	+ Remove usage of a deprecated method in NetWrappers
	+ DNS resolvers become  a model with three methods exposed. Now
	you may add as many DNS resolvers you want
	+ Use separator ':' in exposed method using '/' for addresses
O.11.100
	+ Disable network traffic monitor due to a bug in perl and RRDs module
	+ Use /etc/network/interfaces and not /var/lib/zentyal/tmp/interfaces
	+ Run saveConfig() after importing network configuration and not save()
	  which forced a restart of the interfaces stored
	  in /etc/network/interfaces at package installation time
	+ Add default gateway to /etc/network/interfaces
0.11.99
	+ Added traffic rate monitoring done on demand and in
	real-time. The monitoring may be filter by source address and
	service (protocol/port).
0.11
	+ move helper scripts to data dir (applied Soren's patch)
	+ Bugfix: Change from static to other method works again
0.10.99
	+ New release
0.10
	+ Remove all interfaces from /etc/network/interfaces but lo
	  after importing network configuration
0.9.100
	+ Fixing bug with static routes which prevented them from working
	  if the multigateway support was enabled
	+ Fixing bug importing gateway IP addresses from network
	  configuration
	+ Added /22 netmask setting iface IP address
	+ Update models to new API
	+ Get rid of custom controllers
0.9.99
	+ Restore conntrack mark in OUTPUT chain to make traffic generated in
	  eBox go through the right router.
0.9.3
	+ Use value() instead of printableValue() in protocol
	+ Add iptables rule to chain OUTPUT in table mangle to send traffic
	  originated in eBox through the default router.
0.9.2
	+ Always add weighted routers when configuring routers. Instead
	 of adding them when traffic balancing is enabled. Use iptables
	 to send unmarked packets through the default router
0.9.1
	+ Add support for traffic load balancing
	+ Try several times to fetch the mac address for each router
0.9
	+ Added Polish translation
        + Added Aragonese translation
	+ Added German translation
	+ Removed dependency: dhcp-hooks don't require firewall module
	anymore to operate correctly

0.8.99
	+ Support multigateway configuration
	+ Remove old default router configuration
	+ Add migration script from version 0 to 1
O.8.1
	+ New release
0.8
	+ Add netmask /30 (Patch from rampa at encomix.org)
0.7.99
	+ New release
0.7.1
	+ New release
	+ Use of ebox-sudoers-friendly
0.7
	+ First public release
0.6
	+ Separate module from ebox base
	+ move to client
	+ API documented using naturaldocs
	+ Update INSTALL
	+ Update debian scripts<|MERGE_RESOLUTION|>--- conflicted
+++ resolved
@@ -1,5 +1,7 @@
-<<<<<<< HEAD
 HEAD
+	+ Changed validation of setDHCPAddress, setRealPPPIface and
+	  DHCPCleanUp to allow pseudoterminal interfaces, this is needed for l2tp
+	+ Allow network proxy which is listening on localhost
 	+ Fixed error which skipped the execution of _preSetConf
 	+ Updated DynDNS server in ddclient configuration
 3.4.1
@@ -18,13 +20,6 @@
 	  collision with the current HA floating IPs
 	+ Use service instead of deprecated invoke-rc.d for init.d scripts
 	+ Added bonding support (contribution by Vsevolod Kukol)
-=======
-3.2.7
-	+ Changed validation of setDHCPAddress, setRealPPPIface and
-	  DHCPCleanUp to allow pseudoterminal interfaces, this is needed for l2tp
-	+ Allow network proxy which is listening on localhost
-3.2.6
->>>>>>> ef00895d
 	+ Specifiy local address in failover tests to avoid vlan interface problems
 	+ Fix Dynamic DNS with Zentyal Remote as provider when the
 	  registration wizard is done
