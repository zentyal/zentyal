--- conflicted
+++ resolved
@@ -229,22 +229,11 @@
         EBox::debug('Regenerating rules for the gateways');
         $network->regenGateways();
 
-<<<<<<< HEAD
         foreach my $module ($global->modInstancesOfType('EBox::NetworkObserver')) {
             my $timeout = 60;
             while ($timeout) {
                 try {
                     $module->regenGatewaysFailover();
-=======
-        # TODO: implement this better
-        foreach my $mod ('squid', 'trafficshaping') {
-            next unless $global->modExists($mod);
-            my $module = $global->modInstance($mod);
-            my $timeout = 60;
-            while ($timeout) {
-                try {
-                    $module->restartService();
->>>>>>> eb62a9a5
                     last;
                 } catch EBox::Exceptions::Lock with {
                     sleep 5;
@@ -252,11 +241,7 @@
                 };
             }
             if ($timeout <= 0) {
-<<<<<<< HEAD
                 EBox::error("WAN Failover: $module->{name} module has been locked for 60 seconds.");
-=======
-                EBox::error("WAN Failover: $mod module has been locked for 60 seconds.");
->>>>>>> eb62a9a5
             }
         }
     } else {
