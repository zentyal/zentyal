--- conflicted
+++ resolved
@@ -251,14 +251,10 @@
     unless ($version) {
         try {
             $self->importInterfacesFile();
-<<<<<<< HEAD
-            $self->saveConfigRecursive();
-=======
             $self->_importDHCPAddresses();
             if ($self->changed()) {
                 $self->saveConfigRecursive();
             }
->>>>>>> 937e4739
         } catch {
             EBox::warn('Network configuration import failed');
         }
