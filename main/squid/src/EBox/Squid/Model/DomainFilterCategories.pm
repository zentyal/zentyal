--- conflicted
+++ resolved
@@ -286,7 +286,6 @@
     $self->{seenListDirectories} = {};
 }
 
-<<<<<<< HEAD
 sub markCategoriesAsNoPresent
 {
     my ($self) = @_;
@@ -299,14 +298,13 @@
         $row->store();
     }
 }
-=======
+
 sub _aclBaseName
 {
     my ($sef, $row) = @_;
     my $aclName = $row->valueByName('list') . '_dc_' . $row->valueByName('category');
     return $aclName;
 }
-
 
 sub squidSharedAcls
 {
@@ -371,6 +369,4 @@
     return \@rules;
 }
 
->>>>>>> 63d7b476
-
 1;