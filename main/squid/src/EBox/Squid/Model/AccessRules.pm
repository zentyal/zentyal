--- conflicted
+++ resolved
@@ -67,12 +67,7 @@
                 new EBox::Types::Select(
                     fieldName     => 'group',
                     printableName => __('Users Group'),
-<<<<<<< HEAD
                     populate      => \&_populateGroups,
-                    unique        => 1,
-=======
-                    populate      => \&populateGroups,
->>>>>>> fffffb8d
                     editable      => 1,
                     optional      => 0,
                     disableCache  => 1,
