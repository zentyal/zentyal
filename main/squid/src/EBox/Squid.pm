# Copyright (C) 2008-2012 eBox Technologies S.L.
#
# This program is free software; you can redistribute it and/or modify
# it under the terms of the GNU General Public License, version 2, as
# published by the Free Software Foundation.
#
# This program is distributed in the hope that it will be useful,
# but WITHOUT ANY WARRANTY; without even the implied warranty of
# MERCHANTABILITY or FITNESS FOR A PARTICULAR PURPOSE.  See the
# GNU General Public License for more details.
#
# You should have received a copy of the GNU General Public License
# along with this program; if not, write to the Free Software
# Foundation, Inc., 59 Temple Place, Suite 330, Boston, MA  02111-1307  USA

package EBox::Squid;

use strict;
use warnings;

use base qw(EBox::Module::Service EBox::KerberosModule
            EBox::FirewallObserver EBox::LogObserver EBox::LdapModule
            EBox::Report::DiskUsageProvider EBox::NetworkObserver);

use EBox::Service;
use EBox::Objects;
use EBox::Global;
use EBox::Config;
use EBox::Firewall;
use EBox::Validate qw( :all );
use EBox::Exceptions::InvalidData;
use EBox::Exceptions::Internal;
use EBox::Exceptions::DataNotFound;

use EBox::SquidFirewall;
use EBox::Squid::LogHelper;
use EBox::SquidOnlyFirewall;
use EBox::Squid::LdapUserImplementation;

use EBox::DBEngineFactory;
use EBox::Dashboard::Value;
use EBox::Dashboard::Section;
use EBox::Menu::Item;
use EBox::Menu::Folder;
use EBox::Sudo;
use EBox::Gettext;
use EBox;
use Error qw(:try);
use HTML::Mason;
use File::Basename;

use EBox::NetWrappers qw(to_network_with_mask);

#Module local conf stuff
use constant DGDIR => '/etc/dansguardian';
use constant {
    SQUIDCONFFILE => '/etc/squid3/squid.conf',
    MAXDOMAINSIZ => 255,
    SQUIDPORT => '3128',
    DGPORT => '3129',
    DGLISTSDIR => DGDIR . '/lists',
    DG_LOGROTATE_CONF => '/etc/logrotate.d/dansguardian',
    SQUID_LOGROTATE_CONF => '/etc/logrotate.d/squid3',
    CLAMD_SCANNER_CONF_FILE => DGDIR . '/contentscanners/clamdscan.conf',
    BLOCK_ADS_PROGRAM => '/usr/bin/adzapper.wrapper',
    BLOCK_ADS_EXEC_FILE => '/usr/bin/adzapper',
    ADZAPPER_CONF => '/etc/adzapper.conf',
    KEYTAB_FILE => '/etc/squid3/HTTP.keytab',
    SQUID3_DEFAULT_FILE => '/etc/default/squid3',
};

use constant SB_URL => 'https://store.zentyal.com/small-business-edition.html/?utm_source=zentyal&utm_medium=proxy&utm_campaign=smallbusiness_edition';
use constant ENT_URL => 'https://store.zentyal.com/enterprise-edition.html/?utm_source=zentyal&utm_medium=proxy&utm_campaign=enterprise_edition';

sub _create
{
    my $class = shift;
    my $self  = $class->SUPER::_create(name => 'squid',
                                       printableName => __('HTTP Proxy'),
                                       @_);
    $self->{logger} = EBox::logger();
    bless ($self, $class);
    return $self;
}

sub kerberosServicePrincipals
{
    my ($self) = @_;

    my $data = { service    => 'proxy',
                 principals => [ 'HTTP' ],
                 keytab     => KEYTAB_FILE,
                 keytabUser => 'proxy' };
    return $data;
}

# Method: enableActions
#
#   Override EBox::Module::Service::enableActions
#
sub enableActions
{
    my ($self) = @_;

    # Create the kerberos service princiapl in kerberos,
    # export the keytab and set the permissions
    $self->kerberosCreatePrincipals();

    try {
        # FIXME: this should probably be moved to _setConf
        # only if users is enabled and needed
        my @lines = ();
        push (@lines, 'KRB5_KTNAME=' . KEYTAB_FILE);
        push (@lines, 'export KRB5_KTNAME');
        my $lines = join ('\n', @lines);
        my $cmd = "echo '$lines' >> " . SQUID3_DEFAULT_FILE;
        EBox::Sudo::root($cmd);
    } otherwise {
        my $error = shift;
        EBox::error("Error creating squid default file: $error");
    };

    # Execute enable-module script
    $self->SUPER::enableActions();
}

sub isRunning
{
    return EBox::Service::running('squid3');
}

# Method: usedFiles
#
#       Override EBox::Module::Service::usedFiles
#
sub usedFiles
{
    return [
            {
             'file' => '/etc/squid3/squid.conf',
             'module' => 'squid',
             'reason' => __('HTTP Proxy configuration file')
            },
            {
             'file' => DGDIR . '/dansguardian.conf',
             'module' => 'squid',
             'reason' => __('Content filter configuration file')
            },
            {
             'file' => DGDIR . '/dansguardianf1.conf',
             'module' => 'squid',
             'reason' => __('Default filter group configuration')
            },
            {
             'file' => DGLISTSDIR . '/filtergroupslist',
             'module' => 'squid',
             'reason' => __('Filter groups membership')
            },
            {
             'file' => DGLISTSDIR . '/bannedextensionlist',
             'module' => 'squid',
             'reason' => __('Content filter banned extension list')
            },
            {
             'file' => DGLISTSDIR . '/bannedmimetypelist',
             'module' => 'squid',
             'reason' => __('Content filter banned mime type list')
            },
            {
             'file' => DGLISTSDIR . '/exceptionsitelist',
             'module' => 'squid',
             'reason' => __('Content filter exception site list')
            },
            {
             'file' => DGLISTSDIR . '/greysitelist',
             'module' => 'squid',
             'reason' => __('Content filter grey site list')
            },
            {
             'file' => DGLISTSDIR . '/bannedsitelist',
             'module' => 'squid',
             'reason' => __('Content filter banned site list')
            },
            {
             'file' => DGLISTSDIR . '/exceptionurllist',
             'module' => 'squid',
             'reason' => __('Content filter exception URL list')
            },
            {
             'file' => DGLISTSDIR . '/greyurllist',
             'module' => 'squid',
             'reason' => __('Content filter grey URL list')
            },
            {
             'file' => DGLISTSDIR . '/bannedurllist',
             'module' => 'squid',
             'reason' => __('Content filter banned URL list')
            },
            {
             'file' =>    DGLISTSDIR . '/bannedphraselist',
             'module' => 'squid',
             'reason' => __('Forbidden phrases list'),
            },
            {
             'file' =>    DGLISTSDIR . '/exceptionphraselist',
             'module' => 'squid',
             'reason' => __('Exception phrases list'),
            },
            {
             'file' =>    DGLISTSDIR . '/pics',
             'module' => 'squid',
             'reason' => __('PICS ratings configuration'),
            },
            {
             'file' => DG_LOGROTATE_CONF,
             'module' => 'squid',
             'reason' => __(q{Dansguardian's log rotation configuration}),
            },
            {
             'file' => CLAMD_SCANNER_CONF_FILE,
             'module' => 'squid',
             'reason' => __(q{Dansguardian's antivirus scanner configuration}),
            },
            {
             'file' =>    DGLISTSDIR . '/authplugins/ipgroups',
             'module' => 'squid',
             'reason' => __('Filter groups per IP'),
            },
            {
             'file' =>    ADZAPPER_CONF,
             'module' => 'squid',
             'reason' => __('Configuration of adzapper'),
            },
            {
             'file' => SQUID3_DEFAULT_FILE,
             'module' => 'squid',
             'reason' => __('Set the kerberos keytab path'),
            },
            {
             'file' => KEYTAB_FILE,
             'module' => 'squid',
             'reason' => __('Extract the service principal key'),
            }
    ];
}


# Method: actions
#
#       Override EBox::Module::Service::actions
#
sub actions
{
    return [
            {
             'action' => __('Overwrite blocked page templates'),
             'reason' => __('Dansguardian blocked page templates will be overwritten with Zentyal'
                           . ' customized templates.'),
             'module' => 'squid'
            },
            {
             'action' => __('Remove dansguardian init script link'),
             'reason' => __('Zentyal will take care of starting and stopping ' .
                        'the services.'),
             'module' => 'squid'
            }
           ];
}

sub _cache_mem
{
    my $cache_mem = EBox::Config::configkey('cache_mem');
    ($cache_mem) or
        throw EBox::Exceptions::External(__('You must set the '.
                        'cache_mem variable in the Zentyal configuration file'));
    return $cache_mem;
}

sub _max_object_size
{
    my $max_object_size = EBox::Config::configkey('maximum_object_size');
    ($max_object_size) or
        throw EBox::Exceptions::External(__('You must set the '.
                        'max_object_size variable in the Zentyal configuration file'));
    return $max_object_size;
}

# Method: transproxy
#
#       Returns if the transparent proxy mode is enabled
#
# Returns:
#
#       boolean - true if enabled, otherwise undef
#
sub transproxy
{
    my ($self) = @_;

    return $self->model('GeneralSettings')->value('transparentProxy');
}

# Method: setPort
#
#       Sets the listening port for the proxy
#
# Parameters:
#
#       port - string: port number
#
sub setPort
{
    my ($self, $port) = @_;

    $self->model('GeneralSettings')->setValue('port', $port);
}


# Method: port
#
#       Returns the listening port for the proxy
#
# Returns:
#
#       string - port number
#
sub port
{
    my ($self) = @_;

    my $port = $self->model('GeneralSettings')->value('port');

    unless (defined($port) and ($port =~ /^\d+$/)) {
        return SQUIDPORT;
    }

    return $port;
}

# Function: banThreshold
#
#       Gets the weighted phrase value that will cause a page to be banned.
#
# Returns:
#
#       A positive integer with the current ban threshold.
#
sub banThreshold
{
    my ($self) = @_;
    my $model = $self->model('ContentFilterThreshold');
    return $model->contentFilterThresholdValue();
}

# Method: getAdBlockPostMatch
#
#     Get the file with the ad-blocking post match
#
# Returns:
#
#     String - the ad-block file path postmatch
#
sub getAdBlockPostMatch
{
    my ($self) = @_;

    my $adBlockPostMatch = $self->get_string('ad_block_post_match');
    defined $adBlockPostMatch or
        $adBlockPostMatch = '';
    return $adBlockPostMatch;
}

# Method: setAdBlockPostMatch
#
#     Set the file with the ad-blocking post match
#
# Parameters:
#
#     file - String the ad-block file path postmatch
#
sub setAdBlockPostMatch
{
    my ($self, $file) = @_;

    $self->set_string('ad_block_post_match', $file);
}

# Method: setAdBlockExecFile
#
#     Set the adblocker exec file
#
# Parameters:
#
#     file - String the ad-block exec file
#
sub setAdBlockExecFile
{
    my ($self, $file) = @_;

    if ($file) {
        EBox::Sudo::root("cp -f $file " . BLOCK_ADS_EXEC_FILE);
    }
}

sub filterNeeded
{
    my ($self) = @_;

    unless ($self->isEnabled()) {
        return 0;
    }

    my $rules = $self->model('AccessRules');
    if ($rules->rulesUseFilter()) {
        return 1;
    }

    return 0;
}

sub authNeeded
{
    my ($self) = @_;

    unless ($self->isEnabled()) {
        return 0;
    }

    my $rules = $self->model('AccessRules');
    if ($rules->rulesAuthh()) {
        return 1;
    }

    return 0;
}

# Function: usesPort
#
#       Implements EBox::FirewallObserver interface
#
sub usesPort
{
    my ($self, $protocol, $port, $iface) = @_;

    ($protocol eq 'tcp') or return undef;
    # DGPORT is hard-coded, it is reported as used even if
    # the service is disabled.
    ($port eq DGPORT) and return 1;
    # the port selected by the user (by default SQUIDPORT) is only reported
    # if the service is enabled
    ($self->isEnabled()) or return undef;
    ($port eq $self->port) and return 1;
    return undef;
}

sub _setConf
{
    my ($self) = @_;

    $self->_writeSquidConf();

    if ($self->filterNeeded()) {
        $self->_writeDgConf();
    }
}

sub _antivirusNeeded
{
    my ($self, $profiles_r) = @_;

    return 0 unless EBox::Global->modExists('antivirus');
    return 0 unless EBox::Global->modInstance('antivirus')->isEnabled();

    if (not $profiles_r) {
        my $profiles = $self->model('FilterProfiles');
        return $profiles->antivirusNeeded();
    }

    foreach my $profile (@{ $profiles_r }) {
        if ($profile->{antivirus}) {
            return 1;
        }
    }

    return 0;
}


sub notifyAntivirusEnabled
{
    my ($self, $enabled) = @_;
    $self->filterNeeded() or
        return;

    $self->setAsChanged();
}

sub _writeSquidConf
{
    my ($self) = @_;

    my $rules = $self->model('AccessRules');

    # FIXME: pass just a single array of rules to the templates in the proper order
    my $groupsPolicies = $rules->groupsPolicies();
    my $objectsPolicies = $rules->objectsPolicies();

    my $generalSettings = $self->model('GeneralSettings');
    my $cacheDirSize = $generalSettings->cacheDirSizeValue();
    my $removeAds    = $generalSettings->removeAdsValue();

    my $network = EBox::Global->modInstance('network');
    my $sysinfo = EBox::Global->modInstance('sysinfo');

    my $append_domain = $network->model('SearchDomain')->domainValue();
    my $cache_host = $network->model('Proxy')->serverValue();
    my $cache_port = $network->model('Proxy')->portValue();

    my $krbRealm = '';
    my $users = EBox::Global->modInstance('users');
    if ($users->isEnabled()) {
        $krbRealm = $users->kerberosRealm();
    }
    my $krbPrincipal = 'HTTP/' . $sysinfo->hostName() . '.' . $sysinfo->hostDomain();

    my @writeParam = ();
    push @writeParam, ('port'  => $self->port());
    push @writeParam, ('transparent'  => $self->transproxy());
    push @writeParam, ('localnets' => $self->_localnets());
    push @writeParam, ('groupsPolicies' => $groupsPolicies);
    push @writeParam, ('objectsPolicies' => $objectsPolicies);
    push @writeParam, ('objectsDelayPools' => $self->_objectsDelayPools);
    push @writeParam, ('nameservers' => $network->nameservers());
    push @writeParam, ('append_domain' => $append_domain);
    push @writeParam, ('cache_host' => $cache_host);
    push @writeParam, ('cache_port' => $cache_port);
    push @writeParam, ('memory' => $self->_cache_mem);
    push @writeParam, ('max_object_size' => $self->_max_object_size);
    push @writeParam, ('notCachedDomains'=> $self->_notCachedDomains());
    push @writeParam, ('cacheDirSize'     => $cacheDirSize);
    push @writeParam, ('principal' => $krbPrincipal);
    push @writeParam, ('realm'     => $krbRealm);

    my $global = EBox::Global->getInstance(1);
    if ($global->modExists('remoteservices')) {
        my $rs = EBox::Global->modInstance('remoteservices');
        push(@writeParam, ('snmpEnabled' => $rs->eBoxSubscribed() ));
    }
    if ($removeAds) {
        push @writeParam, (urlRewriteProgram => BLOCK_ADS_PROGRAM);
        my @adsParams = ();
        push(@adsParams, ('postMatch' => $self->getAdBlockPostMatch()));
        $self->writeConfFile(ADZAPPER_CONF, 'squid/adzapper.conf.mas', \@adsParams);
    }

    $self->writeConfFile(SQUIDCONFFILE, 'squid/squid.conf.mas', \@writeParam);
}

sub _objectsDelayPools
{
    my ($self) = @_;

    my @delayPools = @{$self->model('DelayPools')->delayPools()};
    return \@delayPools;
}

sub _localnets
{
    my ($self) = @_;

    my $network = EBox::Global->modInstance('network');
    my $ifaces = $network->InternalIfaces();
    my @localnets;
    for my $iface (@{$ifaces}) {
        my $ifaceNet = $network->ifaceNetwork($iface);
        my $ifaceMask = $network->ifaceNetmask($iface);
        next unless ($ifaceNet and $ifaceMask);
        my $net = to_network_with_mask($ifaceNet, $ifaceMask);
        push (@localnets, $net);
    }

    return \@localnets;
}


sub _writeDgConf
{
    my ($self) = @_;

    # FIXME - get a proper lang name for the current locale
    my $lang = $self->_DGLang();

    my @dgProfiles = @{ $self->_dgProfiles };

    my @writeParam = ();

    push(@writeParam, 'port' => DGPORT);
    push(@writeParam, 'lang' => $lang);
    push(@writeParam, 'squidport' => $self->port);
    push(@writeParam, 'weightedPhraseThreshold' => $self->_banThresholdActive);
    push(@writeParam, 'nGroups' => scalar @dgProfiles);

    my $antivirus = $self->_antivirusNeeded(\@dgProfiles);
    push(@writeParam, 'antivirus' => $antivirus);

    my $maxchildren = EBox::Config::configkey('maxchildren');
    push(@writeParam, 'maxchildren' => $maxchildren);

    my $minchildren = EBox::Config::configkey('minchildren');
    push(@writeParam, 'minchildren' => $minchildren);

    my $minsparechildren = EBox::Config::configkey('minsparechildren');
    push(@writeParam, 'minsparechildren' => $minsparechildren);

    my $preforkchildren = EBox::Config::configkey('preforkchildren');
    push(@writeParam, 'preforkchildren' => $preforkchildren);

    my $maxsparechildren = EBox::Config::configkey('maxsparechildren');
    push(@writeParam, 'maxsparechildren' => $maxsparechildren);

    my $maxagechildren = EBox::Config::configkey('maxagechildren');
    push(@writeParam, 'maxagechildren' => $maxagechildren);

    $self->writeConfFile(DGDIR . '/dansguardian.conf',
            'squid/dansguardian.conf.mas', \@writeParam);

    # write group lists
    $self->writeConfFile(DGLISTSDIR . "/filtergroupslist",
                         'squid/filtergroupslist.mas',
                         [ groups => \@dgProfiles ]);

    # disable banned, exception phrases lists, regex URLs and PICS ratings
    $self->writeConfFile(DGLISTSDIR . '/bannedphraselist',
                         'squid/bannedphraselist.mas', []);

    $self->writeConfFile(DGLISTSDIR . '/exceptionphraselist',
                         'squid/exceptionphraselist.mas', []);

    $self->writeConfFile(DGLISTSDIR . '/pics',
                         'squid/pics.mas', []);

    $self->writeConfFile(DGLISTSDIR . '/bannedregexpurllist',
                         'squid/bannedregexpurllist.mas', []);

    $self->_writeDgIpGroups();

    if ($antivirus) {
        my $avMod = EBox::Global->modInstance('antivirus');
        $self->writeConfFile(CLAMD_SCANNER_CONF_FILE,
                             'squid/clamdscan.conf.mas',
                             [ clamdSocket => $avMod->localSocket() ]);
    }

    foreach my $group (@dgProfiles) {
        my $number = $group->{number};

        @writeParam = ();

        push(@writeParam, 'group' => $number);
        push(@writeParam, 'antivirus' => $group->{antivirus});
        push(@writeParam, 'threshold' => $group->{threshold});
        push(@writeParam, 'groupName' => $group->{groupName});
        push(@writeParam, 'defaults' => $group->{defaults});
        EBox::Module::Base::writeConfFileNoCheck(DGDIR . "/dansguardianf$number.conf",
                'squid/dansguardianfN.conf.mas', \@writeParam);

        if (not exists $group->{defaults}->{bannedextensionlist}) {
            @writeParam = ();
            push(@writeParam, 'extensions'  => $group->{bannedExtensions});
            EBox::Module::Base::writeConfFileNoCheck(DGLISTSDIR . "/bannedextensionlist$number",
                    'squid/bannedextensionlist.mas', \@writeParam);
        }

        if (not exists $group->{defaults}->{bannedmimetypelist}) {
            @writeParam = ();
            push(@writeParam, 'mimeTypes' => $group->{bannedMIMETypes});
            EBox::Module::Base::writeConfFileNoCheck(DGLISTSDIR . "/bannedmimetypelist$number",
                    'squid/bannedmimetypelist.mas', \@writeParam);
        }

        $self->_writeDgDomainsConf($group);
    }

    $self->_writeDgTemplates();

    $self->writeConfFile(DG_LOGROTATE_CONF, 'squid/dansguardian.logrotate', []);
}


sub _writeDgIpGroups
{
    my ($self) = @_;

    my $rules = $self->model('AccessRules');
    $self->writeConfFile(
        DGLISTSDIR . '/authplugins/ipgroups',
        'squid/ipgroups.mas',
        [ profiles => $rules->objectsProfiles() ]
    );
}

# FIXME: template format has changed, reimplement this
sub _writeDgTemplates
{
    my ($self) = @_;

    my $lang = $self->_DGLang();
    my $file = DGDIR . '/languages/' . $lang . '/template.html';

    my $extra_messages = '';
    my $edition = EBox::Global->edition();

    if (($edition eq 'community') or ($edition eq 'basic')) {
        $extra_messages = __sx('This is an unsupported Community Edition. Get the fully supported {ohs}Small Business{ch} or {ohe}Enterprise Edition{ch} for automatic security updates.',
                               ohs => '<a href="https://store.zentyal.com/small-business-edition.html/?utm_source=zentyal&utm_medium=proxy.blockpage&utm_campaign=smallbusiness_edition">',
                               ohe => '<a href="https://store.zentyal.com/enterprise-edition.html/?utm_source=zentyal&utm_medium=proxy.blockpage&utm_campaign=enterprise_edition">',
                               ch => '</a>');
    }

    EBox::Module::Base::writeConfFileNoCheck($file,
                                             'squid/template.html.mas',
                                             [
                                                extra_messages => $extra_messages,
                                                image_name => "zentyal-$edition.png",
                                             ]);
}

sub _banThresholdActive
{
    my ($self) = @_;

    my @dgProfiles = @{ $self->_dgProfiles };
    foreach my $group (@dgProfiles) {
        if ($group->{threshold} > 0) {
            return 1;
        }
    }

    return 0;
}

sub _notCachedDomains
{
    my ($self) = @_;

    my $model = $self->model('NoCacheDomains');
    return $model->notCachedDomains();
}

sub _dgProfiles
{
    my ($self) = @_;

    my $profileModel = $self->model('FilterProfiles');
    return $profileModel->profiles();
}

sub _writeDgDomainsConf
{
    my ($self, $group) = @_;

    my $number = $group->{number};

    my @domainsFiles = ('bannedsitelist', 'bannedurllist',
                        'greysitelist', 'greyurllist',
                        'exceptionsitelist', 'exceptionurllist');

    foreach my $file (@domainsFiles) {
        next if (exists $group->{defaults}->{$file});

        my $path = DGLISTSDIR . '/' . $file . $number;
        my $template = "squid/$file.mas";
        EBox::Module::Base::writeConfFileNoCheck($path,
                                                 $template,
                                                 $group->{$file});
    }
}

sub firewallHelper
{
    my ($self) = @_;
    my $ro = $self->isReadOnly();

    if ($self->isEnabled()) {
<<<<<<< HEAD
        if ($self->filterNeeded()) {
            return new EBox::SquidFirewall();
=======
        if ($self->_dgNeeded()) {
            return new EBox::SquidFirewall(ro => $ro);
>>>>>>> 5b11642f
        } else  {
            return new EBox::SquidOnlyFirewall(ro => $ro);
        }
    }

    return undef;
}

# Method: menu
#
#       Overrides EBox::Module method.
#
#
sub menu
{
    my ($self, $root) = @_;

    my $folder = new EBox::Menu::Folder('name' => 'Squid',
                                        'text' => $self->printableName(),
                                        'separator' => 'Gateway',
                                        'order' => 210);

    $folder->add(new EBox::Menu::Item('url' => 'Squid/Composite/General',
                                      'text' => __('General Settings')));

    $folder->add(new EBox::Menu::Item('url' => 'Squid/View/AccessRules',
                                      'text' => __(q{Access Rules})));

    $folder->add(new EBox::Menu::Item('url' => 'Squid/View/DelayPools',
                                      'text' => __(q{Bandwidth Throttling})));

    $folder->add(new EBox::Menu::Item('url' => 'Squid/View/FilterProfiles',
                                      'text' => __(q{Filter Profiles})));

    $folder->add(new EBox::Menu::Item('url' => 'Squid/View/CategorizedLists',
                                      'text' => __(q{Categorized Lists})));

    $root->add($folder);
}

#  Method: _daemons
#
#   Override <EBox::ServiceModule::ServiceInterface::_daemons>
#
#
sub _daemons
{
    return [
        {
            'name' => 'squid3'
        },
        {
            'name' => 'ebox.dansguardian',
            'precondition' => \&filterNeeded
        }
    ];
}

# Impelment LogHelper interface
sub tableInfo
{
    my ($self) = @_;

    my $titles = { 'timestamp' => __('Date'),
                   'remotehost' => __('Host'),
                   'rfc931'     => __('User'),
                   'url'   => __('URL'),
                   'bytes' => __('Bytes'),
                   'mimetype' => __('Mime/type'),
                   'event' => __('Event')
                 };
    my @order = ( 'timestamp', 'remotehost', 'rfc931', 'url',
                  'bytes', 'mimetype', 'event');

    my $events = { 'accepted' => __('Accepted'),
                   'denied' => __('Denied'),
                   'filtered' => __('Filtered') };
    return [{
            'name' => __('HTTP Proxy'),
            'tablename' => 'squid_access',
            'titles' => $titles,
            'order' => \@order,
            'filter' => ['url', 'remotehost', 'rfc931'],
            'events' => $events,
            'eventcol' => 'event',
            'consolidate' => $self->_consolidateConfiguration(),
           }];
}


sub _consolidateConfiguration
{
    my ($self) = @_;

    my $traffic = {
                   accummulateColumns => {
                                          requests => 1,
                                          accepted => 0,
                                          accepted_size => 0,
                                          denied   => 0,
                                          denied_size => 0,
                                          filtered => 0,
                                          filtered_size => 0,
                                         },
                   consolidateColumns => {
                       rfc931 => {},
                       event => {
                                 conversor => sub { return 1 },
                                 accummulate => sub {
                                     my ($v) = @_;
                                     return $v;
                                   },
                                },
                       bytes => {
                                 # size is in Kb
                                 conversor => sub {
                                     my ($v)  = @_;
                                     return sprintf("%i", $v/1024);
                                 },
                                 accummulate => sub {
                                     my ($v, $row) = @_;
                                     my $event = $row->{event};
                                     return $event . '_size';
                                 }
                                },
                     },
                   quote => {
                             'rfc931' => 1,
                            }
                  };

    return {
            squid_traffic => $traffic,

           };
}

sub logHelper
{
    my ($self) = @_;
    return (new EBox::Squid::LogHelper);
}

# Overrides:
#   EBox::Report::DiskUsageProvider::_facilitiesForDiskUsage
sub _facilitiesForDiskUsage
{
    my ($self) = @_;

    my $cachePath          = '/var/spool/squid3';
    my $cachePrintableName = 'HTTP Proxy cache';

    return { $cachePrintableName => [ $cachePath ] };

}

# Method to return the language to use with DG depending on the locale
# given by EBox
sub _DGLang
{
    my $locale = EBox::locale();
    my $lang = 'ukenglish';

    # TODO: Make sure this list is not obsolete
    my %langs = (
                 'da' => 'danish',
                 'de' => 'german',
                 'es' => 'arspanish',
                 'fr' => 'french',
                 'it' => 'italian',
                 'nl' => 'dutch',
                 'pl' => 'polish',
                 'pt' => 'portuguese',
                 'sv' => 'swedish',
                 'tr' => 'turkish',
                );

    $locale = substr($locale,0,2);
    if ( exists $langs{$locale} ) {
        $lang = $langs{$locale};
    }

    return $lang;
}

sub report
{
    my ($self, $beg, $end, $options) = @_;

    my $report = {};

    my $db = EBox::DBEngineFactory::DBEngine();

    my $traffic = $self->runMonthlyQuery($beg, $end, {
        'select' => "CASE WHEN code ~ 'HIT' THEN 'hit' ELSE 'miss' END" .
                    " AS main_code, SUM(bytes) AS bytes, SUM(hits) AS hits",
        'from' => 'squid_access_report',
        'where' => "event = 'accepted'",
        'group' => "main_code",
        'options' => {

                     },
    }, {
        key => 'main_code',
        keyGenerator => "CASE WHEN code ~ 'HIT' THEN 'hit' ELSE 'miss' END AS main_code",
       }
    );

    my $newtraffic;
    for my $fk (keys(%{$traffic})) {
        for my $sk (keys(%{$traffic->{$fk}})) {
            if(!defined($newtraffic->{$sk})) {
                $newtraffic->{$sk} = {};
            }
            $newtraffic->{$sk}->{$fk} = $traffic->{$fk}->{$sk};
        }
    }

    $report->{'summarized_traffic'} = $newtraffic;

    $report->{'top_domains'} = $self->runQuery($beg, $end, {
        'select' => 'domain, COALESCE(hit_bytes,0) AS hit_bytes, ' .
                    'COALESCE(miss_bytes,0) AS miss_bytes, ' .
                    'COALESCE(hit_bytes,0) + COALESCE(miss_bytes,0) ' .
                    'AS traffic_bytes, ' .
                    'COALESCE (hit_hits,0) + COALESCE(miss_hits,0) AS hits',
        'from' =>
            "(SELECT domain, SUM(bytes) AS hit_bytes, SUM(hits) AS hit_hits " .
            "FROM squid_access_report WHERE code ~ 'HIT' AND _date_ " .
            "GROUP BY domain) AS h " .
            "FULL OUTER JOIN " .
            "(SELECT domain, SUM(bytes) AS miss_bytes, SUM(hits) AS miss_hits " .
            "FROM squid_access_report WHERE code ~ 'MISS' AND _date_ " .
            "GROUP BY domain) AS m " .
            "USING (domain)",
        'limit' => $options->{'max_top_domains'},
        'order' => 'hits DESC',
        'options' => {
            'no_date_in_where' => 1
        }
    });

    $report->{'top_blocked_domains'} = $self->runQuery($beg, $end, {
        'select' => 'domain, SUM(hits) AS hits',
        'from' => 'squid_access_report',
        'where' => "event = 'denied' OR event = 'filtered'",
        'group' => 'domain',
        'limit' => $options->{'max_top_blocked_domains'},
        'order' => 'hits DESC'
    });

    $report->{'top_subnets'} = $self->runQuery($beg, $end, {
        'select' => 'subnet, COALESCE(hit_bytes,0) AS hit_bytes, ' .
                    'COALESCE(miss_bytes,0) AS miss_bytes, ' .
                    'COALESCE(hit_bytes,0) + COALESCE(miss_bytes,0) ' .
                    'AS traffic_bytes, ' .
                    'COALESCE (hit_hits,0) + COALESCE(miss_hits,0) AS hits',
        'from' =>
            "(SELECT network(inet(ip || '/24')) AS subnet, " .
            "SUM(bytes) AS hit_bytes, SUM(hits) AS hit_hits " .
            "FROM squid_access_report WHERE code ~ 'HIT' AND _date_ " .
            "GROUP BY subnet) AS h " .
            "FULL OUTER JOIN " .
            "(SELECT network(inet(ip || '/24')) AS subnet, " .
            "SUM(bytes) AS miss_bytes, SUM(hits) AS miss_hits " .
            "FROM squid_access_report WHERE code ~ 'MISS' AND _date_ " .
            "GROUP BY subnet) AS m " .
            "USING (subnet)",
        'limit' => $options->{'max_top_subnets'},
        'order' => 'traffic_bytes DESC',
        'options' => {
            'no_date_in_where' => 1
        }
    });

    $report->{'top_blocked_subnets'} = $self->runQuery($beg, $end, {
        'select' => "network(inet(ip || '/24')) AS subnet, SUM(hits) AS hits",
        'from' => 'squid_access_report',
        'where' => "event = 'denied' OR event = 'filtered'",
        'group' => 'subnet',
        'limit' => $options->{'max_top_blocked_subnets'},
        'order' => 'hits DESC'
    });

    $report->{'top_ips'} = $self->runQuery($beg, $end, {
        'select' => 'ip, COALESCE(hit_bytes,0) AS hit_bytes, ' .
                    'COALESCE(miss_bytes,0) AS miss_bytes, ' .
                    'COALESCE(hit_bytes,0) + COALESCE(miss_bytes,0) ' .
                    'AS traffic_bytes, ' .
                    'COALESCE (hit_hits,0) + COALESCE(miss_hits,0) AS hits',
        'from' =>
            "(SELECT ip, " .
            "SUM(bytes) AS hit_bytes, SUM(hits) AS hit_hits " .
            "FROM squid_access_report WHERE code ~ 'HIT' AND _date_ " .
            "GROUP BY ip) AS h " .
            "FULL OUTER JOIN " .
            "(SELECT ip, " .
            "SUM(bytes) AS miss_bytes, SUM(hits) AS miss_hits " .
            "FROM squid_access_report WHERE code ~ 'MISS' AND _date_ " .
            "GROUP BY ip) AS m " .
            "USING (ip)",
        'limit' => $options->{'max_top_ips'},
        'order' => 'traffic_bytes DESC',
        'options' => {
            'no_date_in_where' => 1
        }
    });

    $report->{'top_blocked_ips'} = $self->runQuery($beg, $end, {
        'select' => 'ip, SUM(hits) AS hits',
        'from' => 'squid_access_report',
        'where' => "event = 'denied' OR event = 'filtered'",
        'group' => 'ip',
        'limit' => $options->{'max_top_blocked_ips'},
        'order' => 'hits DESC'
    });

    $report->{'top_users'} = $self->runQuery($beg, $end, {
        'select' => 'username, SUM(bytes) AS traffic_bytes, SUM(hits) AS hits',
        'from' => 'squid_access_report',
        'where' => "event = 'accepted' AND username <> '-'",
        'group' => 'username',
        'limit' => $options->{'max_top_users'},
        'order' => 'traffic_bytes DESC'
    });

    $report->{'top_blocked_users'} = $self->runQuery($beg, $end, {
        'select' => 'username, SUM(hits) AS hits',
        'from' => 'squid_access_report',
        'where' => "(event = 'denied' OR event = 'filtered') AND username <> '-'",
        'group' => 'username',
        'limit' => $options->{'max_top_blocked_users'},
        'order' => 'hits DESC'
    });

    $report->{'top_domains_by_user'} = $self->runCompositeQuery($beg, $end,
    {
        'select' => 'username, SUM(bytes) AS bytes',
        'from' => 'squid_access_report',
        'where' => "event = 'accepted' AND username <> '-'",
        'group' => 'username',
        'limit' => $options->{'max_users_top_domains_by_user'},
        'order' => 'bytes DESC'
    },
    'username',
    {
        'select' => 'domain, SUM(bytes) AS traffic_bytes, SUM(hits) AS hits',
        'from' => 'squid_access_report',
        'where' => "event = 'accepted' AND username = '_username_'",
        'group' => 'domain',
        'limit' => $options->{'max_domains_top_domains_by_user'},
        'order' => 'traffic_bytes DESC'
    });

    return $report;
}

sub consolidateReportQueries
{
    # FIXME: do the domain_from_url converssion elsewhere if possible
    # or just reimplement it with a MySQL stored procedure
    return [
        {
            'target_table' => 'squid_access_report',
            'query' => {
                'select' => 'rfc931 AS username, remotehost AS ip, domain_from_url(url) AS domain, event, code, SUM(bytes) AS bytes, COUNT(event) AS hits',
                'from' => 'squid_access',
                'group' => 'username, ip, domain, event, code'
            },
            quote => {
                      username => 1,
                      domain => 1,
                     },
        }
    ];
}

# LdapModule implementation
sub _ldapModImplementation
{
    return new EBox::Squid::LdapUserImplementation();
}

# Method: regenGatewaysFailover
#
# Overrides:
#
#    <EBox::NetworkObserver::regenGatewaysFailover>
#
sub regenGatewaysFailover
{
    my ($self) = @_;

    $self->restartService();
}

# Security Updates Add-On message
sub _commercialMsg
{
    return __sx('Want to avoid threats such as malware, phishing and bots? Get the {ohs}Small Business{ch} or {ohe}Enterprise Edition {ch} that include the Content Filtering feature in the automatic security updates.',
                ohs => '<a href="' . SB_URL . '" target="_blank">',
                ohe => '<a href="' . ENT_URL . '" target="_blank">',
                ch => '</a>');
}

1;<|MERGE_RESOLUTION|>--- conflicted
+++ resolved
@@ -782,13 +782,9 @@
     my $ro = $self->isReadOnly();
 
     if ($self->isEnabled()) {
-<<<<<<< HEAD
         if ($self->filterNeeded()) {
             return new EBox::SquidFirewall();
-=======
-        if ($self->_dgNeeded()) {
             return new EBox::SquidFirewall(ro => $ro);
->>>>>>> 5b11642f
         } else  {
             return new EBox::SquidOnlyFirewall(ro => $ro);
         }
