--- conflicted
+++ resolved
@@ -131,19 +131,6 @@
         $self->model('AccessRules')->add(source => { any => undef },
                                          policy => { allow => undef });
     }
-<<<<<<< HEAD
-=======
-
-    # Upgrade from 3.0
-    if (defined ($version)) {
-        if (EBox::Util::Version::compare($version, '3.1') < 0) {
-            $self->_overrideDaemons() if $self->configured();
-        }
-        if (EBox::Util::Version::compare($version, '3.2.7') < 0) {
-            $self->_fixPermCatList();
-        }
-    }
->>>>>>> 0e7d0608
 }
 
 # Method: enableActions
@@ -1341,23 +1328,4 @@
     }
 }
 
-# Group: Private methods
-
-# Allow dansguardian user read categorised files
-sub _fixPermCatList
-{
-    my ($self) = @_;
-
-    my $catListModel = $self->model('CategorizedLists');
-    foreach my $listId (@{$catListModel->ids()}) {
-        my $path = $catListModel->row($listId)->elementByName('fileList')->archiveContentsDir();
-        try {
-            EBox::Sudo::root("find '$path' -type d | xargs chmod o+x");
-        } catch EBox::Exceptions::Sudo::Command with {
-            my ($exc) = @_;
-            EBox::error($exc);  # Do not fail on exceptions
-        };
-    }
-}
-
 1;