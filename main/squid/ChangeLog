--- conflicted
+++ resolved
@@ -1,11 +1,7 @@
-<<<<<<< HEAD
 3.2
 	+ Set version to 3.2
-=======
-HEAD
 	+ Include domains with final slash as filtered when required
 	+ Ignore 407 requests when auth is required in log helper
->>>>>>> d8941946
 3.1.6
 	+ Override daemons when migrating from 3.0
 	+ Disable load_url_list by default to reduce CPU and memory usage
