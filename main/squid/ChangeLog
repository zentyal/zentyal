<<<<<<< HEAD
2.3
	+ Adapted to new MySQL logs backend
	+ Ignore localnets with undefined DHCP address when writing conf
	+ Adapted to squid3 new paths and daemon and squid.conf syntax
	+ Replaced autotools with zbuildtools
=======
HEAD
	+ Now you can use the default profile in a custom profile for file
	  extensions
>>>>>>> 7914a345
	+ Fixed regression on filter selection depending on the objects
	  policy. Now it works again
	+ Fixed regression which broke filter policies in objects when a
	  non-filter global policy was selected
	+ Fixed use of not-defined yet ACL when using parent peer
2.2.1
	+ Fixed deprecated syntax for some iptables rules
	+ Fixed parameter for unlimited value in delay pools
	+ Fixed order of refresh patterns
	+ Properly set of never_direct option when setting a parent peer
2.1.11
	+ Improved bandwidth throttling texts
	+ Set proper message type in General Settings model
2.1.10
	+ Remove dansguardian startup link to avoid start when disabled
2.1.9
	+ Fixed encoding in blocked page template
	+ Reviewed some subscription strings
2.1.8
	+ Differentiate ads from notes
	+ Removed /zentyal prefix from URLs
	+ Added configuration key to omit domain categorized files from backup
	+ Avoid duplicated restart during postinst
	+ Give support for setting a new adblocking redirector
	+ Give support for adding postmatch patterns in Ad-blocking
2.1.7
	+ HTTPS works both for banned domains and block blanket options
	+ Added guard against missing rows in antivirusNeeded method
	+ Order top domains by visits instead of traffic bytes in
	  reporting
2.1.6
	+ Include missing dansguardian.logrotate file
2.1.5
	+ No longer use custom upstart scripts and custom logrotate conf
2.1.4
	+ Humanize units in Delay Pools (from Bytes to KB)
	+ Use the new "Add new..." option in the object selectors
	+ Added global ad-blocking option
	+ Use quote column option for periodic and report log consolidation
	+ Guard against generating empty localeboxnet ACL
2.1.3
	+ Dansguardian is only started when a global filter policy is choosen
	+ Applied keyGenerator option to report queries
2.1.2
	+ Removed workarounds on component's parent/child relationship
	+ Adapted logrotate configuration to new PID file
2.1.1
	+ Added guard against empty fileList_path keys
	+ Added missing Microsoft updates server in squid.conf.mas
	+ Zentyal squid daemon uses a different pidfile now
	+ Fixed bug that could delete the default profile file list
	+ Avoid call to set_string with undefined value
	+ Added missing dependency on network module
2.1
	+ Use new standard enable-module script
	+ Improved order of tabs in filter profiles
	+ Custom filter profiles are also populated with default extensions
	  and MIME types
	+ Delete all migrations and use initial-setup
	+ Replace /etc/ebox/80squid.conf with /etc/zentyal/squid.conf
	+ Disable default arbitrary regexes in bannedregexpurllist.mas
2.0.3
	+ Bugfix: when having different filter profiles with domain lists,
	  the lists files are no longer deleted on the second restart
2.0.2
	+ Filter profiles names with spaces are forbidden to avoid errors
	+ Avoid problems with some languages on disk usage graph
2.0.1
	+ Added commercial message
	+ Set DNS servers in Squid configuration
1.5.13
	+ Rebranded access denied page
1.5.12
	+ Add SNMP server from Squid when required
1.5.11
	+ More global proxy configuration and domain configuration improvements
	+ Zentyal rebrand
	+ Running squid daemons are killed when starting ebox proxy if pidfile
	exists
1.5.10
	+ Fixed dansguardian/squid crash when logrotate was daily executed
1.5.9
	+ Fixed profile mime types migrations
1.5.8
	+ Added upstart script for squid to avoid first start problems
1.5.7
	+ Fixed problems with ACL names
1.5.6
	+ Fixed problem with whitespaces in users/groups/objects in squid
	configuration file
1.5.5
	+ Revert range_offset_limit option to default value because was causing
	  troubles with streaming sites.
1.5.4
	+ Added bridged mode support in firewall helper
1.5.3
	+ Bugfix: Delay pools ordering works on UI
1.5.2
	+ Bugfix: use default squid init script instead of old missing ebox.squid
1.5.1
	+ Maximum file descriptor option in now set in /etc/default/squid
	+ Bugfix: Log exception hits in dansguardian so whitelisted
	  domains are now logged properly
	+ Bugfix: Get virtual interfaces as well to set firewall rules
	+ Bugfix: Make some checks in delay pools to avoid
	  misconfiguration, do not write the disabled rules and set the
	  proper labels and more detailed explanation
	+ New bandwidth throttling support with delay pools
	+ Bugfix: trim URL string as DB stores it as a varchar(1024) (Log)
	+ Disabled ban URL regexes
	+ Added filter profile per object
	+ Bugfix, breadcrumbs triggered old problem with parent method in
	DomainFilterCategories model, so we enable again the old
	workaround to avoid this error
	+ Add new information about saved bandwidth to the reports
	+ Fixed bug in filter profile by object with network addresses
	+ Customized Dansguardian blocked page template
	+ Exclude localnetworks from bandwidth throttling
	+ Added flash MIME types to default MIME types
	+ Squid default cache_mem set to 128 MB
	+ New option to configure maximum_object_size which defaults to 300 MB
	+ Add refresh_pattern options for Microsoft Windows, Debian and Ubuntu
	updates
	+ Removed dead code in dumpConfig/restoreConfig methods
	+ In configuration report mode the module does not longe include
	  the domain lists archives 
1.3.14
	+ Bugfix: in restartService we assure that all files are in place
	before restarting the daemons
	+ Changed labels in cache exemptions form 'domain' to 'domain name
	address' to make clearer the actual working of the feature
	+ Better help messages for time period parameters
	+ Added custom script to delay downtime while log rotation is done
	+ Only unzip domain categoris archives when they have changed,
	this speeds up the module startup
	+ You can establish the same policies for URLs than for full domains
1.3.13
	+ Switching antivirus from clamavscan to clamdscan
	+ Better MIME type check, removed false negatives with some subtypes
1.3.12
	+ Bug fix: Added migration to rename access table to squid_access.
	+ Add breadcrumbs
1.3.11
	+ Added report support
1.3.6
	+ Bug fix: Disable cache in Group Policy base to be able to fetch new groups in
	  "Group" select
	+ Bug fix: no more duplicated log for the same URL
	+ UI improvement: precondition in objects and user polices
1.3.5
	+ tableInfo returns an array of hash refs
	+ Bugfix: group policies are deleted when the group is deleted
	+ Bugfix: added notification when antivirus is enabled to assure
	that we have a correct configuration
1.1.30
	+ Added to Traffic details report _noAggregateFileds and fixed bug
	with defaultController
	+ Bugfix: HTTPS traffic tunneled correctly
1.1.20
	+ Disable PICs ratings by default
	+ logs are sesrchable by user
1.1.10
	+ Change default dansguardian conf to make it work with dansguardian 2.9.9.7
1.0
	+ new release
0.12.100
	+ New release
	+ Added user based authorization
	+ Added filter profiles
	+ Added group polices
	+ Added time period option to policies
	+ Added per-object group policies
	+ Added antivirus support
	+ Added dansguardian's custom logrotate file
	+ Added cache exceptions
	+ Added cache size
	+ Disabled exception and banned phrases to avoid uncontrolled
	content filter results
0.12.99
	+ Add support for reporting
	+ User support
	+ Exemption for cache option added
	+ Adapted to objects with overlapping addresses
0.12
	+ Use the new EBox::Model::Row api
	+ Add field help to models
	+ Fix titles within tabs
	+ Set deny as default policy
0.11.101
	+ New release
0.11.100
	+ Use the new syntax to enable transparent proxy
	+ Do not launch dansguardian with setsid. It was necessary with runit,
	  but not with upstart any more.
	+ do not remove rc scripts, stop on pre-start
0.11.99
	+ Set proper language to show denied access page by dansguardian
	using eBox locale (Currently manually maintained)
0.11.1
	+ Bugfix. MIME and extension filter allow attribute is NOT
	optional but they have a default value
O.11
	+ New release
0.10.99
	+ Use new model/view framework. UI uses Ajax
	+ Attempt to simplify content filter interface
0.10
	+ New release
0.9.100
	+ New release
0.9.99
	+ New release
0.9.3
	+ New release
0.9.2
	+ Add nasty workaround to try to stop and create swap directories for
	  squid
O.9.1
	+ New release
0.9
	+ Added Polish translation.00
	+ Added German Translation	

0.8.99
	+ New release
0.8.1
	+ force creation of swap directories in postinst
0.8
	+ New release
0.7.99
	+ Add Mime Type Filter Support
	+ Add custom filter support for file extensions and Mime Type
	+ Merge portuguese translation thanks to JC Junior
	+ Add some explanatory notes
	+ Fix some small bugs
	+ Fix a bug which made dansguardian crash at start
	+ Dansguardian does not start when it shouldn't

0.7.1
	+ Add support to configure banned extension list in dansguardian
	+ GUI consitency
	+ Use of ebox-sudoers-friendly
	
0.7
	+ First public release
0.6
	+ move to client
	+ API documented using naturaldocs
	+ Update install
	+ Update debian scripts

0.5.2
	+ Fix some packaging issues

0.5.1
	+ Convert module to new menu system

0.5
	+ No changes

0.4
	+ debian package
	+ Added content filter based on dansguardian
	+ Rework to support dansguardian
	+ Added French translation
	+ Added Catalan translation

0.3
	+ Supports i18n
	+ Supports banned domains
	+ API name consistency
	+ Use Mason for templates
	+ added tips to GUI 
	+ Fixed bugs to IE compliant
	+ Several bugfixes

0.2
	+ All modules are now based on gconf.
	+ Removed dependencies on xml-simple, xerces and xpath
	+ New MAC address field in Object members.
	+ Several bugfixes.

0.1
	+ Initial release<|MERGE_RESOLUTION|>--- conflicted
+++ resolved
@@ -1,14 +1,11 @@
-<<<<<<< HEAD
+HEAD
+	+ Now you can use the default profile in a custom profile for file
+	  extensions
 2.3
 	+ Adapted to new MySQL logs backend
 	+ Ignore localnets with undefined DHCP address when writing conf
 	+ Adapted to squid3 new paths and daemon and squid.conf syntax
 	+ Replaced autotools with zbuildtools
-=======
-HEAD
-	+ Now you can use the default profile in a custom profile for file
-	  extensions
->>>>>>> 7914a345
 	+ Fixed regression on filter selection depending on the objects
 	  policy. Now it works again
 	+ Fixed regression which broke filter policies in objects when a
