HEAD
<<<<<<< HEAD
	+ Implement new EBox::NetworkObserver::regenGatewaysFailover()
=======
	+ Kerberized authentication
>>>>>>> e13eaaa3
2.3.5
	+ Create tables with MyISAM engine by default
2.3.4
	+ Use new tableBody.mas in TrafficDetails.pm
	+ Fixed regresion which broke the apply all button for MIME and extensions
2.3.3
	+ Packaging fixes for precise
2.3.2
	+ Updated Standard-Versions to 3.9.2
2.3.1
	+ Adapted messages in the UI for new editions
	+ Uniformize config boolean values (from true/false to yes/no)
	+ Now you can use the default profile in a custom profile for file
	  extensions
2.3
	+ Adapted to new MySQL logs backend
	+ Ignore localnets with undefined DHCP address when writing conf
	+ Adapted to squid3 new paths and daemon and squid.conf syntax
	+ Replaced autotools with zbuildtools
	+ Fixed regression on filter selection depending on the objects
	  policy. Now it works again
	+ Fixed regression which broke filter policies in objects when a
	  non-filter global policy was selected
	+ Fixed use of not-defined yet ACL when using parent peer
2.2.1
	+ Fixed deprecated syntax for some iptables rules
	+ Fixed parameter for unlimited value in delay pools
	+ Fixed order of refresh patterns
	+ Properly set of never_direct option when setting a parent peer
2.1.11
	+ Improved bandwidth throttling texts
	+ Set proper message type in General Settings model
2.1.10
	+ Remove dansguardian startup link to avoid start when disabled
2.1.9
	+ Fixed encoding in blocked page template
	+ Reviewed some subscription strings
2.1.8
	+ Differentiate ads from notes
	+ Removed /zentyal prefix from URLs
	+ Added configuration key to omit domain categorized files from backup
	+ Avoid duplicated restart during postinst
	+ Give support for setting a new adblocking redirector
	+ Give support for adding postmatch patterns in Ad-blocking
2.1.7
	+ HTTPS works both for banned domains and block blanket options
	+ Added guard against missing rows in antivirusNeeded method
	+ Order top domains by visits instead of traffic bytes in
	  reporting
2.1.6
	+ Include missing dansguardian.logrotate file
2.1.5
	+ No longer use custom upstart scripts and custom logrotate conf
2.1.4
	+ Humanize units in Delay Pools (from Bytes to KB)
	+ Use the new "Add new..." option in the object selectors
	+ Added global ad-blocking option
	+ Use quote column option for periodic and report log consolidation
	+ Guard against generating empty localeboxnet ACL
2.1.3
	+ Dansguardian is only started when a global filter policy is choosen
	+ Applied keyGenerator option to report queries
2.1.2
	+ Removed workarounds on component's parent/child relationship
	+ Adapted logrotate configuration to new PID file
2.1.1
	+ Added guard against empty fileList_path keys
	+ Added missing Microsoft updates server in squid.conf.mas
	+ Zentyal squid daemon uses a different pidfile now
	+ Fixed bug that could delete the default profile file list
	+ Avoid call to set_string with undefined value
	+ Added missing dependency on network module
2.1
	+ Use new standard enable-module script
	+ Improved order of tabs in filter profiles
	+ Custom filter profiles are also populated with default extensions
	  and MIME types
	+ Delete all migrations and use initial-setup
	+ Replace /etc/ebox/80squid.conf with /etc/zentyal/squid.conf
	+ Disable default arbitrary regexes in bannedregexpurllist.mas
2.0.3
	+ Bugfix: when having different filter profiles with domain lists,
	  the lists files are no longer deleted on the second restart
2.0.2
	+ Filter profiles names with spaces are forbidden to avoid errors
	+ Avoid problems with some languages on disk usage graph
2.0.1
	+ Added commercial message
	+ Set DNS servers in Squid configuration
1.5.13
	+ Rebranded access denied page
1.5.12
	+ Add SNMP server from Squid when required
1.5.11
	+ More global proxy configuration and domain configuration improvements
	+ Zentyal rebrand
	+ Running squid daemons are killed when starting ebox proxy if pidfile
	exists
1.5.10
	+ Fixed dansguardian/squid crash when logrotate was daily executed
1.5.9
	+ Fixed profile mime types migrations
1.5.8
	+ Added upstart script for squid to avoid first start problems
1.5.7
	+ Fixed problems with ACL names
1.5.6
	+ Fixed problem with whitespaces in users/groups/objects in squid
	configuration file
1.5.5
	+ Revert range_offset_limit option to default value because was causing
	  troubles with streaming sites.
1.5.4
	+ Added bridged mode support in firewall helper
1.5.3
	+ Bugfix: Delay pools ordering works on UI
1.5.2
	+ Bugfix: use default squid init script instead of old missing ebox.squid
1.5.1
	+ Maximum file descriptor option in now set in /etc/default/squid
	+ Bugfix: Log exception hits in dansguardian so whitelisted
	  domains are now logged properly
	+ Bugfix: Get virtual interfaces as well to set firewall rules
	+ Bugfix: Make some checks in delay pools to avoid
	  misconfiguration, do not write the disabled rules and set the
	  proper labels and more detailed explanation
	+ New bandwidth throttling support with delay pools
	+ Bugfix: trim URL string as DB stores it as a varchar(1024) (Log)
	+ Disabled ban URL regexes
	+ Added filter profile per object
	+ Bugfix, breadcrumbs triggered old problem with parent method in
	DomainFilterCategories model, so we enable again the old
	workaround to avoid this error
	+ Add new information about saved bandwidth to the reports
	+ Fixed bug in filter profile by object with network addresses
	+ Customized Dansguardian blocked page template
	+ Exclude localnetworks from bandwidth throttling
	+ Added flash MIME types to default MIME types
	+ Squid default cache_mem set to 128 MB
	+ New option to configure maximum_object_size which defaults to 300 MB
	+ Add refresh_pattern options for Microsoft Windows, Debian and Ubuntu
	updates
	+ Removed dead code in dumpConfig/restoreConfig methods
	+ In configuration report mode the module does not longe include
	  the domain lists archives 
1.3.14
	+ Bugfix: in restartService we assure that all files are in place
	before restarting the daemons
	+ Changed labels in cache exemptions form 'domain' to 'domain name
	address' to make clearer the actual working of the feature
	+ Better help messages for time period parameters
	+ Added custom script to delay downtime while log rotation is done
	+ Only unzip domain categoris archives when they have changed,
	this speeds up the module startup
	+ You can establish the same policies for URLs than for full domains
1.3.13
	+ Switching antivirus from clamavscan to clamdscan
	+ Better MIME type check, removed false negatives with some subtypes
1.3.12
	+ Bug fix: Added migration to rename access table to squid_access.
	+ Add breadcrumbs
1.3.11
	+ Added report support
1.3.6
	+ Bug fix: Disable cache in Group Policy base to be able to fetch new groups in
	  "Group" select
	+ Bug fix: no more duplicated log for the same URL
	+ UI improvement: precondition in objects and user polices
1.3.5
	+ tableInfo returns an array of hash refs
	+ Bugfix: group policies are deleted when the group is deleted
	+ Bugfix: added notification when antivirus is enabled to assure
	that we have a correct configuration
1.1.30
	+ Added to Traffic details report _noAggregateFileds and fixed bug
	with defaultController
	+ Bugfix: HTTPS traffic tunneled correctly
1.1.20
	+ Disable PICs ratings by default
	+ logs are sesrchable by user
1.1.10
	+ Change default dansguardian conf to make it work with dansguardian 2.9.9.7
1.0
	+ new release
0.12.100
	+ New release
	+ Added user based authorization
	+ Added filter profiles
	+ Added group polices
	+ Added time period option to policies
	+ Added per-object group policies
	+ Added antivirus support
	+ Added dansguardian's custom logrotate file
	+ Added cache exceptions
	+ Added cache size
	+ Disabled exception and banned phrases to avoid uncontrolled
	content filter results
0.12.99
	+ Add support for reporting
	+ User support
	+ Exemption for cache option added
	+ Adapted to objects with overlapping addresses
0.12
	+ Use the new EBox::Model::Row api
	+ Add field help to models
	+ Fix titles within tabs
	+ Set deny as default policy
0.11.101
	+ New release
0.11.100
	+ Use the new syntax to enable transparent proxy
	+ Do not launch dansguardian with setsid. It was necessary with runit,
	  but not with upstart any more.
	+ do not remove rc scripts, stop on pre-start
0.11.99
	+ Set proper language to show denied access page by dansguardian
	using eBox locale (Currently manually maintained)
0.11.1
	+ Bugfix. MIME and extension filter allow attribute is NOT
	optional but they have a default value
O.11
	+ New release
0.10.99
	+ Use new model/view framework. UI uses Ajax
	+ Attempt to simplify content filter interface
0.10
	+ New release
0.9.100
	+ New release
0.9.99
	+ New release
0.9.3
	+ New release
0.9.2
	+ Add nasty workaround to try to stop and create swap directories for
	  squid
O.9.1
	+ New release
0.9
	+ Added Polish translation.00
	+ Added German Translation	

0.8.99
	+ New release
0.8.1
	+ force creation of swap directories in postinst
0.8
	+ New release
0.7.99
	+ Add Mime Type Filter Support
	+ Add custom filter support for file extensions and Mime Type
	+ Merge portuguese translation thanks to JC Junior
	+ Add some explanatory notes
	+ Fix some small bugs
	+ Fix a bug which made dansguardian crash at start
	+ Dansguardian does not start when it shouldn't

0.7.1
	+ Add support to configure banned extension list in dansguardian
	+ GUI consitency
	+ Use of ebox-sudoers-friendly
	
0.7
	+ First public release
0.6
	+ move to client
	+ API documented using naturaldocs
	+ Update install
	+ Update debian scripts

0.5.2
	+ Fix some packaging issues

0.5.1
	+ Convert module to new menu system

0.5
	+ No changes

0.4
	+ debian package
	+ Added content filter based on dansguardian
	+ Rework to support dansguardian
	+ Added French translation
	+ Added Catalan translation

0.3
	+ Supports i18n
	+ Supports banned domains
	+ API name consistency
	+ Use Mason for templates
	+ added tips to GUI 
	+ Fixed bugs to IE compliant
	+ Several bugfixes

0.2
	+ All modules are now based on gconf.
	+ Removed dependencies on xml-simple, xerces and xpath
	+ New MAC address field in Object members.
	+ Several bugfixes.

0.1
	+ Initial release<|MERGE_RESOLUTION|>--- conflicted
+++ resolved
@@ -1,9 +1,6 @@
 HEAD
-<<<<<<< HEAD
+	+ Kerberized authentication
 	+ Implement new EBox::NetworkObserver::regenGatewaysFailover()
-=======
-	+ Kerberized authentication
->>>>>>> e13eaaa3
 2.3.5
 	+ Create tables with MyISAM engine by default
 2.3.4
