--- conflicted
+++ resolved
@@ -1,11 +1,8 @@
 HEAD
-<<<<<<< HEAD
-	+ Added CUPS and ftp to Safe_ports 
+	+ Added Auth and Cache Exceptions for non-transparent mode
+	  which allow to bypass Squid + Dansguardian auth
+	+ Added CUPS and ftp to Safe_ports
 	+ Avoid warning in AccessRules validateTypedRow
-=======
-	+ Added Auth and Cache Exceptions for non transparent mode 
-	  (no effect if transparent is enabled) which allow to bypass Squid + Dnasguardian auth 
->>>>>>> 25b32448
 3.1.1
 	+ Squid time ACLs have independient ids, this fixes several issues
 	  with combinations of time, dates and long acls
