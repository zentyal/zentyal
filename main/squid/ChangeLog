--- conflicted
+++ resolved
@@ -1,11 +1,8 @@
 HEAD
-<<<<<<< HEAD
+	+ Squid time ACLs have independient ids. This fixes several issues
+	  with combinations of time, dates and long acls
+	+ Do not repeat Squid ACL declarations
 	+ Changed HTTP keytab permission in order to avoid krb5_kt_add_entry errors
-=======
-	+ Squid time ACLs have independient ids; this fixes several issues
-with combinations of time, dates and long acls
-	+ Do not repeat Squid ACL declarations
->>>>>>> 01a0090b
 3.0.9
 	+ Change the kerberos service from squid to http. Zarafa and Squid must
 	  share the service principal.
