HEAD
<<<<<<< HEAD
	+ Make sure in categorized lists model that list archives are not
	  backed up
	+ Migrate old directories with blank names and their asociated
	  configuration values
	+ Better escape of whitespace in ACL names
	+ Replace blanks for categorized lists directories to workaround
	  squid bug.
	+ Fixed bug which allowed bad long names for ACL for 'all' object
	+ Set visible_hostname to host '(instance)FQDN'. The standard value
	  'localhost' causes access denied under certain circumstances
=======
	+ Fixed error triggered when creating a delay pool without an object
>>>>>>> 457fffd4
	+ Ignore access rules for empty objects
	+ Ignore access rules for empty groups
	+ Mark module as changed if addition/removal of users modify ACLs
3.0.2
	+ Fix escaping in categorised list uploading. This is a regression
	  from 3.0.1 release.
	+ Force all connections to pass through squid-external or deny access
	+ Allow access to the proxy for clients which are not in local networks
	+ Don't allow to set kerberos and transparent proxy at the same time
3.0.1
	+ Changed ownership of categorized list files to ebox to allow download
	+ Removed no-configured files when saving changes after restoring
	  a backup
	+ Added configuration key to load regexes url lists from
	  categorized lists or not
	+ Adapted domains files to squid object to be able to use
	  dstdomain ACLs with thems
	+ Added explicit error when a squid configuration file is invalid
	  when debug is enabled
	+ Limited object ACLs to ten addresses per line
	+ When creating user ACLs put only ten users per line to avoid
	  reaching maximun configuration file line length
	+ Use lowercase user names in configuration file, otherwise
	  authorization fails
	+ Use of reserved character in generated ACl names to avoid name clashes
	+ Protection for ACL from profiles with too long names
	+ Added validation of categorized list structure
	+ Changed paths for categorized lists files so they are all under
	  /var/lib/zentyal/files/squid
	+ Work arounded the removal of archive files until the framework
	  takes care again of them
	+ Fixed categories list removal of extracted files
	+ Moved a lot of the filter functionality to squid. In DG remains:
	  filter by text analysys, antivirus and block ip
	+ Adapted to improvement of EBox::Module::Service::isRunning method
	+ Moved most of the filter functionality to squid. In DG remains:
	  filter by text content analysys, antivirus and IP block
	+ Fix kerberos authentication when filter profile applied. As dansguardian
	  does not support kerberos auth, now there are two squid instances, one
	  on the front of dansguardian to perform the authentication and one in
	  the back to cache contents
	+ Added memory cache of seen list directories to DomainFilterCategories
	+ Categories from bigblacklist are now accepted
3.0
	+ Customized "Access Denied" page theme
	+ Added 'All users' option for Access Rules with group source
	+ Using again squid ACLs when DG is active
	+ Fixed issues in timed regeneration of DG files
	+ Do not allow mix of IP and basic authorization in DG
	+ Fixed directory to store archive files
	+ Reviewed registration strings
2.3.12
	+ Squid is restarted if groups in use change their members
	+ Adapted LdapUserImplementation to new users API
	+ Added kerberos real to auth acls on squid.conf to fix SSO
	+ Added -i option to squid_kerb_auth to ease debugging
	+ Archive list can now have spaces in the name
	+ ListArchive type now accept spaces in the file name
	+ Move report code to remoteservices
	+ Perform the domain processing in log helper, very valuable for
	  querying and reporting
	+ Fixed auth rules in squid.conf to not allow all authorized users
	+ Kerberos auth is optional and disabled by default
2.3.11
	+ Removed duplicated Domain Filter Settings model in tabs
	+ Better order and names in Filter Profile models
	+ Better order for menu items
2.3.10
	+ Added users as enabledepend
	+ Add rule to allow web browsing by default on initial setup
	+ Categorized lists now work
2.3.9
	+ Summarized report works again
	+ Added modeldepends to yaml schema
	+ Fixed cache-peer authorization parameters when using a global proxy.
	  Due to this change squid.conf is no longer readable by all
	+ Avoid multiple calls to store row in DelayPools::_setUndefinedValues()
2.3.8
	+ Fixed group-based authorization
	+ Fixed wrongly set time period acls in squid configuration in some cases
	+ Fixed 'any' rules in dansguardian configuration
2.3.7
	+ Unify FirewallHelper, removed no longer needed SquidOnlyFirewall
	+ Support for different filter profiles depending on the time period
	+ Update dansguardian conf templates to 2.10 version
	+ Use new clone and check all options in tables
	+ Added HTTPS proxy support if squid is compiled with SSL support
	+ New Transparent Exemptions model to skip proxying of some websites
	+ Rearranged components on filter profile configuration
	+ New Categorized Lists model to upload the lists archives
	+ Download sizes for Bandwidth Throttling now use MB instead of KB
	+ Users and Antivirus enable dependencies are now optional
	+ Default policy if no other allow or filter rules are present is deny
	+ There is no need of manually specify global authorize or filter policy
	+ New AccessRules model instead of objects and groups policy tables
	+ Simplified Bandwidth Throttling using a single table
	+ Removed useless HTTP proxy status widget
	+ Using EBox::Object::Members class to generate iptables rules
	+ Removed greylist feature that was confusing
2.3.6
	+ Added enabled control to domains files lists
	+ Remove duplicated models for default profile and custom filter profiles
	+ Remove "apply on all" and "use defaults" models
	+ Adapted to new Model management framework
	+ Use new _keys() which takes cache into account instead of _redis_call()
	+ Adapted TimePeriod type to the changes in the types framework
	+ Kerberized authentication
	+ Implement new EBox::NetworkObserver::regenGatewaysFailover()
2.3.5
	+ Create tables with MyISAM engine by default
2.3.4
	+ Use new tableBody.mas in TrafficDetails.pm
	+ Fixed regresion which broke the apply all button for MIME and extensions
2.3.3
	+ Packaging fixes for precise
2.3.2
	+ Updated Standard-Versions to 3.9.2
2.3.1
	+ Adapted messages in the UI for new editions
	+ Uniformize config boolean values (from true/false to yes/no)
	+ Now you can use the default profile in a custom profile for file
	  extensions
2.3
	+ Adapted to new MySQL logs backend
	+ Ignore localnets with undefined DHCP address when writing conf
	+ Adapted to squid3 new paths and daemon and squid.conf syntax
	+ Replaced autotools with zbuildtools
	+ Fixed regression on filter selection depending on the objects
	  policy. Now it works again
	+ Fixed regression which broke filter policies in objects when a
	  non-filter global policy was selected
	+ Fixed use of not-defined yet ACL when using parent peer
2.2.1
	+ Fixed deprecated syntax for some iptables rules
	+ Fixed parameter for unlimited value in delay pools
	+ Fixed order of refresh patterns
	+ Properly set of never_direct option when setting a parent peer
2.1.11
	+ Improved bandwidth throttling texts
	+ Set proper message type in General Settings model
2.1.10
	+ Remove dansguardian startup link to avoid start when disabled
2.1.9
	+ Fixed encoding in blocked page template
	+ Reviewed some subscription strings
2.1.8
	+ Differentiate ads from notes
	+ Removed /zentyal prefix from URLs
	+ Added configuration key to omit domain categorized files from backup
	+ Avoid duplicated restart during postinst
	+ Give support for setting a new adblocking redirector
	+ Give support for adding postmatch patterns in Ad-blocking
2.1.7
	+ HTTPS works both for banned domains and block blanket options
	+ Added guard against missing rows in antivirusNeeded method
	+ Order top domains by visits instead of traffic bytes in
	  reporting
2.1.6
	+ Include missing dansguardian.logrotate file
2.1.5
	+ No longer use custom upstart scripts and custom logrotate conf
2.1.4
	+ Humanize units in Delay Pools (from Bytes to KB)
	+ Use the new "Add new..." option in the object selectors
	+ Added global ad-blocking option
	+ Use quote column option for periodic and report log consolidation
	+ Guard against generating empty localeboxnet ACL
2.1.3
	+ Dansguardian is only started when a global filter policy is choosen
	+ Applied keyGenerator option to report queries
2.1.2
	+ Removed workarounds on component's parent/child relationship
	+ Adapted logrotate configuration to new PID file
2.1.1
	+ Added guard against empty fileList_path keys
	+ Added missing Microsoft updates server in squid.conf.mas
	+ Zentyal squid daemon uses a different pidfile now
	+ Fixed bug that could delete the default profile file list
	+ Avoid call to set_string with undefined value
	+ Added missing dependency on network module
2.1
	+ Use new standard enable-module script
	+ Improved order of tabs in filter profiles
	+ Custom filter profiles are also populated with default extensions
	  and MIME types
	+ Delete all migrations and use initial-setup
	+ Replace /etc/ebox/80squid.conf with /etc/zentyal/squid.conf
	+ Disable default arbitrary regexes in bannedregexpurllist.mas
2.0.3
	+ Bugfix: when having different filter profiles with domain lists,
	  the lists files are no longer deleted on the second restart
2.0.2
	+ Filter profiles names with spaces are forbidden to avoid errors
	+ Avoid problems with some languages on disk usage graph
2.0.1
	+ Added commercial message
	+ Set DNS servers in Squid configuration
1.5.13
	+ Rebranded access denied page
1.5.12
	+ Add SNMP server from Squid when required
1.5.11
	+ More global proxy configuration and domain configuration improvements
	+ Zentyal rebrand
	+ Running squid daemons are killed when starting ebox proxy if pidfile
	exists
1.5.10
	+ Fixed dansguardian/squid crash when logrotate was daily executed
1.5.9
	+ Fixed profile mime types migrations
1.5.8
	+ Added upstart script for squid to avoid first start problems
1.5.7
	+ Fixed problems with ACL names
1.5.6
	+ Fixed problem with whitespaces in users/groups/objects in squid
	configuration file
1.5.5
	+ Revert range_offset_limit option to default value because was causing
	  troubles with streaming sites.
1.5.4
	+ Added bridged mode support in firewall helper
1.5.3
	+ Bugfix: Delay pools ordering works on UI
1.5.2
	+ Bugfix: use default squid init script instead of old missing ebox.squid
1.5.1
	+ Maximum file descriptor option in now set in /etc/default/squid
	+ Bugfix: Log exception hits in dansguardian so whitelisted
	  domains are now logged properly
	+ Bugfix: Get virtual interfaces as well to set firewall rules
	+ Bugfix: Make some checks in delay pools to avoid
	  misconfiguration, do not write the disabled rules and set the
	  proper labels and more detailed explanation
	+ New bandwidth throttling support with delay pools
	+ Bugfix: trim URL string as DB stores it as a varchar(1024) (Log)
	+ Disabled ban URL regexes
	+ Added filter profile per object
	+ Bugfix, breadcrumbs triggered old problem with parent method in
	DomainFilterCategories model, so we enable again the old
	workaround to avoid this error
	+ Add new information about saved bandwidth to the reports
	+ Fixed bug in filter profile by object with network addresses
	+ Customized Dansguardian blocked page template
	+ Exclude localnetworks from bandwidth throttling
	+ Added flash MIME types to default MIME types
	+ Squid default cache_mem set to 128 MB
	+ New option to configure maximum_object_size which defaults to 300 MB
	+ Add refresh_pattern options for Microsoft Windows, Debian and Ubuntu
	updates
	+ Removed dead code in dumpConfig/restoreConfig methods
	+ In configuration report mode the module does not longe include
	  the domain lists archives
1.3.14
	+ Bugfix: in restartService we assure that all files are in place
	before restarting the daemons
	+ Changed labels in cache exemptions form 'domain' to 'domain name
	address' to make clearer the actual working of the feature
	+ Better help messages for time period parameters
	+ Added custom script to delay downtime while log rotation is done
	+ Only unzip domain categoris archives when they have changed,
	this speeds up the module startup
	+ You can establish the same policies for URLs than for full domains
1.3.13
	+ Switching antivirus from clamavscan to clamdscan
	+ Better MIME type check, removed false negatives with some subtypes
1.3.12
	+ Bug fix: Added migration to rename access table to squid_access.
	+ Add breadcrumbs
1.3.11
	+ Added report support
1.3.6
	+ Bug fix: Disable cache in Group Policy base to be able to fetch new groups in
	  "Group" select
	+ Bug fix: no more duplicated log for the same URL
	+ UI improvement: precondition in objects and user polices
1.3.5
	+ tableInfo returns an array of hash refs
	+ Bugfix: group policies are deleted when the group is deleted
	+ Bugfix: added notification when antivirus is enabled to assure
	that we have a correct configuration
1.1.30
	+ Added to Traffic details report _noAggregateFileds and fixed bug
	with defaultController
	+ Bugfix: HTTPS traffic tunneled correctly
1.1.20
	+ Disable PICs ratings by default
	+ logs are sesrchable by user
1.1.10
	+ Change default dansguardian conf to make it work with dansguardian 2.9.9.7
1.0
	+ new release
0.12.100
	+ New release
	+ Added user based authorization
	+ Added filter profiles
	+ Added group polices
	+ Added time period option to policies
	+ Added per-object group policies
	+ Added antivirus support
	+ Added dansguardian's custom logrotate file
	+ Added cache exceptions
	+ Added cache size
	+ Disabled exception and banned phrases to avoid uncontrolled
	content filter results
0.12.99
	+ Add support for reporting
	+ User support
	+ Exemption for cache option added
	+ Adapted to objects with overlapping addresses
0.12
	+ Use the new EBox::Model::Row api
	+ Add field help to models
	+ Fix titles within tabs
	+ Set deny as default policy
0.11.101
	+ New release
0.11.100
	+ Use the new syntax to enable transparent proxy
	+ Do not launch dansguardian with setsid. It was necessary with runit,
	  but not with upstart any more.
	+ do not remove rc scripts, stop on pre-start
0.11.99
	+ Set proper language to show denied access page by dansguardian
	using eBox locale (Currently manually maintained)
0.11.1
	+ Bugfix. MIME and extension filter allow attribute is NOT
	optional but they have a default value
O.11
	+ New release
0.10.99
	+ Use new model/view framework. UI uses Ajax
	+ Attempt to simplify content filter interface
0.10
	+ New release
0.9.100
	+ New release
0.9.99
	+ New release
0.9.3
	+ New release
0.9.2
	+ Add nasty workaround to try to stop and create swap directories for
	  squid
O.9.1
	+ New release
0.9
	+ Added Polish translation.00
	+ Added German Translation

0.8.99
	+ New release
0.8.1
	+ force creation of swap directories in postinst
0.8
	+ New release
0.7.99
	+ Add Mime Type Filter Support
	+ Add custom filter support for file extensions and Mime Type
	+ Merge portuguese translation thanks to JC Junior
	+ Add some explanatory notes
	+ Fix some small bugs
	+ Fix a bug which made dansguardian crash at start
	+ Dansguardian does not start when it shouldn't

0.7.1
	+ Add support to configure banned extension list in dansguardian
	+ GUI consitency
	+ Use of ebox-sudoers-friendly

0.7
	+ First public release
0.6
	+ move to client
	+ API documented using naturaldocs
	+ Update install
	+ Update debian scripts

0.5.2
	+ Fix some packaging issues

0.5.1
	+ Convert module to new menu system

0.5
	+ No changes

0.4
	+ debian package
	+ Added content filter based on dansguardian
	+ Rework to support dansguardian
	+ Added French translation
	+ Added Catalan translation

0.3
	+ Supports i18n
	+ Supports banned domains
	+ API name consistency
	+ Use Mason for templates
	+ added tips to GUI
	+ Fixed bugs to IE compliant
	+ Several bugfixes

0.2
	+ All modules are now based on gconf.
	+ Removed dependencies on xml-simple, xerces and xpath
	+ New MAC address field in Object members.
	+ Several bugfixes.

0.1
	+ Initial release<|MERGE_RESOLUTION|>--- conflicted
+++ resolved
@@ -1,5 +1,5 @@
 HEAD
-<<<<<<< HEAD
+	+ Fixed error triggered when creating a delay pool without an object
 	+ Make sure in categorized lists model that list archives are not
 	  backed up
 	+ Migrate old directories with blank names and their asociated
@@ -10,9 +10,6 @@
 	+ Fixed bug which allowed bad long names for ACL for 'all' object
 	+ Set visible_hostname to host '(instance)FQDN'. The standard value
 	  'localhost' causes access denied under certain circumstances
-=======
-	+ Fixed error triggered when creating a delay pool without an object
->>>>>>> 457fffd4
 	+ Ignore access rules for empty objects
 	+ Ignore access rules for empty groups
 	+ Mark module as changed if addition/removal of users modify ACLs
