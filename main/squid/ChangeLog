--- conflicted
+++ resolved
@@ -1,16 +1,8 @@
-<<<<<<< HEAD
-2.3.13
+HEAD
 	+ Added 'All users' option for Access Rules with group source
 	+ Using again squid ACLs when DG is active
 	+ Fixed issues in timed regeneration of DG files
 	+ Do not allow mix of IP and basic authorization in DG
-=======
-HEAD
-	+ Added 'All users' option for Access Rules with group source
-	+ Using again squid ACL when DG is active
-	+ Fixed issues in timed regenration of DG files
-	+ Unallow to mix ip and basic authorization in DG
->>>>>>> 5df6d305
 	+ Fixed directory to store archive files
 	+ Reviewed registration strings
 2.3.12
