--- conflicted
+++ resolved
@@ -1,11 +1,7 @@
-<<<<<<< HEAD
+HEAD
+	+ Add conditional samba dependency to ipsec
 3.5
 	+ Do not crash adding ranges when public IP address is not yet set
-=======
-3.2.4
-	+ Add conditional samba dependency to ipsec
-3.2.3
->>>>>>> 1afa2cd4
 	+ Corrected upstart stub for l2tp as $tunnel->{name} already contained
 	  zentyal-xl2tp. (credits to Icaro Ribeiro)
 	+ Better management of L2TP daemons
