3.4
<<<<<<< HEAD
	+ More generic help message for thin clients options page
=======
	+ Fixed ThinClientOptions nextServer value for interfaces other than eth0
>>>>>>> 4ec90c61
	+ Added HA floating IPs constraints when creating ranges and fixed IPs
	+ Use service instead of deprecated invoke-rc.d for init.d scripts
	+ Set version to 3.4
3.3
	+ Switch from Error to TryCatch for exception handling
	+ Added missing EBox::Exceptions uses
	+ Delete migration code from old versions
	+ Fixed regression which broke DHCP next-server options being written
	  to config (Contributed by on-jz)
	+ Set version to 3.3
3.2
	+ Set version to 3.2
3.1.4
	+ Override daemons when migrating from 3.0
3.1.3
	+ Removed integration with ltsp module
3.1.2
	+ Better warnings for fixed addresses objects with same member
	  name or mac
3.1.1
	+ Adapted to updatedRowNotify call with no changes in values
	+ Added menu icon
3.1
	+ Implemented _daemonsToDisable()
	+ Moved initRange and endRange methods to the network module to be shared.
	+ Added Pre-Depends on mysql-server to avoid problems with upgrades
	+ Depend on zentyal-core 3.1
3.0.3
	+ Allow access to /etc/ldap/ldap.conf on apparmor profile
	+ Fix generation of reverse zones, the host part of the addresses
	  was not removed
	+ Fixed bug which used all addresses available in a interface to
	  generate DNS reverse zone instead of the configured ranges
3.0.2
	+ Always write ddns keys file when saving changes
	+ Do not append trailing dot to key names
	+ Adapted to changes in EBox::LogHelper::_convertTimestamp
3.0.1
	+ Do not run daemon and show message when configuration does not
	  provide addresses for interfaces
	+ Ignore virtual interfaces
2.3.9
	+ Keys shared with bind are now stored under /etc/dhcp/ddns-keys
	+ Fixed problem in Options model which DNS domain syncRow call
	+ Fixed problems in DynamicDNS models
	+ Add dhcpd to the bind group if DynamicDNS is enabled
	+ Use isc-dhcp-server upstart script
2.3.8
	+ Added modeldepends to yaml schema
2.3.7
	+ Adapted reverse zones to reverse ip fix in Net::IP
	+ Added missing dynamicDNSDomains() method
	+ Removed deprecated calls to EBox::Model::Manager::model with wildcards
2.3.6
	+ Remove old workarounds in viewCustomizers no longer necessary
	  with foreign in yaml schema
	+ Use a regular model instead of a select composite which is
	  going to be deprecated
	+ Adapted to new Model management framework
	+ Use new services API
2.3.5
	+ Create tables with MyISAM engine by default
2.3.4
	+ Packaging fixes for precise
2.3.3
	+ Recover from excepcion when parsing leases file
	+ Modifications in the Thin Client options to allow an easy
	  configuration of Zentyal LTSP
2.3.2
	+ Service descriptions are now translatable and added printableNames
2.3.1
	+ Updated Standards-Version to 3.9.2
2.3
	+ Adapted to new MySQL logs backend
	+ Use apparmor local profile instead of overwritting the shipped one
	+ Replace dhcp3-server with new isc-dhcp-server name
	+ Replaced autotools with zbuildtools
	+ Implemented gatewayDelete method from NetworkObserver
2.2.1
	+ Set always five subdomains to reverse zones to avoid problems
	  with some networks like 10.0.0.0/24
	+ Fixed problem with cache of dhcp leases widget. Now it updates correctly
	+ Lowercase the members in fixed address prior to substituing
	  characters to become host in a valid domain name
	+ Fixed non-translatable string
2.1.6
	+ Do not check fixed addresses of unconfigured vifaces
	+ Removed /zentyal prefix from URLs
	+ Avoid duplicated restart during postinst
2.1.5
	+ Use the new "Add new..." option in the object selectors
2.1.4
	+ Make TFPT path optional
	+ Add option tftp-server-name if next-server is defined
	+ Use new AppArmor profile management by the framework
	+ Apparmor profile now works without DNS module installed
	+ Transform member names in fixed address to avoid user confusion
	+ Do not check for MAC unity for the same object in fixed address
	  since it is already done by the member model
2.1.3
	+ Do not fail if the DNS module is not installed
	+ Fixed 'routers' option when gateway is set to 'none'
	+ Object members without a valid hostname are no longer used as
	  fixed addresses, IP ranges are also skipped
2.1.2
	+ Use EBox::Types::Host to simplify UI in Thin Clients
	+ Fixed regression with new autotools paths
2.1.1
	+ Bugfix: dhcp module never fail to save changes when a change
	  in network interface is done
	+ Use a select to choose the dynamic domains instead of adding
	  manually using a Text box
	+ Added support to add DNS reverse resolution for DHCP clients
	+ Added dynamicDNSDomains exposed method to be used by dns module
	+ Now it is possible to tweak DHCP configuration for an specific
	  host or range using /etc/ebox/dhcp/<hostname> or
	  /etc/ebox/dhcp/<range_name> configuration file
	+ Thin client options are now working for objects and ranges
	+ Fixed addresses are now managed by network objects
	+ Dynamic IP address leases now got the hostname from the DHCP
	  client, if given
	+ Define dhcpd paths using autotools for flexible use with
	  isc-dhcp-server (>4).
2.1
	+ Use new standard enable-module script
	+ Replace services migration with initialSetup and delete
	  the obsolete one
	+ Bugfix: MAC addresses are now parsed correctly in LogHelper
2.0.2
	+ DHCP init.d script is disabled when enabling the module
	+ Set default order for dashboard widgets
2.0.1
	+ Bugfix: Add to apparmor profile the bind keys file to read it to
	  make dynamic DNS feature work again
	+ Bugfix: Comply apparmor profile by setting pid file as
	  /var/run/dhcp3-server/dhcpd.pid
1.5.4
	+ Zentyal rebrand
1.5.3
	+ Added missing NetBIOS node type when setting the WINS server
1.5.2
	+ Improved usability using None search domain by default.
1.5.1
	+ Bugfix: DHCP log works now if the dhcp client sends a host name as
	  suggested
	+ Bugfix: Fixed address names must be valid domain names to enable
	  dynamic DNS feature.
1.4
	+ Bug fix: i18n
1.3.13
	+ Added WINS server configuration setting to DHCP common options,
	  you may use eBox as PDC or any other WINS server
	+ Added description optional field to fixed address table
	+ Added NTP server configuration setting to DHCP common options,
	  you may use eBox or any other NTP server
	+ Added Dynamic DNS update feature to set a domain for ranges and
	  a domain for fixed addresses when an IP address is leased. The
	  hostname for ranges is set following a expression
	  (dynamic-<IP_address>) and fixed addresses will use the declared
	  name from eBox interface.
1.3.9
	+ Bugfix: Do not set configuration for those interfaces which do
	  not have ranges nor fixed address mapping configured
1.1.20
	+ New release
1.1.10
	+ New release
1.1
	+ Use the new ids() and row() API
	+ Bugfix: Set "authoritative" statement to DHCP configuration
0.12.101
	+ Bugfix: Use the new API for services
0.12.100
	+ Bugfix: two wrong calls to EBox::Model::Row API fixed
0.12.99
	+ New release
0.12.1
	+ Bug fix: use the new EBox::Model::Row API for DHCP options
0.12
	+ Make default and max leasing time mandatory fields
	+ Add field help to model
	+ Make custom_ns field required
	+ Bugfix: Mark managers as changed every time they ask to change
	from/to static method because some models may appear/disappear
	because of modifying configuration method in interfaces
0.11.102
	+ Bugfix. Logging were not working with hostnames with characters
	different from alphanumeric plus '_'
0.11.101
	+ Bugfix. Secondary nameserver in options does not fill a default
	value when setting as undef by user
	+ Added 'setLeases' method to set lease times from module API
	+ Bugfix: Virtual interface options do not override real interface
	options anymore
0.11.100
	+ onInstall() functionality moved to migration script
	+ Do not remove dhcpd3 rc links
	+ Stop dhcpd3 in pre-start in upstart script
0.11.99
	+ Added thin client general options: filename and next-server
	+ Added include files to use by user in
	  ${EBOX_HOME}/conf/dhcp/${iface}/plugins subdir
	+ Bugfix. Check fixed mapping names not to collide with other
	mappings in other models and make dhcpd crash
	+ Bugfix. Fixed mapping names cannot contain spaces
0.10.99
	+ Use the new model/view framework. UI uses Ajax.
	+ Show eBox domain server if DNS is installed
	+ Show eBox IPs on default gateway selection
0.9.100
	+ Use new services API
0.9.99
	+ New release

0.9.3
	+ New release
0.9.2
	+ Check fixed ip's name against domain name syntax
0.9.1
	+ New release
0.9
	+ Added Polish translation
	+ Added Aragonese translation
	+ Added German translation

0.8.99
	+ New release
0.8.1
	+ New release
0.8
	+ New release
0.7.99
        + Add Portuguese translation

0.7.1
	+ Add search domain to options
	+ Use of ebox-sudoers-friendly
0.7
	+ First public release
	+ Log leases/releases
0.6
	+ API documented using naturaldocs
	+ move to client
	+ Use NetworkObserver

0.5.2
	+ Fix some packaging issues
0.5.1
	+ Convert module to new menu system

0.5
	+ Initial release<|MERGE_RESOLUTION|>--- conflicted
+++ resolved
@@ -1,9 +1,6 @@
 3.4
-<<<<<<< HEAD
+	+ Fixed ThinClientOptions nextServer value for interfaces other than eth0
 	+ More generic help message for thin clients options page
-=======
-	+ Fixed ThinClientOptions nextServer value for interfaces other than eth0
->>>>>>> 4ec90c61
 	+ Added HA floating IPs constraints when creating ranges and fixed IPs
 	+ Use service instead of deprecated invoke-rc.d for init.d scripts
 	+ Set version to 3.4
