--- conflicted
+++ resolved
@@ -1,4 +1,6 @@
-<<<<<<< HEAD
+HEAD
+	+ Better warnings for fixed addresses objects with same member
+	  name or mac
 3.1.1
 	+ Adapted to updatedRowNotify call with no changes in values
 	+ Added menu icon
@@ -7,11 +9,6 @@
 	+ Moved initRange and endRange methods to the network module to be shared.
 	+ Added Pre-Depends on mysql-server to avoid problems with upgrades
 	+ Depend on zentyal-core 3.1
-=======
-HEAD
-	+ Better warnings for fixed addresses objects with same member
-	  name or mac
->>>>>>> d8bb9059
 3.0.3
 	+ Allow access to /etc/ldap/ldap.conf on apparmor profile
 	+ Fix generation of reverse zones, the host part of the addresses
