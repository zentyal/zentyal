--- conflicted
+++ resolved
@@ -1,9 +1,6 @@
 HEAD
-<<<<<<< HEAD
+	+ Added missing dynamicDNSDomains() method
 	+ Removed deprecated calls to EBox::Model::Manager::model with wildcards
-=======
-	+ Added missing dynamicDNSDomains method
->>>>>>> b52affc4
 2.3.6
 	+ Remove old workarounds in viewCustomizers no longer necessary
 	  with foreign in yaml schema
