<<<<<<< HEAD
3.3
	+ Set version to 3.3
=======
HEAD
	+ Fixed regression which broke DHCP next-server options being written 
	  to config (Contributed by on-jz)
>>>>>>> 270f4a14
3.2
	+ Set version to 3.2
3.1.4
	+ Override daemons when migrating from 3.0
3.1.3
	+ Removed integration with ltsp module
3.1.2
	+ Better warnings for fixed addresses objects with same member
	  name or mac
3.1.1
	+ Adapted to updatedRowNotify call with no changes in values
	+ Added menu icon
3.1
	+ Implemented _daemonsToDisable()
	+ Moved initRange and endRange methods to the network module to be shared.
	+ Added Pre-Depends on mysql-server to avoid problems with upgrades
	+ Depend on zentyal-core 3.1
3.0.3
	+ Allow access to /etc/ldap/ldap.conf on apparmor profile
	+ Fix generation of reverse zones, the host part of the addresses
	  was not removed
	+ Fixed bug which used all addresses available in a interface to
	  generate DNS reverse zone instead of the configured ranges
3.0.2
	+ Always write ddns keys file when saving changes
	+ Do not append trailing dot to key names
	+ Adapted to changes in EBox::LogHelper::_convertTimestamp
3.0.1
	+ Do not run daemon and show message when configuration does not
	  provide addresses for interfaces
	+ Ignore virtual interfaces
2.3.9
	+ Keys shared with bind are now stored under /etc/dhcp/ddns-keys
	+ Fixed problem in Options model which DNS domain syncRow call
	+ Fixed problems in DynamicDNS models
	+ Add dhcpd to the bind group if DynamicDNS is enabled
	+ Use isc-dhcp-server upstart script
2.3.8
	+ Added modeldepends to yaml schema
2.3.7
	+ Adapted reverse zones to reverse ip fix in Net::IP
	+ Added missing dynamicDNSDomains() method
	+ Removed deprecated calls to EBox::Model::Manager::model with wildcards
2.3.6
	+ Remove old workarounds in viewCustomizers no longer necessary
	  with foreign in yaml schema
	+ Use a regular model instead of a select composite which is
	  going to be deprecated
	+ Adapted to new Model management framework
	+ Use new services API
2.3.5
	+ Create tables with MyISAM engine by default
2.3.4
	+ Packaging fixes for precise
2.3.3
	+ Recover from excepcion when parsing leases file
	+ Modifications in the Thin Client options to allow an easy
	  configuration of Zentyal LTSP
2.3.2
	+ Service descriptions are now translatable and added printableNames
2.3.1
	+ Updated Standards-Version to 3.9.2
2.3
	+ Adapted to new MySQL logs backend
	+ Use apparmor local profile instead of overwritting the shipped one
	+ Replace dhcp3-server with new isc-dhcp-server name
	+ Replaced autotools with zbuildtools
	+ Implemented gatewayDelete method from NetworkObserver
2.2.1
	+ Set always five subdomains to reverse zones to avoid problems
	  with some networks like 10.0.0.0/24
	+ Fixed problem with cache of dhcp leases widget. Now it updates correctly
	+ Lowercase the members in fixed address prior to substituing
	  characters to become host in a valid domain name
	+ Fixed non-translatable string
2.1.6
	+ Do not check fixed addresses of unconfigured vifaces
	+ Removed /zentyal prefix from URLs
	+ Avoid duplicated restart during postinst
2.1.5
	+ Use the new "Add new..." option in the object selectors
2.1.4
	+ Make TFPT path optional
	+ Add option tftp-server-name if next-server is defined
	+ Use new AppArmor profile management by the framework
	+ Apparmor profile now works without DNS module installed
	+ Transform member names in fixed address to avoid user confusion
	+ Do not check for MAC unity for the same object in fixed address
	  since it is already done by the member model
2.1.3
	+ Do not fail if the DNS module is not installed
	+ Fixed 'routers' option when gateway is set to 'none'
	+ Object members without a valid hostname are no longer used as
	  fixed addresses, IP ranges are also skipped
2.1.2
	+ Use EBox::Types::Host to simplify UI in Thin Clients
	+ Fixed regression with new autotools paths
2.1.1
	+ Bugfix: dhcp module never fail to save changes when a change
	  in network interface is done
	+ Use a select to choose the dynamic domains instead of adding
	  manually using a Text box
	+ Added support to add DNS reverse resolution for DHCP clients
	+ Added dynamicDNSDomains exposed method to be used by dns module
	+ Now it is possible to tweak DHCP configuration for an specific
	  host or range using /etc/ebox/dhcp/<hostname> or
	  /etc/ebox/dhcp/<range_name> configuration file
	+ Thin client options are now working for objects and ranges
	+ Fixed addresses are now managed by network objects
	+ Dynamic IP address leases now got the hostname from the DHCP
	  client, if given
	+ Define dhcpd paths using autotools for flexible use with
	  isc-dhcp-server (>4).
2.1
	+ Use new standard enable-module script
	+ Replace services migration with initialSetup and delete
	  the obsolete one
	+ Bugfix: MAC addresses are now parsed correctly in LogHelper
2.0.2
	+ DHCP init.d script is disabled when enabling the module
	+ Set default order for dashboard widgets
2.0.1
	+ Bugfix: Add to apparmor profile the bind keys file to read it to
	  make dynamic DNS feature work again
	+ Bugfix: Comply apparmor profile by setting pid file as
	  /var/run/dhcp3-server/dhcpd.pid
1.5.4
	+ Zentyal rebrand
1.5.3
	+ Added missing NetBIOS node type when setting the WINS server
1.5.2
	+ Improved usability using None search domain by default.
1.5.1
	+ Bugfix: DHCP log works now if the dhcp client sends a host name as
	  suggested
	+ Bugfix: Fixed address names must be valid domain names to enable
	  dynamic DNS feature.
1.4
	+ Bug fix: i18n
1.3.13
	+ Added WINS server configuration setting to DHCP common options,
	  you may use eBox as PDC or any other WINS server
	+ Added description optional field to fixed address table
	+ Added NTP server configuration setting to DHCP common options,
	  you may use eBox or any other NTP server
	+ Added Dynamic DNS update feature to set a domain for ranges and
	  a domain for fixed addresses when an IP address is leased. The
	  hostname for ranges is set following a expression
	  (dynamic-<IP_address>) and fixed addresses will use the declared
	  name from eBox interface.
1.3.9
	+ Bugfix: Do not set configuration for those interfaces which do
	  not have ranges nor fixed address mapping configured
1.1.20
	+ New release
1.1.10
	+ New release
1.1
	+ Use the new ids() and row() API
	+ Bugfix: Set "authoritative" statement to DHCP configuration
0.12.101
	+ Bugfix: Use the new API for services
0.12.100
	+ Bugfix: two wrong calls to EBox::Model::Row API fixed
0.12.99
	+ New release
0.12.1
	+ Bug fix: use the new EBox::Model::Row API for DHCP options
0.12
	+ Make default and max leasing time mandatory fields
	+ Add field help to model
	+ Make custom_ns field required
	+ Bugfix: Mark managers as changed every time they ask to change
	from/to static method because some models may appear/disappear
	because of modifying configuration method in interfaces
0.11.102
	+ Bugfix. Logging were not working with hostnames with characters
	different from alphanumeric plus '_'
0.11.101
	+ Bugfix. Secondary nameserver in options does not fill a default
	value when setting as undef by user
	+ Added 'setLeases' method to set lease times from module API
	+ Bugfix: Virtual interface options do not override real interface
	options anymore
0.11.100
	+ onInstall() functionality moved to migration script
	+ Do not remove dhcpd3 rc links
	+ Stop dhcpd3 in pre-start in upstart script
0.11.99
	+ Added thin client general options: filename and next-server
	+ Added include files to use by user in
	  ${EBOX_HOME}/conf/dhcp/${iface}/plugins subdir
	+ Bugfix. Check fixed mapping names not to collide with other
	mappings in other models and make dhcpd crash
	+ Bugfix. Fixed mapping names cannot contain spaces
0.10.99
	+ Use the new model/view framework. UI uses Ajax.
	+ Show eBox domain server if DNS is installed
	+ Show eBox IPs on default gateway selection
0.9.100
	+ Use new services API
0.9.99
	+ New release

0.9.3
	+ New release
0.9.2
	+ Check fixed ip's name against domain name syntax
0.9.1
	+ New release
0.9
	+ Added Polish translation
	+ Added Aragonese translation
	+ Added German translation

0.8.99
	+ New release
0.8.1
	+ New release
0.8
	+ New release
0.7.99
        + Add Portuguese translation

0.7.1
	+ Add search domain to options
	+ Use of ebox-sudoers-friendly
0.7
	+ First public release
	+ Log leases/releases
0.6
	+ API documented using naturaldocs
	+ move to client
	+ Use NetworkObserver

0.5.2
	+ Fix some packaging issues
0.5.1
	+ Convert module to new menu system

0.5
	+ Initial release<|MERGE_RESOLUTION|>--- conflicted
+++ resolved
@@ -1,11 +1,7 @@
-<<<<<<< HEAD
 3.3
+	+ Fixed regression which broke DHCP next-server options being written
+	  to config (Contributed by on-jz)
 	+ Set version to 3.3
-=======
-HEAD
-	+ Fixed regression which broke DHCP next-server options being written 
-	  to config (Contributed by on-jz)
->>>>>>> 270f4a14
 3.2
 	+ Set version to 3.2
 3.1.4
