<<<<<<< HEAD
3.5
=======
3.4.2
	+ Remove bad usage of Error package
3.4.1
>>>>>>> bf17cc3d
	+ Use a blocking lock to get iptables resource on restart
	  and stop to avoid other modules to get it
	+ beforeFwRestart don't called on stopped or unconfigured modules
	+ Added beforeFwRestart method to firewall helper
	+ Fixed crash when editing view in Summarized Report
	+ Added EBox::Iptables::executeModuleRules to be able to execute
	  rules from a given module calling this new method
	+ Set version to 3.5
3.4
	+ Added portUsedByService method
	+ Updated to use the new haproxy API
	+ Use service instead of deprecated invoke-rc.d for init.d scripts
	+ Set version to 3.4
	+ Fixed crash when editing view in Summarized Report
	+ Added EBox::Iptables::executeModuleRules to be able to execute
	+ Removed code made dead by new managament of DHCP nameservers
	+ Select text clearer for interfaces which have virtual interfaces
3.3
	+ Switch from Error to TryCatch for exception handling
	+ Added missing EBox::Exceptions uses
	+ Set version to 3.3
3.2
	+ Set version to 3.2
3.1.7
	+ Added missing EBox::Gettext uses
3.1.6
	+ Use common prefix (zentyal-firewall) for logging redirections,
	  snat, drop and log rules
	+ Use DATETIME type in date column for consolidation tables
	+ Summarised report has breadcrumbs now
3.1.5
	+ Use (i|f|o)accept chains in user's defined firewall rules to be
	  able to analyse the traffic
3.1.4
	+ New icons and style for Packet Filter section
	+ Moved warnings inside of models instead of Packet Filter frontpage
	+ Fix regression (INVALID packets on FORWARD were accepted)
	+ Delete iintservs and fobjects unused chains
3.1.3
	+ Hide from External to Internal section by default to avoid confusion
	  with Port Forwarding unless show_ext_to_int_rules confkey is enabled
3.1.2
	+ Added menu icon
	+ Set iaccept, faccept and oaccept chains instead of ACCEPT target
	  to be able to analyse traffic using IPS
	+ Add restartOnTemporaryStop attribute to firewall helper to
	  indicate to core if firewall must be restart on temporary stop
	  events
3.1.1
	+ Set file location for redirect rule logging
	+ Use zentyal-firewall prefix in redirects log
3.1
	+ Added Pre-Depends on mysql-server to avoid problems with upgrades
	+ Depend on zentyal-core 3.1
3.0.3
	+ Changed order for the ! character when adding an inverse rule
3.0.2
	+ Added preInput(), preOutput() and preForward() to FirewallHelper
3.0.1
	+ Adapted to changes in EBox::LogHelper::_convertTimestamp
3.0
	+ Set RS VPN rule only if the VPN connection is done
	+ Check connectivity against new API end point for Remote instead
	  of WS server
2.3.11
	+ Fixed names of some model classes
2.3.10
	+ Hide advanced service rules by default, they can be enabled by
	  setting the show_service_rules variable in firewall.conf
	+ Fixed log icon
	+ Fixed network observer calls
	+ Fixed translation of Configure rules button
	+ SNAT and redirect tables acknowledge that netfilter only knows
	  about physical interfaces
2.3.9
	+ Firewall is now under Gateway instead of UTM
	+ Added priority to redirects
	+ Fixed bug with SNAT and redirects to the same target
	+ Improved style of packet filtering page
	+ Added modeldepends to yaml schema
	+ Fixed i10n bug in prohibition of inverse match for "any" service
	+ Adjusted table to existence of inverse match for addresses
	+ Fixed error which broke rules for inverse address match for
	  single IP address
	+ Fixed error which broke rules for inverse service
	  match for any TCP or any UDP for all ports
2.3.8
	+ Use Clone::Fast instead of Clone
	+ Added load of custom iptables modules
	+ Added table for SNAT rules
	+ Added filtering by source MAC
	+ EBox::Firewall::IPRule can accept now IPRange objects as source
	  or destination
2.3.7
	+ Remove obsolete denyAction code
	+ Adapted to new Model management framework
	+ Remove obsolete OutputRules code
	+ Remove obsolete localredirects methods
	+ Remove obsolete import of EBox::Order
2.3.6
	+ Set RemoteServices rules taking into account no bundle state
	+ Added clone action to tables
	+ EBox::Firewall::availablePort now works for non-FirewallObserver modules
	  and it uses the same readonly status as the firewall module
2.3.5
	+ Create tables with MyISAM engine by default
2.3.4
	+ Use new unified tableBody.mas in PacketTrafficDetails.pm
2.3.3
	+ Packaging fixes for precise
2.3.2
	+ Updated Standards-Version to 3.9.2
2.3.1
	+ Use printableName instead of name to select services
	+ Remove firewall hook template as examples are already included in core
2.3
	+ Adapted to new MySQL logs backend
	+ Disabled source/destination port for portless protocols in redirections
	+ Using iprange module for iptable rules referencing range object members
	+ Replaced autotools with zbuildtools
2.1.7
	+ Avoid some crashes caused by connectivity issues during save changes
2.1.6
	+ Fixed check of hide_firewall_images config key
2.1.5
	+ Do not crash when a firewall helper rule fails and inform the user
	+ Hide explanatory images in the GUI if hide_firewall_images key defined
	+ Removed /zentyal prefix from URLs
	+ Set single by default in the PortRange of the RedirectRules table
2.1.4
	+ Fixed deprecated use of iptables command
2.1.3
	+ Added help images to each firewall filtering table
	+ Improve kernel settings for increased firewall security
	+ Use the new "Add new..." option in the object selectors
	+ Removed obsolete gettext calls
2.1.2
	+ Changed RedirectRules table order (Protocol before Port)
	+ Added chains method to firewall helpers (lets them create custom chains)
2.1.1
	+ Added SNAT option in Port Forwarding rules
	+ Remove unnecessary code from EBoxServicesRuleTable::syncRows
	+ Add forwardNoSpoof and inputNoSpoof FirewallHelper methods to allow
	  exceptions on default spoof checking in the firewall
	+ Log INVALID packets as we do with DROPped ones
	+ Fixed bug when getting the value of destination port in redirect table
2.1
	+ Removed unnecesary call to isReadOnly in syncRows
	+ New addServiceRules helper method for initial setup of modules
	+ Added addToInternetService to exposed methods
	+ Added new addInternalService and requestAvailablePort methods
	+ Use new initialSetup method to add default rules
	+ Remove obsolete migrations
	+ Replace /etc/ebox/80firewall.conf with /etc/zentyal/firewall.conf
2.0.1
	+ PPPOE MTU is now changed in network module when reconfiguring gateways
1.5.6
	+ Zentyal rebrand
1.5.5
	+ Use modelClasses API for firewall rule tables
	+ Increased size of description fields for rules
1.5.4
	+ Set iptables rule properly to fix PPPoE problems with some websites
1.5.3
	+ Bridged mode support
1.5.2
	+ New logging feature for port forwarding rules
	+ Only allow safe ICMP types everywhere
1.5.1
	+ New firewall table containing rules added by eBox services
	+ Bug fix: port forwarding now works with PPPoE
	+ Bug fix: openVPN interfaces are added as internal interfaces to
	  iexternal and iexternalmodules (Closes #1758)
	+ Bug fix: allow only safe ICMP types and insert the rules after user rules
	  so these override the default ones. Drop INVALID packets first
	  too
	+ Added TCP/53 to DNS rules in fdns and ointernal chains
	+ Inverse match is not longer allowed for service 'any'
1.4.2
	+ Add a config option to disable the logging of dropped packets in firewall
1.4
	+ Bug fix: i18n
1.3.14
	+ Added multi-gateway support for DHCP and PPPoE
	+ Add an allow rule by default from internal
	  networks to internet
1.3.11
	+ Added report support
	+ Add description field for redirects
	+ Breadcrumbs
	+ Change Redirections for Port Forwarding
1.3.6
	+ Add clone() to EBox::Firewall::IptablesRule
1.3.4
	+ bugfix: inospoof chain was buggy and didn't allow traffic
	  to internal eBox addresses from other internal networks
	+ bugfix: insert missing port data using NULL in logs data base
1.1.30
	+ Add all and ah protocols to redirections
1.1.20
	+ New release
1.1.10
	+ New release
1.1
	+ Added required output rules to connect remote services when the
	eBox is subscribed
	+ Use the new ids() and row() API
	+ Added support to redirects to introduce the origin destination address.
	  So far, only local address could be used.
	+ Bugfix: fix regression that didn't allow to use virtual interfaces on
	redirections
	+ Allow outgoing connections from eBox by default
0.12.101
	+ Bugfix: Add redirect migration script to Makefile.am
0.12.100
	+ New release
0.12.99
	+ Add support for reporting
	+ Add rules to allow DHCP requests from interfaces configured via DHCP
0.12.1
	+ Add log decision to firewall rules
	+ Add conf parameter to disable NAT
0.12
	+ Use the new EBox::Model::Row api
	+ Add help field to firewall models
	+ Bugfix. Use exit and not return in dchp-firewall external script
	+ Bugfix. Use #DEBHELPER# properly to be able to flush the firewall rules
	  when the package is uninstalled
	+ Add support for ESP protocol
0.11.102
	+ Set editable attribute to 1 in Decision field. To comply with
	  what the type expects and avoid warnings
0.11.101
	+ Unroll inoexternal chain
	+ Bugfix. Do not restart firewall module if called from dhcp context
	  and the module is not enabled
	+ Add setExternalService
0.11.100
	+ Fix English string
	+ onInstall() functionality moved to migration script
0.11.99
	+ Added log domain for firewall's drops. Firewall logging limits
	are stored in a configuration file
	+ Enhanced strings
0.11
	+ New release
0.10.99
	+ Fix some typos
0.10
	+ Load ip_nat_ftp module
0.9.100
	+ Use new model/view framework which implies several changes
	+ Now the user can add rules to INPUT/OUTPUT chain
	+ Use the new services module
0.9.99
	+ New release
0.9.3
	+ New release
0.9.2
	+ New release
0.9.1
	+ Small UI changes
	+ Fix bug with rules and more than one external interface
0.9
	+ Added Polish translation
	+ Added Aragonese translation
	+ Added German translation
	+ dhcp-hooks script will be installed by network module

0.8.99
	+ Add externalInput to FirewallObserver to provide rules for
	  external interfaces
0.8.1
	+ New release
0.8
	+ New release
0.7.99
	+ Add Portuguese translation
0.7.1
	+ GUI fixes
	+ Use of ebox-sudoers-friendly
0.7
	+ First public release
0.6
	+ Separate module from ebox base
	+ move to client
	+ API documented using naturaldocs
	+ Update install
	+ Update debian scripts<|MERGE_RESOLUTION|>--- conflicted
+++ resolved
@@ -1,10 +1,5 @@
-<<<<<<< HEAD
 3.5
-=======
-3.4.2
 	+ Remove bad usage of Error package
-3.4.1
->>>>>>> bf17cc3d
 	+ Use a blocking lock to get iptables resource on restart
 	  and stop to avoid other modules to get it
 	+ beforeFwRestart don't called on stopped or unconfigured modules
