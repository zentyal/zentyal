HEAD
<<<<<<< HEAD
	+ Added application detection using nPDI
=======
	+ Adding support to ipsets at Iptables Rules
>>>>>>> c0caf461
3.4
	+ Added portUsedByService method
	+ Updated to use the new haproxy API
	+ Use service instead of deprecated invoke-rc.d for init.d scripts
	+ Set version to 3.4
	+ Fixed crash when editing view in Summarized Report
	+ Added EBox::Iptables::executeModuleRules to be able to execute
	+ Removed code made dead by new managament of DHCP nameservers
	+ Select text clearer for interfaces which have virtual interfaces
3.3
	+ Switch from Error to TryCatch for exception handling
	+ Added missing EBox::Exceptions uses
	+ Set version to 3.3
3.2
	+ Set version to 3.2
3.1.7
	+ Added missing EBox::Gettext uses
3.1.6
	+ Use common prefix (zentyal-firewall) for logging redirections,
	  snat, drop and log rules
	+ Use DATETIME type in date column for consolidation tables
	+ Summarised report has breadcrumbs now
3.1.5
	+ Use (i|f|o)accept chains in user's defined firewall rules to be
	  able to analyse the traffic
3.1.4
	+ New icons and style for Packet Filter section
	+ Moved warnings inside of models instead of Packet Filter frontpage
	+ Fix regression (INVALID packets on FORWARD were accepted)
	+ Delete iintservs and fobjects unused chains
3.1.3
	+ Hide from External to Internal section by default to avoid confusion
	  with Port Forwarding unless show_ext_to_int_rules confkey is enabled
3.1.2
	+ Added menu icon
	+ Set iaccept, faccept and oaccept chains instead of ACCEPT target
	  to be able to analyse traffic using IPS
	+ Add restartOnTemporaryStop attribute to firewall helper to
	  indicate to core if firewall must be restart on temporary stop
	  events
3.1.1
	+ Set file location for redirect rule logging
	+ Use zentyal-firewall prefix in redirects log
3.1
	+ Added Pre-Depends on mysql-server to avoid problems with upgrades
	+ Depend on zentyal-core 3.1
3.0.3
	+ Changed order for the ! character when adding an inverse rule
3.0.2
	+ Added preInput(), preOutput() and preForward() to FirewallHelper
3.0.1
	+ Adapted to changes in EBox::LogHelper::_convertTimestamp
3.0
	+ Set RS VPN rule only if the VPN connection is done
	+ Check connectivity against new API end point for Remote instead
	  of WS server
2.3.11
	+ Fixed names of some model classes
2.3.10
	+ Hide advanced service rules by default, they can be enabled by
	  setting the show_service_rules variable in firewall.conf
	+ Fixed log icon
	+ Fixed network observer calls
	+ Fixed translation of Configure rules button
	+ SNAT and redirect tables acknowledge that netfilter only knows
	  about physical interfaces
2.3.9
	+ Firewall is now under Gateway instead of UTM
	+ Added priority to redirects
	+ Fixed bug with SNAT and redirects to the same target
	+ Improved style of packet filtering page
	+ Added modeldepends to yaml schema
	+ Fixed i10n bug in prohibition of inverse match for "any" service
	+ Adjusted table to existence of inverse match for addresses
	+ Fixed error which broke rules for inverse address match for
	  single IP address
	+ Fixed error which broke rules for inverse service
	  match for any TCP or any UDP for all ports
2.3.8
	+ Use Clone::Fast instead of Clone
	+ Added load of custom iptables modules
	+ Added table for SNAT rules
	+ Added filtering by source MAC
	+ EBox::Firewall::IPRule can accept now IPRange objects as source
	  or destination
2.3.7
	+ Remove obsolete denyAction code
	+ Adapted to new Model management framework
	+ Remove obsolete OutputRules code
	+ Remove obsolete localredirects methods
	+ Remove obsolete import of EBox::Order
2.3.6
	+ Set RemoteServices rules taking into account no bundle state
	+ Added clone action to tables
	+ EBox::Firewall::availablePort now works for non-FirewallObserver modules
	  and it uses the same readonly status as the firewall module
2.3.5
	+ Create tables with MyISAM engine by default
2.3.4
	+ Use new unified tableBody.mas in PacketTrafficDetails.pm
2.3.3
	+ Packaging fixes for precise
2.3.2
	+ Updated Standards-Version to 3.9.2
2.3.1
	+ Use printableName instead of name to select services
	+ Remove firewall hook template as examples are already included in core
2.3
	+ Adapted to new MySQL logs backend
	+ Disabled source/destination port for portless protocols in redirections
	+ Using iprange module for iptable rules referencing range object members
	+ Replaced autotools with zbuildtools
2.1.7
	+ Avoid some crashes caused by connectivity issues during save changes
2.1.6
	+ Fixed check of hide_firewall_images config key
2.1.5
	+ Do not crash when a firewall helper rule fails and inform the user
	+ Hide explanatory images in the GUI if hide_firewall_images key defined
	+ Removed /zentyal prefix from URLs
	+ Set single by default in the PortRange of the RedirectRules table
2.1.4
	+ Fixed deprecated use of iptables command
2.1.3
	+ Added help images to each firewall filtering table
	+ Improve kernel settings for increased firewall security
	+ Use the new "Add new..." option in the object selectors
	+ Removed obsolete gettext calls
2.1.2
	+ Changed RedirectRules table order (Protocol before Port)
	+ Added chains method to firewall helpers (lets them create custom chains)
2.1.1
	+ Added SNAT option in Port Forwarding rules
	+ Remove unnecessary code from EBoxServicesRuleTable::syncRows
	+ Add forwardNoSpoof and inputNoSpoof FirewallHelper methods to allow
	  exceptions on default spoof checking in the firewall
	+ Log INVALID packets as we do with DROPped ones
	+ Fixed bug when getting the value of destination port in redirect table
2.1
	+ Removed unnecesary call to isReadOnly in syncRows
	+ New addServiceRules helper method for initial setup of modules
	+ Added addToInternetService to exposed methods
	+ Added new addInternalService and requestAvailablePort methods
	+ Use new initialSetup method to add default rules
	+ Remove obsolete migrations
	+ Replace /etc/ebox/80firewall.conf with /etc/zentyal/firewall.conf
2.0.1
	+ PPPOE MTU is now changed in network module when reconfiguring gateways
1.5.6
	+ Zentyal rebrand
1.5.5
	+ Use modelClasses API for firewall rule tables
	+ Increased size of description fields for rules
1.5.4
	+ Set iptables rule properly to fix PPPoE problems with some websites
1.5.3
	+ Bridged mode support
1.5.2
	+ New logging feature for port forwarding rules
	+ Only allow safe ICMP types everywhere
1.5.1
	+ New firewall table containing rules added by eBox services
	+ Bug fix: port forwarding now works with PPPoE
	+ Bug fix: openVPN interfaces are added as internal interfaces to
	  iexternal and iexternalmodules (Closes #1758)
	+ Bug fix: allow only safe ICMP types and insert the rules after user rules
	  so these override the default ones. Drop INVALID packets first
	  too
	+ Added TCP/53 to DNS rules in fdns and ointernal chains
	+ Inverse match is not longer allowed for service 'any'
1.4.2
	+ Add a config option to disable the logging of dropped packets in firewall
1.4
	+ Bug fix: i18n
1.3.14
	+ Added multi-gateway support for DHCP and PPPoE
	+ Add an allow rule by default from internal
	  networks to internet
1.3.11
	+ Added report support
	+ Add description field for redirects
	+ Breadcrumbs
	+ Change Redirections for Port Forwarding
1.3.6
	+ Add clone() to EBox::Firewall::IptablesRule
1.3.4
	+ bugfix: inospoof chain was buggy and didn't allow traffic
	  to internal eBox addresses from other internal networks
	+ bugfix: insert missing port data using NULL in logs data base
1.1.30
	+ Add all and ah protocols to redirections
1.1.20
	+ New release
1.1.10
	+ New release
1.1
	+ Added required output rules to connect remote services when the
	eBox is subscribed
	+ Use the new ids() and row() API
	+ Added support to redirects to introduce the origin destination address.
	  So far, only local address could be used.
	+ Bugfix: fix regression that didn't allow to use virtual interfaces on
	redirections
	+ Allow outgoing connections from eBox by default
0.12.101
	+ Bugfix: Add redirect migration script to Makefile.am
0.12.100
	+ New release
0.12.99
	+ Add support for reporting
	+ Add rules to allow DHCP requests from interfaces configured via DHCP
0.12.1
	+ Add log decision to firewall rules
	+ Add conf parameter to disable NAT
0.12
	+ Use the new EBox::Model::Row api
	+ Add help field to firewall models
	+ Bugfix. Use exit and not return in dchp-firewall external script
	+ Bugfix. Use #DEBHELPER# properly to be able to flush the firewall rules
	  when the package is uninstalled
	+ Add support for ESP protocol
0.11.102
	+ Set editable attribute to 1 in Decision field. To comply with
	  what the type expects and avoid warnings
0.11.101
	+ Unroll inoexternal chain
	+ Bugfix. Do not restart firewall module if called from dhcp context
	  and the module is not enabled
	+ Add setExternalService
0.11.100
	+ Fix English string
	+ onInstall() functionality moved to migration script
0.11.99
	+ Added log domain for firewall's drops. Firewall logging limits
	are stored in a configuration file
	+ Enhanced strings
0.11
	+ New release
0.10.99
	+ Fix some typos
0.10
	+ Load ip_nat_ftp module
0.9.100
	+ Use new model/view framework which implies several changes
	+ Now the user can add rules to INPUT/OUTPUT chain
	+ Use the new services module
0.9.99
	+ New release
0.9.3
	+ New release
0.9.2
	+ New release
0.9.1
	+ Small UI changes
	+ Fix bug with rules and more than one external interface
0.9
	+ Added Polish translation
	+ Added Aragonese translation
	+ Added German translation
	+ dhcp-hooks script will be installed by network module

0.8.99
	+ Add externalInput to FirewallObserver to provide rules for
	  external interfaces
0.8.1
	+ New release
0.8
	+ New release
0.7.99
	+ Add Portuguese translation
0.7.1
	+ GUI fixes
	+ Use of ebox-sudoers-friendly
0.7
	+ First public release
0.6
	+ Separate module from ebox base
	+ move to client
	+ API documented using naturaldocs
	+ Update install
	+ Update debian scripts<|MERGE_RESOLUTION|>--- conflicted
+++ resolved
@@ -1,9 +1,6 @@
 HEAD
-<<<<<<< HEAD
+	+ Adding support to ipsets at Iptables Rules
 	+ Added application detection using nPDI
-=======
-	+ Adding support to ipsets at Iptables Rules
->>>>>>> c0caf461
 3.4
 	+ Added portUsedByService method
 	+ Updated to use the new haproxy API
