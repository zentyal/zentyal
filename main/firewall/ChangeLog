--- conflicted
+++ resolved
@@ -1,13 +1,9 @@
-<<<<<<< HEAD
+HEAD
+	+ Removed code made dead by new managament of DHCP nameservers
 3.3.1
 	+ Select text clearer for interfaces which have virtual interfaces
 3.3
 	+ Switch from Error to TryCatch for exception handling
-=======
-HEAD
-	+ Removed code made dead by new managament of DHCP nameservers
-3.2.1
->>>>>>> 0b0b5118
 	+ Added missing EBox::Exceptions uses
 	+ Set version to 3.3
 3.2
