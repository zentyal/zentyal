--- conflicted
+++ resolved
@@ -1,12 +1,9 @@
-<<<<<<< HEAD
 HEAD
 	+ Adapted to new Model management framework
 	+ Remove obsolete OutputRules code
 	+ Remove obsolete localredirects methods
 	+ Remove obsolete import of EBox::Order
-=======
 2.3.6
->>>>>>> d6e7ffe7
 	+ Set RemoteServices rules taking into account no bundle state
 	+ Added clone action to tables
 	+ EBox::Firewall::availablePort now works for non-FirewallObserver modules
