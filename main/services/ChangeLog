--- conflicted
+++ resolved
@@ -1,13 +1,8 @@
-<<<<<<< HEAD
 3.4
+	+ Updated to use the new haproxy API
 	+ Set version to 3.4
 3.3
 	+ Switch from Error to TryCatch for exception handling
-=======
-HEAD
-	+ Updated to use the new haproxy API
-3.2.1
->>>>>>> db8b65ba
 	+ Added missing EBox::Exceptions uses
 	+ Set version to 3.3
 3.2
