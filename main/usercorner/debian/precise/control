--- conflicted
+++ resolved
@@ -7,13 +7,8 @@
 
 Package: zentyal-usercorner
 Architecture: all
-<<<<<<< HEAD
 Depends: zentyal-core (>= 3.1), zentyal-core (<< 3.2), zentyal-users,
- libcrypt-rijndael-perl, libencode-perl, ${misc:Depends}
-=======
-Depends: zentyal-core (>= 3.0.8), zentyal-core (<< 3.0.100), zentyal-users,
  libcrypt-rijndael-perl, ${misc:Depends}
->>>>>>> 7f31cbc2
 Description: Zentyal - User Corner
  Zentyal is a Linux small business server that can act as
  a Gateway, Unified Threat Manager, Office Server, Infrastructure
