--- conflicted
+++ resolved
@@ -1,4 +1,6 @@
-<<<<<<< HEAD
+HEAD
+	+ Synchronize LDAP password in each restart to avoid problems if
+	  the password changes
 3.4.1
 	+ Fixes related with save changes
 	+ Migrate previous configuration from 3.3 when upgrading
@@ -13,12 +15,6 @@
 3.3
 	+ Remove menu search from usercorner menu
 	+ Switch from Error to TryCatch for exception handling
-=======
-HEAD
-	+ Synchronize LDAP password in each restart to avoid problems if
-	  the password changes
-3.2.1
->>>>>>> 6a472e0f
 	+ Added missing EBox::Exceptions uses
 	+ Use upstream Apache2::AuthCookie instead of forked version
 	+ Removed old migration code from 3.0 to 3.2
