--- conflicted
+++ resolved
@@ -1,11 +1,6 @@
-<<<<<<< HEAD
 4.0
+	+ Better recovery of errors on index CGI
 	+ Set version to 4.0
-=======
-HEAD
-	+ Better recovery of errors on index CGI
-3.5.1
->>>>>>> d2ccf0fd
 	+ Download files as zip archive
 3.5
 	+ Use 2048 RSA key lengths to increase security
