--- conflicted
+++ resolved
@@ -1,11 +1,8 @@
 HEAD
-<<<<<<< HEAD
+	+ Fixed bug in generating certificate when openchange module is
+	  not installed
 	+ Added missing zip dependency
 	+ EBox::CA::checkCertificateFieldsCharacters is now a public method
-=======
-	+ Fixed bug in generating certificate when openchange module is
-	  not installed
->>>>>>> 46d05aa9
 4.0
 	+ Protect openchange certificate for manipulation which could rend
 	  it invalid
